// Copyright (c) 2016-present, Facebook, Inc.  All rights reserved.
//  This source code is licensed under both the GPLv2 (found in the
//  COPYING file in the root directory) and Apache 2.0 License
//  (found in the LICENSE.Apache file in the root directory).

#ifndef ROCKSDB_LITE

#include "rocksdb/utilities/object_registry.h"

#include "rocksdb/customizable.h"
#include "test_util/testharness.h"

namespace ROCKSDB_NAMESPACE {

class ObjRegistryTest : public testing::Test {
 public:
  static int num_a, num_b;
};

int ObjRegistryTest::num_a = 0;
int ObjRegistryTest::num_b = 0;
static FactoryFunc<Env> test_reg_a = ObjectLibrary::Default()->Register<Env>(
    ObjectLibrary::PatternEntry("a", false).AddSeparator("://"),
    [](const std::string& /*uri*/, std::unique_ptr<Env>* /*env_guard*/,
       std::string* /* errmsg */) {
      ++ObjRegistryTest::num_a;
      return Env::Default();
    });

class WrappedEnv : public EnvWrapper {
 private:
  std::string id_;

 public:
  WrappedEnv(Env* t, const std::string& id) : EnvWrapper(t), id_(id) {}
  const char* Name() const override { return id_.c_str(); }
  std::string GetId() const override { return id_; }
};
static FactoryFunc<Env> test_reg_b = ObjectLibrary::Default()->Register<Env>(
<<<<<<< HEAD
    "b://.*", [](const std::string& uri, std::unique_ptr<Env>* env_guard,
                 std::string* /* errmsg */) {
      ++EnvRegistryTest::num_b;
=======
    ObjectLibrary::PatternEntry("b", false).AddSeparator("://"),
    [](const std::string& /*uri*/, std::unique_ptr<Env>* env_guard,
       std::string* /* errmsg */) {
      ++ObjRegistryTest::num_b;
>>>>>>> a931bacf
      // Env::Default() is a singleton so we can't grant ownership directly to
      // the caller - we must wrap it first.
      env_guard->reset(new WrappedEnv(Env::Default(), uri));
      return env_guard->get();
    });

TEST_F(ObjRegistryTest, Basics) {
  std::string msg;
  std::unique_ptr<Env> env_guard;
  auto registry = ObjectRegistry::NewInstance();
  auto res = registry->NewObject<Env>("a://test", &env_guard, &msg);
  ASSERT_NE(res, nullptr);
  ASSERT_EQ(env_guard, nullptr);
  ASSERT_EQ(1, num_a);
  ASSERT_EQ(0, num_b);

  res = registry->NewObject<Env>("b://test", &env_guard, &msg);
  ASSERT_NE(res, nullptr);
  ASSERT_NE(env_guard, nullptr);
  ASSERT_EQ(1, num_a);
  ASSERT_EQ(1, num_b);

  res = registry->NewObject<Env>("c://test", &env_guard, &msg);
  ASSERT_EQ(res, nullptr);
  ASSERT_EQ(env_guard, nullptr);
  ASSERT_EQ(1, num_a);
  ASSERT_EQ(1, num_b);
}

TEST_F(ObjRegistryTest, LocalRegistry) {
  std::string msg;
  std::unique_ptr<Env> guard;
  auto registry = ObjectRegistry::NewInstance();
  std::shared_ptr<ObjectLibrary> library =
      std::make_shared<ObjectLibrary>("local");
  registry->AddLibrary(library);
  library->Register<Env>(
      "test-local",
      [](const std::string& /*uri*/, std::unique_ptr<Env>* /*guard */,
         std::string* /* errmsg */) { return Env::Default(); });

  ObjectLibrary::Default()->Register<Env>(
      "test-global",
      [](const std::string& /*uri*/, std::unique_ptr<Env>* /*guard */,
         std::string* /* errmsg */) { return Env::Default(); });

  ASSERT_EQ(
      ObjectRegistry::NewInstance()->NewObject<Env>("test-local", &guard, &msg),
      nullptr);
  ASSERT_NE(
      ObjectRegistry::NewInstance()->NewObject("test-global", &guard, &msg),
      nullptr);
  ASSERT_NE(registry->NewObject<Env>("test-local", &guard, &msg), nullptr);
  ASSERT_NE(registry->NewObject<Env>("test-global", &guard, &msg), nullptr);
}

TEST_F(ObjRegistryTest, CheckShared) {
  std::shared_ptr<Env> shared;
  std::shared_ptr<ObjectRegistry> registry = ObjectRegistry::NewInstance();
  std::shared_ptr<ObjectLibrary> library =
      std::make_shared<ObjectLibrary>("shared");
  registry->AddLibrary(library);
  library->Register<Env>(
      "unguarded",
      [](const std::string& /*uri*/, std::unique_ptr<Env>* /*guard */,
         std::string* /* errmsg */) { return Env::Default(); });

  library->Register<Env>("guarded",
                         [](const std::string& uri, std::unique_ptr<Env>* guard,
                            std::string* /* errmsg */) {
                           guard->reset(new WrappedEnv(Env::Default(), uri));
                           return guard->get();
                         });

  ASSERT_OK(registry->NewSharedObject<Env>("guarded", &shared));
  ASSERT_NE(shared, nullptr);
  shared.reset();
  ASSERT_NOK(registry->NewSharedObject<Env>("unguarded", &shared));
  ASSERT_EQ(shared, nullptr);
}

TEST_F(ObjRegistryTest, CheckStatic) {
  Env* env = nullptr;
  std::shared_ptr<ObjectRegistry> registry = ObjectRegistry::NewInstance();
  std::shared_ptr<ObjectLibrary> library =
      std::make_shared<ObjectLibrary>("static");
  registry->AddLibrary(library);
  library->Register<Env>(
      "unguarded",
      [](const std::string& /*uri*/, std::unique_ptr<Env>* /*guard */,
         std::string* /* errmsg */) { return Env::Default(); });

  library->Register<Env>("guarded",
                         [](const std::string& uri, std::unique_ptr<Env>* guard,
                            std::string* /* errmsg */) {
                           guard->reset(new WrappedEnv(Env::Default(), uri));
                           return guard->get();
                         });

  ASSERT_NOK(registry->NewStaticObject<Env>("guarded", &env));
  ASSERT_EQ(env, nullptr);
  env = nullptr;
  ASSERT_OK(registry->NewStaticObject<Env>("unguarded", &env));
  ASSERT_NE(env, nullptr);
}

TEST_F(ObjRegistryTest, CheckUnique) {
  std::unique_ptr<Env> unique;
  std::shared_ptr<ObjectRegistry> registry = ObjectRegistry::NewInstance();
  std::shared_ptr<ObjectLibrary> library =
      std::make_shared<ObjectLibrary>("unique");
  registry->AddLibrary(library);
  library->Register<Env>(
      "unguarded",
      [](const std::string& /*uri*/, std::unique_ptr<Env>* /*guard */,
         std::string* /* errmsg */) { return Env::Default(); });

  library->Register<Env>("guarded",
                         [](const std::string& uri, std::unique_ptr<Env>* guard,
                            std::string* /* errmsg */) {
                           guard->reset(new WrappedEnv(Env::Default(), uri));
                           return guard->get();
                         });

  ASSERT_OK(registry->NewUniqueObject<Env>("guarded", &unique));
  ASSERT_NE(unique, nullptr);
  unique.reset();
  ASSERT_NOK(registry->NewUniqueObject<Env>("unguarded", &unique));
  ASSERT_EQ(unique, nullptr);
}

TEST_F(ObjRegistryTest, TestRegistryParents) {
  auto grand = ObjectRegistry::Default();
  auto parent = ObjectRegistry::NewInstance();  // parent with a grandparent
  auto uncle = ObjectRegistry::NewInstance(grand);
  auto child = ObjectRegistry::NewInstance(parent);
  auto cousin = ObjectRegistry::NewInstance(uncle);

  auto library = parent->AddLibrary("parent");
  library->Register<Env>("parent",
                         [](const std::string& uri, std::unique_ptr<Env>* guard,
                            std::string* /* errmsg */) {
                           guard->reset(new WrappedEnv(Env::Default(), uri));
                           return guard->get();
                         });
  library = cousin->AddLibrary("cousin");
  library->Register<Env>("cousin",
                         [](const std::string& uri, std::unique_ptr<Env>* guard,
                            std::string* /* errmsg */) {
                           guard->reset(new WrappedEnv(Env::Default(), uri));
                           return guard->get();
                         });

  std::unique_ptr<Env> guard;
  std::string msg;

  // a:://* is registered in Default, so they should all workd
  ASSERT_NE(parent->NewObject<Env>("a://test", &guard, &msg), nullptr);
  ASSERT_NE(child->NewObject<Env>("a://test", &guard, &msg), nullptr);
  ASSERT_NE(uncle->NewObject<Env>("a://test", &guard, &msg), nullptr);
  ASSERT_NE(cousin->NewObject<Env>("a://test", &guard, &msg), nullptr);

  // The parent env is only registered for parent, not uncle,
  // So parent and child should return success and uncle and cousin should fail
  ASSERT_OK(parent->NewUniqueObject<Env>("parent", &guard));
  ASSERT_OK(child->NewUniqueObject<Env>("parent", &guard));
  ASSERT_NOK(uncle->NewUniqueObject<Env>("parent", &guard));
  ASSERT_NOK(cousin->NewUniqueObject<Env>("parent", &guard));

  // The cousin is only registered in the cousin, so all of the others should
  // fail
  ASSERT_OK(cousin->NewUniqueObject<Env>("cousin", &guard));
  ASSERT_NOK(parent->NewUniqueObject<Env>("cousin", &guard));
  ASSERT_NOK(child->NewUniqueObject<Env>("cousin", &guard));
  ASSERT_NOK(uncle->NewUniqueObject<Env>("cousin", &guard));
}
class MyCustomizable : public Customizable {
 public:
  static const char* Type() { return "MyCustomizable"; }
  MyCustomizable(const char* prefix, const std::string& id) : id_(id) {
    name_ = id_.substr(0, strlen(prefix) - 1);
  }
  const char* Name() const override { return name_.c_str(); }
  std::string GetId() const override { return id_; }

 private:
  std::string id_;
  std::string name_;
};

TEST_F(ObjRegistryTest, TestManagedObjects) {
  auto registry = ObjectRegistry::NewInstance();
  auto m_a1 = std::make_shared<MyCustomizable>("", "A");
  auto m_a2 = std::make_shared<MyCustomizable>("", "A");

  ASSERT_EQ(registry->GetManagedObject<MyCustomizable>("A"), nullptr);
  ASSERT_OK(registry->SetManagedObject<MyCustomizable>(m_a1));
  ASSERT_EQ(registry->GetManagedObject<MyCustomizable>("A"), m_a1);

  ASSERT_NOK(registry->SetManagedObject<MyCustomizable>(m_a2));
  ASSERT_OK(registry->SetManagedObject<MyCustomizable>(m_a1));
  m_a1.reset();
  ASSERT_EQ(registry->GetManagedObject<MyCustomizable>("A"), nullptr);
  ASSERT_OK(registry->SetManagedObject<MyCustomizable>(m_a2));
  ASSERT_EQ(registry->GetManagedObject<MyCustomizable>("A"), m_a2);
}

TEST_F(ObjRegistryTest, TestTwoManagedObjects) {
  auto registry = ObjectRegistry::NewInstance();
  auto m_a = std::make_shared<MyCustomizable>("", "A");
  auto m_b = std::make_shared<MyCustomizable>("", "B");
  std::vector<std::shared_ptr<MyCustomizable>> objects;

  ASSERT_EQ(registry->GetManagedObject<MyCustomizable>("A"), nullptr);
  ASSERT_EQ(registry->GetManagedObject<MyCustomizable>("B"), nullptr);
  ASSERT_OK(registry->ListManagedObjects(&objects));
  ASSERT_EQ(objects.size(), 0U);
  ASSERT_OK(registry->SetManagedObject(m_a));
  ASSERT_EQ(registry->GetManagedObject<MyCustomizable>("B"), nullptr);
  ASSERT_EQ(registry->GetManagedObject<MyCustomizable>("A"), m_a);
  ASSERT_OK(registry->ListManagedObjects(&objects));
  ASSERT_EQ(objects.size(), 1U);
  ASSERT_EQ(objects.front(), m_a);

  ASSERT_OK(registry->SetManagedObject(m_b));
  ASSERT_EQ(registry->GetManagedObject<MyCustomizable>("A"), m_a);
  ASSERT_EQ(registry->GetManagedObject<MyCustomizable>("B"), m_b);
  ASSERT_OK(registry->ListManagedObjects(&objects));
  ASSERT_EQ(objects.size(), 2U);
  ASSERT_OK(registry->ListManagedObjects("A", &objects));
  ASSERT_EQ(objects.size(), 1U);
  ASSERT_EQ(objects.front(), m_a);
  ASSERT_OK(registry->ListManagedObjects("B", &objects));
  ASSERT_EQ(objects.size(), 1U);
  ASSERT_EQ(objects.front(), m_b);
  ASSERT_OK(registry->ListManagedObjects("C", &objects));
  ASSERT_EQ(objects.size(), 0U);

  m_a.reset();
  objects.clear();

  ASSERT_EQ(registry->GetManagedObject<MyCustomizable>("B"), m_b);
  ASSERT_EQ(registry->GetManagedObject<MyCustomizable>("A"), nullptr);
  ASSERT_OK(registry->ListManagedObjects(&objects));
  ASSERT_EQ(objects.size(), 1U);
  ASSERT_EQ(objects.front(), m_b);

  m_b.reset();
  objects.clear();
  ASSERT_EQ(registry->GetManagedObject<MyCustomizable>("A"), nullptr);
  ASSERT_EQ(registry->GetManagedObject<MyCustomizable>("B"), nullptr);
}

TEST_F(ObjRegistryTest, TestAlternateNames) {
  auto registry = ObjectRegistry::NewInstance();
  auto m_a = std::make_shared<MyCustomizable>("", "A");
  auto m_b = std::make_shared<MyCustomizable>("", "B");
  std::vector<std::shared_ptr<MyCustomizable>> objects;
  // Test no objects exist
  ASSERT_EQ(registry->GetManagedObject<MyCustomizable>("A"), nullptr);
  ASSERT_EQ(registry->GetManagedObject<MyCustomizable>("B"), nullptr);
  ASSERT_EQ(registry->GetManagedObject<MyCustomizable>("TheOne"), nullptr);
  ASSERT_OK(registry->ListManagedObjects(&objects));
  ASSERT_EQ(objects.size(), 0U);

  // Mark "TheOne" to be A
  ASSERT_OK(registry->SetManagedObject("TheOne", m_a));
  ASSERT_EQ(registry->GetManagedObject<MyCustomizable>("B"), nullptr);
  ASSERT_EQ(registry->GetManagedObject<MyCustomizable>("A"), nullptr);
  ASSERT_EQ(registry->GetManagedObject<MyCustomizable>("TheOne"), m_a);
  ASSERT_OK(registry->ListManagedObjects(&objects));
  ASSERT_EQ(objects.size(), 1U);
  ASSERT_EQ(objects.front(), m_a);

  // Try to mark "TheOne" again.
  ASSERT_NOK(registry->SetManagedObject("TheOne", m_b));
  ASSERT_OK(registry->SetManagedObject("TheOne", m_a));

  // Add "A" as a managed object.  Registered 2x
  ASSERT_OK(registry->SetManagedObject(m_a));
  ASSERT_EQ(registry->GetManagedObject<MyCustomizable>("B"), nullptr);
  ASSERT_EQ(registry->GetManagedObject<MyCustomizable>("A"), m_a);
  ASSERT_EQ(registry->GetManagedObject<MyCustomizable>("TheOne"), m_a);
  ASSERT_OK(registry->ListManagedObjects(&objects));
  ASSERT_EQ(objects.size(), 2U);

  // Delete "A".
  m_a.reset();
  objects.clear();

  ASSERT_EQ(registry->GetManagedObject<MyCustomizable>("TheOne"), nullptr);
  ASSERT_OK(registry->SetManagedObject("TheOne", m_b));
  ASSERT_EQ(registry->GetManagedObject<MyCustomizable>("TheOne"), m_b);
  ASSERT_OK(registry->ListManagedObjects(&objects));
  ASSERT_EQ(objects.size(), 1U);
  ASSERT_EQ(objects.front(), m_b);

  m_b.reset();
  objects.clear();
  ASSERT_EQ(registry->GetManagedObject<MyCustomizable>("A"), nullptr);
  ASSERT_EQ(registry->GetManagedObject<MyCustomizable>("A"), nullptr);
  ASSERT_EQ(registry->GetManagedObject<MyCustomizable>("TheOne"), nullptr);
  ASSERT_OK(registry->ListManagedObjects(&objects));
  ASSERT_EQ(objects.size(), 0U);
}

TEST_F(ObjRegistryTest, TestTwoManagedClasses) {
  class MyCustomizable2 : public MyCustomizable {
   public:
    static const char* Type() { return "MyCustomizable2"; }
    MyCustomizable2(const char* prefix, const std::string& id)
        : MyCustomizable(prefix, id) {}
  };

  auto registry = ObjectRegistry::NewInstance();
  auto m_a1 = std::make_shared<MyCustomizable>("", "A");
  auto m_a2 = std::make_shared<MyCustomizable2>("", "A");
  std::vector<std::shared_ptr<MyCustomizable>> obj1s;
  std::vector<std::shared_ptr<MyCustomizable2>> obj2s;

  ASSERT_EQ(registry->GetManagedObject<MyCustomizable>("A"), nullptr);
  ASSERT_EQ(registry->GetManagedObject<MyCustomizable2>("A"), nullptr);

  ASSERT_OK(registry->SetManagedObject(m_a1));
  ASSERT_EQ(registry->GetManagedObject<MyCustomizable>("A"), m_a1);
  ASSERT_EQ(registry->GetManagedObject<MyCustomizable2>("A"), nullptr);

  ASSERT_OK(registry->SetManagedObject(m_a2));
  ASSERT_EQ(registry->GetManagedObject<MyCustomizable2>("A"), m_a2);
  ASSERT_OK(registry->ListManagedObjects(&obj1s));
  ASSERT_OK(registry->ListManagedObjects(&obj2s));
  ASSERT_EQ(obj1s.size(), 1U);
  ASSERT_EQ(obj2s.size(), 1U);
  ASSERT_EQ(obj1s.front(), m_a1);
  ASSERT_EQ(obj2s.front(), m_a2);
  m_a1.reset();
  obj1s.clear();
  obj2s.clear();
  ASSERT_EQ(registry->GetManagedObject<MyCustomizable>("A"), nullptr);
  ASSERT_EQ(registry->GetManagedObject<MyCustomizable2>("A"), m_a2);

  m_a2.reset();
  ASSERT_EQ(registry->GetManagedObject<MyCustomizable>("A"), nullptr);
  ASSERT_EQ(registry->GetManagedObject<MyCustomizable2>("A"), nullptr);
}

TEST_F(ObjRegistryTest, TestManagedObjectsWithParent) {
  auto base = ObjectRegistry::NewInstance();
  auto registry = ObjectRegistry::NewInstance(base);

  auto m_a = std::make_shared<MyCustomizable>("", "A");
  auto m_b = std::make_shared<MyCustomizable>("", "A");

  ASSERT_EQ(registry->GetManagedObject<MyCustomizable>("A"), nullptr);
  ASSERT_OK(base->SetManagedObject(m_a));
  ASSERT_EQ(registry->GetManagedObject<MyCustomizable>("A"), m_a);

  ASSERT_NOK(registry->SetManagedObject(m_b));
  ASSERT_OK(registry->SetManagedObject(m_a));

  m_a.reset();
  ASSERT_EQ(registry->GetManagedObject<MyCustomizable>("A"), nullptr);
  ASSERT_OK(registry->SetManagedObject(m_b));
  ASSERT_EQ(registry->GetManagedObject<MyCustomizable>("A"), m_b);
}

TEST_F(ObjRegistryTest, TestGetOrCreateManagedObject) {
  auto registry = ObjectRegistry::NewInstance();
  registry->AddLibrary("test")->Register<MyCustomizable>(
      ObjectLibrary::PatternEntry::AsIndividualId("MC"),
      [](const std::string& uri, std::unique_ptr<MyCustomizable>* guard,
         std::string* /* errmsg */) {
        guard->reset(new MyCustomizable("MC", uri));
        return guard->get();
      });
  std::shared_ptr<MyCustomizable> m_a, m_b, obj;
  std::vector<std::shared_ptr<MyCustomizable>> objs;

  std::unordered_map<std::string, std::string> opt_map;

  ASSERT_EQ(registry->GetManagedObject<MyCustomizable>("MC@A#1"), nullptr);
  ASSERT_EQ(registry->GetManagedObject<MyCustomizable>("MC@B#1"), nullptr);
  ASSERT_OK(registry->GetOrCreateManagedObject("MC@A#1", &m_a));
  ASSERT_OK(registry->GetOrCreateManagedObject("MC@B#1", &m_b));
  ASSERT_EQ(registry->GetManagedObject<MyCustomizable>("MC@A#1"), m_a);
  ASSERT_OK(registry->GetOrCreateManagedObject("MC@A#1", &obj));
  ASSERT_EQ(obj, m_a);
  ASSERT_OK(registry->GetOrCreateManagedObject("MC@B#1", &obj));
  ASSERT_EQ(obj, m_b);
  ASSERT_OK(registry->ListManagedObjects(&objs));
  ASSERT_EQ(objs.size(), 2U);

  objs.clear();
  m_a.reset();
  obj.reset();
  ASSERT_OK(registry->GetOrCreateManagedObject("MC@A#1", &m_a));
  ASSERT_EQ(1, m_a.use_count());
  ASSERT_OK(registry->GetOrCreateManagedObject("MC@B#1", &obj));
  ASSERT_EQ(2, obj.use_count());
}

class PatternEntryTest : public testing::Test {};

TEST_F(PatternEntryTest, TestSimpleEntry) {
  ObjectLibrary::PatternEntry entry("ABC", true);

  ASSERT_TRUE(entry.Matches("ABC"));
  ASSERT_FALSE(entry.Matches("AABC"));
  ASSERT_FALSE(entry.Matches("ABCA"));
  ASSERT_FALSE(entry.Matches("AABCA"));
  ASSERT_FALSE(entry.Matches("AB"));
  ASSERT_FALSE(entry.Matches("BC"));
  ASSERT_FALSE(entry.Matches("ABD"));
  ASSERT_FALSE(entry.Matches("BCA"));
}

TEST_F(PatternEntryTest, TestPatternEntry) {
  // Matches A:+
  ObjectLibrary::PatternEntry entry("A", false);
  entry.AddSeparator(":");
  ASSERT_FALSE(entry.Matches("A"));
  ASSERT_FALSE(entry.Matches("AA"));
  ASSERT_FALSE(entry.Matches("AB"));
  ASSERT_FALSE(entry.Matches("B"));
  ASSERT_FALSE(entry.Matches("A:"));
  ASSERT_FALSE(entry.Matches("AA:"));
  ASSERT_FALSE(entry.Matches("AA:B"));
  ASSERT_FALSE(entry.Matches("AA:BB"));
  ASSERT_TRUE(entry.Matches("A:B"));
  ASSERT_TRUE(entry.Matches("A:BB"));

  entry.SetOptional(true);  // Now matches "A" or "A:+"
  ASSERT_TRUE(entry.Matches("A"));
  ASSERT_FALSE(entry.Matches("AA"));
  ASSERT_FALSE(entry.Matches("AB"));
  ASSERT_FALSE(entry.Matches("B"));
  ASSERT_FALSE(entry.Matches("A:"));
  ASSERT_FALSE(entry.Matches("AA:"));
  ASSERT_FALSE(entry.Matches("AA:B"));
  ASSERT_FALSE(entry.Matches("AA:BB"));
  ASSERT_TRUE(entry.Matches("A:B"));
  ASSERT_TRUE(entry.Matches("A:BB"));
}

TEST_F(PatternEntryTest, TestSuffixEntry) {
  ObjectLibrary::PatternEntry entry("AA", true);
  entry.AddSuffix("BB");

  ASSERT_TRUE(entry.Matches("AA"));
  ASSERT_TRUE(entry.Matches("AABB"));

  ASSERT_FALSE(entry.Matches("A"));
  ASSERT_FALSE(entry.Matches("AB"));
  ASSERT_FALSE(entry.Matches("B"));
  ASSERT_FALSE(entry.Matches("BB"));
  ASSERT_FALSE(entry.Matches("ABA"));
  ASSERT_FALSE(entry.Matches("BBAA"));
  ASSERT_FALSE(entry.Matches("AABBA"));
  ASSERT_FALSE(entry.Matches("AABBB"));
}

TEST_F(PatternEntryTest, TestNumericEntry) {
  ObjectLibrary::PatternEntry entry("A", false);
  entry.AddNumber(":");
  ASSERT_FALSE(entry.Matches("A"));
  ASSERT_FALSE(entry.Matches("AA"));
  ASSERT_FALSE(entry.Matches("A:"));
  ASSERT_FALSE(entry.Matches("AA:"));
  ASSERT_TRUE(entry.Matches("A:1"));
  ASSERT_TRUE(entry.Matches("A:11"));
  ASSERT_FALSE(entry.Matches("AA:1"));
  ASSERT_FALSE(entry.Matches("AA:11"));
  ASSERT_FALSE(entry.Matches("A:B"));
  ASSERT_FALSE(entry.Matches("A:1B"));
  ASSERT_FALSE(entry.Matches("A:B1"));
}

TEST_F(PatternEntryTest, TestIndividualIdEntry) {
  auto entry = ObjectLibrary::PatternEntry::AsIndividualId("AA");
  ASSERT_TRUE(entry.Matches("AA"));
  ASSERT_TRUE(entry.Matches("AA@123#456"));
  ASSERT_TRUE(entry.Matches("AA@deadbeef#id"));

  ASSERT_FALSE(entry.Matches("A"));
  ASSERT_FALSE(entry.Matches("AAA"));
  ASSERT_FALSE(entry.Matches("AA@123"));
  ASSERT_FALSE(entry.Matches("AA@123#"));
  ASSERT_FALSE(entry.Matches("AA@#123"));
}

TEST_F(PatternEntryTest, TestTwoNameEntry) {
  ObjectLibrary::PatternEntry entry("A");
  entry.AnotherName("B");
  ASSERT_TRUE(entry.Matches("A"));
  ASSERT_TRUE(entry.Matches("B"));
  ASSERT_FALSE(entry.Matches("AA"));
  ASSERT_FALSE(entry.Matches("BB"));
  ASSERT_FALSE(entry.Matches("AA"));
  ASSERT_FALSE(entry.Matches("BA"));
  ASSERT_FALSE(entry.Matches("AB"));
}

TEST_F(PatternEntryTest, TestTwoPatternEntry) {
  ObjectLibrary::PatternEntry entry("AA", false);
  entry.AddSeparator(":");
  entry.AddSeparator(":");
  ASSERT_FALSE(entry.Matches("AA"));
  ASSERT_FALSE(entry.Matches("AA:"));
  ASSERT_FALSE(entry.Matches("AA::"));
  ASSERT_FALSE(entry.Matches("AA::12"));
  ASSERT_TRUE(entry.Matches("AA:1:2"));
  ASSERT_TRUE(entry.Matches("AA:1:2:"));

  ObjectLibrary::PatternEntry entry2("AA", false);
  entry2.AddSeparator("::");
  entry2.AddSeparator("##");
  ASSERT_FALSE(entry2.Matches("AA"));
  ASSERT_FALSE(entry2.Matches("AA:"));
  ASSERT_FALSE(entry2.Matches("AA::"));
  ASSERT_FALSE(entry2.Matches("AA::#"));
  ASSERT_FALSE(entry2.Matches("AA::##"));
  ASSERT_FALSE(entry2.Matches("AA##1::2"));
  ASSERT_FALSE(entry2.Matches("AA::123##"));
  ASSERT_TRUE(entry2.Matches("AA::1##2"));
  ASSERT_TRUE(entry2.Matches("AA::12##34:"));
  ASSERT_TRUE(entry2.Matches("AA::12::34##56"));
  ASSERT_TRUE(entry2.Matches("AA::12##34::56"));
}

TEST_F(PatternEntryTest, TestTwoNumbersEntry) {
  ObjectLibrary::PatternEntry entry("AA", false);
  entry.AddNumber(":");
  entry.AddNumber(":");
  ASSERT_FALSE(entry.Matches("AA"));
  ASSERT_FALSE(entry.Matches("AA:"));
  ASSERT_FALSE(entry.Matches("AA::"));
  ASSERT_FALSE(entry.Matches("AA::12"));
  ASSERT_FALSE(entry.Matches("AA:1:2:"));
  ASSERT_TRUE(entry.Matches("AA:1:2"));
  ASSERT_TRUE(entry.Matches("AA:12:23456"));

  ObjectLibrary::PatternEntry entry2("AA", false);
  entry2.AddNumber(":");
  entry2.AddNumber("#");
  ASSERT_FALSE(entry2.Matches("AA"));
  ASSERT_FALSE(entry2.Matches("AA:"));
  ASSERT_FALSE(entry2.Matches("AA:#"));
  ASSERT_FALSE(entry2.Matches("AA#:"));
  ASSERT_FALSE(entry2.Matches("AA:123#"));
  ASSERT_FALSE(entry2.Matches("AA:123#B"));
  ASSERT_FALSE(entry2.Matches("AA:B#123"));
  ASSERT_TRUE(entry2.Matches("AA:1#2"));
  ASSERT_FALSE(entry2.Matches("AA:123#23:"));
  ASSERT_FALSE(entry2.Matches("AA::12#234"));
}

TEST_F(PatternEntryTest, TestPatternAndSuffix) {
  ObjectLibrary::PatternEntry entry("AA", false);
  entry.AddSeparator("::");
  entry.AddSuffix("##");
  ASSERT_FALSE(entry.Matches("AA"));
  ASSERT_FALSE(entry.Matches("AA::"));
  ASSERT_FALSE(entry.Matches("AA::##"));
  ASSERT_FALSE(entry.Matches("AB::1##"));
  ASSERT_FALSE(entry.Matches("AB::1##2"));
  ASSERT_FALSE(entry.Matches("AA##1::"));
  ASSERT_TRUE(entry.Matches("AA::1##"));
  ASSERT_FALSE(entry.Matches("AA::1###"));

  ObjectLibrary::PatternEntry entry2("AA", false);
  entry2.AddSuffix("::");
  entry2.AddSeparator("##");
  ASSERT_FALSE(entry2.Matches("AA"));
  ASSERT_FALSE(entry2.Matches("AA::"));
  ASSERT_FALSE(entry2.Matches("AA::##"));
  ASSERT_FALSE(entry2.Matches("AB::1##"));
  ASSERT_FALSE(entry2.Matches("AB::1##2"));
  ASSERT_TRUE(entry2.Matches("AA::##12"));
}

TEST_F(PatternEntryTest, TestTwoNamesAndPattern) {
  ObjectLibrary::PatternEntry entry("AA", true);
  entry.AddSeparator("::");
  entry.AnotherName("BBB");
  ASSERT_TRUE(entry.Matches("AA"));
  ASSERT_TRUE(entry.Matches("AA::1"));
  ASSERT_TRUE(entry.Matches("BBB"));
  ASSERT_TRUE(entry.Matches("BBB::2"));

  ASSERT_FALSE(entry.Matches("AA::"));
  ASSERT_FALSE(entry.Matches("AAA::"));
  ASSERT_FALSE(entry.Matches("BBB::"));

  entry.SetOptional(false);
  ASSERT_FALSE(entry.Matches("AA"));
  ASSERT_FALSE(entry.Matches("BBB"));

  ASSERT_FALSE(entry.Matches("AA::"));
  ASSERT_FALSE(entry.Matches("AAA::"));
  ASSERT_FALSE(entry.Matches("BBB::"));

  ASSERT_TRUE(entry.Matches("AA::1"));
  ASSERT_TRUE(entry.Matches("BBB::2"));
}

}  // namespace ROCKSDB_NAMESPACE

int main(int argc, char** argv) {
  ::testing::InitGoogleTest(&argc, argv);
  return RUN_ALL_TESTS();
}

#else  // ROCKSDB_LITE
#include <stdio.h>

int main(int /*argc*/, char** /*argv*/) {
  fprintf(stderr, "SKIPPED as ObjRegistry is not supported in ROCKSDB_LITE\n");
  return 0;
}

#endif  // ROCKSDB_LITE<|MERGE_RESOLUTION|>--- conflicted
+++ resolved
@@ -37,16 +37,10 @@
   std::string GetId() const override { return id_; }
 };
 static FactoryFunc<Env> test_reg_b = ObjectLibrary::Default()->Register<Env>(
-<<<<<<< HEAD
-    "b://.*", [](const std::string& uri, std::unique_ptr<Env>* env_guard,
-                 std::string* /* errmsg */) {
-      ++EnvRegistryTest::num_b;
-=======
     ObjectLibrary::PatternEntry("b", false).AddSeparator("://"),
     [](const std::string& /*uri*/, std::unique_ptr<Env>* env_guard,
        std::string* /* errmsg */) {
       ++ObjRegistryTest::num_b;
->>>>>>> a931bacf
       // Env::Default() is a singleton so we can't grant ownership directly to
       // the caller - we must wrap it first.
       env_guard->reset(new WrappedEnv(Env::Default(), uri));
