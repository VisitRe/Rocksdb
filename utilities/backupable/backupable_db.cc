//  Copyright (c) 2011-present, Facebook, Inc.  All rights reserved.
//  This source code is licensed under both the GPLv2 (found in the
//  COPYING file in the root directory) and Apache 2.0 License
//  (found in the LICENSE.Apache file in the root directory).
//
// Copyright (c) 2011 The LevelDB Authors. All rights reserved.
// Use of this source code is governed by a BSD-style license that can be
// found in the LICENSE file. See the AUTHORS file for names of contributors.

#ifndef ROCKSDB_LITE

#include "rocksdb/utilities/backupable_db.h"

#include <stdlib.h>

#include <algorithm>
#include <atomic>
#include <cinttypes>
#include <functional>
#include <future>
#include <limits>
#include <map>
#include <mutex>
#include <sstream>
#include <string>
#include <thread>
#include <unordered_map>
#include <unordered_set>
#include <vector>

#include "env/composite_env_wrapper.h"
#include "file/filename.h"
#include "file/sequence_file_reader.h"
#include "file/writable_file_writer.h"
#include "logging/logging.h"
#include "port/port.h"
#include "rocksdb/rate_limiter.h"
#include "rocksdb/transaction_log.h"
#include "table/sst_file_dumper.h"
#include "test_util/sync_point.h"
#include "util/channel.h"
#include "util/coding.h"
#include "util/crc32c.h"
#include "util/string_util.h"
#include "utilities/checkpoint/checkpoint_impl.h"

namespace ROCKSDB_NAMESPACE {

namespace {
using ShareFilesNaming = BackupableDBOptions::ShareFilesNaming;

inline uint32_t ChecksumHexToInt32(const std::string& checksum_hex) {
  std::string checksum_str;
  Slice(checksum_hex).DecodeHex(&checksum_str);
  return EndianSwapValue(DecodeFixed32(checksum_str.c_str()));
}
inline std::string ChecksumStrToHex(const std::string& checksum_str) {
  return Slice(checksum_str).ToString(true);
}
inline std::string ChecksumInt32ToHex(const uint32_t& checksum_value) {
  std::string checksum_str;
  PutFixed32(&checksum_str, EndianSwapValue(checksum_value));
  return ChecksumStrToHex(checksum_str);
}
}  // namespace

void BackupStatistics::IncrementNumberSuccessBackup() {
  number_success_backup++;
}
void BackupStatistics::IncrementNumberFailBackup() {
  number_fail_backup++;
}

uint32_t BackupStatistics::GetNumberSuccessBackup() const {
  return number_success_backup;
}
uint32_t BackupStatistics::GetNumberFailBackup() const {
  return number_fail_backup;
}

std::string BackupStatistics::ToString() const {
  char result[50];
  snprintf(result, sizeof(result), "# success backup: %u, # fail backup: %u",
           GetNumberSuccessBackup(), GetNumberFailBackup());
  return result;
}

void BackupableDBOptions::Dump(Logger* logger) const {
  ROCKS_LOG_INFO(logger, "               Options.backup_dir: %s",
                 backup_dir.c_str());
  ROCKS_LOG_INFO(logger, "               Options.backup_env: %p", backup_env);
  ROCKS_LOG_INFO(logger, "        Options.share_table_files: %d",
                 static_cast<int>(share_table_files));
  ROCKS_LOG_INFO(logger, "                 Options.info_log: %p", info_log);
  ROCKS_LOG_INFO(logger, "                     Options.sync: %d",
                 static_cast<int>(sync));
  ROCKS_LOG_INFO(logger, "         Options.destroy_old_data: %d",
                 static_cast<int>(destroy_old_data));
  ROCKS_LOG_INFO(logger, "         Options.backup_log_files: %d",
                 static_cast<int>(backup_log_files));
  ROCKS_LOG_INFO(logger, "        Options.backup_rate_limit: %" PRIu64,
                 backup_rate_limit);
  ROCKS_LOG_INFO(logger, "       Options.restore_rate_limit: %" PRIu64,
                 restore_rate_limit);
  ROCKS_LOG_INFO(logger, "Options.max_background_operations: %d",
                 max_background_operations);
}

// -------- BackupEngineImpl class ---------
class BackupEngineImpl : public BackupEngine {
 public:
  BackupEngineImpl(const BackupableDBOptions& options, Env* db_env,
                   bool read_only = false);
  ~BackupEngineImpl() override;

  using BackupEngine::CreateNewBackupWithMetadata;
  Status CreateNewBackupWithMetadata(const CreateBackupOptions& options, DB* db,
                                     const std::string& app_metadata) override;

  Status PurgeOldBackups(uint32_t num_backups_to_keep) override;

  Status DeleteBackup(BackupID backup_id) override;

  void StopBackup() override {
    stop_backup_.store(true, std::memory_order_release);
  }

  Status GarbageCollect() override;

  // The returned BackupInfos are in chronological order, which means the
  // latest backup comes last.
  void GetBackupInfo(std::vector<BackupInfo>* backup_info) override;
<<<<<<< HEAD
  void GetLatestValidBackupID(BackupID* backup_id) override;
=======

>>>>>>> 9e164040
  void GetCorruptedBackups(std::vector<BackupID>* corrupt_backup_ids) override;

  using BackupEngine::RestoreDBFromBackup;
  Status RestoreDBFromBackup(const RestoreOptions& options, BackupID backup_id,
                             const std::string& db_dir,
                             const std::string& wal_dir) override;

  using BackupEngine::RestoreDBFromLatestBackup;
  Status RestoreDBFromLatestBackup(const RestoreOptions& options,
                                   const std::string& db_dir,
                                   const std::string& wal_dir) override {
    return RestoreDBFromBackup(options, latest_valid_backup_id_, db_dir,
                               wal_dir);
  }

  Status VerifyBackup(BackupID backup_id,
                      bool verify_with_checksum = false) override;

  Status Initialize();

  ShareFilesNaming GetNamingNoFlags() const {
    return options_.share_files_with_checksum_naming &
           BackupableDBOptions::kMaskNoNamingFlags;
  }
  ShareFilesNaming GetNamingFlags() const {
    return options_.share_files_with_checksum_naming &
           BackupableDBOptions::kMaskNamingFlags;
  }

 private:
  void DeleteChildren(const std::string& dir, uint32_t file_type_filter = 0);
  Status DeleteBackupInternal(BackupID backup_id);

  // Extends the "result" map with pathname->size mappings for the contents of
  // "dir" in "env". Pathnames are prefixed with "dir".
  Status InsertPathnameToSizeBytes(
      const std::string& dir, Env* env,
      std::unordered_map<std::string, uint64_t>* result);

  struct FileInfo {
    FileInfo(const std::string& fname, uint64_t sz, const std::string& checksum,
             const std::string& id = "", const std::string& sid = "")
        : refs(0),
          filename(fname),
          size(sz),
          checksum_hex(checksum),
          db_id(id),
          db_session_id(sid) {}

    FileInfo(const FileInfo&) = delete;
    FileInfo& operator=(const FileInfo&) = delete;

    int refs;
    const std::string filename;
    const uint64_t size;
    const std::string checksum_hex;
    // DB identities
    // db_id is obtained for potential usage in the future but not used
    // currently
    const std::string db_id;
    // db_session_id appears in the backup SST filename if the table naming
    // option is kUseDbSessionId
    const std::string db_session_id;
  };

  class BackupMeta {
   public:
    BackupMeta(
        const std::string& meta_filename, const std::string& meta_tmp_filename,
        std::unordered_map<std::string, std::shared_ptr<FileInfo>>* file_infos,
        Env* env)
        : timestamp_(0),
          sequence_number_(0),
          size_(0),
          meta_filename_(meta_filename),
          meta_tmp_filename_(meta_tmp_filename),
          file_infos_(file_infos),
          env_(env) {}

    BackupMeta(const BackupMeta&) = delete;
    BackupMeta& operator=(const BackupMeta&) = delete;

    ~BackupMeta() {}

    void RecordTimestamp() {
      env_->GetCurrentTime(&timestamp_);
    }
    int64_t GetTimestamp() const {
      return timestamp_;
    }
    uint64_t GetSize() const {
      return size_;
    }
    uint32_t GetNumberFiles() { return static_cast<uint32_t>(files_.size()); }
    void SetSequenceNumber(uint64_t sequence_number) {
      sequence_number_ = sequence_number;
    }
    uint64_t GetSequenceNumber() {
      return sequence_number_;
    }

    const std::string& GetAppMetadata() const { return app_metadata_; }

    void SetAppMetadata(const std::string& app_metadata) {
      app_metadata_ = app_metadata;
    }

    Status AddFile(std::shared_ptr<FileInfo> file_info);

    Status Delete(bool delete_meta = true);

    bool Empty() {
      return files_.empty();
    }

    std::shared_ptr<FileInfo> GetFile(const std::string& filename) const {
      auto it = file_infos_->find(filename);
      if (it == file_infos_->end())
        return nullptr;
      return it->second;
    }

    const std::vector<std::shared_ptr<FileInfo>>& GetFiles() {
      return files_;
    }

    // @param abs_path_to_size Pre-fetched file sizes (bytes).
    Status LoadFromFile(
        const std::string& backup_dir,
        const std::unordered_map<std::string, uint64_t>& abs_path_to_size);
    Status StoreToFile(bool sync);

    std::string GetInfoString() {
      std::ostringstream ss;
      ss << "Timestamp: " << timestamp_ << std::endl;
      char human_size[16];
      AppendHumanBytes(size_, human_size, sizeof(human_size));
      ss << "Size: " << human_size << std::endl;
      ss << "Files:" << std::endl;
      for (const auto& file : files_) {
        AppendHumanBytes(file->size, human_size, sizeof(human_size));
        ss << file->filename << ", size " << human_size << ", refs "
           << file->refs << std::endl;
      }
      return ss.str();
    }

   private:
    int64_t timestamp_;
    // sequence number is only approximate, should not be used
    // by clients
    uint64_t sequence_number_;
    uint64_t size_;
    std::string app_metadata_;
    std::string const meta_filename_;
    std::string const meta_tmp_filename_;
    // files with relative paths (without "/" prefix!!)
    std::vector<std::shared_ptr<FileInfo>> files_;
    std::unordered_map<std::string, std::shared_ptr<FileInfo>>* file_infos_;
    Env* env_;

    static const size_t max_backup_meta_file_size_ = 10 * 1024 * 1024;  // 10MB
  };  // BackupMeta

  inline std::string GetAbsolutePath(
      const std::string &relative_path = "") const {
    assert(relative_path.size() == 0 || relative_path[0] != '/');
    return options_.backup_dir + "/" + relative_path;
  }
  inline std::string GetPrivateDirRel() const {
    return "private";
  }
  inline std::string GetSharedDirRel() const { return "shared"; }
  inline std::string GetSharedChecksumDirRel() const {
    return "shared_checksum";
  }
  inline std::string GetPrivateFileRel(BackupID backup_id,
                                       bool tmp = false,
                                       const std::string& file = "") const {
    assert(file.size() == 0 || file[0] != '/');
    return GetPrivateDirRel() + "/" + ROCKSDB_NAMESPACE::ToString(backup_id) +
           (tmp ? ".tmp" : "") + "/" + file;
  }
  inline std::string GetSharedFileRel(const std::string& file = "",
                                      bool tmp = false) const {
    assert(file.size() == 0 || file[0] != '/');
    return GetSharedDirRel() + "/" + (tmp ? "." : "") + file +
           (tmp ? ".tmp" : "");
  }
  inline std::string GetSharedFileWithChecksumRel(const std::string& file = "",
                                                  bool tmp = false) const {
    assert(file.size() == 0 || file[0] != '/');
    return GetSharedChecksumDirRel() + "/" + (tmp ? "." : "") + file +
           (tmp ? ".tmp" : "");
  }
  inline bool UseLegacyNaming(const std::string& sid) const {
    return GetNamingNoFlags() ==
               BackupableDBOptions::kLegacyCrc32cAndFileSize ||
           sid.empty();
  }
  inline bool UseInterimNaming(const std::string& sid) const {
    // The indicator of SST file from early internal 6.12 release
    // is a '-' in the DB session id. DB session id was made more
    // concise without '-' after that.
    return (GetNamingFlags() & BackupableDBOptions::kFlagMatchInterimNaming) &&
           sid.find('-') != std::string::npos;
  }
  inline std::string GetSharedFileWithChecksum(
      const std::string& file, bool has_checksum,
      const std::string& checksum_hex, const uint64_t file_size,
      const std::string& db_session_id) const {
    assert(file.size() == 0 || file[0] != '/');
    std::string file_copy = file;
    if (UseLegacyNaming(db_session_id)) {
      assert(has_checksum);
      (void)has_checksum;
      file_copy.insert(file_copy.find_last_of('.'),
                       "_" + ToString(ChecksumHexToInt32(checksum_hex)) + "_" +
                           ToString(file_size));
    } else if (UseInterimNaming(db_session_id)) {
      file_copy.insert(file_copy.find_last_of('.'), "_" + db_session_id);
    } else {
      file_copy.insert(file_copy.find_last_of('.'), "_s" + db_session_id);
      if (GetNamingFlags() & BackupableDBOptions::kFlagIncludeFileSize) {
        file_copy.insert(file_copy.find_last_of('.'),
                         "_" + ToString(file_size));
      }
    }
    return file_copy;
  }
  inline std::string GetFileFromChecksumFile(const std::string& file) const {
    assert(file.size() == 0 || file[0] != '/');
    std::string file_copy = file;
    size_t first_underscore = file_copy.find_first_of('_');
    return file_copy.erase(first_underscore,
                           file_copy.find_last_of('.') - first_underscore);
  }
  inline std::string GetBackupMetaDir() const {
    return GetAbsolutePath("meta");
  }
  inline std::string GetBackupMetaFile(BackupID backup_id, bool tmp) const {
    return GetBackupMetaDir() + "/" + (tmp ? "." : "") +
           ROCKSDB_NAMESPACE::ToString(backup_id) + (tmp ? ".tmp" : "");
  }

  // If size_limit == 0, there is no size limit, copy everything.
  //
  // Exactly one of src and contents must be non-empty.
  //
  // @param src If non-empty, the file is copied from this pathname.
  // @param contents If non-empty, the file will be created with these contents.
  Status CopyOrCreateFile(const std::string& src, const std::string& dst,
                          const std::string& contents, Env* src_env,
                          Env* dst_env, const EnvOptions& src_env_options,
                          bool sync, RateLimiter* rate_limiter,
                          uint64_t* size = nullptr,
                          std::string* checksum_hex = nullptr,
                          uint64_t size_limit = 0,
                          std::function<void()> progress_callback = []() {});

  Status ReadFileAndComputeChecksum(const std::string& src, Env* src_env,
                                    const EnvOptions& src_env_options,
                                    uint64_t size_limit,
                                    std::string* checksum_hex);

  // Obtain db_id and db_session_id from the table properties of file_path
  Status GetFileDbIdentities(Env* src_env, const EnvOptions& src_env_options,
                             const std::string& file_path, std::string* db_id,
                             std::string* db_session_id);

  struct CopyOrCreateResult {
    uint64_t size;
    std::string checksum_hex;
    std::string db_id;
    std::string db_session_id;
    Status status;
  };

  // Exactly one of src_path and contents must be non-empty. If src_path is
  // non-empty, the file is copied from this pathname. Otherwise, if contents is
  // non-empty, the file will be created at dst_path with these contents.
  struct CopyOrCreateWorkItem {
    std::string src_path;
    std::string dst_path;
    std::string contents;
    Env* src_env;
    Env* dst_env;
    EnvOptions src_env_options;
    bool sync;
    RateLimiter* rate_limiter;
    uint64_t size_limit;
    std::promise<CopyOrCreateResult> result;
    std::function<void()> progress_callback;
    bool verify_checksum_after_work;
    std::string src_checksum_func_name;
    std::string src_checksum_hex;
    std::string db_id;
    std::string db_session_id;

    CopyOrCreateWorkItem()
        : src_path(""),
          dst_path(""),
          contents(""),
          src_env(nullptr),
          dst_env(nullptr),
          src_env_options(),
          sync(false),
          rate_limiter(nullptr),
          size_limit(0),
          verify_checksum_after_work(false),
          src_checksum_func_name(kUnknownFileChecksumFuncName),
          src_checksum_hex(""),
          db_id(""),
          db_session_id("") {}

    CopyOrCreateWorkItem(const CopyOrCreateWorkItem&) = delete;
    CopyOrCreateWorkItem& operator=(const CopyOrCreateWorkItem&) = delete;

    CopyOrCreateWorkItem(CopyOrCreateWorkItem&& o) ROCKSDB_NOEXCEPT {
      *this = std::move(o);
    }

    CopyOrCreateWorkItem& operator=(CopyOrCreateWorkItem&& o) ROCKSDB_NOEXCEPT {
      src_path = std::move(o.src_path);
      dst_path = std::move(o.dst_path);
      contents = std::move(o.contents);
      src_env = o.src_env;
      dst_env = o.dst_env;
      src_env_options = std::move(o.src_env_options);
      sync = o.sync;
      rate_limiter = o.rate_limiter;
      size_limit = o.size_limit;
      result = std::move(o.result);
      progress_callback = std::move(o.progress_callback);
      verify_checksum_after_work = o.verify_checksum_after_work;
      src_checksum_func_name = std::move(o.src_checksum_func_name);
      src_checksum_hex = std::move(o.src_checksum_hex);
      db_id = std::move(o.db_id);
      db_session_id = std::move(o.db_session_id);
      return *this;
    }

    CopyOrCreateWorkItem(
        std::string _src_path, std::string _dst_path, std::string _contents,
        Env* _src_env, Env* _dst_env, EnvOptions _src_env_options, bool _sync,
        RateLimiter* _rate_limiter, uint64_t _size_limit,
        std::function<void()> _progress_callback = []() {},
        bool _verify_checksum_after_work = false,
        const std::string& _src_checksum_func_name =
            kUnknownFileChecksumFuncName,
        const std::string& _src_checksum_hex = "",
        const std::string& _db_id = "", const std::string& _db_session_id = "")
        : src_path(std::move(_src_path)),
          dst_path(std::move(_dst_path)),
          contents(std::move(_contents)),
          src_env(_src_env),
          dst_env(_dst_env),
          src_env_options(std::move(_src_env_options)),
          sync(_sync),
          rate_limiter(_rate_limiter),
          size_limit(_size_limit),
          progress_callback(_progress_callback),
          verify_checksum_after_work(_verify_checksum_after_work),
          src_checksum_func_name(_src_checksum_func_name),
          src_checksum_hex(_src_checksum_hex),
          db_id(_db_id),
          db_session_id(_db_session_id) {}
  };

  struct BackupAfterCopyOrCreateWorkItem {
    std::future<CopyOrCreateResult> result;
    bool shared;
    bool needed_to_copy;
    Env* backup_env;
    std::string dst_path_tmp;
    std::string dst_path;
    std::string dst_relative;
    BackupAfterCopyOrCreateWorkItem()
      : shared(false),
        needed_to_copy(false),
        backup_env(nullptr),
        dst_path_tmp(""),
        dst_path(""),
        dst_relative("") {}

    BackupAfterCopyOrCreateWorkItem(BackupAfterCopyOrCreateWorkItem&& o)
        ROCKSDB_NOEXCEPT {
      *this = std::move(o);
    }

    BackupAfterCopyOrCreateWorkItem& operator=(
        BackupAfterCopyOrCreateWorkItem&& o) ROCKSDB_NOEXCEPT {
      result = std::move(o.result);
      shared = o.shared;
      needed_to_copy = o.needed_to_copy;
      backup_env = o.backup_env;
      dst_path_tmp = std::move(o.dst_path_tmp);
      dst_path = std::move(o.dst_path);
      dst_relative = std::move(o.dst_relative);
      return *this;
    }

    BackupAfterCopyOrCreateWorkItem(std::future<CopyOrCreateResult>&& _result,
                                    bool _shared, bool _needed_to_copy,
                                    Env* _backup_env, std::string _dst_path_tmp,
                                    std::string _dst_path,
                                    std::string _dst_relative)
        : result(std::move(_result)),
          shared(_shared),
          needed_to_copy(_needed_to_copy),
          backup_env(_backup_env),
          dst_path_tmp(std::move(_dst_path_tmp)),
          dst_path(std::move(_dst_path)),
          dst_relative(std::move(_dst_relative)) {}
  };

  struct RestoreAfterCopyOrCreateWorkItem {
    std::future<CopyOrCreateResult> result;
    std::string checksum_hex;
    RestoreAfterCopyOrCreateWorkItem() : checksum_hex("") {}
    RestoreAfterCopyOrCreateWorkItem(std::future<CopyOrCreateResult>&& _result,
                                     const std::string& _checksum_hex)
        : result(std::move(_result)), checksum_hex(_checksum_hex) {}
    RestoreAfterCopyOrCreateWorkItem(RestoreAfterCopyOrCreateWorkItem&& o)
        ROCKSDB_NOEXCEPT {
      *this = std::move(o);
    }

    RestoreAfterCopyOrCreateWorkItem& operator=(
        RestoreAfterCopyOrCreateWorkItem&& o) ROCKSDB_NOEXCEPT {
      result = std::move(o.result);
      checksum_hex = std::move(o.checksum_hex);
      return *this;
    }
  };

  bool initialized_;
  std::mutex byte_report_mutex_;
  channel<CopyOrCreateWorkItem> files_to_copy_or_create_;
  std::vector<port::Thread> threads_;
  std::atomic<CpuPriority> threads_cpu_priority_;
  // Certain operations like PurgeOldBackups and DeleteBackup will trigger
  // automatic GarbageCollect (true) unless we've already done one in this
  // session and have not failed to delete backup files since then (false).
  bool might_need_garbage_collect_ = true;

  // Adds a file to the backup work queue to be copied or created if it doesn't
  // already exist.
  //
  // Exactly one of src_dir and contents must be non-empty.
  //
  // @param src_dir If non-empty, the file in this directory named fname will be
  //    copied.
  // @param fname Name of destination file and, in case of copy, source file.
  // @param contents If non-empty, the file will be created with these contents.
  Status AddBackupFileWorkItem(
      std::unordered_set<std::string>& live_dst_paths,
      std::vector<BackupAfterCopyOrCreateWorkItem>& backup_items_to_finish,
      BackupID backup_id, bool shared, const std::string& src_dir,
      const std::string& fname,  // starts with "/"
      const EnvOptions& src_env_options, RateLimiter* rate_limiter,
      uint64_t size_bytes, uint64_t size_limit = 0,
      bool shared_checksum = false,
      std::function<void()> progress_callback = []() {},
      const std::string& contents = std::string(),
      const std::string& src_checksum_func_name = kUnknownFileChecksumFuncName,
      const std::string& src_checksum_str = kUnknownFileChecksum);

  // backup state data
  BackupID latest_backup_id_;
  BackupID latest_valid_backup_id_;
  std::map<BackupID, std::unique_ptr<BackupMeta>> backups_;
  std::map<BackupID, std::pair<Status, std::unique_ptr<BackupMeta>>>
      corrupt_backups_;
  std::unordered_map<std::string,
                     std::shared_ptr<FileInfo>> backuped_file_infos_;
  std::atomic<bool> stop_backup_;

  // options data
  BackupableDBOptions options_;
  Env* db_env_;
  Env* backup_env_;

  // directories
  std::unique_ptr<Directory> backup_directory_;
  std::unique_ptr<Directory> shared_directory_;
  std::unique_ptr<Directory> meta_directory_;
  std::unique_ptr<Directory> private_directory_;

  static const size_t kDefaultCopyFileBufferSize = 5 * 1024 * 1024LL;  // 5MB
  size_t copy_file_buffer_size_;
  bool read_only_;
  BackupStatistics backup_statistics_;
  static const size_t kMaxAppMetaSize = 1024 * 1024;  // 1MB
};

Status BackupEngine::Open(const BackupableDBOptions& options, Env* env,
                          BackupEngine** backup_engine_ptr) {
  std::unique_ptr<BackupEngineImpl> backup_engine(
      new BackupEngineImpl(options, env));
  auto s = backup_engine->Initialize();
  if (!s.ok()) {
    *backup_engine_ptr = nullptr;
    return s;
  }
  *backup_engine_ptr = backup_engine.release();
  return Status::OK();
}

BackupEngineImpl::BackupEngineImpl(const BackupableDBOptions& options,
                                   Env* db_env, bool read_only)
    : initialized_(false),
      threads_cpu_priority_(),
      latest_backup_id_(0),
      latest_valid_backup_id_(0),
      stop_backup_(false),
      options_(options),
      db_env_(db_env),
      backup_env_(options.backup_env != nullptr ? options.backup_env : db_env_),
      copy_file_buffer_size_(kDefaultCopyFileBufferSize),
      read_only_(read_only) {
  if (options_.backup_rate_limiter == nullptr &&
      options_.backup_rate_limit > 0) {
    options_.backup_rate_limiter.reset(
        NewGenericRateLimiter(options_.backup_rate_limit));
  }
  if (options_.restore_rate_limiter == nullptr &&
      options_.restore_rate_limit > 0) {
    options_.restore_rate_limiter.reset(
        NewGenericRateLimiter(options_.restore_rate_limit));
  }
}

BackupEngineImpl::~BackupEngineImpl() {
  files_to_copy_or_create_.sendEof();
  for (auto& t : threads_) {
    t.join();
  }
  LogFlush(options_.info_log);
}

Status BackupEngineImpl::Initialize() {
  assert(!initialized_);
  initialized_ = true;
  if (read_only_) {
    ROCKS_LOG_INFO(options_.info_log, "Starting read_only backup engine");
  }
  options_.Dump(options_.info_log);

  if (!read_only_) {
    // we might need to clean up from previous crash or I/O errors
    might_need_garbage_collect_ = true;

    if (options_.max_valid_backups_to_open != port::kMaxInt32) {
      options_.max_valid_backups_to_open = port::kMaxInt32;
      ROCKS_LOG_WARN(
          options_.info_log,
          "`max_valid_backups_to_open` is not set to the default value. Ignoring "
          "its value since BackupEngine is not read-only.");
    }

    // gather the list of directories that we need to create
    std::vector<std::pair<std::string, std::unique_ptr<Directory>*>>
        directories;
    directories.emplace_back(GetAbsolutePath(), &backup_directory_);
    if (options_.share_table_files) {
      if (options_.share_files_with_checksum) {
        directories.emplace_back(
            GetAbsolutePath(GetSharedFileWithChecksumRel()),
            &shared_directory_);
      } else {
        directories.emplace_back(GetAbsolutePath(GetSharedFileRel()),
                                 &shared_directory_);
      }
    }
    directories.emplace_back(GetAbsolutePath(GetPrivateDirRel()),
                             &private_directory_);
    directories.emplace_back(GetBackupMetaDir(), &meta_directory_);
    // create all the dirs we need
    for (const auto& d : directories) {
      auto s = backup_env_->CreateDirIfMissing(d.first);
      if (s.ok()) {
        s = backup_env_->NewDirectory(d.first, d.second);
      }
      if (!s.ok()) {
        return s;
      }
    }
  }

  std::vector<std::string> backup_meta_files;
  {
    auto s = backup_env_->GetChildren(GetBackupMetaDir(), &backup_meta_files);
    if (s.IsNotFound()) {
      return Status::NotFound(GetBackupMetaDir() + " is missing");
    } else if (!s.ok()) {
      return s;
    }
  }
  // create backups_ structure
  for (auto& file : backup_meta_files) {
    if (file == "." || file == "..") {
      continue;
    }
    ROCKS_LOG_INFO(options_.info_log, "Detected backup %s", file.c_str());
    BackupID backup_id = 0;
    sscanf(file.c_str(), "%u", &backup_id);
    if (backup_id == 0 || file != ROCKSDB_NAMESPACE::ToString(backup_id)) {
      if (!read_only_) {
        // invalid file name, delete that
        auto s = backup_env_->DeleteFile(GetBackupMetaDir() + "/" + file);
        ROCKS_LOG_INFO(options_.info_log,
                       "Unrecognized meta file %s, deleting -- %s",
                       file.c_str(), s.ToString().c_str());
      }
      continue;
    }
    assert(backups_.find(backup_id) == backups_.end());
    // Insert all the (backup_id, BackupMeta) that will be loaded later
    // The loading performed later will check whether there are corrupt backups
    // and move the corrupt backups to corrupt_backups_
    backups_.insert(std::make_pair(
        backup_id, std::unique_ptr<BackupMeta>(new BackupMeta(
                       GetBackupMetaFile(backup_id, false /* tmp */),
                       GetBackupMetaFile(backup_id, true /* tmp */),
                       &backuped_file_infos_, backup_env_))));
  }

  latest_backup_id_ = 0;
  latest_valid_backup_id_ = 0;
  if (options_.destroy_old_data) {  // Destroy old data
    assert(!read_only_);
    ROCKS_LOG_INFO(
        options_.info_log,
        "Backup Engine started with destroy_old_data == true, deleting all "
        "backups");
    auto s = PurgeOldBackups(0);
    if (s.ok()) {
      s = GarbageCollect();
    }
    if (!s.ok()) {
      return s;
    }
  } else {  // Load data from storage
    // abs_path_to_size: maps absolute paths of files in backup directory to
    // their corresponding sizes
    std::unordered_map<std::string, uint64_t> abs_path_to_size;
    // Insert files and their sizes in backup sub-directories (shared and
    // shared_checksum) to abs_path_to_size
    for (const auto& rel_dir :
         {GetSharedFileRel(), GetSharedFileWithChecksumRel()}) {
      const auto abs_dir = GetAbsolutePath(rel_dir);
      InsertPathnameToSizeBytes(abs_dir, backup_env_, &abs_path_to_size);
    }
    // load the backups if any, until valid_backups_to_open of the latest
    // non-corrupted backups have been successfully opened.
    int valid_backups_to_open = options_.max_valid_backups_to_open;
    for (auto backup_iter = backups_.rbegin();
         backup_iter != backups_.rend();
         ++backup_iter) {
      assert(latest_backup_id_ == 0 || latest_backup_id_ > backup_iter->first);
      if (latest_backup_id_ == 0) {
        latest_backup_id_ = backup_iter->first;
      }
      if (valid_backups_to_open == 0) {
        break;
      }

      // Insert files and their sizes in backup sub-directories
      // (private/backup_id) to abs_path_to_size
      InsertPathnameToSizeBytes(
          GetAbsolutePath(GetPrivateFileRel(backup_iter->first)), backup_env_,
          &abs_path_to_size);
      Status s = backup_iter->second->LoadFromFile(options_.backup_dir,
                                                   abs_path_to_size);
      if (s.IsCorruption()) {
        ROCKS_LOG_INFO(options_.info_log, "Backup %u corrupted -- %s",
                       backup_iter->first, s.ToString().c_str());
        corrupt_backups_.insert(
            std::make_pair(backup_iter->first,
                           std::make_pair(s, std::move(backup_iter->second))));
      } else if (!s.ok()) {
        // Distinguish corruption errors from errors in the backup Env.
        // Errors in the backup Env (i.e., this code path) will cause Open() to
        // fail, whereas corruption errors would not cause Open() failures.
        return s;
      } else {
        ROCKS_LOG_INFO(options_.info_log, "Loading backup %" PRIu32 " OK:\n%s",
                       backup_iter->first,
                       backup_iter->second->GetInfoString().c_str());
        assert(latest_valid_backup_id_ == 0 ||
               latest_valid_backup_id_ > backup_iter->first);
        if (latest_valid_backup_id_ == 0) {
          latest_valid_backup_id_ = backup_iter->first;
        }
        --valid_backups_to_open;
      }
    }

    for (const auto& corrupt : corrupt_backups_) {
      backups_.erase(backups_.find(corrupt.first));
    }
    // erase the backups before max_valid_backups_to_open
    int num_unopened_backups;
    if (options_.max_valid_backups_to_open == 0) {
      num_unopened_backups = 0;
    } else {
      num_unopened_backups =
          std::max(0, static_cast<int>(backups_.size()) -
                          options_.max_valid_backups_to_open);
    }
    for (int i = 0; i < num_unopened_backups; ++i) {
      assert(backups_.begin()->second->Empty());
      backups_.erase(backups_.begin());
    }
  }

  ROCKS_LOG_INFO(options_.info_log, "Latest backup is %u", latest_backup_id_);
  ROCKS_LOG_INFO(options_.info_log, "Latest valid backup is %u",
                 latest_valid_backup_id_);

  // set up threads perform copies from files_to_copy_or_create_ in the
  // background
  threads_cpu_priority_ = CpuPriority::kNormal;
  threads_.reserve(options_.max_background_operations);
  for (int t = 0; t < options_.max_background_operations; t++) {
    threads_.emplace_back([this]() {
#if defined(_GNU_SOURCE) && defined(__GLIBC_PREREQ)
#if __GLIBC_PREREQ(2, 12)
      pthread_setname_np(pthread_self(), "backup_engine");
#endif
#endif
      CpuPriority current_priority = CpuPriority::kNormal;
      CopyOrCreateWorkItem work_item;
      while (files_to_copy_or_create_.read(work_item)) {
        CpuPriority priority = threads_cpu_priority_;
        if (current_priority != priority) {
          TEST_SYNC_POINT_CALLBACK(
              "BackupEngineImpl::Initialize:SetCpuPriority", &priority);
          port::SetCpuPriority(0, priority);
          current_priority = priority;
        }
        CopyOrCreateResult result;
        result.status = CopyOrCreateFile(
            work_item.src_path, work_item.dst_path, work_item.contents,
            work_item.src_env, work_item.dst_env, work_item.src_env_options,
            work_item.sync, work_item.rate_limiter, &result.size,
            &result.checksum_hex, work_item.size_limit,
            work_item.progress_callback);
        result.db_id = work_item.db_id;
        result.db_session_id = work_item.db_session_id;
        if (result.status.ok() && work_item.verify_checksum_after_work) {
          // unknown checksum function name implies no db table file checksum in
          // db manifest; work_item.verify_checksum_after_work being true means
          // backup engine has calculated its crc32c checksum for the table
          // file; therefore, we are able to compare the checksums.
          if (work_item.src_checksum_func_name ==
                  kUnknownFileChecksumFuncName ||
              work_item.src_checksum_func_name == kDbFileChecksumFuncName) {
            if (work_item.src_checksum_hex != result.checksum_hex) {
              std::string checksum_info(
                  "Expected checksum is " + work_item.src_checksum_hex +
                  " while computed checksum is " + result.checksum_hex);
              result.status =
                  Status::Corruption("Checksum mismatch after copying to " +
                                     work_item.dst_path + ": " + checksum_info);
            }
          } else {
            std::string checksum_function_info(
                "Existing checksum function is " +
                work_item.src_checksum_func_name +
                " while provided checksum function is " +
                kBackupFileChecksumFuncName);
            ROCKS_LOG_INFO(
                options_.info_log,
                "Unable to verify checksum after copying to %s: %s\n",
                work_item.dst_path.c_str(), checksum_function_info.c_str());
          }
        }
        work_item.result.set_value(std::move(result));
      }
    });
  }
  ROCKS_LOG_INFO(options_.info_log, "Initialized BackupEngine");

  return Status::OK();
}

Status BackupEngineImpl::CreateNewBackupWithMetadata(
    const CreateBackupOptions& options, DB* db,
    const std::string& app_metadata) {
  assert(initialized_);
  assert(!read_only_);
  if (app_metadata.size() > kMaxAppMetaSize) {
    return Status::InvalidArgument("App metadata too large");
  }

  if (options.decrease_background_thread_cpu_priority) {
    if (options.background_thread_cpu_priority < threads_cpu_priority_) {
      threads_cpu_priority_.store(options.background_thread_cpu_priority);
    }
  }

  BackupID new_backup_id = latest_backup_id_ + 1;

  assert(backups_.find(new_backup_id) == backups_.end());

  auto private_dir = GetAbsolutePath(GetPrivateFileRel(new_backup_id));
  Status s = backup_env_->FileExists(private_dir);
  if (s.ok()) {
    // maybe last backup failed and left partial state behind, clean it up.
    // need to do this before updating backups_ such that a private dir
    // named after new_backup_id will be cleaned up.
    // (If an incomplete new backup is followed by an incomplete delete
    // of the latest full backup, then there could be more than one next
    // id with a private dir, the last thing to be deleted in delete
    // backup, but all will be cleaned up with a GarbageCollect.)
    s = GarbageCollect();
  } else if (s.IsNotFound()) {
    // normal case, the new backup's private dir doesn't exist yet
    s = Status::OK();
  }

  auto ret = backups_.insert(std::make_pair(
      new_backup_id, std::unique_ptr<BackupMeta>(new BackupMeta(
                         GetBackupMetaFile(new_backup_id, false /* tmp */),
                         GetBackupMetaFile(new_backup_id, true /* tmp */),
                         &backuped_file_infos_, backup_env_))));
  assert(ret.second == true);
  auto& new_backup = ret.first->second;
  new_backup->RecordTimestamp();
  new_backup->SetAppMetadata(app_metadata);

  auto start_backup = backup_env_->NowMicros();

  ROCKS_LOG_INFO(options_.info_log,
                 "Started the backup process -- creating backup %u",
                 new_backup_id);
  if (s.ok()) {
    s = backup_env_->CreateDir(private_dir);
  }

  RateLimiter* rate_limiter = options_.backup_rate_limiter.get();
  if (rate_limiter) {
    copy_file_buffer_size_ = static_cast<size_t>(rate_limiter->GetSingleBurstBytes());
  }

  // A set into which we will insert the dst_paths that are calculated for live
  // files and live WAL files.
  // This is used to check whether a live files shares a dst_path with another
  // live file.
  std::unordered_set<std::string> live_dst_paths;

  std::vector<BackupAfterCopyOrCreateWorkItem> backup_items_to_finish;
  // Add a CopyOrCreateWorkItem to the channel for each live file
  db->DisableFileDeletions();
  if (s.ok()) {
    CheckpointImpl checkpoint(db);
    uint64_t sequence_number = 0;
    DBOptions db_options = db->GetDBOptions();
    FileChecksumGenFactory* db_checksum_factory =
        db_options.file_checksum_gen_factory.get();
    const std::string kFileChecksumGenFactoryName =
        "FileChecksumGenCrc32cFactory";
    bool compare_checksum =
        db_checksum_factory != nullptr &&
                db_checksum_factory->Name() == kFileChecksumGenFactoryName
            ? true
            : false;
    EnvOptions src_raw_env_options(db_options);
    s = checkpoint.CreateCustomCheckpoint(
        db_options,
        [&](const std::string& /*src_dirname*/, const std::string& /*fname*/,
            FileType) {
          // custom checkpoint will switch to calling copy_file_cb after it sees
          // NotSupported returned from link_file_cb.
          return Status::NotSupported();
        } /* link_file_cb */,
        [&](const std::string& src_dirname, const std::string& fname,
            uint64_t size_limit_bytes, FileType type,
            const std::string& checksum_func_name,
            const std::string& checksum_val) {
          if (type == kWalFile && !options_.backup_log_files) {
            return Status::OK();
          }
          Log(options_.info_log, "add file for backup %s", fname.c_str());
          uint64_t size_bytes = 0;
          Status st;
          if (type == kTableFile) {
            st = db_env_->GetFileSize(src_dirname + fname, &size_bytes);
          }
          EnvOptions src_env_options;
          switch (type) {
            case kWalFile:
              src_env_options =
                  db_env_->OptimizeForLogRead(src_raw_env_options);
              break;
            case kTableFile:
              src_env_options = db_env_->OptimizeForCompactionTableRead(
                  src_raw_env_options, ImmutableDBOptions(db_options));
              break;
            case kDescriptorFile:
              src_env_options =
                  db_env_->OptimizeForManifestRead(src_raw_env_options);
              break;
            default:
              // Other backed up files (like options file) are not read by live
              // DB, so don't need to worry about avoiding mixing buffered and
              // direct I/O. Just use plain defaults.
              src_env_options = src_raw_env_options;
              break;
          }
          if (st.ok()) {
            st = AddBackupFileWorkItem(
                live_dst_paths, backup_items_to_finish, new_backup_id,
                options_.share_table_files && type == kTableFile, src_dirname,
                fname, src_env_options, rate_limiter, size_bytes,
                size_limit_bytes,
                options_.share_files_with_checksum && type == kTableFile,
                options.progress_callback, "" /* contents */,
                checksum_func_name, checksum_val);
          }
          return st;
        } /* copy_file_cb */,
        [&](const std::string& fname, const std::string& contents, FileType) {
          Log(options_.info_log, "add file for backup %s", fname.c_str());
          return AddBackupFileWorkItem(
              live_dst_paths, backup_items_to_finish, new_backup_id,
              false /* shared */, "" /* src_dir */, fname,
              EnvOptions() /* src_env_options */, rate_limiter, contents.size(),
              0 /* size_limit */, false /* shared_checksum */,
              options.progress_callback, contents);
        } /* create_file_cb */,
        &sequence_number, options.flush_before_backup ? 0 : port::kMaxUint64,
        compare_checksum);
    if (s.ok()) {
      new_backup->SetSequenceNumber(sequence_number);
    }
  }
  ROCKS_LOG_INFO(options_.info_log, "add files for backup done, wait finish.");
  Status item_status;
  for (auto& item : backup_items_to_finish) {
    item.result.wait();
    auto result = item.result.get();
    item_status = result.status;
    if (item_status.ok() && item.shared && item.needed_to_copy) {
      item_status =
          item.backup_env->RenameFile(item.dst_path_tmp, item.dst_path);
    }
    if (item_status.ok()) {
      item_status = new_backup.get()->AddFile(std::make_shared<FileInfo>(
          item.dst_relative, result.size, result.checksum_hex, result.db_id,
          result.db_session_id));
    }
    if (!item_status.ok()) {
      s = item_status;
    }
  }

  // we copied all the files, enable file deletions
  db->EnableFileDeletions(false);

  auto backup_time = backup_env_->NowMicros() - start_backup;

  if (s.ok()) {
    // persist the backup metadata on the disk
    s = new_backup->StoreToFile(options_.sync);
  }
  if (s.ok() && options_.sync) {
    std::unique_ptr<Directory> backup_private_directory;
    backup_env_->NewDirectory(
        GetAbsolutePath(GetPrivateFileRel(new_backup_id, false)),
        &backup_private_directory);
    if (backup_private_directory != nullptr) {
      s = backup_private_directory->Fsync();
    }
    if (s.ok() && private_directory_ != nullptr) {
      s = private_directory_->Fsync();
    }
    if (s.ok() && meta_directory_ != nullptr) {
      s = meta_directory_->Fsync();
    }
    if (s.ok() && shared_directory_ != nullptr) {
      s = shared_directory_->Fsync();
    }
    if (s.ok() && backup_directory_ != nullptr) {
      s = backup_directory_->Fsync();
    }
  }

  if (s.ok()) {
    backup_statistics_.IncrementNumberSuccessBackup();
  }
  if (!s.ok()) {
    backup_statistics_.IncrementNumberFailBackup();
    // clean all the files we might have created
    ROCKS_LOG_INFO(options_.info_log, "Backup failed -- %s",
                   s.ToString().c_str());
    ROCKS_LOG_INFO(options_.info_log, "Backup Statistics %s\n",
                   backup_statistics_.ToString().c_str());
    // delete files that we might have already written
    might_need_garbage_collect_ = true;
    DeleteBackup(new_backup_id);
    return s;
  }

  // here we know that we succeeded and installed the new backup
  // in the LATEST_BACKUP file
  latest_backup_id_ = new_backup_id;
  latest_valid_backup_id_ = new_backup_id;
  ROCKS_LOG_INFO(options_.info_log, "Backup DONE. All is good");

  // backup_speed is in byte/second
  double backup_speed = new_backup->GetSize() / (1.048576 * backup_time);
  ROCKS_LOG_INFO(options_.info_log, "Backup number of files: %u",
                 new_backup->GetNumberFiles());
  char human_size[16];
  AppendHumanBytes(new_backup->GetSize(), human_size, sizeof(human_size));
  ROCKS_LOG_INFO(options_.info_log, "Backup size: %s", human_size);
  ROCKS_LOG_INFO(options_.info_log, "Backup time: %" PRIu64 " microseconds",
                 backup_time);
  ROCKS_LOG_INFO(options_.info_log, "Backup speed: %.3f MB/s", backup_speed);
  ROCKS_LOG_INFO(options_.info_log, "Backup Statistics %s",
                 backup_statistics_.ToString().c_str());
  return s;
}

Status BackupEngineImpl::PurgeOldBackups(uint32_t num_backups_to_keep) {
  assert(initialized_);
  assert(!read_only_);

  // Best effort deletion even with errors
  Status overall_status = Status::OK();

  ROCKS_LOG_INFO(options_.info_log, "Purging old backups, keeping %u",
                 num_backups_to_keep);
  std::vector<BackupID> to_delete;
  auto itr = backups_.begin();
  while ((backups_.size() - to_delete.size()) > num_backups_to_keep) {
    to_delete.push_back(itr->first);
    itr++;
  }
  for (auto backup_id : to_delete) {
    auto s = DeleteBackupInternal(backup_id);
    if (!s.ok()) {
      overall_status = s;
    }
  }
  // Clean up after any incomplete backup deletion, potentially from
  // earlier session.
  if (might_need_garbage_collect_) {
    auto s = GarbageCollect();
    if (!s.ok() && overall_status.ok()) {
      overall_status = s;
    }
  }
  return overall_status;
}

Status BackupEngineImpl::DeleteBackup(BackupID backup_id) {
  auto s1 = DeleteBackupInternal(backup_id);
  auto s2 = Status::OK();

  // Clean up after any incomplete backup deletion, potentially from
  // earlier session.
  if (might_need_garbage_collect_) {
    s2 = GarbageCollect();
  }

  if (!s1.ok()) {
    return s1;
  } else {
    return s2;
  }
}

// Does not auto-GarbageCollect
Status BackupEngineImpl::DeleteBackupInternal(BackupID backup_id) {
  assert(initialized_);
  assert(!read_only_);

  ROCKS_LOG_INFO(options_.info_log, "Deleting backup %u", backup_id);
  auto backup = backups_.find(backup_id);
  if (backup != backups_.end()) {
    auto s = backup->second->Delete();
    if (!s.ok()) {
      return s;
    }
    backups_.erase(backup);
  } else {
    auto corrupt = corrupt_backups_.find(backup_id);
    if (corrupt == corrupt_backups_.end()) {
      return Status::NotFound("Backup not found");
    }
    auto s = corrupt->second.second->Delete();
    if (!s.ok()) {
      return s;
    }
    corrupt_backups_.erase(corrupt);
  }

  // After removing meta file, best effort deletion even with errors.
  // (Don't delete other files if we can't delete the meta file right
  // now.)
  std::vector<std::string> to_delete;
  for (auto& itr : backuped_file_infos_) {
    if (itr.second->refs == 0) {
      Status s = backup_env_->DeleteFile(GetAbsolutePath(itr.first));
      ROCKS_LOG_INFO(options_.info_log, "Deleting %s -- %s", itr.first.c_str(),
                     s.ToString().c_str());
      to_delete.push_back(itr.first);
      if (!s.ok()) {
        // Trying again later might work
        might_need_garbage_collect_ = true;
      }
    }
  }
  for (auto& td : to_delete) {
    backuped_file_infos_.erase(td);
  }

  // take care of private dirs -- GarbageCollect() will take care of them
  // if they are not empty
  std::string private_dir = GetPrivateFileRel(backup_id);
  Status s = backup_env_->DeleteDir(GetAbsolutePath(private_dir));
  ROCKS_LOG_INFO(options_.info_log, "Deleting private dir %s -- %s",
                 private_dir.c_str(), s.ToString().c_str());
  if (!s.ok()) {
    // Full gc or trying again later might work
    might_need_garbage_collect_ = true;
  }
  return Status::OK();
}

void BackupEngineImpl::GetLatestValidBackupID(BackupID* backup_id) {
  assert(initialized_);
  *backup_id = latest_valid_backup_id_;
}

void BackupEngineImpl::GetBackupInfo(std::vector<BackupInfo>* backup_info) {
  assert(initialized_);
  backup_info->reserve(backups_.size());
  for (auto& backup : backups_) {
    if (!backup.second->Empty()) {
      backup_info->push_back(BackupInfo(
          backup.first, backup.second->GetTimestamp(), backup.second->GetSize(),
          backup.second->GetNumberFiles(), backup.second->GetAppMetadata()));
    }
  }
}

void
BackupEngineImpl::GetCorruptedBackups(
    std::vector<BackupID>* corrupt_backup_ids) {
  assert(initialized_);
  corrupt_backup_ids->reserve(corrupt_backups_.size());
  for (auto& backup : corrupt_backups_) {
    corrupt_backup_ids->push_back(backup.first);
  }
}

Status BackupEngineImpl::RestoreDBFromBackup(const RestoreOptions& options,
                                             BackupID backup_id,
                                             const std::string& db_dir,
                                             const std::string& wal_dir) {
  assert(initialized_);
  auto corrupt_itr = corrupt_backups_.find(backup_id);
  if (corrupt_itr != corrupt_backups_.end()) {
    return corrupt_itr->second.first;
  }
  auto backup_itr = backups_.find(backup_id);
  if (backup_itr == backups_.end()) {
    return Status::NotFound("Backup not found");
  }
  auto& backup = backup_itr->second;
  if (backup->Empty()) {
    return Status::NotFound("Backup not found");
  }

  ROCKS_LOG_INFO(options_.info_log, "Restoring backup id %u\n", backup_id);
  ROCKS_LOG_INFO(options_.info_log, "keep_log_files: %d\n",
                 static_cast<int>(options.keep_log_files));

  // just in case. Ignore errors
  db_env_->CreateDirIfMissing(db_dir);
  db_env_->CreateDirIfMissing(wal_dir);

  if (options.keep_log_files) {
    // delete files in db_dir, but keep all the log files
    DeleteChildren(db_dir, 1 << kWalFile);
    // move all the files from archive dir to wal_dir
    std::string archive_dir = ArchivalDirectory(wal_dir);
    std::vector<std::string> archive_files;
    db_env_->GetChildren(archive_dir, &archive_files);  // ignore errors
    for (const auto& f : archive_files) {
      uint64_t number;
      FileType type;
      bool ok = ParseFileName(f, &number, &type);
      if (ok && type == kWalFile) {
        ROCKS_LOG_INFO(options_.info_log,
                       "Moving log file from archive/ to wal_dir: %s",
                       f.c_str());
        Status s =
            db_env_->RenameFile(archive_dir + "/" + f, wal_dir + "/" + f);
        if (!s.ok()) {
          // if we can't move log file from archive_dir to wal_dir,
          // we should fail, since it might mean data loss
          return s;
        }
      }
    }
  } else {
    DeleteChildren(wal_dir);
    DeleteChildren(ArchivalDirectory(wal_dir));
    DeleteChildren(db_dir);
  }

  RateLimiter* rate_limiter = options_.restore_rate_limiter.get();
  if (rate_limiter) {
    copy_file_buffer_size_ =
        static_cast<size_t>(rate_limiter->GetSingleBurstBytes());
  }
  Status s;
  std::vector<RestoreAfterCopyOrCreateWorkItem> restore_items_to_finish;
  for (const auto& file_info : backup->GetFiles()) {
    const std::string& file = file_info->filename;
    std::string dst;
    // 1. extract the filename
    size_t slash = file.find_last_of('/');
    // file will either be shared/<file>, shared_checksum/<file_crc32c_size>,
    // shared_checksum/<file_session>, shared_checksum/<file_crc32c_session>,
    // or private/<number>/<file>
    assert(slash != std::string::npos);
    dst = file.substr(slash + 1);

    // if the file was in shared_checksum, extract the real file name
    // in this case the file is <number>_<checksum>_<size>.<type>,
    // <number>_<session>.<type>, or <number>_<checksum>_<session>.<type>
    if (file.substr(0, slash) == GetSharedChecksumDirRel()) {
      dst = GetFileFromChecksumFile(dst);
    }

    // 2. find the filetype
    uint64_t number;
    FileType type;
    bool ok = ParseFileName(dst, &number, &type);
    if (!ok) {
      return Status::Corruption("Backup corrupted: Fail to parse filename " +
                                dst);
    }
    // 3. Construct the final path
    // kWalFile lives in wal_dir and all the rest live in db_dir
    dst = ((type == kWalFile) ? wal_dir : db_dir) + "/" + dst;

    ROCKS_LOG_INFO(options_.info_log, "Restoring %s to %s\n", file.c_str(),
                   dst.c_str());
    CopyOrCreateWorkItem copy_or_create_work_item(
        GetAbsolutePath(file), dst, "" /* contents */, backup_env_, db_env_,
        EnvOptions() /* src_env_options */, false, rate_limiter,
        0 /* size_limit */);
    RestoreAfterCopyOrCreateWorkItem after_copy_or_create_work_item(
        copy_or_create_work_item.result.get_future(), file_info->checksum_hex);
    files_to_copy_or_create_.write(std::move(copy_or_create_work_item));
    restore_items_to_finish.push_back(
        std::move(after_copy_or_create_work_item));
  }
  Status item_status;
  for (auto& item : restore_items_to_finish) {
    item.result.wait();
    auto result = item.result.get();
    item_status = result.status;
    // Note: It is possible that both of the following bad-status cases occur
    // during copying. But, we only return one status.
    if (!item_status.ok()) {
      s = item_status;
      break;
    } else if (item.checksum_hex != result.checksum_hex) {
      s = Status::Corruption("Checksum check failed");
      break;
    }
  }

  ROCKS_LOG_INFO(options_.info_log, "Restoring done -- %s\n",
                 s.ToString().c_str());
  return s;
}

Status BackupEngineImpl::VerifyBackup(BackupID backup_id,
                                      bool verify_with_checksum) {
  // Check if backup_id is corrupted, or valid and registered
  assert(initialized_);
  auto corrupt_itr = corrupt_backups_.find(backup_id);
  if (corrupt_itr != corrupt_backups_.end()) {
    return corrupt_itr->second.first;
  }

  auto backup_itr = backups_.find(backup_id);
  if (backup_itr == backups_.end()) {
    return Status::NotFound();
  }

  auto& backup = backup_itr->second;
  if (backup->Empty()) {
    return Status::NotFound();
  }

  ROCKS_LOG_INFO(options_.info_log, "Verifying backup id %u\n", backup_id);

  // Find all existing backup files belong to backup_id
  std::unordered_map<std::string, uint64_t> curr_abs_path_to_size;
  for (const auto& rel_dir : {GetPrivateFileRel(backup_id), GetSharedFileRel(),
                              GetSharedFileWithChecksumRel()}) {
    const auto abs_dir = GetAbsolutePath(rel_dir);
    InsertPathnameToSizeBytes(abs_dir, backup_env_, &curr_abs_path_to_size);
  }

  // For all files registered in backup
  for (const auto& file_info : backup->GetFiles()) {
    const auto abs_path = GetAbsolutePath(file_info->filename);
    // check existence of the file
    if (curr_abs_path_to_size.find(abs_path) == curr_abs_path_to_size.end()) {
      return Status::NotFound("File missing: " + abs_path);
    }
    // verify file size
    if (file_info->size != curr_abs_path_to_size[abs_path]) {
      std::string size_info("Expected file size is " +
                            ToString(file_info->size) +
                            " while found file size is " +
                            ToString(curr_abs_path_to_size[abs_path]));
      return Status::Corruption("File corrupted: File size mismatch for " +
                                abs_path + ": " + size_info);
    }
    if (verify_with_checksum) {
      // verify file checksum
      std::string checksum_hex;
      ROCKS_LOG_INFO(options_.info_log, "Verifying %s checksum...\n",
                     abs_path.c_str());
      ReadFileAndComputeChecksum(abs_path, backup_env_, EnvOptions(),
                                 0 /* size_limit */, &checksum_hex);
      if (file_info->checksum_hex != checksum_hex) {
        std::string checksum_info(
            "Expected checksum is " + file_info->checksum_hex +
            " while computed checksum is " + checksum_hex);
        return Status::Corruption("File corrupted: Checksum mismatch for " +
                                  abs_path + ": " + checksum_info);
      }
    }
  }
  return Status::OK();
}

Status BackupEngineImpl::CopyOrCreateFile(
    const std::string& src, const std::string& dst, const std::string& contents,
    Env* src_env, Env* dst_env, const EnvOptions& src_env_options, bool sync,
    RateLimiter* rate_limiter, uint64_t* size, std::string* checksum_hex,
    uint64_t size_limit, std::function<void()> progress_callback) {
  assert(src.empty() != contents.empty());
  Status s;
  std::unique_ptr<WritableFile> dst_file;
  std::unique_ptr<SequentialFile> src_file;
  EnvOptions dst_env_options;
  dst_env_options.use_mmap_writes = false;
  // TODO:(gzh) maybe use direct reads/writes here if possible
  if (size != nullptr) {
    *size = 0;
  }
  uint32_t checksum_value = 0;

  // Check if size limit is set. if not, set it to very big number
  if (size_limit == 0) {
    size_limit = std::numeric_limits<uint64_t>::max();
  }

  s = dst_env->NewWritableFile(dst, &dst_file, dst_env_options);
  if (s.ok() && !src.empty()) {
    s = src_env->NewSequentialFile(src, &src_file, src_env_options);
  }
  if (!s.ok()) {
    return s;
  }

  std::unique_ptr<WritableFileWriter> dest_writer(new WritableFileWriter(
      NewLegacyWritableFileWrapper(std::move(dst_file)), dst, dst_env_options));
  std::unique_ptr<SequentialFileReader> src_reader;
  std::unique_ptr<char[]> buf;
  if (!src.empty()) {
    src_reader.reset(new SequentialFileReader(
        NewLegacySequentialFileWrapper(src_file), src));
    buf.reset(new char[copy_file_buffer_size_]);
  }

  Slice data;
  uint64_t processed_buffer_size = 0;
  do {
    if (stop_backup_.load(std::memory_order_acquire)) {
      return Status::Incomplete("Backup stopped");
    }
    if (!src.empty()) {
      size_t buffer_to_read = (copy_file_buffer_size_ < size_limit)
                                  ? copy_file_buffer_size_
                                  : static_cast<size_t>(size_limit);
      s = src_reader->Read(buffer_to_read, &data, buf.get());
      processed_buffer_size += buffer_to_read;
    } else {
      data = contents;
    }
    size_limit -= data.size();
    TEST_SYNC_POINT_CALLBACK(
        "BackupEngineImpl::CopyOrCreateFile:CorruptionDuringBackup",
        (src.length() > 4 && src.rfind(".sst") == src.length() - 4) ? &data
                                                                    : nullptr);

    if (!s.ok()) {
      return s;
    }

    if (size != nullptr) {
      *size += data.size();
    }
    if (checksum_hex != nullptr) {
      checksum_value = crc32c::Extend(checksum_value, data.data(), data.size());
    }
    s = dest_writer->Append(data);
    if (rate_limiter != nullptr) {
      rate_limiter->Request(data.size(), Env::IO_LOW, nullptr /* stats */,
                            RateLimiter::OpType::kWrite);
    }
    if (processed_buffer_size > options_.callback_trigger_interval_size) {
      processed_buffer_size -= options_.callback_trigger_interval_size;
      std::lock_guard<std::mutex> lock(byte_report_mutex_);
      progress_callback();
    }
  } while (s.ok() && contents.empty() && data.size() > 0 && size_limit > 0);

  // Convert uint32_t checksum to hex checksum
  if (checksum_hex != nullptr) {
    checksum_hex->assign(ChecksumInt32ToHex(checksum_value));
  }

  if (s.ok() && sync) {
    s = dest_writer->Sync(false);
  }
  if (s.ok()) {
    s = dest_writer->Close();
  }
  return s;
}

// fname will always start with "/"
Status BackupEngineImpl::AddBackupFileWorkItem(
    std::unordered_set<std::string>& live_dst_paths,
    std::vector<BackupAfterCopyOrCreateWorkItem>& backup_items_to_finish,
    BackupID backup_id, bool shared, const std::string& src_dir,
    const std::string& fname, const EnvOptions& src_env_options,
    RateLimiter* rate_limiter, uint64_t size_bytes, uint64_t size_limit,
    bool shared_checksum, std::function<void()> progress_callback,
    const std::string& contents, const std::string& src_checksum_func_name,
    const std::string& src_checksum_str) {
  assert(!fname.empty() && fname[0] == '/');
  assert(contents.empty() != src_dir.empty());

  std::string dst_relative = fname.substr(1);
  std::string dst_relative_tmp;
  Status s;
  std::string checksum_hex;
  std::string db_id;
  std::string db_session_id;
  // whether the checksum for a table file is available
  bool has_checksum = false;

  // Whenever a default checksum function name is passed in, we will compares
  // the corresponding checksum values after copying. Note that only table files
  // may have a known checksum function name passed in.
  //
  // If no default checksum function name is passed in and db session id is not
  // available, we will calculate the checksum *before* copying in two cases
  // (we always calcuate checksums when copying or creating for any file types):
  // a) share_files_with_checksum is true and file type is table;
  // b) share_table_files is true and the file exists already.
  //
  // Step 0: Check if default checksum function name is passed in
  if (kDbFileChecksumFuncName == src_checksum_func_name) {
    if (src_checksum_str == kUnknownFileChecksum) {
      return Status::Aborted("Unknown checksum value for " + fname);
    }
    checksum_hex = ChecksumStrToHex(src_checksum_str);
    has_checksum = true;
  }

  // Step 1: Prepare the relative path to destination
  if (shared && shared_checksum) {
    if (GetNamingNoFlags() != BackupableDBOptions::kLegacyCrc32cAndFileSize) {
      // Prepare db_session_id to add to the file name
      // Ignore the returned status
      // In the failed cases, db_id and db_session_id will be empty
      GetFileDbIdentities(db_env_, src_env_options, src_dir + fname, &db_id,
                          &db_session_id);
    }
    // Calculate checksum if checksum and db session id are not available.
    // If db session id is available, we will not calculate the checksum
    // since the session id should suffice to avoid file name collision in
    // the shared_checksum directory.
    if (!has_checksum && db_session_id.empty()) {
      s = ReadFileAndComputeChecksum(src_dir + fname, db_env_, src_env_options,
                                     size_limit, &checksum_hex);
      if (!s.ok()) {
        return s;
      }
      has_checksum = true;
    }
    if (size_bytes == port::kMaxUint64) {
      return Status::NotFound("File missing: " + src_dir + fname);
    }
    // dst_relative depends on the following conditions:
    // 1) the naming scheme is kUseDbSessionId,
    // 2) db_session_id is not empty,
    // 3) checksum is available in the DB manifest.
    // If 1,2,3) are satisfied, then dst_relative will be of the form:
    // shared_checksum/<file_number>_<checksum>_<db_session_id>.sst
    // If 1,2) are satisfied, then dst_relative will be of the form:
    // shared_checksum/<file_number>_<db_session_id>.sst
    // Otherwise, dst_relative is of the form
    // shared_checksum/<file_number>_<checksum>_<size>.sst
    dst_relative = GetSharedFileWithChecksum(
        dst_relative, has_checksum, checksum_hex, size_bytes, db_session_id);
    dst_relative_tmp = GetSharedFileWithChecksumRel(dst_relative, true);
    dst_relative = GetSharedFileWithChecksumRel(dst_relative, false);
  } else if (shared) {
    dst_relative_tmp = GetSharedFileRel(dst_relative, true);
    dst_relative = GetSharedFileRel(dst_relative, false);
  } else {
    dst_relative = GetPrivateFileRel(backup_id, false, dst_relative);
  }

  // We copy into `temp_dest_path` and, once finished, rename it to
  // `final_dest_path`. This allows files to atomically appear at
  // `final_dest_path`. We can copy directly to the final path when atomicity
  // is unnecessary, like for files in private backup directories.
  const std::string* copy_dest_path;
  std::string temp_dest_path;
  std::string final_dest_path = GetAbsolutePath(dst_relative);
  if (!dst_relative_tmp.empty()) {
    temp_dest_path = GetAbsolutePath(dst_relative_tmp);
    copy_dest_path = &temp_dest_path;
  } else {
    copy_dest_path = &final_dest_path;
  }

  // Step 2: Determine whether to copy or not
  // if it's shared, we also need to check if it exists -- if it does, no need
  // to copy it again.
  bool need_to_copy = true;
  // true if final_dest_path is the same path as another live file
  const bool same_path =
      live_dst_paths.find(final_dest_path) != live_dst_paths.end();

  bool file_exists = false;
  if (shared && !same_path) {
    // Should be in shared directory but not a live path, check existence in
    // shared directory
    Status exist = backup_env_->FileExists(final_dest_path);
    if (exist.ok()) {
      file_exists = true;
    } else if (exist.IsNotFound()) {
      file_exists = false;
    } else {
      assert(s.IsIOError());
      return exist;
    }
  }

  if (!contents.empty()) {
    need_to_copy = false;
  } else if (shared && (same_path || file_exists)) {
    need_to_copy = false;
    auto find_result = backuped_file_infos_.find(dst_relative);
    if (find_result == backuped_file_infos_.end() && !same_path) {
      // file exists but not referenced
      ROCKS_LOG_INFO(
          options_.info_log,
          "%s already present, but not referenced by any backup. We will "
          "overwrite the file.",
          fname.c_str());
      need_to_copy = true;
      backup_env_->DeleteFile(final_dest_path);
    } else {
      // file exists and referenced
      if (!has_checksum) {
        if (!same_path) {
          assert(find_result != backuped_file_infos_.end());
          // Note: to save I/O on incremental backups, we copy prior known
          // checksum of the file instead of reading entire file contents
          // to recompute it.
          checksum_hex = find_result->second->checksum_hex;
          has_checksum = true;
          // Regarding corruption detection, consider:
          // (a) the DB file is corrupt (since previous backup) and the backup
          // file is OK: we failed to detect, but the backup is safe. DB can
          // be repaired/restored once its corruption is detected.
          // (b) the backup file is corrupt (since previous backup) and the
          // db file is OK: we failed to detect, but the backup is corrupt.
          // CreateNewBackup should support fast incremental backups and
          // there's no way to support that without reading all the files.
          // We might add an option for extra checks on incremental backup,
          // but until then, use VerifyBackups to check existing backup data.
          // (c) file name collision with legitimately different content.
          // This is almost inconceivable with a well-generated DB session
          // ID, but even in that case, we double check the file sizes in
          // BackupMeta::AddFile.
        } else {
          // same_path should not happen for a standard DB, so OK to
          // read file contents to check for checksum mismatch between
          // two files from same DB getting same name.
          s = ReadFileAndComputeChecksum(src_dir + fname, db_env_,
                                         src_env_options, size_limit,
                                         &checksum_hex);
          if (!s.ok()) {
            return s;
          }
        }
      }
      if (!db_session_id.empty()) {
        ROCKS_LOG_INFO(options_.info_log,
                       "%s already present, with checksum %s, size %" PRIu64
                       " and DB session identity %s",
                       fname.c_str(), checksum_hex.c_str(), size_bytes,
                       db_session_id.c_str());
      } else {
        ROCKS_LOG_INFO(options_.info_log,
                       "%s already present, with checksum %s and size %" PRIu64,
                       fname.c_str(), checksum_hex.c_str(), size_bytes);
      }
    }
  }
  live_dst_paths.insert(final_dest_path);

  // Step 3: Add work item
  if (!contents.empty() || need_to_copy) {
    ROCKS_LOG_INFO(options_.info_log, "Copying %s to %s", fname.c_str(),
                   copy_dest_path->c_str());
    CopyOrCreateWorkItem copy_or_create_work_item(
        src_dir.empty() ? "" : src_dir + fname, *copy_dest_path, contents,
        db_env_, backup_env_, src_env_options, options_.sync, rate_limiter,
        size_limit, progress_callback, has_checksum, src_checksum_func_name,
        checksum_hex, db_id, db_session_id);
    BackupAfterCopyOrCreateWorkItem after_copy_or_create_work_item(
        copy_or_create_work_item.result.get_future(), shared, need_to_copy,
        backup_env_, temp_dest_path, final_dest_path, dst_relative);
    files_to_copy_or_create_.write(std::move(copy_or_create_work_item));
    backup_items_to_finish.push_back(std::move(after_copy_or_create_work_item));
  } else {
    std::promise<CopyOrCreateResult> promise_result;
    BackupAfterCopyOrCreateWorkItem after_copy_or_create_work_item(
        promise_result.get_future(), shared, need_to_copy, backup_env_,
        temp_dest_path, final_dest_path, dst_relative);
    backup_items_to_finish.push_back(std::move(after_copy_or_create_work_item));
    CopyOrCreateResult result;
    result.status = s;
    result.size = size_bytes;
    result.checksum_hex = std::move(checksum_hex);
    result.db_id = std::move(db_id);
    result.db_session_id = std::move(db_session_id);
    promise_result.set_value(std::move(result));
  }
  return s;
}

Status BackupEngineImpl::ReadFileAndComputeChecksum(
    const std::string& src, Env* src_env, const EnvOptions& src_env_options,
    uint64_t size_limit, std::string* checksum_hex) {
  if (checksum_hex == nullptr) {
    return Status::Aborted("Checksum pointer is null");
  }
  uint32_t checksum_value = 0;
  if (size_limit == 0) {
    size_limit = std::numeric_limits<uint64_t>::max();
  }

  std::unique_ptr<SequentialFile> src_file;
  Status s = src_env->NewSequentialFile(src, &src_file, src_env_options);
  if (!s.ok()) {
    return s;
  }

  std::unique_ptr<SequentialFileReader> src_reader(
      new SequentialFileReader(NewLegacySequentialFileWrapper(src_file), src));
  std::unique_ptr<char[]> buf(new char[copy_file_buffer_size_]);
  Slice data;

  do {
    if (stop_backup_.load(std::memory_order_acquire)) {
      return Status::Incomplete("Backup stopped");
    }
    size_t buffer_to_read = (copy_file_buffer_size_ < size_limit) ?
      copy_file_buffer_size_ : static_cast<size_t>(size_limit);
    s = src_reader->Read(buffer_to_read, &data, buf.get());

    if (!s.ok()) {
      return s;
    }

    size_limit -= data.size();
    checksum_value = crc32c::Extend(checksum_value, data.data(), data.size());
  } while (data.size() > 0 && size_limit > 0);

  checksum_hex->assign(ChecksumInt32ToHex(checksum_value));

  return s;
}

Status BackupEngineImpl::GetFileDbIdentities(Env* src_env,
                                             const EnvOptions& src_env_options,
                                             const std::string& file_path,
                                             std::string* db_id,
                                             std::string* db_session_id) {
  assert(db_id != nullptr || db_session_id != nullptr);

  Options options;
  options.env = src_env;
  SstFileDumper sst_reader(options, file_path,
                           2 * 1024 * 1024
                           /* readahead_size */,
                           false /* verify_checksum */, false /* output_hex */,
                           false /* decode_blob_index */, src_env_options,
                           true /* silent */);

  const TableProperties* table_properties = nullptr;
  std::shared_ptr<const TableProperties> tp;
  Status s = sst_reader.getStatus();

  if (s.ok()) {
    // Try to get table properties from the table reader of sst_reader
    if (!sst_reader.ReadTableProperties(&tp).ok()) {
      // Try to use table properites from the initialization of sst_reader
      table_properties = sst_reader.GetInitTableProperties();
    } else {
      table_properties = tp.get();
    }
  } else {
    ROCKS_LOG_INFO(options_.info_log, "Failed to read %s: %s",
                   file_path.c_str(), s.ToString().c_str());
    return s;
  }

  if (table_properties != nullptr) {
    if (db_id != nullptr) {
      db_id->assign(table_properties->db_id);
    }
    if (db_session_id != nullptr) {
      db_session_id->assign(table_properties->db_session_id);
      if (db_session_id->empty()) {
        s = Status::NotFound("DB session identity not found in " + file_path);
        ROCKS_LOG_INFO(options_.info_log, "%s", s.ToString().c_str());
        return s;
      }
    }
    return Status::OK();
  } else {
    s = Status::Corruption("Table properties missing in " + file_path);
    ROCKS_LOG_INFO(options_.info_log, "%s", s.ToString().c_str());
    return s;
  }
}

void BackupEngineImpl::DeleteChildren(const std::string& dir,
                                      uint32_t file_type_filter) {
  std::vector<std::string> children;
  db_env_->GetChildren(dir, &children);  // ignore errors

  for (const auto& f : children) {
    uint64_t number;
    FileType type;
    bool ok = ParseFileName(f, &number, &type);
    if (ok && (file_type_filter & (1 << type))) {
      // don't delete this file
      continue;
    }
    db_env_->DeleteFile(dir + "/" + f);  // ignore errors
  }
}

Status BackupEngineImpl::InsertPathnameToSizeBytes(
    const std::string& dir, Env* env,
    std::unordered_map<std::string, uint64_t>* result) {
  assert(result != nullptr);
  std::vector<Env::FileAttributes> files_attrs;
  Status status = env->FileExists(dir);
  if (status.ok()) {
    status = env->GetChildrenFileAttributes(dir, &files_attrs);
  } else if (status.IsNotFound()) {
    // Insert no entries can be considered success
    status = Status::OK();
  }
  const bool slash_needed = dir.empty() || dir.back() != '/';
  for (const auto& file_attrs : files_attrs) {
    result->emplace(dir + (slash_needed ? "/" : "") + file_attrs.name,
                    file_attrs.size_bytes);
  }
  return status;
}

Status BackupEngineImpl::GarbageCollect() {
  assert(!read_only_);

  // We will make a best effort to remove all garbage even in the presence
  // of inconsistencies or I/O failures that inhibit finding garbage.
  Status overall_status = Status::OK();
  // If all goes well, we don't need another auto-GC this session
  might_need_garbage_collect_ = false;

  ROCKS_LOG_INFO(options_.info_log, "Starting garbage collection");

  // delete obsolete shared files
  for (bool with_checksum : {false, true}) {
    std::vector<std::string> shared_children;
    {
      std::string shared_path;
      if (with_checksum) {
        shared_path = GetAbsolutePath(GetSharedFileWithChecksumRel());
      } else {
        shared_path = GetAbsolutePath(GetSharedFileRel());
      }
      auto s = backup_env_->FileExists(shared_path);
      if (s.ok()) {
        s = backup_env_->GetChildren(shared_path, &shared_children);
      } else if (s.IsNotFound()) {
        s = Status::OK();
      }
      if (!s.ok()) {
        overall_status = s;
        // Trying again later might work
        might_need_garbage_collect_ = true;
      }
    }
    for (auto& child : shared_children) {
      if (child == "." || child == "..") {
        continue;
      }
      std::string rel_fname;
      if (with_checksum) {
        rel_fname = GetSharedFileWithChecksumRel(child);
      } else {
        rel_fname = GetSharedFileRel(child);
      }
      auto child_itr = backuped_file_infos_.find(rel_fname);
      // if it's not refcounted, delete it
      if (child_itr == backuped_file_infos_.end() ||
          child_itr->second->refs == 0) {
        // this might be a directory, but DeleteFile will just fail in that
        // case, so we're good
        Status s = backup_env_->DeleteFile(GetAbsolutePath(rel_fname));
        ROCKS_LOG_INFO(options_.info_log, "Deleting %s -- %s",
                       rel_fname.c_str(), s.ToString().c_str());
        backuped_file_infos_.erase(rel_fname);
        if (!s.ok()) {
          // Trying again later might work
          might_need_garbage_collect_ = true;
        }
      }
    }
  }

  // delete obsolete private files
  std::vector<std::string> private_children;
  {
    auto s = backup_env_->GetChildren(GetAbsolutePath(GetPrivateDirRel()),
                                      &private_children);
    if (!s.ok()) {
      overall_status = s;
      // Trying again later might work
      might_need_garbage_collect_ = true;
    }
  }
  for (auto& child : private_children) {
    if (child == "." || child == "..") {
      continue;
    }

    BackupID backup_id = 0;
    bool tmp_dir = child.find(".tmp") != std::string::npos;
    sscanf(child.c_str(), "%u", &backup_id);
    if (!tmp_dir &&  // if it's tmp_dir, delete it
        (backup_id == 0 || backups_.find(backup_id) != backups_.end())) {
      // it's either not a number or it's still alive. continue
      continue;
    }
    // here we have to delete the dir and all its children
    std::string full_private_path =
        GetAbsolutePath(GetPrivateFileRel(backup_id));
    std::vector<std::string> subchildren;
    backup_env_->GetChildren(full_private_path, &subchildren);
    for (auto& subchild : subchildren) {
      if (subchild == "." || subchild == "..") {
        continue;
      }
      Status s = backup_env_->DeleteFile(full_private_path + subchild);
      ROCKS_LOG_INFO(options_.info_log, "Deleting %s -- %s",
                     (full_private_path + subchild).c_str(),
                     s.ToString().c_str());
      if (!s.ok()) {
        // Trying again later might work
        might_need_garbage_collect_ = true;
      }
    }
    // finally delete the private dir
    Status s = backup_env_->DeleteDir(full_private_path);
    ROCKS_LOG_INFO(options_.info_log, "Deleting dir %s -- %s",
                   full_private_path.c_str(), s.ToString().c_str());
    if (!s.ok()) {
      // Trying again later might work
      might_need_garbage_collect_ = true;
    }
  }

  assert(overall_status.ok() || might_need_garbage_collect_);
  return overall_status;
}

// ------- BackupMeta class --------

Status BackupEngineImpl::BackupMeta::AddFile(
    std::shared_ptr<FileInfo> file_info) {
  auto itr = file_infos_->find(file_info->filename);
  if (itr == file_infos_->end()) {
    auto ret = file_infos_->insert({file_info->filename, file_info});
    if (ret.second) {
      itr = ret.first;
      itr->second->refs = 1;
    } else {
      // if this happens, something is seriously wrong
      return Status::Corruption("In memory metadata insertion error");
    }
  } else {
    // Compare sizes, because we scanned that off the filesystem on both
    // ends. This is like a check in VerifyBackup.
    if (itr->second->size != file_info->size) {
      std::string msg = "Size mismatch for existing backup file: ";
      msg.append(file_info->filename);
      msg.append(" Size in backup is " + ToString(itr->second->size) +
                 " while size in DB is " + ToString(file_info->size));
      msg.append(
          " If this DB file checks as not corrupt, try deleting old"
          " backups or backing up to a different backup directory.");
      return Status::Corruption(msg);
    }
    // Note: to save I/O, this check will pass trivially on already backed
    // up files that don't have the checksum in their name. And it should
    // never fail for files that do have checksum in their name.
    if (itr->second->checksum_hex != file_info->checksum_hex) {
      // Should never reach here, but produce an appropriate corruption
      // message in case we do in a release build.
      assert(false);
      std::string msg = "Checksum mismatch for existing backup file: ";
      msg.append(file_info->filename);
      msg.append(" Expected checksum is " + itr->second->checksum_hex +
                 " while computed checksum is " + file_info->checksum_hex);
      msg.append(
          " If this DB file checks as not corrupt, try deleting old"
          " backups or backing up to a different backup directory.");
      return Status::Corruption(msg);
    }
    ++itr->second->refs;  // increase refcount if already present
  }

  size_ += file_info->size;
  files_.push_back(itr->second);

  return Status::OK();
}

Status BackupEngineImpl::BackupMeta::Delete(bool delete_meta) {
  Status s;
  for (const auto& file : files_) {
    --file->refs;  // decrease refcount
  }
  files_.clear();
  // delete meta file
  if (delete_meta) {
    s = env_->FileExists(meta_filename_);
    if (s.ok()) {
      s = env_->DeleteFile(meta_filename_);
    } else if (s.IsNotFound()) {
      s = Status::OK();  // nothing to delete
    }
  }
  timestamp_ = 0;
  return s;
}

Slice kMetaDataPrefix("metadata ");

// each backup meta file is of the format:
// <timestamp>
// <seq number>
// <metadata(literal string)> <metadata> (optional)
// <number of files>
// <file1> <crc32(literal string)> <crc32c_value>
// <file2> <crc32(literal string)> <crc32c_value>
// ...
Status BackupEngineImpl::BackupMeta::LoadFromFile(
    const std::string& backup_dir,
    const std::unordered_map<std::string, uint64_t>& abs_path_to_size) {
  assert(Empty());
  Status s;
  std::unique_ptr<SequentialFile> backup_meta_file;
  s = env_->NewSequentialFile(meta_filename_, &backup_meta_file, EnvOptions());
  if (!s.ok()) {
    return s;
  }

  std::unique_ptr<SequentialFileReader> backup_meta_reader(
      new SequentialFileReader(NewLegacySequentialFileWrapper(backup_meta_file),
                               meta_filename_));
  std::unique_ptr<char[]> buf(new char[max_backup_meta_file_size_ + 1]);
  Slice data;
  s = backup_meta_reader->Read(max_backup_meta_file_size_, &data, buf.get());

  if (!s.ok() || data.size() == max_backup_meta_file_size_) {
    return s.ok() ? Status::Corruption("File size too big") : s;
  }
  buf[data.size()] = 0;

  uint32_t num_files = 0;
  char *next;
  timestamp_ = strtoull(data.data(), &next, 10);
  data.remove_prefix(next - data.data() + 1); // +1 for '\n'
  sequence_number_ = strtoull(data.data(), &next, 10);
  data.remove_prefix(next - data.data() + 1); // +1 for '\n'

  if (data.starts_with(kMetaDataPrefix)) {
    // app metadata present
    data.remove_prefix(kMetaDataPrefix.size());
    Slice hex_encoded_metadata = GetSliceUntil(&data, '\n');
    bool decode_success = hex_encoded_metadata.DecodeHex(&app_metadata_);
    if (!decode_success) {
      return Status::Corruption(
          "Failed to decode stored hex encoded app metadata");
    }
  }

  num_files = static_cast<uint32_t>(strtoul(data.data(), &next, 10));
  data.remove_prefix(next - data.data() + 1); // +1 for '\n'

  std::vector<std::shared_ptr<FileInfo>> files;

  // WART: The checksums are crc32c, not original crc32
  Slice checksum_prefix("crc32 ");

  for (uint32_t i = 0; s.ok() && i < num_files; ++i) {
    auto line = GetSliceUntil(&data, '\n');
    // filename is relative, i.e., shared/number.sst,
    // shared_checksum/number.sst, or private/backup_id/number.sst
    std::string filename = GetSliceUntil(&line, ' ').ToString();

    uint64_t size;
    const std::shared_ptr<FileInfo> file_info = GetFile(filename);
    if (file_info) {
      size = file_info->size;
    } else {
      std::string abs_path = backup_dir + "/" + filename;
      try {
        size = abs_path_to_size.at(abs_path);
      } catch (std::out_of_range&) {
        return Status::Corruption("Size missing for pathname: " + abs_path);
      }
    }

    if (line.empty()) {
      return Status::Corruption("File checksum is missing for " + filename +
                                " in " + meta_filename_);
    }

    uint32_t checksum_value = 0;
    if (line.starts_with(checksum_prefix)) {
      line.remove_prefix(checksum_prefix.size());
      checksum_value = static_cast<uint32_t>(strtoul(line.data(), nullptr, 10));
      if (line != ROCKSDB_NAMESPACE::ToString(checksum_value)) {
        return Status::Corruption("Invalid checksum value for " + filename +
                                  " in " + meta_filename_);
      }
    } else {
      return Status::Corruption("Unknown checksum type for " + filename +
                                " in " + meta_filename_);
    }

    files.emplace_back(
        new FileInfo(filename, size, ChecksumInt32ToHex(checksum_value)));
  }

  if (s.ok() && data.size() > 0) {
    // file has to be read completely. if not, we count it as corruption
    s = Status::Corruption("Tailing data in backup meta file in " +
                           meta_filename_);
  }

  if (s.ok()) {
    files_.reserve(files.size());
    for (const auto& file_info : files) {
      s = AddFile(file_info);
      if (!s.ok()) {
        break;
      }
    }
  }

  return s;
}

Status BackupEngineImpl::BackupMeta::StoreToFile(bool sync) {
  Status s;
  std::unique_ptr<WritableFile> backup_meta_file;
  EnvOptions env_options;
  env_options.use_mmap_writes = false;
  env_options.use_direct_writes = false;
  s = env_->NewWritableFile(meta_tmp_filename_, &backup_meta_file, env_options);
  if (!s.ok()) {
    return s;
  }

  std::unique_ptr<char[]> buf(new char[max_backup_meta_file_size_]);
  size_t len = 0, buf_size = max_backup_meta_file_size_;
  len += snprintf(buf.get(), buf_size, "%" PRId64 "\n", timestamp_);
  len += snprintf(buf.get() + len, buf_size - len, "%" PRIu64 "\n",
                  sequence_number_);
  if (!app_metadata_.empty()) {
    std::string hex_encoded_metadata =
        Slice(app_metadata_).ToString(/* hex */ true);

    // +1 to accommodate newline character
    size_t hex_meta_strlen =
        kMetaDataPrefix.ToString().length() + hex_encoded_metadata.length() + 1;
    if (hex_meta_strlen >= buf_size) {
      return Status::Corruption("Buffer too small to fit backup metadata");
    }
    else if (len + hex_meta_strlen >= buf_size) {
      backup_meta_file->Append(Slice(buf.get(), len));
      buf.reset();
      std::unique_ptr<char[]> new_reset_buf(
          new char[max_backup_meta_file_size_]);
      buf.swap(new_reset_buf);
      len = 0;
    }
    len += snprintf(buf.get() + len, buf_size - len, "%s%s\n",
                    kMetaDataPrefix.ToString().c_str(),
                    hex_encoded_metadata.c_str());
  }

  char writelen_temp[19];
  if (len + snprintf(writelen_temp, sizeof(writelen_temp),
                     "%" ROCKSDB_PRIszt "\n", files_.size()) >= buf_size) {
    backup_meta_file->Append(Slice(buf.get(), len));
    buf.reset();
    std::unique_ptr<char[]> new_reset_buf(new char[max_backup_meta_file_size_]);
    buf.swap(new_reset_buf);
    len = 0;
  }
  {
    const char *const_write = writelen_temp;
    len += snprintf(buf.get() + len, buf_size - len, "%s", const_write);
  }

  for (const auto& file : files_) {
    // use crc32c for now, switch to something else if needed
    // WART: The checksums are crc32c, not original crc32

    size_t newlen =
        len + file->filename.length() +
        snprintf(writelen_temp, sizeof(writelen_temp), " crc32 %u\n",
                 ChecksumHexToInt32(file->checksum_hex));
    const char* const_write = writelen_temp;
    if (newlen >= buf_size) {
      backup_meta_file->Append(Slice(buf.get(), len));
      buf.reset();
      std::unique_ptr<char[]> new_reset_buf(
          new char[max_backup_meta_file_size_]);
      buf.swap(new_reset_buf);
      len = 0;
    }
    len += snprintf(buf.get() + len, buf_size - len, "%s%s",
                    file->filename.c_str(), const_write);
  }

  s = backup_meta_file->Append(Slice(buf.get(), len));
  if (s.ok() && sync) {
    s = backup_meta_file->Sync();
  }
  if (s.ok()) {
    s = backup_meta_file->Close();
  }
  if (s.ok()) {
    s = env_->RenameFile(meta_tmp_filename_, meta_filename_);
  }
  return s;
}

// -------- BackupEngineReadOnlyImpl ---------
class BackupEngineReadOnlyImpl : public BackupEngineReadOnly {
 public:
  BackupEngineReadOnlyImpl(const BackupableDBOptions& options, Env* db_env)
      : backup_engine_(new BackupEngineImpl(options, db_env, true)) {}

  ~BackupEngineReadOnlyImpl() override {}

  // The returned BackupInfos are in chronological order, which means the
  // latest backup comes last.
  void GetBackupInfo(std::vector<BackupInfo>* backup_info) override {
    backup_engine_->GetBackupInfo(backup_info);
  }

  void GetCorruptedBackups(std::vector<BackupID>* corrupt_backup_ids) override {
    backup_engine_->GetCorruptedBackups(corrupt_backup_ids);
  }

  using BackupEngineReadOnly::RestoreDBFromBackup;
  Status RestoreDBFromBackup(const RestoreOptions& options, BackupID backup_id,
                             const std::string& db_dir,
                             const std::string& wal_dir) override {
    return backup_engine_->RestoreDBFromBackup(options, backup_id, db_dir,
                                               wal_dir);
  }

  using BackupEngineReadOnly::RestoreDBFromLatestBackup;
  Status RestoreDBFromLatestBackup(const RestoreOptions& options,
                                   const std::string& db_dir,
                                   const std::string& wal_dir) override {
    return backup_engine_->RestoreDBFromLatestBackup(options, db_dir, wal_dir);
  }

  Status VerifyBackup(BackupID backup_id,
                      bool verify_with_checksum = false) override {
    return backup_engine_->VerifyBackup(backup_id, verify_with_checksum);
  }

  Status Initialize() { return backup_engine_->Initialize(); }

 private:
  std::unique_ptr<BackupEngineImpl> backup_engine_;
};

Status BackupEngineReadOnly::Open(const BackupableDBOptions& options, Env* env,
                                  BackupEngineReadOnly** backup_engine_ptr) {
  if (options.destroy_old_data) {
    return Status::InvalidArgument(
        "Can't destroy old data with ReadOnly BackupEngine");
  }
  std::unique_ptr<BackupEngineReadOnlyImpl> backup_engine(
      new BackupEngineReadOnlyImpl(options, env));
  auto s = backup_engine->Initialize();
  if (!s.ok()) {
    *backup_engine_ptr = nullptr;
    return s;
  }
  *backup_engine_ptr = backup_engine.release();
  return Status::OK();
}

}  // namespace ROCKSDB_NAMESPACE

#endif  // ROCKSDB_LITE<|MERGE_RESOLUTION|>--- conflicted
+++ resolved
@@ -130,11 +130,9 @@
   // The returned BackupInfos are in chronological order, which means the
   // latest backup comes last.
   void GetBackupInfo(std::vector<BackupInfo>* backup_info) override;
-<<<<<<< HEAD
+
   void GetLatestValidBackupID(BackupID* backup_id) override;
-=======
-
->>>>>>> 9e164040
+
   void GetCorruptedBackups(std::vector<BackupID>* corrupt_backup_ids) override;
 
   using BackupEngine::RestoreDBFromBackup;
