--- conflicted
+++ resolved
@@ -2030,22 +2030,8 @@
     std::string full_private_path =
         GetAbsolutePath(GetPrivateFileRel(backup_id));
     std::vector<std::string> subchildren;
-<<<<<<< HEAD
-    backup_env_->GetChildren(full_private_path, &subchildren);
-    for (auto& subchild : subchildren) {
-      Status s = backup_env_->DeleteFile(full_private_path + subchild);
-      ROCKS_LOG_INFO(options_.info_log, "Deleting %s -- %s",
-                     (full_private_path + subchild).c_str(),
-                     s.ToString().c_str());
-      if (!s.ok()) {
-        // Trying again later might work
-        might_need_garbage_collect_ = true;
-=======
     if (backup_env_->GetChildren(full_private_path, &subchildren).ok()) {
       for (auto& subchild : subchildren) {
-        if (subchild == "." || subchild == "..") {
-          continue;
-        }
         Status s = backup_env_->DeleteFile(full_private_path + subchild);
         ROCKS_LOG_INFO(options_.info_log, "Deleting %s -- %s",
                        (full_private_path + subchild).c_str(),
@@ -2054,7 +2040,6 @@
           // Trying again later might work
           might_need_garbage_collect_ = true;
         }
->>>>>>> 8ed680bd
       }
     }
     // finally delete the private dir
