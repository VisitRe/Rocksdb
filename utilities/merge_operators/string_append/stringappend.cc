/**
 * A MergeOperator for rocksdb that implements string append.
 * @author Deon Nicholas (dnicholas@fb.com)
 * Copyright 2013 Facebook
 */

#include "stringappend.h"

#include <assert.h>

#include <memory>

#include "rocksdb/merge_operator.h"
#include "rocksdb/slice.h"
#include "rocksdb/utilities/options_type.h"
#include "utilities/merge_operators.h"

namespace ROCKSDB_NAMESPACE {
namespace {
static std::unordered_map<std::string, OptionTypeInfo>
    stringappend_merge_type_info = {
#ifndef ROCKSDB_LITE
        {"delimiter",
         {0, OptionType::kString, OptionVerificationType::kNormal,
          OptionTypeFlags::kNone}},
#endif  // ROCKSDB_LITE
};
}  // namespace
// Constructor: also specify the delimiter character.
StringAppendOperator::StringAppendOperator(char delim_char)
<<<<<<< HEAD
    : delim_(1, delim_char) {
  RegisterOptions("Delimiter", &delim_, &stringappend_merge_type_info);
}

StringAppendOperator::StringAppendOperator(const std::string& delim)
    : delim_(delim) {
  RegisterOptions("Delimiter", &delim_, &stringappend_merge_type_info);
}
=======
    : delim_(1, delim_char) {}

StringAppendOperator::StringAppendOperator(const std::string& delim)
    : delim_(delim) {}
>>>>>>> b2781522

// Implementation for the merge operation (concatenates two strings)
bool StringAppendOperator::Merge(const Slice& /*key*/,
                                 const Slice* existing_value,
                                 const Slice& value, std::string* new_value,
                                 Logger* /*logger*/) const {
  // Clear the *new_value for writing.
  assert(new_value);
  new_value->clear();

  if (!existing_value) {
    // No existing_value. Set *new_value = value
    new_value->assign(value.data(),value.size());
  } else {
    // Generic append (existing_value != null).
    // Reserve *new_value to correct size, and apply concatenation.
    new_value->reserve(existing_value->size() + delim_.size() + value.size());
<<<<<<< HEAD
    new_value->assign(existing_value->data(),existing_value->size());
=======
    new_value->assign(existing_value->data(), existing_value->size());
>>>>>>> b2781522
    new_value->append(delim_);
    new_value->append(value.data(), value.size());
  }

  return true;
}


std::shared_ptr<MergeOperator> MergeOperators::CreateStringAppendOperator() {
  return std::make_shared<StringAppendOperator>(',');
}

std::shared_ptr<MergeOperator> MergeOperators::CreateStringAppendOperator(char delim_char) {
  return std::make_shared<StringAppendOperator>(delim_char);
}

std::shared_ptr<MergeOperator> MergeOperators::CreateStringAppendOperator(
    const std::string& delim) {
  return std::make_shared<StringAppendOperator>(delim);
}

}  // namespace ROCKSDB_NAMESPACE<|MERGE_RESOLUTION|>--- conflicted
+++ resolved
@@ -28,7 +28,6 @@
 }  // namespace
 // Constructor: also specify the delimiter character.
 StringAppendOperator::StringAppendOperator(char delim_char)
-<<<<<<< HEAD
     : delim_(1, delim_char) {
   RegisterOptions("Delimiter", &delim_, &stringappend_merge_type_info);
 }
@@ -37,12 +36,6 @@
     : delim_(delim) {
   RegisterOptions("Delimiter", &delim_, &stringappend_merge_type_info);
 }
-=======
-    : delim_(1, delim_char) {}
-
-StringAppendOperator::StringAppendOperator(const std::string& delim)
-    : delim_(delim) {}
->>>>>>> b2781522
 
 // Implementation for the merge operation (concatenates two strings)
 bool StringAppendOperator::Merge(const Slice& /*key*/,
@@ -60,11 +53,7 @@
     // Generic append (existing_value != null).
     // Reserve *new_value to correct size, and apply concatenation.
     new_value->reserve(existing_value->size() + delim_.size() + value.size());
-<<<<<<< HEAD
-    new_value->assign(existing_value->data(),existing_value->size());
-=======
     new_value->assign(existing_value->data(), existing_value->size());
->>>>>>> b2781522
     new_value->append(delim_);
     new_value->append(value.data(), value.size());
   }
