// Copyright (c) 2013, Facebook, Inc.  All rights reserved.
// This source code is licensed under the BSD-style license found in the
// LICENSE file in the root directory of this source tree. An additional grant
// of patent rights can be found in the PATENTS file in the same directory.

#include <memory>
#include "rocksdb/env.h"
#include "rocksdb/merge_operator.h"
#include "rocksdb/slice.h"
#include "util/coding.h"
#include "utilities/merge_operators.h"

using namespace rocksdb;

namespace { // anonymous namespace

// A 'model' merge operator with uint64 addition semantics
// Implemented as an AssociativeMergeOperator for simplicity and example.
class UInt64AddOperator : public AssociativeMergeOperator {
 public:
  virtual bool Merge(const Slice& key,
                     const Slice* existing_value,
                     const Slice& value,
                     std::string* new_value,
                     Logger* logger) const override {
    uint64_t orig_value = 0;
    if (existing_value){
      orig_value = DecodeInteger(*existing_value, logger);
    }
    uint64_t operand = DecodeInteger(value, logger);

    assert(new_value);
    new_value->clear();
    PutFixed64(new_value, orig_value + operand);

    return true;  // Return true always since corruption will be treated as 0
  }

  virtual const char* Name() const override {
    return "UInt64AddOperator";
  }

 private:
  // Takes the string and decodes it into a uint64_t
  // On error, prints a message and returns 0
  uint64_t DecodeInteger(const Slice& value, Logger* logger) const {
    uint64_t result = 0;

    if (value.size() == sizeof(uint64_t)) {
      result = DecodeFixed64(value.data());
    } else if (logger != nullptr) {
      // If value is corrupted, treat it as 0
<<<<<<< HEAD
      Log(logger, "uint64 value corruption, size: %" ROCKSDB_PRIszt " > %" ROCKSDB_PRIszt,
=======
      Log(InfoLogLevel::ERROR_LEVEL, logger,
          "uint64 value corruption, size: %zu > %zu",
>>>>>>> 694988b6
          value.size(), sizeof(uint64_t));
    }

    return result;
  }

};

}

namespace rocksdb {

std::shared_ptr<MergeOperator> MergeOperators::CreateUInt64AddOperator() {
  return std::make_shared<UInt64AddOperator>();
}

}<|MERGE_RESOLUTION|>--- conflicted
+++ resolved
@@ -50,12 +50,8 @@
       result = DecodeFixed64(value.data());
     } else if (logger != nullptr) {
       // If value is corrupted, treat it as 0
-<<<<<<< HEAD
-      Log(logger, "uint64 value corruption, size: %" ROCKSDB_PRIszt " > %" ROCKSDB_PRIszt,
-=======
       Log(InfoLogLevel::ERROR_LEVEL, logger,
-          "uint64 value corruption, size: %zu > %zu",
->>>>>>> 694988b6
+          "uint64 value corruption, size: %" ROCKSDB_PRIszt " > %" ROCKSDB_PRIszt,
           value.size(), sizeof(uint64_t));
     }
 
