--- conflicted
+++ resolved
@@ -825,18 +825,11 @@
   Close();
 
   // Create 3 dummy trash files under the blob_dir
-<<<<<<< HEAD
-  LegacyFileSystemWrapper fs(db_options.env);
-  ASSERT_OK(CreateFile(&fs, blob_dir + "/000666.blob.trash", "", false));
-  ASSERT_OK(CreateFile(&fs, blob_dir + "/000888.blob.trash", "", true));
+  const auto &fs = db_options.env->GetFileSystem();
+  ASSERT_OK(CreateFile(fs, blob_dir + "/000666.blob.trash", "", false));
+  ASSERT_OK(CreateFile(fs, blob_dir + "/000888.blob.trash", "", true));
   ASSERT_OK(
-      CreateFile(&fs, blob_dir + "/something_not_match.trash", "", false));
-=======
-  const auto &fs = db_options.env->GetFileSystem();
-  CreateFile(fs, blob_dir + "/000666.blob.trash", "", false);
-  CreateFile(fs, blob_dir + "/000888.blob.trash", "", true);
-  CreateFile(fs, blob_dir + "/something_not_match.trash", "", false);
->>>>>>> 8f7b6c83
+      CreateFile(fs, blob_dir + "/something_not_match.trash", "", false));
 
   // Make sure that reopening the DB rescan the existing trash files
   Open(bdb_options, db_options);
