--- conflicted
+++ resolved
@@ -691,43 +691,6 @@
     std::string* value, Status* s) {
   *s = Status::OK();
 
-<<<<<<< HEAD
-        if (column_family != nullptr) {
-          auto cfh =
-              static_cast_with_check<ColumnFamilyHandleImpl>(column_family);
-          merge_operator = cfh->cfd()->ioptions()->merge_operator;
-        } else {
-          *s = Status::InvalidArgument("Must provide a column_family");
-          result = WriteBatchWithIndexInternal::Result::kError;
-          return result;
-        }
-        Statistics* statistics = immuable_db_options.statistics.get();
-        Env* env = immuable_db_options.env;
-        Logger* logger = immuable_db_options.info_log.get();
-
-        if (merge_operator) {
-          Slice* merge_data;
-          if (result == WriteBatchWithIndexInternal::Result::kFound) {
-            merge_data = &entry_value;
-          } else {  // Key not present (result == kDeleted)
-            merge_data = nullptr;
-          }
-          *s = MergeHelper::TimedFullMerge(merge_operator, key, merge_data,
-                                           merge_context->GetOperands(), value,
-                                           logger, statistics, env);
-        } else {
-          *s = Status::InvalidArgument("Options::merge_operator must be set");
-        }
-        if ((*s).ok()) {
-          result = WriteBatchWithIndexInternal::Result::kFound;
-        } else {
-          result = WriteBatchWithIndexInternal::Result::kError;
-        }
-      } else {  // nothing to merge
-        if (result == WriteBatchWithIndexInternal::Result::kFound) {  // PUT
-          value->assign(entry_value.data(), entry_value.size());
-        }
-=======
   std::unique_ptr<WBWIIteratorImpl> iter(
       static_cast_with_check<WBWIIteratorImpl>(
           batch->NewIterator(column_family_)));
@@ -758,7 +721,6 @@
         result = WBWIIteratorImpl::Result::kFound;
       } else {
         result = WBWIIteratorImpl::Result::kError;
->>>>>>> dde774db
       }
     }
   }
