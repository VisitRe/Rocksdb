//  Copyright (c) 2011-present, Facebook, Inc.  All rights reserved.
//  This source code is licensed under both the GPLv2 (found in the
//  COPYING file in the root directory) and Apache 2.0 License
//  (found in the LICENSE.Apache file in the root directory).

#ifndef ROCKSDB_LITE
#ifndef __STDC_FORMAT_MACROS
#define __STDC_FORMAT_MACROS
#endif

#include <inttypes.h>

#include <cctype>
#include <unordered_map>

#include "options/options_parser.h"
#include "rocksdb/db.h"
#include "rocksdb/table.h"
#include "rocksdb/utilities/options_util.h"
#include "util/random.h"
#include "util/testharness.h"
#include "util/testutil.h"

#ifndef GFLAGS
bool FLAGS_enable_print = false;
#else
#include "util/gflags_compat.h"
using GFLAGS_NAMESPACE::ParseCommandLineFlags;
DEFINE_bool(enable_print, false, "Print options generated to console.");
#endif  // GFLAGS

namespace rocksdb {
class OptionsUtilTest : public testing::Test {
 public:
  OptionsUtilTest() : rnd_(0xFB) {
    env_.reset(new test::StringEnv(Env::Default()));
    dbname_ = test::PerThreadDBPath("options_util_test");
  }

 protected:
  std::unique_ptr<test::StringEnv> env_;
  std::string dbname_;
  Random rnd_;
};

bool IsBlockBasedTableFactory(TableFactory* tf) {
  return tf->Name() == BlockBasedTableFactory().Name();
}

TEST_F(OptionsUtilTest, SaveAndLoad) {
  const size_t kCFCount = 5;

  DBOptions db_opt;
  std::vector<std::string> cf_names;
  std::vector<ColumnFamilyOptions> cf_opts;
  test::RandomInitDBOptions(&db_opt, &rnd_);
  for (size_t i = 0; i < kCFCount; ++i) {
    cf_names.push_back(i == 0 ? kDefaultColumnFamilyName
                              : test::RandomName(&rnd_, 10));
    cf_opts.emplace_back();
    test::RandomInitCFOptions(&cf_opts.back(), &rnd_);
  }

  const std::string kFileName = "OPTIONS-123456";
  PersistRocksDBOptions(db_opt, cf_names, cf_opts, kFileName, env_.get());

  DBOptions loaded_db_opt;
  std::vector<ColumnFamilyDescriptor> loaded_cf_descs;
  ASSERT_OK(LoadOptionsFromFile(kFileName, env_.get(), &loaded_db_opt,
                                &loaded_cf_descs));

  ASSERT_OK(RocksDBOptionsParser::VerifyDBOptions(db_opt, loaded_db_opt));
  test::RandomInitDBOptions(&db_opt, &rnd_);
  ASSERT_NOK(RocksDBOptionsParser::VerifyDBOptions(db_opt, loaded_db_opt));

  for (size_t i = 0; i < kCFCount; ++i) {
    ASSERT_EQ(cf_names[i], loaded_cf_descs[i].name);
    ASSERT_OK(RocksDBOptionsParser::VerifyCFOptions(
        cf_opts[i], loaded_cf_descs[i].options));
    if (IsBlockBasedTableFactory(cf_opts[i].table_factory.get())) {
      ASSERT_OK(RocksDBOptionsParser::VerifyTableFactory(
          cf_opts[i].table_factory.get(),
          loaded_cf_descs[i].options.table_factory.get()));
    }
    test::RandomInitCFOptions(&cf_opts[i], &rnd_);
    ASSERT_NOK(RocksDBOptionsParser::VerifyCFOptions(
        cf_opts[i], loaded_cf_descs[i].options));
  }

  for (size_t i = 0; i < kCFCount; ++i) {
    if (cf_opts[i].compaction_filter) {
      delete cf_opts[i].compaction_filter;
    }
  }
}

TEST_F(OptionsUtilTest, SaveAndLoadWithCacheCheck) {
  //creating db
  DBOptions db_opt;
  db_opt.create_if_missing = true;

  // initialize BlockBasedTableOptions
  std::shared_ptr<Cache> cache = NewLRUCache(1 * 1024);
  BlockBasedTableOptions bbt_opts;
  bbt_opts.block_size = 32 * 1024;
  //saving cf options
  std::vector<ColumnFamilyOptions> cf_opts;
  ColumnFamilyOptions cf_opt_sample1 = ColumnFamilyOptions();
  cf_opt_sample1.table_factory.reset(NewBlockBasedTableFactory(bbt_opts));
  cf_opts.push_back(cf_opt_sample1);
  ColumnFamilyOptions cf_opt_sample2 = ColumnFamilyOptions();
  cf_opt_sample2.table_factory.reset(NewBlockBasedTableFactory(bbt_opts));
  cf_opts.push_back(cf_opt_sample2);

  std::vector<std::string> cf_names;
  cf_names.push_back("cf_sample1");
  cf_names.push_back("cf_sample2");
  //Saving DB in file
  PersistRocksDBOptions(db_opt, cf_names, cf_opts, "rocksdb_options_file_example", env_.get());
  DBOptions loaded_db_opt;
  std::vector<ColumnFamilyDescriptor> loaded_cf_descs;
  Status s = LoadLatestOptions("rocksdb_options_file_example", Env::Default(), &loaded_db_opt,
                        &loaded_cf_descs,false,&cache);
<<<<<<< HEAD
  for (size_t i = 0; i < 1; i++) {
    if (IsBlockBasedTableFactory(cf_opts[i].table_factory.get())) {
=======
  if (IsBlockBasedTableFactory(cf_opts[0].table_factory.get())) {
    ASSERT_OK(RocksDBOptionsParser::VerifyTableFactory(
    cf_opts[0].table_factory.get(),
    loaded_cf_descs[0].options.table_factory.get()));
>>>>>>> 4148168d
    auto* loaded_bbt_opt = reinterpret_cast<BlockBasedTableOptions*>(
              loaded_cf_descs[i].options.table_factory->GetOptions());
    // Expect the same cache will be loaded
    ASSERT_EQ(loaded_bbt_opt->block_cache.get(), cache.get());
  }
}
}

namespace {
class DummyTableFactory : public TableFactory {
 public:
  DummyTableFactory() {}
  ~DummyTableFactory() override {}

  const char* Name() const override { return "DummyTableFactory"; }

  Status NewTableReader(
      const TableReaderOptions& /*table_reader_options*/,
      std::unique_ptr<RandomAccessFileReader>&& /*file*/,
      uint64_t /*file_size*/, std::unique_ptr<TableReader>* /*table_reader*/,
      bool /*prefetch_index_and_filter_in_cache*/) const override {
    return Status::NotSupported();
  }

  TableBuilder* NewTableBuilder(
      const TableBuilderOptions& /*table_builder_options*/,
      uint32_t /*column_family_id*/,
      WritableFileWriter* /*file*/) const override {
    return nullptr;
  }

  Status SanitizeOptions(
      const DBOptions& /*db_opts*/,
      const ColumnFamilyOptions& /*cf_opts*/) const override {
    return Status::NotSupported();
  }

  std::string GetPrintableTableOptions() const override { return ""; }

  Status GetOptionString(std::string* /*opt_string*/,
                         const std::string& /*delimiter*/) const override {
    return Status::OK();
  }
};

class DummyMergeOperator : public MergeOperator {
 public:
  DummyMergeOperator() {}
  ~DummyMergeOperator() override {}

  bool FullMergeV2(const MergeOperationInput& /*merge_in*/,
                   MergeOperationOutput* /*merge_out*/) const override {
    return false;
  }

  bool PartialMergeMulti(const Slice& /*key*/,
                         const std::deque<Slice>& /*operand_list*/,
                         std::string* /*new_value*/,
                         Logger* /*logger*/) const override {
    return false;
  }

  const char* Name() const override { return "DummyMergeOperator"; }
};

class DummySliceTransform : public SliceTransform {
 public:
  DummySliceTransform() {}
  ~DummySliceTransform() override {}

  // Return the name of this transformation.
  const char* Name() const override { return "DummySliceTransform"; }

  // transform a src in domain to a dst in the range
  Slice Transform(const Slice& src) const override { return src; }

  // determine whether this is a valid src upon the function applies
  bool InDomain(const Slice& /*src*/) const override { return false; }

  // determine whether dst=Transform(src) for some src
  bool InRange(const Slice& /*dst*/) const override { return false; }
};

}  // namespace

TEST_F(OptionsUtilTest, SanityCheck) {
  DBOptions db_opt;
  std::vector<ColumnFamilyDescriptor> cf_descs;
  const size_t kCFCount = 5;
  for (size_t i = 0; i < kCFCount; ++i) {
    cf_descs.emplace_back();
    cf_descs.back().name =
        (i == 0) ? kDefaultColumnFamilyName : test::RandomName(&rnd_, 10);

    cf_descs.back().options.table_factory.reset(NewBlockBasedTableFactory());
    // Assign non-null values to prefix_extractors except the first cf.
    cf_descs.back().options.prefix_extractor.reset(
        i != 0 ? test::RandomSliceTransform(&rnd_) : nullptr);
    cf_descs.back().options.merge_operator.reset(
        test::RandomMergeOperator(&rnd_));
  }

  db_opt.create_missing_column_families = true;
  db_opt.create_if_missing = true;

  DestroyDB(dbname_, Options(db_opt, cf_descs[0].options));
  DB* db;
  std::vector<ColumnFamilyHandle*> handles;
  // open and persist the options
  ASSERT_OK(DB::Open(db_opt, dbname_, cf_descs, &handles, &db));

  // close the db
  for (auto* handle : handles) {
    delete handle;
  }
  delete db;

  // perform sanity check
  ASSERT_OK(
      CheckOptionsCompatibility(dbname_, Env::Default(), db_opt, cf_descs));

  ASSERT_GE(kCFCount, 5);
  // merge operator
  {
    std::shared_ptr<MergeOperator> merge_op =
        cf_descs[0].options.merge_operator;

    ASSERT_NE(merge_op.get(), nullptr);
    cf_descs[0].options.merge_operator.reset();
    ASSERT_NOK(
        CheckOptionsCompatibility(dbname_, Env::Default(), db_opt, cf_descs));

    cf_descs[0].options.merge_operator.reset(new DummyMergeOperator());
    ASSERT_NOK(
        CheckOptionsCompatibility(dbname_, Env::Default(), db_opt, cf_descs));

    cf_descs[0].options.merge_operator = merge_op;
    ASSERT_OK(
        CheckOptionsCompatibility(dbname_, Env::Default(), db_opt, cf_descs));
  }

  // prefix extractor
  {
    std::shared_ptr<const SliceTransform> prefix_extractor =
        cf_descs[1].options.prefix_extractor;

    // It's okay to set prefix_extractor to nullptr.
    ASSERT_NE(prefix_extractor, nullptr);
    cf_descs[1].options.prefix_extractor.reset();
    ASSERT_OK(
        CheckOptionsCompatibility(dbname_, Env::Default(), db_opt, cf_descs));

    cf_descs[1].options.prefix_extractor.reset(new DummySliceTransform());
    ASSERT_OK(
        CheckOptionsCompatibility(dbname_, Env::Default(), db_opt, cf_descs));

    cf_descs[1].options.prefix_extractor = prefix_extractor;
    ASSERT_OK(
        CheckOptionsCompatibility(dbname_, Env::Default(), db_opt, cf_descs));
  }

  // prefix extractor nullptr case
  {
    std::shared_ptr<const SliceTransform> prefix_extractor =
        cf_descs[0].options.prefix_extractor;

    // It's okay to set prefix_extractor to nullptr.
    ASSERT_EQ(prefix_extractor, nullptr);
    cf_descs[0].options.prefix_extractor.reset();
    ASSERT_OK(
        CheckOptionsCompatibility(dbname_, Env::Default(), db_opt, cf_descs));

    // It's okay to change prefix_extractor from nullptr to non-nullptr
    cf_descs[0].options.prefix_extractor.reset(new DummySliceTransform());
    ASSERT_OK(
        CheckOptionsCompatibility(dbname_, Env::Default(), db_opt, cf_descs));

    cf_descs[0].options.prefix_extractor = prefix_extractor;
    ASSERT_OK(
        CheckOptionsCompatibility(dbname_, Env::Default(), db_opt, cf_descs));
  }

  // comparator
  {
    test::SimpleSuffixReverseComparator comparator;

    auto* prev_comparator = cf_descs[2].options.comparator;
    cf_descs[2].options.comparator = &comparator;
    ASSERT_NOK(
        CheckOptionsCompatibility(dbname_, Env::Default(), db_opt, cf_descs));

    cf_descs[2].options.comparator = prev_comparator;
    ASSERT_OK(
        CheckOptionsCompatibility(dbname_, Env::Default(), db_opt, cf_descs));
  }

  // table factory
  {
    std::shared_ptr<TableFactory> table_factory =
        cf_descs[3].options.table_factory;

    ASSERT_NE(table_factory, nullptr);
    cf_descs[3].options.table_factory.reset(new DummyTableFactory());
    ASSERT_NOK(
        CheckOptionsCompatibility(dbname_, Env::Default(), db_opt, cf_descs));

    cf_descs[3].options.table_factory = table_factory;
    ASSERT_OK(
        CheckOptionsCompatibility(dbname_, Env::Default(), db_opt, cf_descs));
  }
}

}  // namespace rocksdb

int main(int argc, char** argv) {
  ::testing::InitGoogleTest(&argc, argv);
#ifdef GFLAGS
  ParseCommandLineFlags(&argc, &argv, true);
#endif  // GFLAGS
  return RUN_ALL_TESTS();
}

#else
#include <cstdio>

int main(int /*argc*/, char** /*argv*/) {
  printf("Skipped in RocksDBLite as utilities are not supported.\n");
  return 0;
}
#endif  // !ROCKSDB_LITE<|MERGE_RESOLUTION|>--- conflicted
+++ resolved
@@ -116,26 +116,21 @@
   cf_names.push_back("cf_sample1");
   cf_names.push_back("cf_sample2");
   //Saving DB in file
-  PersistRocksDBOptions(db_opt, cf_names, cf_opts, "rocksdb_options_file_example", env_.get());
+  PersistRocksDBOptions(db_opt, cf_names, cf_opts, "rocksdb_options_file_example", Env::Default());
   DBOptions loaded_db_opt;
   std::vector<ColumnFamilyDescriptor> loaded_cf_descs;
   Status s = LoadLatestOptions("rocksdb_options_file_example", Env::Default(), &loaded_db_opt,
                         &loaded_cf_descs,false,&cache);
-<<<<<<< HEAD
-  for (size_t i = 0; i < 1; i++) {
+  for (size_t i = 0; i < cf_opts.size(); i++) {
     if (IsBlockBasedTableFactory(cf_opts[i].table_factory.get())) {
-=======
-  if (IsBlockBasedTableFactory(cf_opts[0].table_factory.get())) {
-    ASSERT_OK(RocksDBOptionsParser::VerifyTableFactory(
-    cf_opts[0].table_factory.get(),
-    loaded_cf_descs[0].options.table_factory.get()));
->>>>>>> 4148168d
     auto* loaded_bbt_opt = reinterpret_cast<BlockBasedTableOptions*>(
               loaded_cf_descs[i].options.table_factory->GetOptions());
     // Expect the same cache will be loaded
-    ASSERT_EQ(loaded_bbt_opt->block_cache.get(), cache.get());
-  }
-}
+    if(loaded_bbt_opt!=nullptr){
+      ASSERT_EQ(loaded_bbt_opt->block_cache.get(), cache.get());
+    }
+  }
+ }
 }
 
 namespace {
