//  Copyright (c) 2011-present, Facebook, Inc.  All rights reserved.
//  This source code is licensed under both the GPLv2 (found in the
//  COPYING file in the root directory) and Apache 2.0 License
//  (found in the LICENSE.Apache file in the root directory).
//
// Copyright (c) 2011 The LevelDB Authors. All rights reserved.
// Use of this source code is governed by a BSD-style license that can be
// found in the LICENSE file. See the AUTHORS file for names of contributors.

#ifdef ROCKSDB_LIB_IO_POSIX
#include "env/io_posix.h"
#include <errno.h>
#include <fcntl.h>
#include <algorithm>
#if defined(OS_LINUX)
#include <linux/fs.h>
#ifndef FALLOC_FL_KEEP_SIZE
#include <linux/falloc.h>
#endif
#endif
#include <stdio.h>
#include <stdlib.h>
#include <string.h>
#include <sys/ioctl.h>
#include <sys/mman.h>
#include <sys/stat.h>
#include <sys/types.h>
#ifdef OS_LINUX
#include <sys/statfs.h>
#include <sys/sysmacros.h>
#endif
#include "monitoring/iostats_context_imp.h"
#include "port/port.h"
#include "port/stack_trace.h"
#include "rocksdb/slice.h"
#include "test_util/sync_point.h"
#include "util/autovector.h"
#include "util/coding.h"
#include "util/string_util.h"

#if defined(OS_LINUX) && !defined(F_SET_RW_HINT)
#define F_LINUX_SPECIFIC_BASE 1024
#define F_SET_RW_HINT (F_LINUX_SPECIFIC_BASE + 12)
#endif

namespace ROCKSDB_NAMESPACE {

std::string IOErrorMsg(const std::string& context,
                       const std::string& file_name) {
  if (file_name.empty()) {
    return context;
  }
  return context + ": " + file_name;
}

// file_name can be left empty if it is not unkown.
IOStatus IOError(const std::string& context, const std::string& file_name,
                 int err_number) {
  switch (err_number) {
    case ENOSPC: {
      IOStatus s = IOStatus::NoSpace(IOErrorMsg(context, file_name),
                                     errnoStr(err_number).c_str());
      s.SetRetryable(true);
      return s;
    }
    case ESTALE:
      return IOStatus::IOError(IOStatus::kStaleFile);
    case ENOENT:
      return IOStatus::PathNotFound(IOErrorMsg(context, file_name),
                                    errnoStr(err_number).c_str());
    default:
      return IOStatus::IOError(IOErrorMsg(context, file_name),
                               errnoStr(err_number).c_str());
  }
}

// A wrapper for fadvise, if the platform doesn't support fadvise,
// it will simply return 0.
int Fadvise(int fd, off_t offset, size_t len, int advice) {
#ifdef OS_LINUX
  return posix_fadvise(fd, offset, len, advice);
#else
  (void)fd;
  (void)offset;
  (void)len;
  (void)advice;
  return 0;  // simply do nothing.
#endif
}

namespace {

// On MacOS (and probably *BSD), the posix write and pwrite calls do not support
// buffers larger than 2^31-1 bytes. These two wrappers fix this issue by
// cutting the buffer in 1GB chunks. We use this chunk size to be sure to keep
// the writes aligned.

bool PosixWrite(int fd, const char* buf, size_t nbyte) {
  const size_t kLimit1Gb = 1UL << 30;

  const char* src = buf;
  size_t left = nbyte;

  while (left != 0) {
    size_t bytes_to_write = std::min(left, kLimit1Gb);

    ssize_t done = write(fd, src, bytes_to_write);
    if (done < 0) {
      if (errno == EINTR) {
        continue;
      }
      return false;
    }
    left -= done;
    src += done;
  }
  return true;
}

bool PosixPositionedWrite(int fd, const char* buf, size_t nbyte, off_t offset) {
  const size_t kLimit1Gb = 1UL << 30;

  const char* src = buf;
  size_t left = nbyte;

  while (left != 0) {
    size_t bytes_to_write = std::min(left, kLimit1Gb);

    ssize_t done = pwrite(fd, src, bytes_to_write, offset);
    if (done < 0) {
      if (errno == EINTR) {
        continue;
      }
      return false;
    }
    left -= done;
    offset += done;
    src += done;
  }

  return true;
}

#ifdef ROCKSDB_RANGESYNC_PRESENT

#if !defined(ZFS_SUPER_MAGIC)
// The magic number for ZFS was not exposed until recently. It should be fixed
// forever so we can just copy the magic number here.
#define ZFS_SUPER_MAGIC 0x2fc12fc1
#endif

bool IsSyncFileRangeSupported(int fd) {
  // This function tracks and checks for cases where we know `sync_file_range`
  // definitely will not work properly despite passing the compile-time check
  // (`ROCKSDB_RANGESYNC_PRESENT`). If we are unsure, or if any of the checks
  // fail in unexpected ways, we allow `sync_file_range` to be used. This way
  // should minimize risk of impacting existing use cases.
  struct statfs buf;
  int ret = fstatfs(fd, &buf);
  assert(ret == 0);
  if (ret == 0 && buf.f_type == ZFS_SUPER_MAGIC) {
    // Testing on ZFS showed the writeback did not happen asynchronously when
    // `sync_file_range` was called, even though it returned success. Avoid it
    // and use `fdatasync` instead to preserve the contract of `bytes_per_sync`,
    // even though this'll incur extra I/O for metadata.
    return false;
  }

  ret = sync_file_range(fd, 0 /* offset */, 0 /* nbytes */, 0 /* flags */);
  assert(!(ret == -1 && errno != ENOSYS));
  if (ret == -1 && errno == ENOSYS) {
    // `sync_file_range` is not implemented on all platforms even if
    // compile-time checks pass and a supported filesystem is in-use. For
    // example, using ext4 on WSL (Windows Subsystem for Linux),
    // `sync_file_range()` returns `ENOSYS`
    // ("Function not implemented").
    return false;
  }
  // None of the known cases matched, so allow `sync_file_range` use.
  return true;
}

#undef ZFS_SUPER_MAGIC

#endif  // ROCKSDB_RANGESYNC_PRESENT

}  // anonymous namespace

/*
 * DirectIOHelper
 */
namespace {

bool IsSectorAligned(const size_t off, size_t sector_size) {
  assert((sector_size & (sector_size - 1)) == 0);
  return (off & (sector_size - 1)) == 0;
}

#ifndef NDEBUG
bool IsSectorAligned(const void* ptr, size_t sector_size) {
  return uintptr_t(ptr) % sector_size == 0;
}
#endif
}  // namespace

/*
 * PosixSequentialFile
 */
PosixSequentialFile::PosixSequentialFile(const std::string& fname, FILE* file,
                                         int fd, size_t logical_block_size,
                                         const EnvOptions& options)
    : filename_(fname),
      file_(file),
      fd_(fd),
      use_direct_io_(options.use_direct_reads),
      logical_sector_size_(logical_block_size) {
  assert(!options.use_direct_reads || !options.use_mmap_reads);
}

PosixSequentialFile::~PosixSequentialFile() {
  if (!use_direct_io()) {
    assert(file_);
    fclose(file_);
  } else {
    assert(fd_);
    close(fd_);
  }
}

IOStatus PosixSequentialFile::Read(size_t n, const IOOptions& /*opts*/,
                                   Slice* result, char* scratch,
                                   IODebugContext* /*dbg*/) {
  assert(result != nullptr && !use_direct_io());
  IOStatus s;
  size_t r = 0;
  do {
    clearerr(file_);
    r = fread_unlocked(scratch, 1, n, file_);
  } while (r == 0 && ferror(file_) && errno == EINTR);
  *result = Slice(scratch, r);
  if (r < n) {
    if (feof(file_)) {
      // We leave status as ok if we hit the end of the file
      // We also clear the error so that the reads can continue
      // if a new data is written to the file
      clearerr(file_);
    } else {
      // A partial read with an error: return a non-ok status
      s = IOError("While reading file sequentially", filename_, errno);
    }
  }
  return s;
}

IOStatus PosixSequentialFile::PositionedRead(uint64_t offset, size_t n,
                                             const IOOptions& /*opts*/,
                                             Slice* result, char* scratch,
                                             IODebugContext* /*dbg*/) {
  assert(use_direct_io());
  assert(IsSectorAligned(offset, GetRequiredBufferAlignment()));
  assert(IsSectorAligned(n, GetRequiredBufferAlignment()));
  assert(IsSectorAligned(scratch, GetRequiredBufferAlignment()));

  IOStatus s;
  ssize_t r = -1;
  size_t left = n;
  char* ptr = scratch;
  while (left > 0) {
    r = pread(fd_, ptr, left, static_cast<off_t>(offset));
    if (r <= 0) {
      if (r == -1 && errno == EINTR) {
        continue;
      }
      break;
    }
    ptr += r;
    offset += r;
    left -= r;
    if (!IsSectorAligned(r, GetRequiredBufferAlignment())) {
      // Bytes reads don't fill sectors. Should only happen at the end
      // of the file.
      break;
    }
  }
  if (r < 0) {
    // An error: return a non-ok status
    s = IOError(
        "While pread " + ToString(n) + " bytes from offset " + ToString(offset),
        filename_, errno);
  }
  *result = Slice(scratch, (r < 0) ? 0 : n - left);
  return s;
}

IOStatus PosixSequentialFile::Skip(uint64_t n) {
  if (fseek(file_, static_cast<long int>(n), SEEK_CUR)) {
    return IOError("While fseek to skip " + ToString(n) + " bytes", filename_,
                   errno);
  }
  return IOStatus::OK();
}

IOStatus PosixSequentialFile::InvalidateCache(size_t offset, size_t length) {
#ifndef OS_LINUX
  (void)offset;
  (void)length;
  return IOStatus::OK();
#else
  if (!use_direct_io()) {
    // free OS pages
    int ret = Fadvise(fd_, offset, length, POSIX_FADV_DONTNEED);
    if (ret != 0) {
      return IOError("While fadvise NotNeeded offset " + ToString(offset) +
                         " len " + ToString(length),
                     filename_, errno);
    }
  }
  return IOStatus::OK();
#endif
}

/*
 * PosixRandomAccessFile
 */
#if defined(OS_LINUX)
size_t PosixHelper::GetUniqueIdFromFile(int fd, char* id, size_t max_size) {
  if (max_size < kMaxVarint64Length * 3) {
    return 0;
  }

  struct stat buf;
  int result = fstat(fd, &buf);
  if (result == -1) {
    return 0;
  }

  long version = 0;
  result = ioctl(fd, FS_IOC_GETVERSION, &version);
  TEST_SYNC_POINT_CALLBACK("GetUniqueIdFromFile:FS_IOC_GETVERSION", &result);
  if (result == -1) {
    return 0;
  }
  uint64_t uversion = (uint64_t)version;

  char* rid = id;
  rid = EncodeVarint64(rid, buf.st_dev);
  rid = EncodeVarint64(rid, buf.st_ino);
  rid = EncodeVarint64(rid, uversion);
  assert(rid >= id);
  return static_cast<size_t>(rid - id);
}
#endif

#if defined(OS_MACOSX) || defined(OS_AIX)
size_t PosixHelper::GetUniqueIdFromFile(int fd, char* id, size_t max_size) {
  if (max_size < kMaxVarint64Length * 3) {
    return 0;
  }

  struct stat buf;
  int result = fstat(fd, &buf);
  if (result == -1) {
    return 0;
  }

  char* rid = id;
  rid = EncodeVarint64(rid, buf.st_dev);
  rid = EncodeVarint64(rid, buf.st_ino);
  rid = EncodeVarint64(rid, buf.st_gen);
  assert(rid >= id);
  return static_cast<size_t>(rid - id);
}
#endif

#ifdef OS_LINUX
std::string RemoveTrailingSlash(const std::string& path) {
  std::string p = path;
  if (p.size() > 1 && p.back() == '/') {
    p.pop_back();
  }
  return p;
}

Status LogicalBlockSizeCache::RefAndCacheLogicalBlockSize(
    const std::vector<std::string>& directories) {
  std::vector<std::string> dirs;
  dirs.reserve(directories.size());
  for (auto& d : directories) {
    dirs.emplace_back(RemoveTrailingSlash(d));
  }

  std::map<std::string, size_t> dir_sizes;
  {
    ReadLock lock(&cache_mutex_);
    for (const auto& dir : dirs) {
      if (cache_.find(dir) == cache_.end()) {
        dir_sizes.emplace(dir, 0);
      }
    }
  }

  Status s;
  for (auto& dir_size : dir_sizes) {
    s = get_logical_block_size_of_directory_(dir_size.first, &dir_size.second);
    if (!s.ok()) {
      return s;
    }
  }

  WriteLock lock(&cache_mutex_);
  for (const auto& dir : dirs) {
    auto& v = cache_[dir];
    v.ref++;
    auto dir_size = dir_sizes.find(dir);
    if (dir_size != dir_sizes.end()) {
      v.size = dir_size->second;
    }
  }
  return s;
}

void LogicalBlockSizeCache::UnrefAndTryRemoveCachedLogicalBlockSize(
    const std::vector<std::string>& directories) {
  std::vector<std::string> dirs;
  dirs.reserve(directories.size());
  for (auto& dir : directories) {
    dirs.emplace_back(RemoveTrailingSlash(dir));
  }

  WriteLock lock(&cache_mutex_);
  for (const auto& dir : dirs) {
    auto it = cache_.find(dir);
    if (it != cache_.end() && !(--(it->second.ref))) {
      cache_.erase(it);
    }
  }
}

size_t LogicalBlockSizeCache::GetLogicalBlockSize(const std::string& fname,
                                                  int fd) {
  std::string dir = fname.substr(0, fname.find_last_of("/"));
  if (dir.empty()) {
    dir = "/";
  }
  {
    ReadLock lock(&cache_mutex_);
    auto it = cache_.find(dir);
    if (it != cache_.end()) {
      return it->second.size;
    }
  }
  return get_logical_block_size_of_fd_(fd);
}
#endif

Status PosixHelper::GetLogicalBlockSizeOfDirectory(const std::string& directory,
                                                   size_t* size) {
  int fd = open(directory.c_str(), O_DIRECTORY | O_RDONLY);
  if (fd == -1) {
    close(fd);
    return Status::IOError("Cannot open directory " + directory);
  }
  *size = PosixHelper::GetLogicalBlockSizeOfFd(fd);
  close(fd);
  return Status::OK();
}

size_t PosixHelper::GetLogicalBlockSizeOfFd(int fd) {
#ifdef OS_LINUX
  struct stat buf;
  int result = fstat(fd, &buf);
  if (result == -1) {
    return kDefaultPageSize;
  }
  if (major(buf.st_dev) == 0) {
    // Unnamed devices (e.g. non-device mounts), reserved as null device number.
    // These don't have an entry in /sys/dev/block/. Return a sensible default.
    return kDefaultPageSize;
  }

  // Reading queue/logical_block_size does not require special permissions.
  const int kBufferSize = 100;
  char path[kBufferSize];
  char real_path[PATH_MAX + 1];
  snprintf(path, kBufferSize, "/sys/dev/block/%u:%u", major(buf.st_dev),
           minor(buf.st_dev));
  if (realpath(path, real_path) == nullptr) {
    return kDefaultPageSize;
  }
  std::string device_dir(real_path);
  if (!device_dir.empty() && device_dir.back() == '/') {
    device_dir.pop_back();
  }
  // NOTE: sda3 and nvme0n1p1 do not have a `queue/` subdir, only the parent sda
  // and nvme0n1 have it.
  // $ ls -al '/sys/dev/block/8:3'
  // lrwxrwxrwx. 1 root root 0 Jun 26 01:38 /sys/dev/block/8:3 ->
  // ../../block/sda/sda3
  // $ ls -al '/sys/dev/block/259:4'
  // lrwxrwxrwx 1 root root 0 Jan 31 16:04 /sys/dev/block/259:4 ->
  // ../../devices/pci0000:17/0000:17:00.0/0000:18:00.0/nvme/nvme0/nvme0n1/nvme0n1p1
  size_t parent_end = device_dir.rfind('/', device_dir.length() - 1);
  if (parent_end == std::string::npos) {
    return kDefaultPageSize;
  }
  size_t parent_begin = device_dir.rfind('/', parent_end - 1);
  if (parent_begin == std::string::npos) {
    return kDefaultPageSize;
  }
  std::string parent =
      device_dir.substr(parent_begin + 1, parent_end - parent_begin - 1);
  std::string child = device_dir.substr(parent_end + 1, std::string::npos);
  if (parent != "block" &&
      (child.compare(0, 4, "nvme") || child.find('p') != std::string::npos)) {
    device_dir = device_dir.substr(0, parent_end);
  }
  std::string fname = device_dir + "/queue/logical_block_size";
  FILE* fp;
  size_t size = 0;
  fp = fopen(fname.c_str(), "r");
  if (fp != nullptr) {
    char* line = nullptr;
    size_t len = 0;
    if (getline(&line, &len, fp) != -1) {
      sscanf(line, "%zu", &size);
    }
    free(line);
    fclose(fp);
  }
  if (size != 0 && (size & (size - 1)) == 0) {
    return size;
  }
#endif
  (void)fd;
  return kDefaultPageSize;
}

/*
 * PosixRandomAccessFile
 *
 * pread() based random-access
 */
PosixRandomAccessFile::PosixRandomAccessFile(
    const std::string& fname, int fd, size_t logical_block_size,
    const EnvOptions& options
#if defined(ROCKSDB_IOURING_PRESENT)
    ,
    ThreadLocalPtr* thread_local_io_urings
#endif
    )
    : filename_(fname),
      fd_(fd),
      use_direct_io_(options.use_direct_reads),
      logical_sector_size_(logical_block_size)
#if defined(ROCKSDB_IOURING_PRESENT)
      ,
      thread_local_io_urings_(thread_local_io_urings)
#endif
{
  assert(!options.use_direct_reads || !options.use_mmap_reads);
  assert(!options.use_mmap_reads || sizeof(void*) < 8);
}

PosixRandomAccessFile::~PosixRandomAccessFile() { close(fd_); }

IOStatus PosixRandomAccessFile::Read(uint64_t offset, size_t n,
                                     const IOOptions& /*opts*/, Slice* result,
                                     char* scratch,
                                     IODebugContext* /*dbg*/) const {
  if (use_direct_io()) {
    assert(IsSectorAligned(offset, GetRequiredBufferAlignment()));
    assert(IsSectorAligned(n, GetRequiredBufferAlignment()));
    assert(IsSectorAligned(scratch, GetRequiredBufferAlignment()));
  }
  IOStatus s;
  ssize_t r = -1;
  size_t left = n;
  char* ptr = scratch;
  while (left > 0) {
    r = pread(fd_, ptr, left, static_cast<off_t>(offset));
    if (r <= 0) {
      if (r == -1 && errno == EINTR) {
        continue;
      }
      break;
    }
    ptr += r;
    offset += r;
    left -= r;
    if (use_direct_io() &&
        r % static_cast<ssize_t>(GetRequiredBufferAlignment()) != 0) {
      // Bytes reads don't fill sectors. Should only happen at the end
      // of the file.
      break;
    }
  }
  if (r < 0) {
    // An error: return a non-ok status
    s = IOError(
        "While pread offset " + ToString(offset) + " len " + ToString(n),
        filename_, errno);
  }
  *result = Slice(scratch, (r < 0) ? 0 : n - left);
  return s;
}

IOStatus PosixRandomAccessFile::MultiRead(FSReadRequest* reqs,
                                          size_t num_reqs,
                                          const IOOptions& options,
                                          IODebugContext* dbg) {
  if (use_direct_io()) {
    for (size_t i = 0; i < num_reqs; i++) {
      assert(IsSectorAligned(reqs[i].offset, GetRequiredBufferAlignment()));
      assert(IsSectorAligned(reqs[i].len, GetRequiredBufferAlignment()));
      assert(IsSectorAligned(reqs[i].scratch, GetRequiredBufferAlignment()));
    }
  }

#if defined(ROCKSDB_IOURING_PRESENT)
  struct io_uring* iu = nullptr;
  if (thread_local_io_urings_) {
    iu = static_cast<struct io_uring*>(thread_local_io_urings_->Get());
    if (iu == nullptr) {
      iu = CreateIOUring();
      if (iu != nullptr) {
        thread_local_io_urings_->Reset(iu);
      }
    }
  }

  // Init failed, platform doesn't support io_uring. Fall back to
  // serialized reads
  if (iu == nullptr) {
    return FSRandomAccessFile::MultiRead(reqs, num_reqs, options, dbg);
  }

  IOStatus ios = IOStatus::OK();

  struct WrappedReadRequest {
    FSReadRequest* req;
    struct iovec iov;
    size_t finished_len;
    explicit WrappedReadRequest(FSReadRequest* r) : req(r), finished_len(0) {}
  };

  autovector<WrappedReadRequest, 32> req_wraps;
  autovector<WrappedReadRequest*, 4> incomplete_rq_list;
  std::unordered_set<WrappedReadRequest*> wrap_cache;

  for (size_t i = 0; i < num_reqs; i++) {
    req_wraps.emplace_back(&reqs[i]);
  }

  size_t reqs_off = 0;
  while (num_reqs > reqs_off || !incomplete_rq_list.empty()) {
    size_t this_reqs = (num_reqs - reqs_off) + incomplete_rq_list.size();

    // If requests exceed depth, split it into batches
    if (this_reqs > kIoUringDepth) this_reqs = kIoUringDepth;

    assert(incomplete_rq_list.size() <= this_reqs);
    for (size_t i = 0; i < this_reqs; i++) {
      WrappedReadRequest* rep_to_submit;
      if (i < incomplete_rq_list.size()) {
        rep_to_submit = incomplete_rq_list[i];
      } else {
        rep_to_submit = &req_wraps[reqs_off++];
      }
      assert(rep_to_submit->req->len > rep_to_submit->finished_len);
      rep_to_submit->iov.iov_base =
          rep_to_submit->req->scratch + rep_to_submit->finished_len;
      rep_to_submit->iov.iov_len =
          rep_to_submit->req->len - rep_to_submit->finished_len;

      struct io_uring_sqe* sqe;
      sqe = io_uring_get_sqe(iu);
      io_uring_prep_readv(
          sqe, fd_, &rep_to_submit->iov, 1,
          rep_to_submit->req->offset + rep_to_submit->finished_len);
      io_uring_sqe_set_data(sqe, rep_to_submit);
      wrap_cache.emplace(rep_to_submit);
    }
    incomplete_rq_list.clear();

    ssize_t ret =
        io_uring_submit_and_wait(iu, static_cast<unsigned int>(this_reqs));
    TEST_SYNC_POINT_CALLBACK(
        "PosixRandomAccessFile::MultiRead:io_uring_submit_and_wait:return1",
        &ret);
    TEST_SYNC_POINT_CALLBACK(
        "PosixRandomAccessFile::MultiRead:io_uring_submit_and_wait:return2",
        iu);

    if (static_cast<size_t>(ret) != this_reqs) {
      fprintf(stderr, "ret = %ld this_reqs: %ld\n", (long)ret, (long)this_reqs);
      // If error happens and we submitted fewer than expected, it is an
      // exception case and we don't retry here. We should still consume
      // what is is submitted in the ring.
      for (ssize_t i = 0; i < ret; i++) {
        struct io_uring_cqe* cqe = nullptr;
        io_uring_wait_cqe(iu, &cqe);
        if (cqe != nullptr) {
          io_uring_cqe_seen(iu, cqe);
        }
      }
      return IOStatus::IOError("io_uring_submit_and_wait() requested " +
                               ToString(this_reqs) + " but returned " +
                               ToString(ret));
    }

    for (size_t i = 0; i < this_reqs; i++) {
      struct io_uring_cqe* cqe = nullptr;
      WrappedReadRequest* req_wrap;

      // We could use the peek variant here, but this seems safer in terms
      // of our initial wait not reaping all completions
      ret = io_uring_wait_cqe(iu, &cqe);
      TEST_SYNC_POINT_CALLBACK(
          "PosixRandomAccessFile::MultiRead:io_uring_wait_cqe:return", &ret);
      if (ret) {
        ios = IOStatus::IOError("io_uring_wait_cqe() returns " + ToString(ret));

        if (cqe != nullptr) {
          io_uring_cqe_seen(iu, cqe);
        }
        continue;
      }

      req_wrap = static_cast<WrappedReadRequest*>(io_uring_cqe_get_data(cqe));
      // Reset cqe data to catch any stray reuse of it
      static_cast<struct io_uring_cqe*>(cqe)->user_data = 0xd5d5d5d5d5d5d5d5;
      // Check that we got a valid unique cqe data
      auto wrap_check = wrap_cache.find(req_wrap);
      if (wrap_check == wrap_cache.end()) {
        fprintf(stderr,
                "PosixRandomAccessFile::MultiRead: "
                "Bad cqe data from IO uring - %p\n",
                req_wrap);
        port::PrintStack();
        ios = IOStatus::IOError("io_uring_cqe_get_data() returned " +
                                ToString((uint64_t)req_wrap));
        continue;
      }
      wrap_cache.erase(wrap_check);

      FSReadRequest* req = req_wrap->req;
      if (cqe->res < 0) {
        req->result = Slice(req->scratch, 0);
        req->status = IOError("Req failed", filename_, cqe->res);
      } else {
        size_t bytes_read = static_cast<size_t>(cqe->res);
        TEST_SYNC_POINT_CALLBACK(
            "PosixRandomAccessFile::MultiRead:io_uring_result", &bytes_read);
        if (bytes_read == req_wrap->iov.iov_len) {
          req->result = Slice(req->scratch, req->len);
          req->status = IOStatus::OK();
        } else if (bytes_read == 0) {
          // cqe->res == 0 can means EOF, or can mean partial results. See
          // comment
          // https://github.com/facebook/rocksdb/pull/6441#issuecomment-589843435
          // Fall back to pread in this case.
          if (use_direct_io() &&
              !IsSectorAligned(req_wrap->finished_len,
                               GetRequiredBufferAlignment())) {
            // Bytes reads don't fill sectors. Should only happen at the end
            // of the file.
            req->result = Slice(req->scratch, req_wrap->finished_len);
            req->status = IOStatus::OK();
          } else {
            Slice tmp_slice;
            req->status =
                Read(req->offset + req_wrap->finished_len,
                     req->len - req_wrap->finished_len, options, &tmp_slice,
                     req->scratch + req_wrap->finished_len, dbg);
            req->result =
                Slice(req->scratch, req_wrap->finished_len + tmp_slice.size());
          }
        } else if (bytes_read < req_wrap->iov.iov_len) {
          assert(bytes_read > 0);
          assert(bytes_read + req_wrap->finished_len < req->len);
          req_wrap->finished_len += bytes_read;
          incomplete_rq_list.push_back(req_wrap);
        } else {
          req->result = Slice(req->scratch, 0);
          req->status = IOError("Req returned more bytes than requested",
                                filename_, cqe->res);
        }
      }
      io_uring_cqe_seen(iu, cqe);
    }
    wrap_cache.clear();
  }
  return ios;
#else
  return FSRandomAccessFile::MultiRead(reqs, num_reqs, options, dbg);
#endif
}

IOStatus PosixRandomAccessFile::Prefetch(uint64_t offset, size_t n,
                                         const IOOptions& /*opts*/,
                                         IODebugContext* /*dbg*/) {
  IOStatus s;
  if (!use_direct_io()) {
    ssize_t r = 0;
#ifdef OS_LINUX
    r = readahead(fd_, offset, n);
#endif
#ifdef OS_MACOSX
    radvisory advice;
    advice.ra_offset = static_cast<off_t>(offset);
    advice.ra_count = static_cast<int>(n);
    r = fcntl(fd_, F_RDADVISE, &advice);
#endif
    if (r == -1) {
      s = IOError("While prefetching offset " + ToString(offset) + " len " +
                      ToString(n),
                  filename_, errno);
    }
  }
  return s;
}

#if defined(OS_LINUX) || defined(OS_MACOSX) || defined(OS_AIX)
size_t PosixRandomAccessFile::GetUniqueId(char* id, size_t max_size) const {
  return PosixHelper::GetUniqueIdFromFile(fd_, id, max_size);
}
#endif

void PosixRandomAccessFile::Hint(AccessPattern pattern) {
  if (use_direct_io()) {
    return;
  }
  switch (pattern) {
    case kNormal:
      Fadvise(fd_, 0, 0, POSIX_FADV_NORMAL);
      break;
    case kRandom:
      Fadvise(fd_, 0, 0, POSIX_FADV_RANDOM);
      break;
    case kSequential:
      Fadvise(fd_, 0, 0, POSIX_FADV_SEQUENTIAL);
      break;
    case kWillNeed:
      Fadvise(fd_, 0, 0, POSIX_FADV_WILLNEED);
      break;
    case kWontNeed:
      Fadvise(fd_, 0, 0, POSIX_FADV_DONTNEED);
      break;
    default:
      assert(false);
      break;
  }
}

IOStatus PosixRandomAccessFile::InvalidateCache(size_t offset, size_t length) {
  if (use_direct_io()) {
    return IOStatus::OK();
  }
#ifndef OS_LINUX
  (void)offset;
  (void)length;
  return IOStatus::OK();
#else
  // free OS pages
  int ret = Fadvise(fd_, offset, length, POSIX_FADV_DONTNEED);
  if (ret == 0) {
    return IOStatus::OK();
  }
  return IOError("While fadvise NotNeeded offset " + ToString(offset) +
                     " len " + ToString(length),
                 filename_, errno);
#endif
}

/*
 * PosixMmapReadableFile
 *
 * mmap() based random-access
 */
// base[0,length-1] contains the mmapped contents of the file.
PosixMmapReadableFile::PosixMmapReadableFile(const int fd,
                                             const std::string& fname,
                                             void* base, size_t length,
                                             const EnvOptions& options)
    : fd_(fd), filename_(fname), mmapped_region_(base), length_(length) {
#ifdef NDEBUG
  (void)options;
#endif
  fd_ = fd_ + 0;  // suppress the warning for used variables
  assert(options.use_mmap_reads);
  assert(!options.use_direct_reads);
}

PosixMmapReadableFile::~PosixMmapReadableFile() {
  int ret = munmap(mmapped_region_, length_);
  if (ret != 0) {
    fprintf(stdout, "failed to munmap %p length %" ROCKSDB_PRIszt " \n",
            mmapped_region_, length_);
  }
  close(fd_);
}

IOStatus PosixMmapReadableFile::Read(uint64_t offset, size_t n,
                                     const IOOptions& /*opts*/, Slice* result,
                                     char* /*scratch*/,
                                     IODebugContext* /*dbg*/) const {
  IOStatus s;
  if (offset > length_) {
    *result = Slice();
    return IOError("While mmap read offset " + ToString(offset) +
                       " larger than file length " + ToString(length_),
                   filename_, EINVAL);
  } else if (offset + n > length_) {
    n = static_cast<size_t>(length_ - offset);
  }
  *result = Slice(reinterpret_cast<char*>(mmapped_region_) + offset, n);
  return s;
}

IOStatus PosixMmapReadableFile::InvalidateCache(size_t offset, size_t length) {
#ifndef OS_LINUX
  (void)offset;
  (void)length;
  return IOStatus::OK();
#else
  // free OS pages
  int ret = Fadvise(fd_, offset, length, POSIX_FADV_DONTNEED);
  if (ret == 0) {
    return IOStatus::OK();
  }
  return IOError("While fadvise not needed. Offset " + ToString(offset) +
                     " len" + ToString(length),
                 filename_, errno);
#endif
}

/*
 * PosixMmapFile
 *
 * We preallocate up to an extra megabyte and use memcpy to append new
 * data to the file.  This is safe since we either properly close the
 * file before reading from it, or for log files, the reading code
 * knows enough to skip zero suffixes.
 */
IOStatus PosixMmapFile::UnmapCurrentRegion() {
  TEST_KILL_RANDOM("PosixMmapFile::UnmapCurrentRegion:0");
  if (base_ != nullptr) {
    int munmap_status = munmap(base_, limit_ - base_);
    if (munmap_status != 0) {
      return IOError("While munmap", filename_, munmap_status);
    }
    file_offset_ += limit_ - base_;
    base_ = nullptr;
    limit_ = nullptr;
    last_sync_ = nullptr;
    dst_ = nullptr;

    // Increase the amount we map the next time, but capped at 1MB
    if (map_size_ < (1 << 20)) {
      map_size_ *= 2;
    }
  }
  return IOStatus::OK();
}

IOStatus PosixMmapFile::MapNewRegion() {
#ifdef ROCKSDB_FALLOCATE_PRESENT
  assert(base_ == nullptr);
  TEST_KILL_RANDOM("PosixMmapFile::UnmapCurrentRegion:0");
  // we can't fallocate with FALLOC_FL_KEEP_SIZE here
  if (allow_fallocate_) {
    IOSTATS_TIMER_GUARD(allocate_nanos);
    int alloc_status = fallocate(fd_, 0, file_offset_, map_size_);
    if (alloc_status != 0) {
      // fallback to posix_fallocate
      alloc_status = posix_fallocate(fd_, file_offset_, map_size_);
    }
    if (alloc_status != 0) {
      return IOStatus::IOError("Error allocating space to file : " + filename_ +
                               "Error : " + errnoStr(alloc_status).c_str());
    }
  }

  TEST_KILL_RANDOM("PosixMmapFile::Append:1");
  void* ptr = mmap(nullptr, map_size_, PROT_READ | PROT_WRITE, MAP_SHARED, fd_,
                   file_offset_);
  if (ptr == MAP_FAILED) {
    return IOStatus::IOError("MMap failed on " + filename_);
  }
  TEST_KILL_RANDOM("PosixMmapFile::Append:2");

  base_ = reinterpret_cast<char*>(ptr);
  limit_ = base_ + map_size_;
  dst_ = base_;
  last_sync_ = base_;
  return IOStatus::OK();
#else
  return IOStatus::NotSupported("This platform doesn't support fallocate()");
#endif
}

IOStatus PosixMmapFile::Msync() {
  if (dst_ == last_sync_) {
    return IOStatus::OK();
  }
  // Find the beginnings of the pages that contain the first and last
  // bytes to be synced.
  size_t p1 = TruncateToPageBoundary(last_sync_ - base_);
  size_t p2 = TruncateToPageBoundary(dst_ - base_ - 1);
  last_sync_ = dst_;
  TEST_KILL_RANDOM("PosixMmapFile::Msync:0");
  if (msync(base_ + p1, p2 - p1 + page_size_, MS_SYNC) < 0) {
    return IOError("While msync", filename_, errno);
  }
  return IOStatus::OK();
}

PosixMmapFile::PosixMmapFile(const std::string& fname, int fd, size_t page_size,
                             const EnvOptions& options)
    : filename_(fname),
      fd_(fd),
      page_size_(page_size),
      map_size_(Roundup(65536, page_size)),
      base_(nullptr),
      limit_(nullptr),
      dst_(nullptr),
      last_sync_(nullptr),
      file_offset_(0) {
#ifdef ROCKSDB_FALLOCATE_PRESENT
  allow_fallocate_ = options.allow_fallocate;
  fallocate_with_keep_size_ = options.fallocate_with_keep_size;
#else
  (void)options;
#endif
  assert((page_size & (page_size - 1)) == 0);
  assert(options.use_mmap_writes);
  assert(!options.use_direct_writes);
}

PosixMmapFile::~PosixMmapFile() {
  if (fd_ >= 0) {
    IOStatus s = PosixMmapFile::Close(IOOptions(), nullptr);
    s.PermitUncheckedError();
  }
}

IOStatus PosixMmapFile::Append(const Slice& data, const IOOptions& /*opts*/,
                               IODebugContext* /*dbg*/) {
  const char* src = data.data();
  size_t left = data.size();
  while (left > 0) {
    assert(base_ <= dst_);
    assert(dst_ <= limit_);
    size_t avail = limit_ - dst_;
    if (avail == 0) {
      IOStatus s = UnmapCurrentRegion();
      if (!s.ok()) {
        return s;
      }
      s = MapNewRegion();
      if (!s.ok()) {
        return s;
      }
      TEST_KILL_RANDOM("PosixMmapFile::Append:0");
    }

    size_t n = (left <= avail) ? left : avail;
    assert(dst_);
    memcpy(dst_, src, n);
    dst_ += n;
    src += n;
    left -= n;
  }
  return IOStatus::OK();
}

IOStatus PosixMmapFile::Close(const IOOptions& /*opts*/,
                              IODebugContext* /*dbg*/) {
  IOStatus s;
  size_t unused = limit_ - dst_;

  s = UnmapCurrentRegion();
  if (!s.ok()) {
    s = IOError("While closing mmapped file", filename_, errno);
  } else if (unused > 0) {
    // Trim the extra space at the end of the file
    if (ftruncate(fd_, file_offset_ - unused) < 0) {
      s = IOError("While ftruncating mmaped file", filename_, errno);
    }
  }

  if (close(fd_) < 0) {
    if (s.ok()) {
      s = IOError("While closing mmapped file", filename_, errno);
    }
  }

  fd_ = -1;
  base_ = nullptr;
  limit_ = nullptr;
  return s;
}

IOStatus PosixMmapFile::Flush(const IOOptions& /*opts*/,
                              IODebugContext* /*dbg*/) {
  return IOStatus::OK();
}

IOStatus PosixMmapFile::Sync(const IOOptions& /*opts*/,
                             IODebugContext* /*dbg*/) {
  if (fdatasync(fd_) < 0) {
    return IOError("While fdatasync mmapped file", filename_, errno);
  }

  return Msync();
}

/**
 * Flush data as well as metadata to stable storage.
 */
IOStatus PosixMmapFile::Fsync(const IOOptions& /*opts*/,
                              IODebugContext* /*dbg*/) {
  if (fsync(fd_) < 0) {
    return IOError("While fsync mmaped file", filename_, errno);
  }

  return Msync();
}

/**
 * Get the size of valid data in the file. This will not match the
 * size that is returned from the filesystem because we use mmap
 * to extend file by map_size every time.
 */
uint64_t PosixMmapFile::GetFileSize(const IOOptions& /*opts*/,
                                    IODebugContext* /*dbg*/) {
  size_t used = dst_ - base_;
  return file_offset_ + used;
}

IOStatus PosixMmapFile::InvalidateCache(size_t offset, size_t length) {
#ifndef OS_LINUX
  (void)offset;
  (void)length;
  return IOStatus::OK();
#else
  // free OS pages
  int ret = Fadvise(fd_, offset, length, POSIX_FADV_DONTNEED);
  if (ret == 0) {
    return IOStatus::OK();
  }
  return IOError("While fadvise NotNeeded mmapped file", filename_, errno);
#endif
}

#ifdef ROCKSDB_FALLOCATE_PRESENT
IOStatus PosixMmapFile::Allocate(uint64_t offset, uint64_t len,
                                 const IOOptions& /*opts*/,
                                 IODebugContext* /*dbg*/) {
  assert(offset <= static_cast<uint64_t>(std::numeric_limits<off_t>::max()));
  assert(len <= static_cast<uint64_t>(std::numeric_limits<off_t>::max()));
  TEST_KILL_RANDOM("PosixMmapFile::Allocate:0");
  int alloc_status = 0;
  if (allow_fallocate_) {
    alloc_status =
        fallocate(fd_, fallocate_with_keep_size_ ? FALLOC_FL_KEEP_SIZE : 0,
                  static_cast<off_t>(offset), static_cast<off_t>(len));
  }
  if (alloc_status == 0) {
    return IOStatus::OK();
  } else {
    return IOError(
        "While fallocate offset " + ToString(offset) + " len " + ToString(len),
        filename_, errno);
  }
}
#endif

/*
 * PosixWritableFile
 *
 * Use posix write to write data to a file.
 */
PosixWritableFile::PosixWritableFile(const std::string& fname, int fd,
                                     size_t logical_block_size,
                                     const EnvOptions& options)
    : FSWritableFile(options),
      filename_(fname),
      use_direct_io_(options.use_direct_writes),
      fd_(fd),
      filesize_(0),
      logical_sector_size_(logical_block_size) {
#ifdef ROCKSDB_FALLOCATE_PRESENT
  allow_fallocate_ = options.allow_fallocate;
  fallocate_with_keep_size_ = options.fallocate_with_keep_size;
#endif
#ifdef ROCKSDB_RANGESYNC_PRESENT
  sync_file_range_supported_ = IsSyncFileRangeSupported(fd_);
#endif  // ROCKSDB_RANGESYNC_PRESENT
  assert(!options.use_mmap_writes);
}

PosixWritableFile::~PosixWritableFile() {
  if (fd_ >= 0) {
    IOStatus s = PosixWritableFile::Close(IOOptions(), nullptr);
    s.PermitUncheckedError();
  }
}

IOStatus PosixWritableFile::Append(const Slice& data, const IOOptions& /*opts*/,
                                   IODebugContext* /*dbg*/) {
  if (use_direct_io()) {
    assert(IsSectorAligned(data.size(), GetRequiredBufferAlignment()));
    assert(IsSectorAligned(data.data(), GetRequiredBufferAlignment()));
  }
  const char* src = data.data();
  size_t nbytes = data.size();

  if (!PosixWrite(fd_, src, nbytes)) {
    return IOError("While appending to file", filename_, errno);
  }

  filesize_ += nbytes;
  return IOStatus::OK();
}

IOStatus PosixWritableFile::PositionedAppend(const Slice& data, uint64_t offset,
                                             const IOOptions& /*opts*/,
                                             IODebugContext* /*dbg*/) {
  if (use_direct_io()) {
    assert(IsSectorAligned(offset, GetRequiredBufferAlignment()));
    assert(IsSectorAligned(data.size(), GetRequiredBufferAlignment()));
    assert(IsSectorAligned(data.data(), GetRequiredBufferAlignment()));
  }
  assert(offset <= static_cast<uint64_t>(std::numeric_limits<off_t>::max()));
  const char* src = data.data();
  size_t nbytes = data.size();
  if (!PosixPositionedWrite(fd_, src, nbytes, static_cast<off_t>(offset))) {
    return IOError("While pwrite to file at offset " + ToString(offset),
                   filename_, errno);
  }
  filesize_ = offset + nbytes;
  return IOStatus::OK();
}

IOStatus PosixWritableFile::Truncate(uint64_t size, const IOOptions& /*opts*/,
                                     IODebugContext* /*dbg*/) {
  IOStatus s;
  int r = ftruncate(fd_, size);
  if (r < 0) {
    s = IOError("While ftruncate file to size " + ToString(size), filename_,
                errno);
  } else {
    filesize_ = size;
  }
  return s;
}

IOStatus PosixWritableFile::Close(const IOOptions& /*opts*/,
                                  IODebugContext* /*dbg*/) {
  IOStatus s;

  size_t block_size;
  size_t last_allocated_block;
  GetPreallocationStatus(&block_size, &last_allocated_block);
  TEST_SYNC_POINT_CALLBACK("PosixWritableFile::Close", &last_allocated_block);
  if (last_allocated_block > 0) {
    // trim the extra space preallocated at the end of the file
    // NOTE(ljin): we probably don't want to surface failure as an IOError,
    // but it will be nice to log these errors.
    int dummy __attribute__((__unused__));
    dummy = ftruncate(fd_, filesize_);
#if defined(ROCKSDB_FALLOCATE_PRESENT) && defined(FALLOC_FL_PUNCH_HOLE) && \
    !defined(TRAVIS)
    // in some file systems, ftruncate only trims trailing space if the
    // new file size is smaller than the current size. Calling fallocate
    // with FALLOC_FL_PUNCH_HOLE flag to explicitly release these unused
    // blocks. FALLOC_FL_PUNCH_HOLE is supported on at least the following
    // filesystems:
    //   XFS (since Linux 2.6.38)
    //   ext4 (since Linux 3.0)
    //   Btrfs (since Linux 3.7)
    //   tmpfs (since Linux 3.5)
    // We ignore error since failure of this operation does not affect
    // correctness.
    // TRAVIS - this code does not work on TRAVIS filesystems.
    // the FALLOC_FL_KEEP_SIZE option is expected to not change the size
    // of the file, but it does. Simple strace report will show that.
    // While we work with Travis-CI team to figure out if this is a
    // quirk of Docker/AUFS, we will comment this out.
    struct stat file_stats;
    int result = fstat(fd_, &file_stats);
    // After ftruncate, we check whether ftruncate has the correct behavior.
    // If not, we should hack it with FALLOC_FL_PUNCH_HOLE
    if (result == 0 &&
        (file_stats.st_size + file_stats.st_blksize - 1) /
                file_stats.st_blksize !=
            file_stats.st_blocks / (file_stats.st_blksize / 512)) {
      IOSTATS_TIMER_GUARD(allocate_nanos);
      if (allow_fallocate_) {
        fallocate(fd_, FALLOC_FL_KEEP_SIZE | FALLOC_FL_PUNCH_HOLE, filesize_,
                  block_size * last_allocated_block - filesize_);
      }
    }
#endif
  }

  if (close(fd_) < 0) {
    s = IOError("While closing file after writing", filename_, errno);
  }
  fd_ = -1;
  return s;
}

// write out the cached data to the OS cache
IOStatus PosixWritableFile::Flush(const IOOptions& /*opts*/,
                                  IODebugContext* /*dbg*/) {
  return IOStatus::OK();
}

IOStatus PosixWritableFile::Sync(const IOOptions& /*opts*/,
                                 IODebugContext* /*dbg*/) {
  if (fdatasync(fd_) < 0) {
    return IOError("While fdatasync", filename_, errno);
  }
  return IOStatus::OK();
}

IOStatus PosixWritableFile::Fsync(const IOOptions& /*opts*/,
                                  IODebugContext* /*dbg*/) {
  if (fsync(fd_) < 0) {
    return IOError("While fsync", filename_, errno);
  }
  return IOStatus::OK();
}

bool PosixWritableFile::IsSyncThreadSafe() const { return true; }

uint64_t PosixWritableFile::GetFileSize(const IOOptions& /*opts*/,
                                        IODebugContext* /*dbg*/) {
  return filesize_;
}

void PosixWritableFile::SetWriteLifeTimeHint(Env::WriteLifeTimeHint hint) {
#ifdef OS_LINUX
// Suppress Valgrind "Unimplemented functionality" error.
#ifndef ROCKSDB_VALGRIND_RUN
  if (hint == write_hint_) {
    return;
  }
  if (fcntl(fd_, F_SET_RW_HINT, &hint) == 0) {
    write_hint_ = hint;
  }
#else
  (void)hint;
#endif  // ROCKSDB_VALGRIND_RUN
#else
  (void)hint;
#endif  // OS_LINUX
}

IOStatus PosixWritableFile::InvalidateCache(size_t offset, size_t length) {
  if (use_direct_io()) {
    return IOStatus::OK();
  }
#ifndef OS_LINUX
  (void)offset;
  (void)length;
  return IOStatus::OK();
#else
  // free OS pages
  int ret = Fadvise(fd_, offset, length, POSIX_FADV_DONTNEED);
  if (ret == 0) {
    return IOStatus::OK();
  }
  return IOError("While fadvise NotNeeded", filename_, errno);
#endif
}

#ifdef ROCKSDB_FALLOCATE_PRESENT
IOStatus PosixWritableFile::Allocate(uint64_t offset, uint64_t len,
                                     const IOOptions& /*opts*/,
                                     IODebugContext* /*dbg*/) {
  assert(offset <= static_cast<uint64_t>(std::numeric_limits<off_t>::max()));
  assert(len <= static_cast<uint64_t>(std::numeric_limits<off_t>::max()));
  TEST_KILL_RANDOM("PosixWritableFile::Allocate:0");
  IOSTATS_TIMER_GUARD(allocate_nanos);
  int alloc_status = 0;
  if (allow_fallocate_) {
    alloc_status =
        fallocate(fd_, fallocate_with_keep_size_ ? FALLOC_FL_KEEP_SIZE : 0,
                  static_cast<off_t>(offset), static_cast<off_t>(len));
  }
  if (alloc_status == 0) {
    return IOStatus::OK();
  } else {
    return IOError(
        "While fallocate offset " + ToString(offset) + " len " + ToString(len),
        filename_, errno);
  }
}
#endif

IOStatus PosixWritableFile::RangeSync(uint64_t offset, uint64_t nbytes,
                                      const IOOptions& opts,
                                      IODebugContext* dbg) {
#ifdef ROCKSDB_RANGESYNC_PRESENT
  assert(offset <= static_cast<uint64_t>(std::numeric_limits<off_t>::max()));
  assert(nbytes <= static_cast<uint64_t>(std::numeric_limits<off_t>::max()));
  if (sync_file_range_supported_) {
    int ret;
    if (strict_bytes_per_sync_) {
      // Specifying `SYNC_FILE_RANGE_WAIT_BEFORE` together with an offset/length
      // that spans all bytes written so far tells `sync_file_range` to wait for
      // any outstanding writeback requests to finish before issuing a new one.
      ret =
          sync_file_range(fd_, 0, static_cast<off_t>(offset + nbytes),
                          SYNC_FILE_RANGE_WAIT_BEFORE | SYNC_FILE_RANGE_WRITE);
    } else {
      ret = sync_file_range(fd_, static_cast<off_t>(offset),
                            static_cast<off_t>(nbytes), SYNC_FILE_RANGE_WRITE);
    }
    if (ret != 0) {
      return IOError("While sync_file_range returned " + ToString(ret),
                     filename_, errno);
    }
    return IOStatus::OK();
  }
#endif  // ROCKSDB_RANGESYNC_PRESENT
  return FSWritableFile::RangeSync(offset, nbytes, opts, dbg);
}

#ifdef OS_LINUX
size_t PosixWritableFile::GetUniqueId(char* id, size_t max_size) const {
  return PosixHelper::GetUniqueIdFromFile(fd_, id, max_size);
}
#endif

/*
 * PosixRandomRWFile
 */

PosixRandomRWFile::PosixRandomRWFile(const std::string& fname, int fd,
                                     const EnvOptions& /*options*/)
    : filename_(fname), fd_(fd) {}

PosixRandomRWFile::~PosixRandomRWFile() {
  if (fd_ >= 0) {
    IOStatus s = Close(IOOptions(), nullptr);
    s.PermitUncheckedError();
  }
}

IOStatus PosixRandomRWFile::Write(uint64_t offset, const Slice& data,
                                  const IOOptions& /*opts*/,
                                  IODebugContext* /*dbg*/) {
  const char* src = data.data();
  size_t nbytes = data.size();
  if (!PosixPositionedWrite(fd_, src, nbytes, static_cast<off_t>(offset))) {
    return IOError(
        "While write random read/write file at offset " + ToString(offset),
        filename_, errno);
  }

  return IOStatus::OK();
}

IOStatus PosixRandomRWFile::Read(uint64_t offset, size_t n,
                                 const IOOptions& /*opts*/, Slice* result,
                                 char* scratch, IODebugContext* /*dbg*/) const {
  size_t left = n;
  char* ptr = scratch;
  while (left > 0) {
    ssize_t done = pread(fd_, ptr, left, offset);
    if (done < 0) {
      // error while reading from file
      if (errno == EINTR) {
        // read was interrupted, try again.
        continue;
      }
      return IOError("While reading random read/write file offset " +
                         ToString(offset) + " len " + ToString(n),
                     filename_, errno);
    } else if (done == 0) {
      // Nothing more to read
      break;
    }

    // Read `done` bytes
    ptr += done;
    offset += done;
    left -= done;
  }

  *result = Slice(scratch, n - left);
  return IOStatus::OK();
}

IOStatus PosixRandomRWFile::Flush(const IOOptions& /*opts*/,
                                  IODebugContext* /*dbg*/) {
  return IOStatus::OK();
}

IOStatus PosixRandomRWFile::Sync(const IOOptions& /*opts*/,
                                 IODebugContext* /*dbg*/) {
  if (fdatasync(fd_) < 0) {
    return IOError("While fdatasync random read/write file", filename_, errno);
  }
  return IOStatus::OK();
}

IOStatus PosixRandomRWFile::Fsync(const IOOptions& /*opts*/,
                                  IODebugContext* /*dbg*/) {
  if (fsync(fd_) < 0) {
    return IOError("While fsync random read/write file", filename_, errno);
  }
  return IOStatus::OK();
}

IOStatus PosixRandomRWFile::Close(const IOOptions& /*opts*/,
                                  IODebugContext* /*dbg*/) {
  if (close(fd_) < 0) {
    return IOError("While close random read/write file", filename_, errno);
  }
  fd_ = -1;
  return IOStatus::OK();
}

PosixMemoryMappedFileBuffer::~PosixMemoryMappedFileBuffer() {
  // TODO should have error handling though not much we can do...
  munmap(this->base_, length_);
}

/*
 * PosixDirectory
 */
#if !defined(BTRFS_SUPER_MAGIC)
// The magic number for BTRFS is fixed, if it's not defined, define it here
#define BTRFS_SUPER_MAGIC 0x9123683E
#endif
PosixDirectory::PosixDirectory(int fd) : fd_(fd) {
  is_btrfs_ = false;
#ifdef OS_LINUX
  struct statfs buf;
  int ret = fstatfs(fd, &buf);
<<<<<<< HEAD
  is_btrfs_ = (ret == 0 && buf.f_type == (int)BTRFS_SUPER_MAGIC);
=======
  is_btrfs_ = (ret == 0 && buf.f_type == static_cast<decltype(buf.f_type)>(
                                             BTRFS_SUPER_MAGIC));
>>>>>>> 08721293
#endif
}

PosixDirectory::~PosixDirectory() { close(fd_); }

IOStatus PosixDirectory::Fsync(const IOOptions& opts, IODebugContext* dbg) {
  return FsyncWithDirOptions(opts, dbg, DirFsyncOptions());
}

IOStatus PosixDirectory::FsyncWithDirOptions(
    const IOOptions& /*opts*/, IODebugContext* /*dbg*/,
    const DirFsyncOptions& dir_fsync_options) {
  IOStatus s = IOStatus::OK();
#ifndef OS_AIX
  if (is_btrfs_) {
    // skip dir fsync for new file creation, which is not needed for btrfs
    if (dir_fsync_options.reason == DirFsyncOptions::kNewFileSynced) {
      return s;
    }
    // skip dir fsync for renaming file, only need to sync new file
    if (dir_fsync_options.reason == DirFsyncOptions::kFileRenamed) {
      std::string new_name = dir_fsync_options.renamed_new_name;
      assert(!new_name.empty());
      int fd;
      do {
        IOSTATS_TIMER_GUARD(open_nanos);
        fd = open(new_name.c_str(), O_RDONLY);
      } while (fd < 0 && errno == EINTR);
      if (fd < 0) {
        s = IOError("While open renaming file", new_name, errno);
      } else if (fsync(fd) < 0) {
        s = IOError("While fsync renaming file", new_name, errno);
      }
      if (close(fd) < 0) {
        s = IOError("While closing file after fsync", new_name, errno);
      }
      return s;
    }
    // fallback to dir-fsync for kDefault, kDirRenamed and kFileDeleted
  }
  if (fsync(fd_) == -1) {
    s = IOError("While fsync", "a directory", errno);
  }
#endif
  return s;
}
}  // namespace ROCKSDB_NAMESPACE
#endif<|MERGE_RESOLUTION|>--- conflicted
+++ resolved
@@ -1543,12 +1543,8 @@
 #ifdef OS_LINUX
   struct statfs buf;
   int ret = fstatfs(fd, &buf);
-<<<<<<< HEAD
-  is_btrfs_ = (ret == 0 && buf.f_type == (int)BTRFS_SUPER_MAGIC);
-=======
   is_btrfs_ = (ret == 0 && buf.f_type == static_cast<decltype(buf.f_type)>(
                                              BTRFS_SUPER_MAGIC));
->>>>>>> 08721293
 #endif
 }
 
