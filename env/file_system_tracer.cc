// Copyright (c) 2019-present, Facebook, Inc.  All rights reserved.
// This source code is licensed under both the GPLv2 (found in the
//  COPYING file in the root directory) and Apache 2.0 License
//  (found in the LICENSE.Apache file in the root directory).

#include "env/file_system_tracer.h"

#include "rocksdb/file_system.h"
#include "rocksdb/system_clock.h"

namespace ROCKSDB_NAMESPACE {

IOStatus FileSystemTracingWrapper::NewSequentialFile(
    const std::string& fname, const FileOptions& file_opts,
    std::unique_ptr<FSSequentialFile>* result, IODebugContext* dbg) {
  StopWatchNano timer(clock_);
  timer.Start();
  IOStatus s = target()->NewSequentialFile(fname, file_opts, result, dbg);
  uint64_t elapsed = timer.ElapsedNanos();
<<<<<<< HEAD
  IOTraceRecord io_record(clock_->NowNanos(), TraceType::kIOFileName, __func__,
                          elapsed, s.ToString(), fname);
=======
  IOTraceRecord io_record(env_->NowNanos(), TraceType::kIOTracer,
                          0 /*io_op_data*/, __func__, elapsed, s.ToString(),
                          fname.substr(fname.find_last_of("/\\") + 1));
>>>>>>> 1d226018
  io_tracer_->WriteIOOp(io_record);
  return s;
}

IOStatus FileSystemTracingWrapper::NewRandomAccessFile(
    const std::string& fname, const FileOptions& file_opts,
    std::unique_ptr<FSRandomAccessFile>* result, IODebugContext* dbg) {
  StopWatchNano timer(clock_);
  timer.Start();
  IOStatus s = target()->NewRandomAccessFile(fname, file_opts, result, dbg);
  uint64_t elapsed = timer.ElapsedNanos();
<<<<<<< HEAD
  IOTraceRecord io_record(clock_->NowNanos(), TraceType::kIOFileName, __func__,
                          elapsed, s.ToString(), fname);
=======
  IOTraceRecord io_record(env_->NowNanos(), TraceType::kIOTracer,
                          0 /*io_op_data*/, __func__, elapsed, s.ToString(),
                          fname.substr(fname.find_last_of("/\\") + 1));
>>>>>>> 1d226018
  io_tracer_->WriteIOOp(io_record);
  return s;
}

IOStatus FileSystemTracingWrapper::NewWritableFile(
    const std::string& fname, const FileOptions& file_opts,
    std::unique_ptr<FSWritableFile>* result, IODebugContext* dbg) {
  StopWatchNano timer(clock_);
  timer.Start();
  IOStatus s = target()->NewWritableFile(fname, file_opts, result, dbg);
  uint64_t elapsed = timer.ElapsedNanos();
<<<<<<< HEAD
  IOTraceRecord io_record(clock_->NowNanos(), TraceType::kIOFileName, __func__,
                          elapsed, s.ToString(), fname);
=======
  IOTraceRecord io_record(env_->NowNanos(), TraceType::kIOTracer,
                          0 /*io_op_data*/, __func__, elapsed, s.ToString(),
                          fname.substr(fname.find_last_of("/\\") + 1));
>>>>>>> 1d226018
  io_tracer_->WriteIOOp(io_record);
  return s;
}

IOStatus FileSystemTracingWrapper::ReopenWritableFile(
    const std::string& fname, const FileOptions& file_opts,
    std::unique_ptr<FSWritableFile>* result, IODebugContext* dbg) {
  StopWatchNano timer(clock_);
  timer.Start();
  IOStatus s = target()->ReopenWritableFile(fname, file_opts, result, dbg);
  uint64_t elapsed = timer.ElapsedNanos();
<<<<<<< HEAD
  IOTraceRecord io_record(clock_->NowNanos(), TraceType::kIOFileName, __func__,
                          elapsed, s.ToString(), fname);
=======
  IOTraceRecord io_record(env_->NowNanos(), TraceType::kIOTracer,
                          0 /*io_op_data*/, __func__, elapsed, s.ToString(),
                          fname.substr(fname.find_last_of("/\\") + 1));
>>>>>>> 1d226018
  io_tracer_->WriteIOOp(io_record);
  return s;
}

IOStatus FileSystemTracingWrapper::ReuseWritableFile(
    const std::string& fname, const std::string& old_fname,
    const FileOptions& file_opts, std::unique_ptr<FSWritableFile>* result,
    IODebugContext* dbg) {
  StopWatchNano timer(clock_);
  timer.Start();
  IOStatus s =
      target()->ReuseWritableFile(fname, old_fname, file_opts, result, dbg);
  uint64_t elapsed = timer.ElapsedNanos();
<<<<<<< HEAD
  IOTraceRecord io_record(clock_->NowNanos(), TraceType::kIOFileName, __func__,
                          elapsed, s.ToString(), fname);
=======
  IOTraceRecord io_record(env_->NowNanos(), TraceType::kIOTracer,
                          0 /*io_op_data*/, __func__, elapsed, s.ToString(),
                          fname.substr(fname.find_last_of("/\\") + 1));
>>>>>>> 1d226018
  io_tracer_->WriteIOOp(io_record);
  return s;
}

IOStatus FileSystemTracingWrapper::NewRandomRWFile(
    const std::string& fname, const FileOptions& file_opts,
    std::unique_ptr<FSRandomRWFile>* result, IODebugContext* dbg) {
  StopWatchNano timer(clock_);
  timer.Start();
  IOStatus s = target()->NewRandomRWFile(fname, file_opts, result, dbg);
  uint64_t elapsed = timer.ElapsedNanos();
<<<<<<< HEAD
  IOTraceRecord io_record(clock_->NowNanos(), TraceType::kIOFileName, __func__,
                          elapsed, s.ToString(), fname);
=======
  IOTraceRecord io_record(env_->NowNanos(), TraceType::kIOTracer,
                          0 /*io_op_data*/, __func__, elapsed, s.ToString(),
                          fname.substr(fname.find_last_of("/\\") + 1));
>>>>>>> 1d226018
  io_tracer_->WriteIOOp(io_record);
  return s;
}

IOStatus FileSystemTracingWrapper::NewDirectory(
    const std::string& name, const IOOptions& io_opts,
    std::unique_ptr<FSDirectory>* result, IODebugContext* dbg) {
  StopWatchNano timer(clock_);
  timer.Start();
  IOStatus s = target()->NewDirectory(name, io_opts, result, dbg);
  uint64_t elapsed = timer.ElapsedNanos();
<<<<<<< HEAD
  IOTraceRecord io_record(clock_->NowNanos(), TraceType::kIOFileName, __func__,
                          elapsed, s.ToString(), name);
=======
  IOTraceRecord io_record(env_->NowNanos(), TraceType::kIOTracer,
                          0 /*io_op_data*/, __func__, elapsed, s.ToString(),
                          name.substr(name.find_last_of("/\\") + 1));
>>>>>>> 1d226018
  io_tracer_->WriteIOOp(io_record);
  return s;
}

IOStatus FileSystemTracingWrapper::GetChildren(const std::string& dir,
                                               const IOOptions& io_opts,
                                               std::vector<std::string>* r,
                                               IODebugContext* dbg) {
  StopWatchNano timer(clock_);
  timer.Start();
  IOStatus s = target()->GetChildren(dir, io_opts, r, dbg);
  uint64_t elapsed = timer.ElapsedNanos();
<<<<<<< HEAD
  IOTraceRecord io_record(clock_->NowNanos(), TraceType::kIOFileName, __func__,
                          elapsed, s.ToString(), dir);
=======
  IOTraceRecord io_record(env_->NowNanos(), TraceType::kIOTracer,
                          0 /*io_op_data*/, __func__, elapsed, s.ToString(),
                          dir.substr(dir.find_last_of("/\\") + 1));
>>>>>>> 1d226018
  io_tracer_->WriteIOOp(io_record);
  return s;
}

IOStatus FileSystemTracingWrapper::DeleteFile(const std::string& fname,
                                              const IOOptions& options,
                                              IODebugContext* dbg) {
  StopWatchNano timer(clock_);
  timer.Start();
  IOStatus s = target()->DeleteFile(fname, options, dbg);
  uint64_t elapsed = timer.ElapsedNanos();
<<<<<<< HEAD
  IOTraceRecord io_record(clock_->NowNanos(), TraceType::kIOFileName, __func__,
                          elapsed, s.ToString(), fname);
=======
  IOTraceRecord io_record(env_->NowNanos(), TraceType::kIOTracer,
                          0 /*io_op_data*/, __func__, elapsed, s.ToString(),
                          fname.substr(fname.find_last_of("/\\") + 1));
>>>>>>> 1d226018
  io_tracer_->WriteIOOp(io_record);
  return s;
}

IOStatus FileSystemTracingWrapper::CreateDir(const std::string& dirname,
                                             const IOOptions& options,
                                             IODebugContext* dbg) {
  StopWatchNano timer(clock_);
  timer.Start();
  IOStatus s = target()->CreateDir(dirname, options, dbg);
  uint64_t elapsed = timer.ElapsedNanos();
<<<<<<< HEAD
  IOTraceRecord io_record(clock_->NowNanos(), TraceType::kIOFileName, __func__,
                          elapsed, s.ToString(), dirname);
=======
  IOTraceRecord io_record(env_->NowNanos(), TraceType::kIOTracer,
                          0 /*io_op_data*/, __func__, elapsed, s.ToString(),
                          dirname.substr(dirname.find_last_of("/\\") + 1));
>>>>>>> 1d226018
  io_tracer_->WriteIOOp(io_record);
  return s;
}

IOStatus FileSystemTracingWrapper::CreateDirIfMissing(
    const std::string& dirname, const IOOptions& options, IODebugContext* dbg) {
  StopWatchNano timer(clock_);
  timer.Start();
  IOStatus s = target()->CreateDirIfMissing(dirname, options, dbg);
  uint64_t elapsed = timer.ElapsedNanos();
<<<<<<< HEAD
  IOTraceRecord io_record(clock_->NowNanos(), TraceType::kIOFileName, __func__,
                          elapsed, s.ToString(), dirname);
=======
  IOTraceRecord io_record(env_->NowNanos(), TraceType::kIOTracer,
                          0 /*io_op_data*/, __func__, elapsed, s.ToString(),
                          dirname.substr(dirname.find_last_of("/\\") + 1));
>>>>>>> 1d226018
  io_tracer_->WriteIOOp(io_record);
  return s;
}

IOStatus FileSystemTracingWrapper::DeleteDir(const std::string& dirname,
                                             const IOOptions& options,
                                             IODebugContext* dbg) {
  StopWatchNano timer(clock_);
  timer.Start();
  IOStatus s = target()->DeleteDir(dirname, options, dbg);
  uint64_t elapsed = timer.ElapsedNanos();
<<<<<<< HEAD
  IOTraceRecord io_record(clock_->NowNanos(), TraceType::kIOFileName, __func__,
                          elapsed, s.ToString(), dirname);
=======
  IOTraceRecord io_record(env_->NowNanos(), TraceType::kIOTracer,
                          0 /*io_op_data*/, __func__, elapsed, s.ToString(),
                          dirname.substr(dirname.find_last_of("/\\") + 1));
>>>>>>> 1d226018
  io_tracer_->WriteIOOp(io_record);
  return s;
}

IOStatus FileSystemTracingWrapper::GetFileSize(const std::string& fname,
                                               const IOOptions& options,
                                               uint64_t* file_size,
                                               IODebugContext* dbg) {
  StopWatchNano timer(clock_);
  timer.Start();
  IOStatus s = target()->GetFileSize(fname, options, file_size, dbg);
  uint64_t elapsed = timer.ElapsedNanos();
<<<<<<< HEAD
  IOTraceRecord io_record(clock_->NowNanos(), TraceType::kIOFileNameAndFileSize,
                          __func__, elapsed, s.ToString(), fname, *file_size);
=======
  uint64_t io_op_data = 0;
  io_op_data |= (1 << IOTraceOp::kIOFileSize);
  IOTraceRecord io_record(
      env_->NowNanos(), TraceType::kIOTracer, io_op_data, __func__, elapsed,
      s.ToString(), fname.substr(fname.find_last_of("/\\") + 1), *file_size);
>>>>>>> 1d226018
  io_tracer_->WriteIOOp(io_record);
  return s;
}

IOStatus FileSystemTracingWrapper::Truncate(const std::string& fname,
                                            size_t size,
                                            const IOOptions& options,
                                            IODebugContext* dbg) {
  StopWatchNano timer(clock_);
  timer.Start();
  IOStatus s = target()->Truncate(fname, size, options, dbg);
  uint64_t elapsed = timer.ElapsedNanos();
<<<<<<< HEAD
  IOTraceRecord io_record(clock_->NowNanos(), TraceType::kIOFileNameAndFileSize,
                          __func__, elapsed, s.ToString(), fname, size);
=======
  uint64_t io_op_data = 0;
  io_op_data |= (1 << IOTraceOp::kIOFileSize);
  IOTraceRecord io_record(env_->NowNanos(), TraceType::kIOTracer, io_op_data,
                          __func__, elapsed, s.ToString(),
                          fname.substr(fname.find_last_of("/\\") + 1), size);
>>>>>>> 1d226018
  io_tracer_->WriteIOOp(io_record);
  return s;
}

IOStatus FSSequentialFileTracingWrapper::Read(size_t n,
                                              const IOOptions& options,
                                              Slice* result, char* scratch,
                                              IODebugContext* dbg) {
  StopWatchNano timer(clock_);
  timer.Start();
  IOStatus s = target()->Read(n, options, result, scratch, dbg);
  uint64_t elapsed = timer.ElapsedNanos();
<<<<<<< HEAD
  IOTraceRecord io_record(clock_->NowNanos(), TraceType::kIOLen, __func__,
                          elapsed, s.ToString(), result->size());
=======
  uint64_t io_op_data = 0;
  io_op_data |= (1 << IOTraceOp::kIOLen);
  IOTraceRecord io_record(env_->NowNanos(), TraceType::kIOTracer, io_op_data,
                          __func__, elapsed, s.ToString(), file_name_,
                          result->size(), 0 /*Offset*/);
>>>>>>> 1d226018
  io_tracer_->WriteIOOp(io_record);
  return s;
}

IOStatus FSSequentialFileTracingWrapper::InvalidateCache(size_t offset,
                                                         size_t length) {
  StopWatchNano timer(clock_);
  timer.Start();
  IOStatus s = target()->InvalidateCache(offset, length);
  uint64_t elapsed = timer.ElapsedNanos();
<<<<<<< HEAD
  IOTraceRecord io_record(clock_->NowNanos(), TraceType::kIOLenAndOffset,
                          __func__, elapsed, s.ToString(), length, offset);
=======
  uint64_t io_op_data = 0;
  io_op_data |= (1 << IOTraceOp::kIOLen);
  io_op_data |= (1 << IOTraceOp::kIOOffset);
  IOTraceRecord io_record(env_->NowNanos(), TraceType::kIOTracer, io_op_data,
                          __func__, elapsed, s.ToString(), file_name_, length,
                          offset);
>>>>>>> 1d226018
  io_tracer_->WriteIOOp(io_record);
  return s;
}

IOStatus FSSequentialFileTracingWrapper::PositionedRead(
    uint64_t offset, size_t n, const IOOptions& options, Slice* result,
    char* scratch, IODebugContext* dbg) {
  StopWatchNano timer(clock_);
  timer.Start();
  IOStatus s =
      target()->PositionedRead(offset, n, options, result, scratch, dbg);
  uint64_t elapsed = timer.ElapsedNanos();
<<<<<<< HEAD
  IOTraceRecord io_record(clock_->NowNanos(), TraceType::kIOLenAndOffset,
                          __func__, elapsed, s.ToString(), result->size(),
                          offset);
=======
  uint64_t io_op_data = 0;
  io_op_data |= (1 << IOTraceOp::kIOLen);
  io_op_data |= (1 << IOTraceOp::kIOOffset);
  IOTraceRecord io_record(env_->NowNanos(), TraceType::kIOTracer, io_op_data,
                          __func__, elapsed, s.ToString(), file_name_,
                          result->size(), offset);
>>>>>>> 1d226018
  io_tracer_->WriteIOOp(io_record);
  return s;
}

IOStatus FSRandomAccessFileTracingWrapper::Read(uint64_t offset, size_t n,
                                                const IOOptions& options,
                                                Slice* result, char* scratch,
                                                IODebugContext* dbg) const {
  StopWatchNano timer(clock_);
  timer.Start();
  IOStatus s = target()->Read(offset, n, options, result, scratch, dbg);
  uint64_t elapsed = timer.ElapsedNanos();
<<<<<<< HEAD
  IOTraceRecord io_record(clock_->NowNanos(), TraceType::kIOLenAndOffset,
                          __func__, elapsed, s.ToString(), n, offset);
=======
  uint64_t io_op_data = 0;
  io_op_data |= (1 << IOTraceOp::kIOLen);
  io_op_data |= (1 << IOTraceOp::kIOOffset);
  IOTraceRecord io_record(env_->NowNanos(), TraceType::kIOTracer, io_op_data,
                          __func__, elapsed, s.ToString(), file_name_, n,
                          offset);
>>>>>>> 1d226018
  io_tracer_->WriteIOOp(io_record);
  return s;
}

IOStatus FSRandomAccessFileTracingWrapper::MultiRead(FSReadRequest* reqs,
                                                     size_t num_reqs,
                                                     const IOOptions& options,
                                                     IODebugContext* dbg) {
  StopWatchNano timer(clock_);
  timer.Start();
  IOStatus s = target()->MultiRead(reqs, num_reqs, options, dbg);
  uint64_t elapsed = timer.ElapsedNanos();
  uint64_t latency = elapsed;
  uint64_t io_op_data = 0;
  io_op_data |= (1 << IOTraceOp::kIOLen);
  io_op_data |= (1 << IOTraceOp::kIOOffset);
  for (size_t i = 0; i < num_reqs; i++) {
<<<<<<< HEAD
    IOTraceRecord io_record(clock_->NowNanos(), TraceType::kIOLenAndOffset,
=======
    IOTraceRecord io_record(env_->NowNanos(), TraceType::kIOTracer, io_op_data,
>>>>>>> 1d226018
                            __func__, latency, reqs[i].status.ToString(),
                            file_name_, reqs[i].len, reqs[i].offset);
    io_tracer_->WriteIOOp(io_record);
  }
  return s;
}

IOStatus FSRandomAccessFileTracingWrapper::Prefetch(uint64_t offset, size_t n,
                                                    const IOOptions& options,
                                                    IODebugContext* dbg) {
  StopWatchNano timer(clock_);
  timer.Start();
  IOStatus s = target()->Prefetch(offset, n, options, dbg);
  uint64_t elapsed = timer.ElapsedNanos();
<<<<<<< HEAD
  IOTraceRecord io_record(clock_->NowNanos(), TraceType::kIOLenAndOffset,
                          __func__, elapsed, s.ToString(), n, offset);
=======
  uint64_t io_op_data = 0;
  io_op_data |= (1 << IOTraceOp::kIOLen);
  io_op_data |= (1 << IOTraceOp::kIOOffset);
  IOTraceRecord io_record(env_->NowNanos(), TraceType::kIOTracer, io_op_data,
                          __func__, elapsed, s.ToString(), file_name_, n,
                          offset);
>>>>>>> 1d226018
  io_tracer_->WriteIOOp(io_record);
  return s;
}

IOStatus FSRandomAccessFileTracingWrapper::InvalidateCache(size_t offset,
                                                           size_t length) {
  StopWatchNano timer(clock_);
  timer.Start();
  IOStatus s = target()->InvalidateCache(offset, length);
  uint64_t elapsed = timer.ElapsedNanos();
<<<<<<< HEAD
  IOTraceRecord io_record(clock_->NowNanos(), TraceType::kIOLenAndOffset,
                          __func__, elapsed, s.ToString(), length,
=======
  uint64_t io_op_data = 0;
  io_op_data |= (1 << IOTraceOp::kIOLen);
  io_op_data |= (1 << IOTraceOp::kIOOffset);
  IOTraceRecord io_record(env_->NowNanos(), TraceType::kIOTracer, io_op_data,
                          __func__, elapsed, s.ToString(), file_name_, length,
>>>>>>> 1d226018
                          static_cast<uint64_t>(offset));
  io_tracer_->WriteIOOp(io_record);
  return s;
}

IOStatus FSWritableFileTracingWrapper::Append(const Slice& data,
                                              const IOOptions& options,
                                              IODebugContext* dbg) {
  StopWatchNano timer(clock_);
  timer.Start();
  IOStatus s = target()->Append(data, options, dbg);
  uint64_t elapsed = timer.ElapsedNanos();
<<<<<<< HEAD
  IOTraceRecord io_record(clock_->NowNanos(), TraceType::kIOLen, __func__,
                          elapsed, s.ToString(), data.size());
=======
  uint64_t io_op_data = 0;
  io_op_data |= (1 << IOTraceOp::kIOLen);
  IOTraceRecord io_record(env_->NowNanos(), TraceType::kIOTracer, io_op_data,
                          __func__, elapsed, s.ToString(), file_name_,
                          data.size(), 0 /*Offset*/);
>>>>>>> 1d226018
  io_tracer_->WriteIOOp(io_record);
  return s;
}

IOStatus FSWritableFileTracingWrapper::PositionedAppend(
    const Slice& data, uint64_t offset, const IOOptions& options,
    IODebugContext* dbg) {
  StopWatchNano timer(clock_);
  timer.Start();
  IOStatus s = target()->PositionedAppend(data, offset, options, dbg);
  uint64_t elapsed = timer.ElapsedNanos();
<<<<<<< HEAD
  IOTraceRecord io_record(clock_->NowNanos(), TraceType::kIOLenAndOffset,
                          __func__, elapsed, s.ToString(), data.size(), offset);
=======
  uint64_t io_op_data = 0;
  io_op_data |= (1 << IOTraceOp::kIOLen);
  io_op_data |= (1 << IOTraceOp::kIOOffset);
  IOTraceRecord io_record(env_->NowNanos(), TraceType::kIOTracer, io_op_data,
                          __func__, elapsed, s.ToString(), file_name_,
                          data.size(), offset);
>>>>>>> 1d226018
  io_tracer_->WriteIOOp(io_record);
  return s;
}

IOStatus FSWritableFileTracingWrapper::Truncate(uint64_t size,
                                                const IOOptions& options,
                                                IODebugContext* dbg) {
  StopWatchNano timer(clock_);
  timer.Start();
  IOStatus s = target()->Truncate(size, options, dbg);
  uint64_t elapsed = timer.ElapsedNanos();
<<<<<<< HEAD
  IOTraceRecord io_record(clock_->NowNanos(), TraceType::kIOLen, __func__,
                          elapsed, s.ToString(), size);
=======
  uint64_t io_op_data = 0;
  io_op_data |= (1 << IOTraceOp::kIOLen);
  IOTraceRecord io_record(env_->NowNanos(), TraceType::kIOTracer, io_op_data,
                          __func__, elapsed, s.ToString(), file_name_, size,
                          0 /*Offset*/);
>>>>>>> 1d226018
  io_tracer_->WriteIOOp(io_record);
  return s;
}

IOStatus FSWritableFileTracingWrapper::Close(const IOOptions& options,
                                             IODebugContext* dbg) {
  StopWatchNano timer(clock_);
  timer.Start();
  IOStatus s = target()->Close(options, dbg);
  uint64_t elapsed = timer.ElapsedNanos();
<<<<<<< HEAD
  IOTraceRecord io_record(clock_->NowNanos(), TraceType::kIOGeneral, __func__,
                          elapsed, s.ToString());
=======
  IOTraceRecord io_record(env_->NowNanos(), TraceType::kIOTracer,
                          0 /*io_op_data*/, __func__, elapsed, s.ToString(),
                          file_name_);
>>>>>>> 1d226018
  io_tracer_->WriteIOOp(io_record);
  return s;
}

uint64_t FSWritableFileTracingWrapper::GetFileSize(const IOOptions& options,
                                                   IODebugContext* dbg) {
  StopWatchNano timer(clock_);
  timer.Start();
  uint64_t file_size = target()->GetFileSize(options, dbg);
  uint64_t elapsed = timer.ElapsedNanos();
<<<<<<< HEAD
  IOTraceRecord io_record(clock_->NowNanos(), TraceType::kIOFileNameAndFileSize,
                          "GetFileSize", elapsed, "OK", "" /* file_name */,
                          file_size);
=======
  uint64_t io_op_data = 0;
  io_op_data |= (1 << IOTraceOp::kIOFileSize);
  IOTraceRecord io_record(env_->NowNanos(), TraceType::kIOTracer, io_op_data,
                          __func__, elapsed, "OK", file_name_, file_size);
>>>>>>> 1d226018
  io_tracer_->WriteIOOp(io_record);
  return file_size;
}

IOStatus FSWritableFileTracingWrapper::InvalidateCache(size_t offset,
                                                       size_t length) {
  StopWatchNano timer(clock_);
  timer.Start();
  IOStatus s = target()->InvalidateCache(offset, length);
  uint64_t elapsed = timer.ElapsedNanos();
<<<<<<< HEAD
  IOTraceRecord io_record(clock_->NowNanos(), TraceType::kIOLenAndOffset,
                          __func__, elapsed, s.ToString(), length,
=======
  uint64_t io_op_data = 0;
  io_op_data |= (1 << IOTraceOp::kIOLen);
  io_op_data |= (1 << IOTraceOp::kIOOffset);
  IOTraceRecord io_record(env_->NowNanos(), TraceType::kIOTracer, io_op_data,
                          __func__, elapsed, s.ToString(), file_name_, length,
>>>>>>> 1d226018
                          static_cast<uint64_t>(offset));
  io_tracer_->WriteIOOp(io_record);
  return s;
}

IOStatus FSRandomRWFileTracingWrapper::Write(uint64_t offset, const Slice& data,
                                             const IOOptions& options,
                                             IODebugContext* dbg) {
  StopWatchNano timer(clock_);
  timer.Start();
  IOStatus s = target()->Write(offset, data, options, dbg);
  uint64_t elapsed = timer.ElapsedNanos();
<<<<<<< HEAD
  IOTraceRecord io_record(clock_->NowNanos(), TraceType::kIOLenAndOffset,
                          __func__, elapsed, s.ToString(), data.size(), offset);
=======
  uint64_t io_op_data = 0;
  io_op_data |= (1 << IOTraceOp::kIOLen);
  io_op_data |= (1 << IOTraceOp::kIOOffset);
  IOTraceRecord io_record(env_->NowNanos(), TraceType::kIOTracer, io_op_data,
                          __func__, elapsed, s.ToString(), file_name_,
                          data.size(), offset);
>>>>>>> 1d226018
  io_tracer_->WriteIOOp(io_record);
  return s;
}

IOStatus FSRandomRWFileTracingWrapper::Read(uint64_t offset, size_t n,
                                            const IOOptions& options,
                                            Slice* result, char* scratch,
                                            IODebugContext* dbg) const {
  StopWatchNano timer(clock_);
  timer.Start();
  IOStatus s = target()->Read(offset, n, options, result, scratch, dbg);
  uint64_t elapsed = timer.ElapsedNanos();
<<<<<<< HEAD
  IOTraceRecord io_record(clock_->NowNanos(), TraceType::kIOLenAndOffset,
                          __func__, elapsed, s.ToString(), n, offset);
=======
  uint64_t io_op_data = 0;
  io_op_data |= (1 << IOTraceOp::kIOLen);
  io_op_data |= (1 << IOTraceOp::kIOOffset);
  IOTraceRecord io_record(env_->NowNanos(), TraceType::kIOTracer, io_op_data,
                          __func__, elapsed, s.ToString(), file_name_, n,
                          offset);
>>>>>>> 1d226018
  io_tracer_->WriteIOOp(io_record);
  return s;
}

IOStatus FSRandomRWFileTracingWrapper::Flush(const IOOptions& options,
                                             IODebugContext* dbg) {
  StopWatchNano timer(clock_);
  timer.Start();
  IOStatus s = target()->Flush(options, dbg);
  uint64_t elapsed = timer.ElapsedNanos();
<<<<<<< HEAD
  IOTraceRecord io_record(clock_->NowNanos(), TraceType::kIOGeneral, __func__,
                          elapsed, s.ToString());
=======
  IOTraceRecord io_record(env_->NowNanos(), TraceType::kIOTracer,
                          0 /*io_op_data*/, __func__, elapsed, s.ToString(),
                          file_name_);
>>>>>>> 1d226018
  io_tracer_->WriteIOOp(io_record);
  return s;
}

IOStatus FSRandomRWFileTracingWrapper::Close(const IOOptions& options,
                                             IODebugContext* dbg) {
  StopWatchNano timer(clock_);
  timer.Start();
  IOStatus s = target()->Close(options, dbg);
  uint64_t elapsed = timer.ElapsedNanos();
<<<<<<< HEAD
  IOTraceRecord io_record(clock_->NowNanos(), TraceType::kIOGeneral, __func__,
                          elapsed, s.ToString());
=======
  IOTraceRecord io_record(env_->NowNanos(), TraceType::kIOTracer,
                          0 /*io_op_data*/, __func__, elapsed, s.ToString(),
                          file_name_);
>>>>>>> 1d226018
  io_tracer_->WriteIOOp(io_record);
  return s;
}

IOStatus FSRandomRWFileTracingWrapper::Sync(const IOOptions& options,
                                            IODebugContext* dbg) {
  StopWatchNano timer(clock_);
  timer.Start();
  IOStatus s = target()->Sync(options, dbg);
  uint64_t elapsed = timer.ElapsedNanos();
<<<<<<< HEAD
  IOTraceRecord io_record(clock_->NowNanos(), TraceType::kIOGeneral, __func__,
                          elapsed, s.ToString());
=======
  IOTraceRecord io_record(env_->NowNanos(), TraceType::kIOTracer,
                          0 /*io_op_data*/, __func__, elapsed, s.ToString(),
                          file_name_);
>>>>>>> 1d226018
  io_tracer_->WriteIOOp(io_record);
  return s;
}

IOStatus FSRandomRWFileTracingWrapper::Fsync(const IOOptions& options,
                                             IODebugContext* dbg) {
  StopWatchNano timer(clock_);
  timer.Start();
  IOStatus s = target()->Fsync(options, dbg);
  uint64_t elapsed = timer.ElapsedNanos();
<<<<<<< HEAD
  IOTraceRecord io_record(clock_->NowNanos(), TraceType::kIOGeneral, __func__,
                          elapsed, s.ToString());
=======
  IOTraceRecord io_record(env_->NowNanos(), TraceType::kIOTracer,
                          0 /*io_op_data*/, __func__, elapsed, s.ToString(),
                          file_name_);
>>>>>>> 1d226018
  io_tracer_->WriteIOOp(io_record);
  return s;
}
}  // namespace ROCKSDB_NAMESPACE<|MERGE_RESOLUTION|>--- conflicted
+++ resolved
@@ -17,14 +17,9 @@
   timer.Start();
   IOStatus s = target()->NewSequentialFile(fname, file_opts, result, dbg);
   uint64_t elapsed = timer.ElapsedNanos();
-<<<<<<< HEAD
-  IOTraceRecord io_record(clock_->NowNanos(), TraceType::kIOFileName, __func__,
-                          elapsed, s.ToString(), fname);
-=======
-  IOTraceRecord io_record(env_->NowNanos(), TraceType::kIOTracer,
-                          0 /*io_op_data*/, __func__, elapsed, s.ToString(),
-                          fname.substr(fname.find_last_of("/\\") + 1));
->>>>>>> 1d226018
+  IOTraceRecord io_record(clock_->NowNanos(), TraceType::kIOTracer,
+                          0 /*io_op_data*/, __func__, elapsed, s.ToString(),
+                          fname.substr(fname.find_last_of("/\\") + 1));
   io_tracer_->WriteIOOp(io_record);
   return s;
 }
@@ -36,14 +31,9 @@
   timer.Start();
   IOStatus s = target()->NewRandomAccessFile(fname, file_opts, result, dbg);
   uint64_t elapsed = timer.ElapsedNanos();
-<<<<<<< HEAD
-  IOTraceRecord io_record(clock_->NowNanos(), TraceType::kIOFileName, __func__,
-                          elapsed, s.ToString(), fname);
-=======
-  IOTraceRecord io_record(env_->NowNanos(), TraceType::kIOTracer,
-                          0 /*io_op_data*/, __func__, elapsed, s.ToString(),
-                          fname.substr(fname.find_last_of("/\\") + 1));
->>>>>>> 1d226018
+  IOTraceRecord io_record(clock_->NowNanos(), TraceType::kIOTracer,
+                          0 /*io_op_data*/, __func__, elapsed, s.ToString(),
+                          fname.substr(fname.find_last_of("/\\") + 1));
   io_tracer_->WriteIOOp(io_record);
   return s;
 }
@@ -55,14 +45,9 @@
   timer.Start();
   IOStatus s = target()->NewWritableFile(fname, file_opts, result, dbg);
   uint64_t elapsed = timer.ElapsedNanos();
-<<<<<<< HEAD
-  IOTraceRecord io_record(clock_->NowNanos(), TraceType::kIOFileName, __func__,
-                          elapsed, s.ToString(), fname);
-=======
-  IOTraceRecord io_record(env_->NowNanos(), TraceType::kIOTracer,
-                          0 /*io_op_data*/, __func__, elapsed, s.ToString(),
-                          fname.substr(fname.find_last_of("/\\") + 1));
->>>>>>> 1d226018
+  IOTraceRecord io_record(clock_->NowNanos(), TraceType::kIOTracer,
+                          0 /*io_op_data*/, __func__, elapsed, s.ToString(),
+                          fname.substr(fname.find_last_of("/\\") + 1));
   io_tracer_->WriteIOOp(io_record);
   return s;
 }
@@ -74,14 +59,9 @@
   timer.Start();
   IOStatus s = target()->ReopenWritableFile(fname, file_opts, result, dbg);
   uint64_t elapsed = timer.ElapsedNanos();
-<<<<<<< HEAD
-  IOTraceRecord io_record(clock_->NowNanos(), TraceType::kIOFileName, __func__,
-                          elapsed, s.ToString(), fname);
-=======
-  IOTraceRecord io_record(env_->NowNanos(), TraceType::kIOTracer,
-                          0 /*io_op_data*/, __func__, elapsed, s.ToString(),
-                          fname.substr(fname.find_last_of("/\\") + 1));
->>>>>>> 1d226018
+  IOTraceRecord io_record(clock_->NowNanos(), TraceType::kIOTracer,
+                          0 /*io_op_data*/, __func__, elapsed, s.ToString(),
+                          fname.substr(fname.find_last_of("/\\") + 1));
   io_tracer_->WriteIOOp(io_record);
   return s;
 }
@@ -95,14 +75,9 @@
   IOStatus s =
       target()->ReuseWritableFile(fname, old_fname, file_opts, result, dbg);
   uint64_t elapsed = timer.ElapsedNanos();
-<<<<<<< HEAD
-  IOTraceRecord io_record(clock_->NowNanos(), TraceType::kIOFileName, __func__,
-                          elapsed, s.ToString(), fname);
-=======
-  IOTraceRecord io_record(env_->NowNanos(), TraceType::kIOTracer,
-                          0 /*io_op_data*/, __func__, elapsed, s.ToString(),
-                          fname.substr(fname.find_last_of("/\\") + 1));
->>>>>>> 1d226018
+  IOTraceRecord io_record(clock_->NowNanos(), TraceType::kIOTracer,
+                          0 /*io_op_data*/, __func__, elapsed, s.ToString(),
+                          fname.substr(fname.find_last_of("/\\") + 1));
   io_tracer_->WriteIOOp(io_record);
   return s;
 }
@@ -114,14 +89,9 @@
   timer.Start();
   IOStatus s = target()->NewRandomRWFile(fname, file_opts, result, dbg);
   uint64_t elapsed = timer.ElapsedNanos();
-<<<<<<< HEAD
-  IOTraceRecord io_record(clock_->NowNanos(), TraceType::kIOFileName, __func__,
-                          elapsed, s.ToString(), fname);
-=======
-  IOTraceRecord io_record(env_->NowNanos(), TraceType::kIOTracer,
-                          0 /*io_op_data*/, __func__, elapsed, s.ToString(),
-                          fname.substr(fname.find_last_of("/\\") + 1));
->>>>>>> 1d226018
+  IOTraceRecord io_record(clock_->NowNanos(), TraceType::kIOTracer,
+                          0 /*io_op_data*/, __func__, elapsed, s.ToString(),
+                          fname.substr(fname.find_last_of("/\\") + 1));
   io_tracer_->WriteIOOp(io_record);
   return s;
 }
@@ -133,14 +103,9 @@
   timer.Start();
   IOStatus s = target()->NewDirectory(name, io_opts, result, dbg);
   uint64_t elapsed = timer.ElapsedNanos();
-<<<<<<< HEAD
-  IOTraceRecord io_record(clock_->NowNanos(), TraceType::kIOFileName, __func__,
-                          elapsed, s.ToString(), name);
-=======
-  IOTraceRecord io_record(env_->NowNanos(), TraceType::kIOTracer,
+  IOTraceRecord io_record(clock_->NowNanos(), TraceType::kIOTracer,
                           0 /*io_op_data*/, __func__, elapsed, s.ToString(),
                           name.substr(name.find_last_of("/\\") + 1));
->>>>>>> 1d226018
   io_tracer_->WriteIOOp(io_record);
   return s;
 }
@@ -153,14 +118,9 @@
   timer.Start();
   IOStatus s = target()->GetChildren(dir, io_opts, r, dbg);
   uint64_t elapsed = timer.ElapsedNanos();
-<<<<<<< HEAD
-  IOTraceRecord io_record(clock_->NowNanos(), TraceType::kIOFileName, __func__,
-                          elapsed, s.ToString(), dir);
-=======
-  IOTraceRecord io_record(env_->NowNanos(), TraceType::kIOTracer,
+  IOTraceRecord io_record(clock_->NowNanos(), TraceType::kIOTracer,
                           0 /*io_op_data*/, __func__, elapsed, s.ToString(),
                           dir.substr(dir.find_last_of("/\\") + 1));
->>>>>>> 1d226018
   io_tracer_->WriteIOOp(io_record);
   return s;
 }
@@ -172,14 +132,9 @@
   timer.Start();
   IOStatus s = target()->DeleteFile(fname, options, dbg);
   uint64_t elapsed = timer.ElapsedNanos();
-<<<<<<< HEAD
-  IOTraceRecord io_record(clock_->NowNanos(), TraceType::kIOFileName, __func__,
-                          elapsed, s.ToString(), fname);
-=======
-  IOTraceRecord io_record(env_->NowNanos(), TraceType::kIOTracer,
-                          0 /*io_op_data*/, __func__, elapsed, s.ToString(),
-                          fname.substr(fname.find_last_of("/\\") + 1));
->>>>>>> 1d226018
+  IOTraceRecord io_record(clock_->NowNanos(), TraceType::kIOTracer,
+                          0 /*io_op_data*/, __func__, elapsed, s.ToString(),
+                          fname.substr(fname.find_last_of("/\\") + 1));
   io_tracer_->WriteIOOp(io_record);
   return s;
 }
@@ -191,14 +146,9 @@
   timer.Start();
   IOStatus s = target()->CreateDir(dirname, options, dbg);
   uint64_t elapsed = timer.ElapsedNanos();
-<<<<<<< HEAD
-  IOTraceRecord io_record(clock_->NowNanos(), TraceType::kIOFileName, __func__,
-                          elapsed, s.ToString(), dirname);
-=======
-  IOTraceRecord io_record(env_->NowNanos(), TraceType::kIOTracer,
+  IOTraceRecord io_record(clock_->NowNanos(), TraceType::kIOTracer,
                           0 /*io_op_data*/, __func__, elapsed, s.ToString(),
                           dirname.substr(dirname.find_last_of("/\\") + 1));
->>>>>>> 1d226018
   io_tracer_->WriteIOOp(io_record);
   return s;
 }
@@ -209,14 +159,9 @@
   timer.Start();
   IOStatus s = target()->CreateDirIfMissing(dirname, options, dbg);
   uint64_t elapsed = timer.ElapsedNanos();
-<<<<<<< HEAD
-  IOTraceRecord io_record(clock_->NowNanos(), TraceType::kIOFileName, __func__,
-                          elapsed, s.ToString(), dirname);
-=======
-  IOTraceRecord io_record(env_->NowNanos(), TraceType::kIOTracer,
+  IOTraceRecord io_record(clock_->NowNanos(), TraceType::kIOTracer,
                           0 /*io_op_data*/, __func__, elapsed, s.ToString(),
                           dirname.substr(dirname.find_last_of("/\\") + 1));
->>>>>>> 1d226018
   io_tracer_->WriteIOOp(io_record);
   return s;
 }
@@ -228,14 +173,9 @@
   timer.Start();
   IOStatus s = target()->DeleteDir(dirname, options, dbg);
   uint64_t elapsed = timer.ElapsedNanos();
-<<<<<<< HEAD
-  IOTraceRecord io_record(clock_->NowNanos(), TraceType::kIOFileName, __func__,
-                          elapsed, s.ToString(), dirname);
-=======
-  IOTraceRecord io_record(env_->NowNanos(), TraceType::kIOTracer,
+  IOTraceRecord io_record(clock_->NowNanos(), TraceType::kIOTracer,
                           0 /*io_op_data*/, __func__, elapsed, s.ToString(),
                           dirname.substr(dirname.find_last_of("/\\") + 1));
->>>>>>> 1d226018
   io_tracer_->WriteIOOp(io_record);
   return s;
 }
@@ -248,16 +188,11 @@
   timer.Start();
   IOStatus s = target()->GetFileSize(fname, options, file_size, dbg);
   uint64_t elapsed = timer.ElapsedNanos();
-<<<<<<< HEAD
-  IOTraceRecord io_record(clock_->NowNanos(), TraceType::kIOFileNameAndFileSize,
-                          __func__, elapsed, s.ToString(), fname, *file_size);
-=======
   uint64_t io_op_data = 0;
   io_op_data |= (1 << IOTraceOp::kIOFileSize);
   IOTraceRecord io_record(
-      env_->NowNanos(), TraceType::kIOTracer, io_op_data, __func__, elapsed,
+      clock_->NowNanos(), TraceType::kIOTracer, io_op_data, __func__, elapsed,
       s.ToString(), fname.substr(fname.find_last_of("/\\") + 1), *file_size);
->>>>>>> 1d226018
   io_tracer_->WriteIOOp(io_record);
   return s;
 }
@@ -270,16 +205,11 @@
   timer.Start();
   IOStatus s = target()->Truncate(fname, size, options, dbg);
   uint64_t elapsed = timer.ElapsedNanos();
-<<<<<<< HEAD
-  IOTraceRecord io_record(clock_->NowNanos(), TraceType::kIOFileNameAndFileSize,
-                          __func__, elapsed, s.ToString(), fname, size);
-=======
   uint64_t io_op_data = 0;
   io_op_data |= (1 << IOTraceOp::kIOFileSize);
-  IOTraceRecord io_record(env_->NowNanos(), TraceType::kIOTracer, io_op_data,
+  IOTraceRecord io_record(clock_->NowNanos(), TraceType::kIOTracer, io_op_data,
                           __func__, elapsed, s.ToString(),
                           fname.substr(fname.find_last_of("/\\") + 1), size);
->>>>>>> 1d226018
   io_tracer_->WriteIOOp(io_record);
   return s;
 }
@@ -292,16 +222,11 @@
   timer.Start();
   IOStatus s = target()->Read(n, options, result, scratch, dbg);
   uint64_t elapsed = timer.ElapsedNanos();
-<<<<<<< HEAD
-  IOTraceRecord io_record(clock_->NowNanos(), TraceType::kIOLen, __func__,
-                          elapsed, s.ToString(), result->size());
-=======
-  uint64_t io_op_data = 0;
-  io_op_data |= (1 << IOTraceOp::kIOLen);
-  IOTraceRecord io_record(env_->NowNanos(), TraceType::kIOTracer, io_op_data,
+  uint64_t io_op_data = 0;
+  io_op_data |= (1 << IOTraceOp::kIOLen);
+  IOTraceRecord io_record(clock_->NowNanos(), TraceType::kIOTracer, io_op_data,
                           __func__, elapsed, s.ToString(), file_name_,
                           result->size(), 0 /*Offset*/);
->>>>>>> 1d226018
   io_tracer_->WriteIOOp(io_record);
   return s;
 }
@@ -312,17 +237,12 @@
   timer.Start();
   IOStatus s = target()->InvalidateCache(offset, length);
   uint64_t elapsed = timer.ElapsedNanos();
-<<<<<<< HEAD
-  IOTraceRecord io_record(clock_->NowNanos(), TraceType::kIOLenAndOffset,
-                          __func__, elapsed, s.ToString(), length, offset);
-=======
-  uint64_t io_op_data = 0;
-  io_op_data |= (1 << IOTraceOp::kIOLen);
-  io_op_data |= (1 << IOTraceOp::kIOOffset);
-  IOTraceRecord io_record(env_->NowNanos(), TraceType::kIOTracer, io_op_data,
+  uint64_t io_op_data = 0;
+  io_op_data |= (1 << IOTraceOp::kIOLen);
+  io_op_data |= (1 << IOTraceOp::kIOOffset);
+  IOTraceRecord io_record(clock_->NowNanos(), TraceType::kIOTracer, io_op_data,
                           __func__, elapsed, s.ToString(), file_name_, length,
                           offset);
->>>>>>> 1d226018
   io_tracer_->WriteIOOp(io_record);
   return s;
 }
@@ -335,18 +255,12 @@
   IOStatus s =
       target()->PositionedRead(offset, n, options, result, scratch, dbg);
   uint64_t elapsed = timer.ElapsedNanos();
-<<<<<<< HEAD
-  IOTraceRecord io_record(clock_->NowNanos(), TraceType::kIOLenAndOffset,
-                          __func__, elapsed, s.ToString(), result->size(),
-                          offset);
-=======
-  uint64_t io_op_data = 0;
-  io_op_data |= (1 << IOTraceOp::kIOLen);
-  io_op_data |= (1 << IOTraceOp::kIOOffset);
-  IOTraceRecord io_record(env_->NowNanos(), TraceType::kIOTracer, io_op_data,
+  uint64_t io_op_data = 0;
+  io_op_data |= (1 << IOTraceOp::kIOLen);
+  io_op_data |= (1 << IOTraceOp::kIOOffset);
+  IOTraceRecord io_record(clock_->NowNanos(), TraceType::kIOTracer, io_op_data,
                           __func__, elapsed, s.ToString(), file_name_,
                           result->size(), offset);
->>>>>>> 1d226018
   io_tracer_->WriteIOOp(io_record);
   return s;
 }
@@ -359,17 +273,12 @@
   timer.Start();
   IOStatus s = target()->Read(offset, n, options, result, scratch, dbg);
   uint64_t elapsed = timer.ElapsedNanos();
-<<<<<<< HEAD
-  IOTraceRecord io_record(clock_->NowNanos(), TraceType::kIOLenAndOffset,
-                          __func__, elapsed, s.ToString(), n, offset);
-=======
-  uint64_t io_op_data = 0;
-  io_op_data |= (1 << IOTraceOp::kIOLen);
-  io_op_data |= (1 << IOTraceOp::kIOOffset);
-  IOTraceRecord io_record(env_->NowNanos(), TraceType::kIOTracer, io_op_data,
+  uint64_t io_op_data = 0;
+  io_op_data |= (1 << IOTraceOp::kIOLen);
+  io_op_data |= (1 << IOTraceOp::kIOOffset);
+  IOTraceRecord io_record(clock_->NowNanos(), TraceType::kIOTracer, io_op_data,
                           __func__, elapsed, s.ToString(), file_name_, n,
                           offset);
->>>>>>> 1d226018
   io_tracer_->WriteIOOp(io_record);
   return s;
 }
@@ -387,11 +296,7 @@
   io_op_data |= (1 << IOTraceOp::kIOLen);
   io_op_data |= (1 << IOTraceOp::kIOOffset);
   for (size_t i = 0; i < num_reqs; i++) {
-<<<<<<< HEAD
-    IOTraceRecord io_record(clock_->NowNanos(), TraceType::kIOLenAndOffset,
-=======
-    IOTraceRecord io_record(env_->NowNanos(), TraceType::kIOTracer, io_op_data,
->>>>>>> 1d226018
+    IOTraceRecord io_record(clock_->NowNanos(), TraceType::kIOTracer, io_op_data,
                             __func__, latency, reqs[i].status.ToString(),
                             file_name_, reqs[i].len, reqs[i].offset);
     io_tracer_->WriteIOOp(io_record);
@@ -406,17 +311,12 @@
   timer.Start();
   IOStatus s = target()->Prefetch(offset, n, options, dbg);
   uint64_t elapsed = timer.ElapsedNanos();
-<<<<<<< HEAD
-  IOTraceRecord io_record(clock_->NowNanos(), TraceType::kIOLenAndOffset,
-                          __func__, elapsed, s.ToString(), n, offset);
-=======
-  uint64_t io_op_data = 0;
-  io_op_data |= (1 << IOTraceOp::kIOLen);
-  io_op_data |= (1 << IOTraceOp::kIOOffset);
-  IOTraceRecord io_record(env_->NowNanos(), TraceType::kIOTracer, io_op_data,
+  uint64_t io_op_data = 0;
+  io_op_data |= (1 << IOTraceOp::kIOLen);
+  io_op_data |= (1 << IOTraceOp::kIOOffset);
+  IOTraceRecord io_record(clock_->NowNanos(), TraceType::kIOTracer, io_op_data,
                           __func__, elapsed, s.ToString(), file_name_, n,
                           offset);
->>>>>>> 1d226018
   io_tracer_->WriteIOOp(io_record);
   return s;
 }
@@ -427,16 +327,11 @@
   timer.Start();
   IOStatus s = target()->InvalidateCache(offset, length);
   uint64_t elapsed = timer.ElapsedNanos();
-<<<<<<< HEAD
-  IOTraceRecord io_record(clock_->NowNanos(), TraceType::kIOLenAndOffset,
-                          __func__, elapsed, s.ToString(), length,
-=======
-  uint64_t io_op_data = 0;
-  io_op_data |= (1 << IOTraceOp::kIOLen);
-  io_op_data |= (1 << IOTraceOp::kIOOffset);
-  IOTraceRecord io_record(env_->NowNanos(), TraceType::kIOTracer, io_op_data,
+  uint64_t io_op_data = 0;
+  io_op_data |= (1 << IOTraceOp::kIOLen);
+  io_op_data |= (1 << IOTraceOp::kIOOffset);
+  IOTraceRecord io_record(clock_->NowNanos(), TraceType::kIOTracer, io_op_data,
                           __func__, elapsed, s.ToString(), file_name_, length,
->>>>>>> 1d226018
                           static_cast<uint64_t>(offset));
   io_tracer_->WriteIOOp(io_record);
   return s;
@@ -449,16 +344,11 @@
   timer.Start();
   IOStatus s = target()->Append(data, options, dbg);
   uint64_t elapsed = timer.ElapsedNanos();
-<<<<<<< HEAD
-  IOTraceRecord io_record(clock_->NowNanos(), TraceType::kIOLen, __func__,
-                          elapsed, s.ToString(), data.size());
-=======
-  uint64_t io_op_data = 0;
-  io_op_data |= (1 << IOTraceOp::kIOLen);
-  IOTraceRecord io_record(env_->NowNanos(), TraceType::kIOTracer, io_op_data,
+  uint64_t io_op_data = 0;
+  io_op_data |= (1 << IOTraceOp::kIOLen);
+  IOTraceRecord io_record(clock_->NowNanos(), TraceType::kIOTracer, io_op_data,
                           __func__, elapsed, s.ToString(), file_name_,
                           data.size(), 0 /*Offset*/);
->>>>>>> 1d226018
   io_tracer_->WriteIOOp(io_record);
   return s;
 }
@@ -470,17 +360,12 @@
   timer.Start();
   IOStatus s = target()->PositionedAppend(data, offset, options, dbg);
   uint64_t elapsed = timer.ElapsedNanos();
-<<<<<<< HEAD
-  IOTraceRecord io_record(clock_->NowNanos(), TraceType::kIOLenAndOffset,
-                          __func__, elapsed, s.ToString(), data.size(), offset);
-=======
-  uint64_t io_op_data = 0;
-  io_op_data |= (1 << IOTraceOp::kIOLen);
-  io_op_data |= (1 << IOTraceOp::kIOOffset);
-  IOTraceRecord io_record(env_->NowNanos(), TraceType::kIOTracer, io_op_data,
+  uint64_t io_op_data = 0;
+  io_op_data |= (1 << IOTraceOp::kIOLen);
+  io_op_data |= (1 << IOTraceOp::kIOOffset);
+  IOTraceRecord io_record(clock_->NowNanos(), TraceType::kIOTracer, io_op_data,
                           __func__, elapsed, s.ToString(), file_name_,
                           data.size(), offset);
->>>>>>> 1d226018
   io_tracer_->WriteIOOp(io_record);
   return s;
 }
@@ -492,16 +377,11 @@
   timer.Start();
   IOStatus s = target()->Truncate(size, options, dbg);
   uint64_t elapsed = timer.ElapsedNanos();
-<<<<<<< HEAD
-  IOTraceRecord io_record(clock_->NowNanos(), TraceType::kIOLen, __func__,
-                          elapsed, s.ToString(), size);
-=======
-  uint64_t io_op_data = 0;
-  io_op_data |= (1 << IOTraceOp::kIOLen);
-  IOTraceRecord io_record(env_->NowNanos(), TraceType::kIOTracer, io_op_data,
+  uint64_t io_op_data = 0;
+  io_op_data |= (1 << IOTraceOp::kIOLen);
+  IOTraceRecord io_record(clock_->NowNanos(), TraceType::kIOTracer, io_op_data,
                           __func__, elapsed, s.ToString(), file_name_, size,
                           0 /*Offset*/);
->>>>>>> 1d226018
   io_tracer_->WriteIOOp(io_record);
   return s;
 }
@@ -512,14 +392,9 @@
   timer.Start();
   IOStatus s = target()->Close(options, dbg);
   uint64_t elapsed = timer.ElapsedNanos();
-<<<<<<< HEAD
-  IOTraceRecord io_record(clock_->NowNanos(), TraceType::kIOGeneral, __func__,
-                          elapsed, s.ToString());
-=======
-  IOTraceRecord io_record(env_->NowNanos(), TraceType::kIOTracer,
+  IOTraceRecord io_record(clock_->NowNanos(), TraceType::kIOTracer,
                           0 /*io_op_data*/, __func__, elapsed, s.ToString(),
                           file_name_);
->>>>>>> 1d226018
   io_tracer_->WriteIOOp(io_record);
   return s;
 }
@@ -530,16 +405,10 @@
   timer.Start();
   uint64_t file_size = target()->GetFileSize(options, dbg);
   uint64_t elapsed = timer.ElapsedNanos();
-<<<<<<< HEAD
-  IOTraceRecord io_record(clock_->NowNanos(), TraceType::kIOFileNameAndFileSize,
-                          "GetFileSize", elapsed, "OK", "" /* file_name */,
-                          file_size);
-=======
   uint64_t io_op_data = 0;
   io_op_data |= (1 << IOTraceOp::kIOFileSize);
-  IOTraceRecord io_record(env_->NowNanos(), TraceType::kIOTracer, io_op_data,
+  IOTraceRecord io_record(clock_->NowNanos(), TraceType::kIOTracer, io_op_data,
                           __func__, elapsed, "OK", file_name_, file_size);
->>>>>>> 1d226018
   io_tracer_->WriteIOOp(io_record);
   return file_size;
 }
@@ -550,16 +419,11 @@
   timer.Start();
   IOStatus s = target()->InvalidateCache(offset, length);
   uint64_t elapsed = timer.ElapsedNanos();
-<<<<<<< HEAD
-  IOTraceRecord io_record(clock_->NowNanos(), TraceType::kIOLenAndOffset,
-                          __func__, elapsed, s.ToString(), length,
-=======
-  uint64_t io_op_data = 0;
-  io_op_data |= (1 << IOTraceOp::kIOLen);
-  io_op_data |= (1 << IOTraceOp::kIOOffset);
-  IOTraceRecord io_record(env_->NowNanos(), TraceType::kIOTracer, io_op_data,
+  uint64_t io_op_data = 0;
+  io_op_data |= (1 << IOTraceOp::kIOLen);
+  io_op_data |= (1 << IOTraceOp::kIOOffset);
+  IOTraceRecord io_record(clock_->NowNanos(), TraceType::kIOTracer, io_op_data,
                           __func__, elapsed, s.ToString(), file_name_, length,
->>>>>>> 1d226018
                           static_cast<uint64_t>(offset));
   io_tracer_->WriteIOOp(io_record);
   return s;
@@ -572,17 +436,12 @@
   timer.Start();
   IOStatus s = target()->Write(offset, data, options, dbg);
   uint64_t elapsed = timer.ElapsedNanos();
-<<<<<<< HEAD
-  IOTraceRecord io_record(clock_->NowNanos(), TraceType::kIOLenAndOffset,
-                          __func__, elapsed, s.ToString(), data.size(), offset);
-=======
-  uint64_t io_op_data = 0;
-  io_op_data |= (1 << IOTraceOp::kIOLen);
-  io_op_data |= (1 << IOTraceOp::kIOOffset);
-  IOTraceRecord io_record(env_->NowNanos(), TraceType::kIOTracer, io_op_data,
+  uint64_t io_op_data = 0;
+  io_op_data |= (1 << IOTraceOp::kIOLen);
+  io_op_data |= (1 << IOTraceOp::kIOOffset);
+  IOTraceRecord io_record(clock_->NowNanos(), TraceType::kIOTracer, io_op_data,
                           __func__, elapsed, s.ToString(), file_name_,
                           data.size(), offset);
->>>>>>> 1d226018
   io_tracer_->WriteIOOp(io_record);
   return s;
 }
@@ -595,17 +454,12 @@
   timer.Start();
   IOStatus s = target()->Read(offset, n, options, result, scratch, dbg);
   uint64_t elapsed = timer.ElapsedNanos();
-<<<<<<< HEAD
-  IOTraceRecord io_record(clock_->NowNanos(), TraceType::kIOLenAndOffset,
-                          __func__, elapsed, s.ToString(), n, offset);
-=======
-  uint64_t io_op_data = 0;
-  io_op_data |= (1 << IOTraceOp::kIOLen);
-  io_op_data |= (1 << IOTraceOp::kIOOffset);
-  IOTraceRecord io_record(env_->NowNanos(), TraceType::kIOTracer, io_op_data,
+  uint64_t io_op_data = 0;
+  io_op_data |= (1 << IOTraceOp::kIOLen);
+  io_op_data |= (1 << IOTraceOp::kIOOffset);
+  IOTraceRecord io_record(clock_->NowNanos(), TraceType::kIOTracer, io_op_data,
                           __func__, elapsed, s.ToString(), file_name_, n,
                           offset);
->>>>>>> 1d226018
   io_tracer_->WriteIOOp(io_record);
   return s;
 }
@@ -616,14 +470,9 @@
   timer.Start();
   IOStatus s = target()->Flush(options, dbg);
   uint64_t elapsed = timer.ElapsedNanos();
-<<<<<<< HEAD
-  IOTraceRecord io_record(clock_->NowNanos(), TraceType::kIOGeneral, __func__,
-                          elapsed, s.ToString());
-=======
-  IOTraceRecord io_record(env_->NowNanos(), TraceType::kIOTracer,
+  IOTraceRecord io_record(clock_->NowNanos(), TraceType::kIOTracer,
                           0 /*io_op_data*/, __func__, elapsed, s.ToString(),
                           file_name_);
->>>>>>> 1d226018
   io_tracer_->WriteIOOp(io_record);
   return s;
 }
@@ -634,14 +483,9 @@
   timer.Start();
   IOStatus s = target()->Close(options, dbg);
   uint64_t elapsed = timer.ElapsedNanos();
-<<<<<<< HEAD
-  IOTraceRecord io_record(clock_->NowNanos(), TraceType::kIOGeneral, __func__,
-                          elapsed, s.ToString());
-=======
-  IOTraceRecord io_record(env_->NowNanos(), TraceType::kIOTracer,
+  IOTraceRecord io_record(clock_->NowNanos(), TraceType::kIOTracer,
                           0 /*io_op_data*/, __func__, elapsed, s.ToString(),
                           file_name_);
->>>>>>> 1d226018
   io_tracer_->WriteIOOp(io_record);
   return s;
 }
@@ -652,14 +496,9 @@
   timer.Start();
   IOStatus s = target()->Sync(options, dbg);
   uint64_t elapsed = timer.ElapsedNanos();
-<<<<<<< HEAD
-  IOTraceRecord io_record(clock_->NowNanos(), TraceType::kIOGeneral, __func__,
-                          elapsed, s.ToString());
-=======
-  IOTraceRecord io_record(env_->NowNanos(), TraceType::kIOTracer,
+  IOTraceRecord io_record(clock_->NowNanos(), TraceType::kIOTracer,
                           0 /*io_op_data*/, __func__, elapsed, s.ToString(),
                           file_name_);
->>>>>>> 1d226018
   io_tracer_->WriteIOOp(io_record);
   return s;
 }
@@ -670,14 +509,9 @@
   timer.Start();
   IOStatus s = target()->Fsync(options, dbg);
   uint64_t elapsed = timer.ElapsedNanos();
-<<<<<<< HEAD
-  IOTraceRecord io_record(clock_->NowNanos(), TraceType::kIOGeneral, __func__,
-                          elapsed, s.ToString());
-=======
-  IOTraceRecord io_record(env_->NowNanos(), TraceType::kIOTracer,
+  IOTraceRecord io_record(clock_->NowNanos(), TraceType::kIOTracer,
                           0 /*io_op_data*/, __func__, elapsed, s.ToString(),
                           file_name_);
->>>>>>> 1d226018
   io_tracer_->WriteIOOp(io_record);
   return s;
 }
