// Copyright (c) 2019-present, Facebook, Inc.  All rights reserved.
//  This source code is licensed under both the GPLv2 (found in the
//  COPYING file in the root directory) and Apache 2.0 License
//  (found in the LICENSE.Apache file in the root directory).

#pragma once

#include "rocksdb/env.h"
#include "rocksdb/file_system.h"
#include "rocksdb/system_clock.h"

#ifdef _WIN32
// Windows API macro interference
#undef DeleteFile
#undef GetCurrentTime
#undef LoadLibrary
#endif

namespace ROCKSDB_NAMESPACE {

class CompositeEnv : public Env {
 public:
  // Initialize a CompositeEnvWrapper that delegates all thread/time related
  // calls to env, and all file operations to fs
  explicit CompositeEnv(const std::shared_ptr<FileSystem>& fs,
                        const std::shared_ptr<SystemClock>& clock)
      : Env(fs, clock) {}

  Status RegisterDbPaths(const std::vector<std::string>& paths) override {
    return file_system_->RegisterDbPaths(paths);
  }
  Status UnregisterDbPaths(const std::vector<std::string>& paths) override {
    return file_system_->UnregisterDbPaths(paths);
  }

  // The following text is boilerplate that forwards all methods to target()
  Status NewSequentialFile(const std::string& f,
                           std::unique_ptr<SequentialFile>* r,
                           const EnvOptions& options) override;

  Status NewRandomAccessFile(const std::string& f,
                             std::unique_ptr<RandomAccessFile>* r,
                             const EnvOptions& options) override;

  Status NewWritableFile(const std::string& f, std::unique_ptr<WritableFile>* r,
                         const EnvOptions& options) override;

  Status ReopenWritableFile(const std::string& fname,
                            std::unique_ptr<WritableFile>* result,
                            const EnvOptions& options) override;

  Status ReuseWritableFile(const std::string& fname,
                           const std::string& old_fname,
                           std::unique_ptr<WritableFile>* r,
                           const EnvOptions& options) override;

  Status NewRandomRWFile(const std::string& fname,
                         std::unique_ptr<RandomRWFile>* result,
                         const EnvOptions& options) override;

  Status NewMemoryMappedFileBuffer(
      const std::string& fname,
      std::unique_ptr<MemoryMappedFileBuffer>* result) override {
    return file_system_->NewMemoryMappedFileBuffer(fname, result);
  }

  Status NewDirectory(const std::string& name,
                      std::unique_ptr<Directory>* result) override;

  Status FileExists(const std::string& f) override {
    IOOptions io_opts;
    IODebugContext dbg;
    return file_system_->FileExists(f, io_opts, &dbg);
  }
  Status GetChildren(const std::string& dir,
                     std::vector<std::string>* r) override {
    IOOptions io_opts;
    IODebugContext dbg;
    return file_system_->GetChildren(dir, io_opts, r, &dbg);
  }
  Status GetChildrenFileAttributes(
      const std::string& dir, std::vector<FileAttributes>* result) override {
    IOOptions io_opts;
    IODebugContext dbg;
    return file_system_->GetChildrenFileAttributes(dir, io_opts, result, &dbg);
  }
  Status DeleteFile(const std::string& f) override {
    IOOptions io_opts;
    IODebugContext dbg;
    return file_system_->DeleteFile(f, io_opts, &dbg);
  }
  Status Truncate(const std::string& fname, size_t size) override {
    IOOptions io_opts;
    IODebugContext dbg;
    return file_system_->Truncate(fname, size, io_opts, &dbg);
  }
  Status CreateDir(const std::string& d) override {
    IOOptions io_opts;
    IODebugContext dbg;
    return file_system_->CreateDir(d, io_opts, &dbg);
  }
  Status CreateDirIfMissing(const std::string& d) override {
    IOOptions io_opts;
    IODebugContext dbg;
    return file_system_->CreateDirIfMissing(d, io_opts, &dbg);
  }
  Status DeleteDir(const std::string& d) override {
    IOOptions io_opts;
    IODebugContext dbg;
    return file_system_->DeleteDir(d, io_opts, &dbg);
  }
  Status GetFileSize(const std::string& f, uint64_t* s) override {
    IOOptions io_opts;
    IODebugContext dbg;
    return file_system_->GetFileSize(f, io_opts, s, &dbg);
  }

  Status GetFileModificationTime(const std::string& fname,
                                 uint64_t* file_mtime) override {
    IOOptions io_opts;
    IODebugContext dbg;
    return file_system_->GetFileModificationTime(fname, io_opts, file_mtime,
                                                 &dbg);
  }

  Status RenameFile(const std::string& s, const std::string& t) override {
    IOOptions io_opts;
    IODebugContext dbg;
    return file_system_->RenameFile(s, t, io_opts, &dbg);
  }

  Status LinkFile(const std::string& s, const std::string& t) override {
    IOOptions io_opts;
    IODebugContext dbg;
    return file_system_->LinkFile(s, t, io_opts, &dbg);
  }

  Status NumFileLinks(const std::string& fname, uint64_t* count) override {
    IOOptions io_opts;
    IODebugContext dbg;
    return file_system_->NumFileLinks(fname, io_opts, count, &dbg);
  }

  Status AreFilesSame(const std::string& first, const std::string& second,
                      bool* res) override {
    IOOptions io_opts;
    IODebugContext dbg;
    return file_system_->AreFilesSame(first, second, io_opts, res, &dbg);
  }

  Status LockFile(const std::string& f, FileLock** l) override {
    IOOptions io_opts;
    IODebugContext dbg;
    return file_system_->LockFile(f, io_opts, l, &dbg);
  }

  Status UnlockFile(FileLock* l) override {
    IOOptions io_opts;
    IODebugContext dbg;
    return file_system_->UnlockFile(l, io_opts, &dbg);
  }

  Status GetAbsolutePath(const std::string& db_path,
                         std::string* output_path) override {
    IOOptions io_opts;
    IODebugContext dbg;
    return file_system_->GetAbsolutePath(db_path, io_opts, output_path, &dbg);
  }

  Status NewLogger(const std::string& fname,
                   std::shared_ptr<Logger>* result) override {
    IOOptions io_opts;
    IODebugContext dbg;
    return file_system_->NewLogger(fname, io_opts, result, &dbg);
  }

  Status IsDirectory(const std::string& path, bool* is_dir) override {
    IOOptions io_opts;
    IODebugContext dbg;
    return file_system_->IsDirectory(path, io_opts, is_dir, &dbg);
  }

  Status GetTestDirectory(std::string* path) override {
    IOOptions io_opts;
    IODebugContext dbg;
    return file_system_->GetTestDirectory(io_opts, path, &dbg);
  }

  EnvOptions OptimizeForLogRead(const EnvOptions& env_options) const override {
    return file_system_->OptimizeForLogRead(FileOptions(env_options));
  }

  EnvOptions OptimizeForManifestRead(
      const EnvOptions& env_options) const override {
    return file_system_->OptimizeForManifestRead(FileOptions(env_options));
  }

  EnvOptions OptimizeForLogWrite(const EnvOptions& env_options,
                                 const DBOptions& db_options) const override {
    return file_system_->OptimizeForLogWrite(FileOptions(env_options),
                                             db_options);
  }

  EnvOptions OptimizeForManifestWrite(
      const EnvOptions& env_options) const override {
    return file_system_->OptimizeForManifestWrite(FileOptions(env_options));
  }

  EnvOptions OptimizeForCompactionTableWrite(
      const EnvOptions& env_options,
      const ImmutableDBOptions& immutable_ops) const override {
    return file_system_->OptimizeForCompactionTableWrite(
        FileOptions(env_options), immutable_ops);
  }
  EnvOptions OptimizeForCompactionTableRead(
      const EnvOptions& env_options,
      const ImmutableDBOptions& db_options) const override {
    return file_system_->OptimizeForCompactionTableRead(
        FileOptions(env_options), db_options);
  }
  EnvOptions OptimizeForBlobFileRead(
      const EnvOptions& env_options,
      const ImmutableDBOptions& db_options) const override {
    return file_system_->OptimizeForBlobFileRead(FileOptions(env_options),
                                                 db_options);
  }
  // This seems to clash with a macro on Windows, so #undef it here
#ifdef GetFreeSpace
#undef GetFreeSpace
#endif
  Status GetFreeSpace(const std::string& path, uint64_t* diskfree) override {
    IOOptions io_opts;
    IODebugContext dbg;
    return file_system_->GetFreeSpace(path, io_opts, diskfree, &dbg);
  }
  uint64_t NowMicros() override { return system_clock_->NowMicros(); }
  uint64_t NowNanos() override { return system_clock_->NowNanos(); }

  uint64_t NowCPUNanos() override { return system_clock_->CPUNanos(); }

  void SleepForMicroseconds(int micros) override {
    system_clock_->SleepForMicroseconds(micros);
  }

  Status GetCurrentTime(int64_t* unix_time) override {
    return system_clock_->GetCurrentTime(unix_time);
  }
  std::string TimeToString(uint64_t time) override {
    return system_clock_->TimeToString(time);
  }
};

class CompositeEnvWrapper : public CompositeEnv {
 public:
  // Initialize a CompositeEnvWrapper that delegates all thread/time related
  // calls to env, and all file operations to fs
  explicit CompositeEnvWrapper(Env* env)
      : CompositeEnvWrapper(env, env->GetFileSystem(), env->GetSystemClock()) {}
  explicit CompositeEnvWrapper(Env* env, const std::shared_ptr<FileSystem>& fs)
      : CompositeEnvWrapper(env, fs, env->GetSystemClock()) {}

  explicit CompositeEnvWrapper(Env* env, const std::shared_ptr<SystemClock>& sc)
      : CompositeEnvWrapper(env, env->GetFileSystem(), sc) {}

  explicit CompositeEnvWrapper(Env* env, const std::shared_ptr<FileSystem>& fs,
                               const std::shared_ptr<SystemClock>& sc);

  explicit CompositeEnvWrapper(const std::shared_ptr<Env>& env,
                               const std::shared_ptr<FileSystem>& fs)
      : CompositeEnvWrapper(env, fs, env->GetSystemClock()) {}

  explicit CompositeEnvWrapper(const std::shared_ptr<Env>& env,
                               const std::shared_ptr<SystemClock>& sc)
      : CompositeEnvWrapper(env, env->GetFileSystem(), sc) {}

  explicit CompositeEnvWrapper(const std::shared_ptr<Env>& env,
                               const std::shared_ptr<FileSystem>& fs,
                               const std::shared_ptr<SystemClock>& sc);

  static const char* kClassName() { return "CompositeEnv"; }
  const char* Name() const override { return kClassName(); }
  bool IsInstanceOf(const std::string& name) const override {
    if (name == kClassName()) {
      return true;
    } else {
      return CompositeEnv::IsInstanceOf(name);
    }
  }
  const Customizable* Inner() const override { return target_.env; }

  Status PrepareOptions(const ConfigOptions& options) override;
  std::string SerializeOptions(const ConfigOptions& config_options,
                               const std::string& header) const override;
<<<<<<< HEAD
  Status ParseOption(const ConfigOptions& config_options,
                     const OptionTypeInfo& opt_info,
                     const std::string& opt_name, const std::string& opt_value,
                     void* opt_ptr) override;
#endif  // ROCKSDB_LITE
=======
>>>>>>> bb8fcc00

  // Return the target to which this Env forwards all calls
  Env* env_target() const { return target_.env; }

#if !defined(OS_WIN) && !defined(ROCKSDB_NO_DYNAMIC_EXTENSION)
  Status LoadLibrary(const std::string& lib_name,
                     const std::string& search_path,
                     std::shared_ptr<DynamicLibrary>* result) override {
    return target_.env->LoadLibrary(lib_name, search_path, result);
  }
#endif

  void Schedule(void (*f)(void* arg), void* a, Priority pri,
                void* tag = nullptr, void (*u)(void* arg) = nullptr) override {
    return target_.env->Schedule(f, a, pri, tag, u);
  }

  int UnSchedule(void* tag, Priority pri) override {
    return target_.env->UnSchedule(tag, pri);
  }

  void StartThread(void (*f)(void*), void* a) override {
    return target_.env->StartThread(f, a);
  }
  void WaitForJoin() override { return target_.env->WaitForJoin(); }
  unsigned int GetThreadPoolQueueLen(Priority pri = LOW) const override {
    return target_.env->GetThreadPoolQueueLen(pri);
  }

  int ReserveThreads(int threads_to_be_reserved, Priority pri) override {
    return target_.env->ReserveThreads(threads_to_be_reserved, pri);
  }

  int ReleaseThreads(int threads_to_be_released, Priority pri) override {
    return target_.env->ReleaseThreads(threads_to_be_released, pri);
  }

  Status GetHostName(char* name, uint64_t len) override {
    return target_.env->GetHostName(name, len);
  }
  void SetBackgroundThreads(int num, Priority pri) override {
    return target_.env->SetBackgroundThreads(num, pri);
  }
  int GetBackgroundThreads(Priority pri) override {
    return target_.env->GetBackgroundThreads(pri);
  }

  Status SetAllowNonOwnerAccess(bool allow_non_owner_access) override {
    return target_.env->SetAllowNonOwnerAccess(allow_non_owner_access);
  }

  void IncBackgroundThreadsIfNeeded(int num, Priority pri) override {
    return target_.env->IncBackgroundThreadsIfNeeded(num, pri);
  }

  void LowerThreadPoolIOPriority(Priority pool) override {
    target_.env->LowerThreadPoolIOPriority(pool);
  }

  void LowerThreadPoolCPUPriority(Priority pool) override {
    target_.env->LowerThreadPoolCPUPriority(pool);
  }

  Status LowerThreadPoolCPUPriority(Priority pool, CpuPriority pri) override {
    return target_.env->LowerThreadPoolCPUPriority(pool, pri);
  }

  Status GetThreadList(std::vector<ThreadStatus>* thread_list) override {
    return target_.env->GetThreadList(thread_list);
  }

  ThreadStatusUpdater* GetThreadStatusUpdater() const override {
    return target_.env->GetThreadStatusUpdater();
  }

  uint64_t GetThreadID() const override { return target_.env->GetThreadID(); }

  std::string GenerateUniqueId() override {
    return target_.env->GenerateUniqueId();
  }

 private:
  EnvWrapper::Target target_;
};
}  // namespace ROCKSDB_NAMESPACE<|MERGE_RESOLUTION|>--- conflicted
+++ resolved
@@ -291,14 +291,10 @@
   Status PrepareOptions(const ConfigOptions& options) override;
   std::string SerializeOptions(const ConfigOptions& config_options,
                                const std::string& header) const override;
-<<<<<<< HEAD
   Status ParseOption(const ConfigOptions& config_options,
                      const OptionTypeInfo& opt_info,
                      const std::string& opt_name, const std::string& opt_value,
                      void* opt_ptr) override;
-#endif  // ROCKSDB_LITE
-=======
->>>>>>> bb8fcc00
 
   // Return the target to which this Env forwards all calls
   Env* env_target() const { return target_.env; }
