--- conflicted
+++ resolved
@@ -1163,12 +1163,7 @@
 }
 namespace {
 static std::unordered_map<std::string, OptionTypeInfo> sc_wrapper_type_info = {
-<<<<<<< HEAD
-#ifndef ROCKSDB_LITE
     {Customizable::kTargetPropName(),
-=======
-    {"target",
->>>>>>> bb8fcc00
      OptionTypeInfo::AsCustomSharedPtr<SystemClock>(
          0, OptionVerificationType::kByName, OptionTypeFlags::kDontSerialize)},
 };
