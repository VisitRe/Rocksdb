//  Copyright (c) 2011-present, Facebook, Inc.  All rights reserved.
//  This source code is licensed under both the GPLv2 (found in the
//  COPYING file in the root directory) and Apache 2.0 License
//  (found in the LICENSE.Apache file in the root directory).
//
// Copyright (c) 2011 The LevelDB Authors. All rights reserved.
// Use of this source code is governed by a BSD-style license that can be
// found in the LICENSE file. See the AUTHORS file for names of contributors.

#ifndef OS_WIN
#include <sys/ioctl.h>
#endif

#if defined(ROCKSDB_IOURING_PRESENT)
#include <liburing.h>
#include <sys/uio.h>
#endif

#include <sys/types.h>

#include <atomic>
#include <list>
#include <mutex>
#include <unordered_set>

#ifdef OS_LINUX
#include <fcntl.h>
#include <linux/fs.h>
#include <stdlib.h>
#include <sys/stat.h>
#include <unistd.h>
#endif

#ifdef ROCKSDB_FALLOCATE_PRESENT
#include <errno.h>
#endif

#include "db/db_impl/db_impl.h"
#include "env/emulated_clock.h"
#include "env/env_chroot.h"
#include "env/env_encryption_ctr.h"
#include "env/fs_readonly.h"
#include "env/mock_env.h"
#include "env/unique_id_gen.h"
#include "logging/log_buffer.h"
#include "logging/logging.h"
#include "options/options_helper.h"
#include "port/malloc.h"
#include "port/port.h"
#include "port/stack_trace.h"
#include "rocksdb/convenience.h"
#include "rocksdb/env.h"
#include "rocksdb/env_encryption.h"
#include "rocksdb/file_system.h"
#include "rocksdb/system_clock.h"
#include "rocksdb/utilities/object_registry.h"
#include "test_util/mock_time_env.h"
#include "test_util/sync_point.h"
#include "test_util/testharness.h"
#include "test_util/testutil.h"
#include "util/coding.h"
#include "util/crc32c.h"
#include "util/mutexlock.h"
#include "util/random.h"
#include "util/string_util.h"
#include "utilities/counted_fs.h"
#include "utilities/env_timed.h"
#include "utilities/fault_injection_env.h"
#include "utilities/fault_injection_fs.h"

namespace ROCKSDB_NAMESPACE {

using port::kPageSize;

static const int kDelayMicros = 100000;

struct Deleter {
  explicit Deleter(void (*fn)(void*)) : fn_(fn) {}

  void operator()(void* ptr) {
    assert(fn_);
    assert(ptr);
    (*fn_)(ptr);
  }

  void (*fn_)(void*);
};

extern "C" bool RocksDbIOUringEnable() { return true; }

std::unique_ptr<char, Deleter> NewAligned(const size_t size, const char ch) {
  char* ptr = nullptr;
#ifdef OS_WIN
  if (nullptr ==
      (ptr = reinterpret_cast<char*>(_aligned_malloc(size, kPageSize)))) {
    return std::unique_ptr<char, Deleter>(nullptr, Deleter(_aligned_free));
  }
  std::unique_ptr<char, Deleter> uptr(ptr, Deleter(_aligned_free));
#else
  if (posix_memalign(reinterpret_cast<void**>(&ptr), kPageSize, size) != 0) {
    return std::unique_ptr<char, Deleter>(nullptr, Deleter(free));
  }
  std::unique_ptr<char, Deleter> uptr(ptr, Deleter(free));
#endif
  memset(uptr.get(), ch, size);
  return uptr;
}

class EnvPosixTest : public testing::Test {
 private:
  port::Mutex mu_;
  std::string events_;

 public:
  Env* env_;
  bool direct_io_;
  EnvPosixTest() : env_(Env::Default()), direct_io_(false) {}
  ~EnvPosixTest() {
    SyncPoint::GetInstance()->DisableProcessing();
    SyncPoint::GetInstance()->LoadDependency({});
    SyncPoint::GetInstance()->ClearAllCallBacks();
  }
};

class EnvPosixTestWithParam
    : public EnvPosixTest,
      public ::testing::WithParamInterface<std::pair<Env*, bool>> {
 public:
  EnvPosixTestWithParam() {
    std::pair<Env*, bool> param_pair = GetParam();
    env_ = param_pair.first;
    direct_io_ = param_pair.second;
  }

  void WaitThreadPoolsEmpty() {
    // Wait until the thread pools are empty.
    while (env_->GetThreadPoolQueueLen(Env::Priority::LOW) != 0) {
      Env::Default()->SleepForMicroseconds(kDelayMicros);
    }
    while (env_->GetThreadPoolQueueLen(Env::Priority::HIGH) != 0) {
      Env::Default()->SleepForMicroseconds(kDelayMicros);
    }
  }

  ~EnvPosixTestWithParam() override { WaitThreadPoolsEmpty(); }
};

static void SetBool(void* ptr) {
  reinterpret_cast<std::atomic<bool>*>(ptr)->store(true);
}

TEST_F(EnvPosixTest, DISABLED_RunImmediately) {
  for (int pri = Env::BOTTOM; pri < Env::TOTAL; ++pri) {
    std::atomic<bool> called(false);
    env_->SetBackgroundThreads(1, static_cast<Env::Priority>(pri));
    env_->Schedule(&SetBool, &called, static_cast<Env::Priority>(pri));
    Env::Default()->SleepForMicroseconds(kDelayMicros);
    ASSERT_TRUE(called.load());
  }
}

TEST_F(EnvPosixTest, RunEventually) {
  std::atomic<bool> called(false);
  env_->StartThread(&SetBool, &called);
  env_->WaitForJoin();
  ASSERT_TRUE(called.load());
}

#ifdef OS_WIN
TEST_F(EnvPosixTest, AreFilesSame) {
  {
    bool tmp;
    if (env_->AreFilesSame("", "", &tmp).IsNotSupported()) {
      fprintf(stderr,
              "skipping EnvBasicTestWithParam.AreFilesSame due to "
              "unsupported Env::AreFilesSame\n");
      return;
    }
  }

  const EnvOptions soptions;
  auto* env = Env::Default();
  std::string same_file_name = test::PerThreadDBPath(env, "same_file");
  std::string same_file_link_name = same_file_name + "_link";

  std::unique_ptr<WritableFile> same_file;
  ASSERT_OK(env->NewWritableFile(same_file_name, &same_file, soptions));
  same_file->Append("random_data");
  ASSERT_OK(same_file->Flush());
  same_file.reset();

  ASSERT_OK(env->LinkFile(same_file_name, same_file_link_name));
  bool result = false;
  ASSERT_OK(env->AreFilesSame(same_file_name, same_file_link_name, &result));
  ASSERT_TRUE(result);
}
#endif

#ifdef OS_LINUX
TEST_F(EnvPosixTest, DISABLED_FilePermission) {
  // Only works for Linux environment
  if (env_ == Env::Default()) {
    EnvOptions soptions;
    std::vector<std::string> fileNames{
        test::PerThreadDBPath(env_, "testfile"),
        test::PerThreadDBPath(env_, "testfile1")};
    std::unique_ptr<WritableFile> wfile;
    ASSERT_OK(env_->NewWritableFile(fileNames[0], &wfile, soptions));
    ASSERT_OK(env_->NewWritableFile(fileNames[1], &wfile, soptions));
    wfile.reset();
    std::unique_ptr<RandomRWFile> rwfile;
    ASSERT_OK(env_->NewRandomRWFile(fileNames[1], &rwfile, soptions));

    struct stat sb;
    for (const auto& filename : fileNames) {
      if (::stat(filename.c_str(), &sb) == 0) {
        ASSERT_EQ(sb.st_mode & 0777, 0644);
      }
      ASSERT_OK(env_->DeleteFile(filename));
    }

    env_->SetAllowNonOwnerAccess(false);
    ASSERT_OK(env_->NewWritableFile(fileNames[0], &wfile, soptions));
    ASSERT_OK(env_->NewWritableFile(fileNames[1], &wfile, soptions));
    wfile.reset();
    ASSERT_OK(env_->NewRandomRWFile(fileNames[1], &rwfile, soptions));

    for (const auto& filename : fileNames) {
      if (::stat(filename.c_str(), &sb) == 0) {
        ASSERT_EQ(sb.st_mode & 0777, 0600);
      }
      ASSERT_OK(env_->DeleteFile(filename));
    }
  }
}

TEST_F(EnvPosixTest, LowerThreadPoolCpuPriority) {
  std::atomic<CpuPriority> from_priority(CpuPriority::kNormal);
  std::atomic<CpuPriority> to_priority(CpuPriority::kNormal);
  ROCKSDB_NAMESPACE::SyncPoint::GetInstance()->SetCallBack(
      "ThreadPoolImpl::BGThread::BeforeSetCpuPriority", [&](void* pri) {
        from_priority.store(*reinterpret_cast<CpuPriority*>(pri));
      });
  ROCKSDB_NAMESPACE::SyncPoint::GetInstance()->SetCallBack(
      "ThreadPoolImpl::BGThread::AfterSetCpuPriority", [&](void* pri) {
        to_priority.store(*reinterpret_cast<CpuPriority*>(pri));
      });
  ROCKSDB_NAMESPACE::SyncPoint::GetInstance()->EnableProcessing();

  env_->SetBackgroundThreads(1, Env::BOTTOM);
  env_->SetBackgroundThreads(1, Env::HIGH);

  auto RunTask = [&](Env::Priority pool) {
    std::atomic<bool> called(false);
    env_->Schedule(&SetBool, &called, pool);
    for (int i = 0; i < kDelayMicros; i++) {
      if (called.load()) {
        break;
      }
      Env::Default()->SleepForMicroseconds(1);
    }
    ASSERT_TRUE(called.load());
  };

  {
    // Same priority, no-op.
    env_->LowerThreadPoolCPUPriority(Env::Priority::BOTTOM,
                                     CpuPriority::kNormal)
        .PermitUncheckedError();
    RunTask(Env::Priority::BOTTOM);
    ASSERT_EQ(from_priority, CpuPriority::kNormal);
    ASSERT_EQ(to_priority, CpuPriority::kNormal);
  }

  {
    // Higher priority, no-op.
    env_->LowerThreadPoolCPUPriority(Env::Priority::BOTTOM, CpuPriority::kHigh)
        .PermitUncheckedError();
    RunTask(Env::Priority::BOTTOM);
    ASSERT_EQ(from_priority, CpuPriority::kNormal);
    ASSERT_EQ(to_priority, CpuPriority::kNormal);
  }

  {
    // Lower priority from kNormal -> kLow.
    env_->LowerThreadPoolCPUPriority(Env::Priority::BOTTOM, CpuPriority::kLow)
        .PermitUncheckedError();
    RunTask(Env::Priority::BOTTOM);
    ASSERT_EQ(from_priority, CpuPriority::kNormal);
    ASSERT_EQ(to_priority, CpuPriority::kLow);
  }

  {
    // Lower priority from kLow -> kIdle.
    env_->LowerThreadPoolCPUPriority(Env::Priority::BOTTOM, CpuPriority::kIdle)
        .PermitUncheckedError();
    RunTask(Env::Priority::BOTTOM);
    ASSERT_EQ(from_priority, CpuPriority::kLow);
    ASSERT_EQ(to_priority, CpuPriority::kIdle);
  }

  {
    // Lower priority from kNormal -> kIdle for another pool.
    env_->LowerThreadPoolCPUPriority(Env::Priority::HIGH, CpuPriority::kIdle)
        .PermitUncheckedError();
    RunTask(Env::Priority::HIGH);
    ASSERT_EQ(from_priority, CpuPriority::kNormal);
    ASSERT_EQ(to_priority, CpuPriority::kIdle);
  }

  ROCKSDB_NAMESPACE::SyncPoint::GetInstance()->DisableProcessing();
  ROCKSDB_NAMESPACE::SyncPoint::GetInstance()->ClearAllCallBacks();
}
#endif

TEST_F(EnvPosixTest, MemoryMappedFileBuffer) {
  const int kFileBytes = 1 << 15;  // 32 KB
  std::string expected_data;
  std::string fname = test::PerThreadDBPath(env_, "testfile");
  {
    std::unique_ptr<WritableFile> wfile;
    const EnvOptions soptions;
    ASSERT_OK(env_->NewWritableFile(fname, &wfile, soptions));

    Random rnd(301);
    expected_data = rnd.RandomString(kFileBytes);
    ASSERT_OK(wfile->Append(expected_data));
  }

  std::unique_ptr<MemoryMappedFileBuffer> mmap_buffer;
  Status status = env_->NewMemoryMappedFileBuffer(fname, &mmap_buffer);
  // it should be supported at least on linux
#if !defined(OS_LINUX)
  if (status.IsNotSupported()) {
    fprintf(stderr,
            "skipping EnvPosixTest.MemoryMappedFileBuffer due to "
            "unsupported Env::NewMemoryMappedFileBuffer\n");
    return;
  }
#endif  // !defined(OS_LINUX)

  ASSERT_OK(status);
  ASSERT_NE(nullptr, mmap_buffer.get());
  ASSERT_NE(nullptr, mmap_buffer->GetBase());
  ASSERT_EQ(kFileBytes, mmap_buffer->GetLen());
  std::string actual_data(reinterpret_cast<const char*>(mmap_buffer->GetBase()),
                          mmap_buffer->GetLen());
  ASSERT_EQ(expected_data, actual_data);
}

#ifndef ROCKSDB_NO_DYNAMIC_EXTENSION
TEST_F(EnvPosixTest, LoadRocksDBLibrary) {
  std::shared_ptr<DynamicLibrary> library;
  std::function<void*(void*, const char*)> function;
  Status status = env_->LoadLibrary("no-such-library", "", &library);
  ASSERT_NOK(status);
  ASSERT_EQ(nullptr, library.get());
  status = env_->LoadLibrary("rocksdb", "", &library);
  if (status.ok()) {  // If we have can find a rocksdb shared library
    ASSERT_NE(nullptr, library.get());
    ASSERT_OK(library->LoadFunction("rocksdb_create_default_env",
                                    &function));  // from C definition
    ASSERT_NE(nullptr, function);
    ASSERT_NOK(library->LoadFunction("no-such-method", &function));
    ASSERT_EQ(nullptr, function);
    ASSERT_OK(env_->LoadLibrary(library->Name(), "", &library));
  } else {
    ASSERT_EQ(nullptr, library.get());
  }
}
#endif  // !ROCKSDB_NO_DYNAMIC_EXTENSION

#if !defined(OS_WIN) && !defined(ROCKSDB_NO_DYNAMIC_EXTENSION)
TEST_F(EnvPosixTest, LoadRocksDBLibraryWithSearchPath) {
  std::shared_ptr<DynamicLibrary> library;
  std::function<void*(void*, const char*)> function;
  ASSERT_NOK(env_->LoadLibrary("no-such-library", "/tmp", &library));
  ASSERT_EQ(nullptr, library.get());
  ASSERT_NOK(env_->LoadLibrary("dl", "/tmp", &library));
  ASSERT_EQ(nullptr, library.get());
  Status status = env_->LoadLibrary("rocksdb", "/tmp:./", &library);
  if (status.ok()) {
    ASSERT_NE(nullptr, library.get());
    ASSERT_OK(env_->LoadLibrary(library->Name(), "", &library));
  }
  char buff[1024];
  std::string cwd = getcwd(buff, sizeof(buff));

  status = env_->LoadLibrary("rocksdb", "/tmp:" + cwd, &library);
  if (status.ok()) {
    ASSERT_NE(nullptr, library.get());
    ASSERT_OK(env_->LoadLibrary(library->Name(), "", &library));
  }
}
#endif  // !OS_WIN && !ROCKSDB_NO_DYNAMIC_EXTENSION

TEST_P(EnvPosixTestWithParam, UnSchedule) {
  std::atomic<bool> called(false);
  env_->SetBackgroundThreads(1, Env::LOW);

  /* Block the low priority queue */
  test::SleepingBackgroundTask sleeping_task, sleeping_task1;
  env_->Schedule(&test::SleepingBackgroundTask::DoSleepTask, &sleeping_task,
                 Env::Priority::LOW);

  /* Schedule another task */
  env_->Schedule(&test::SleepingBackgroundTask::DoSleepTask, &sleeping_task1,
                 Env::Priority::LOW, &sleeping_task1);

  /* Remove it with a different tag  */
  ASSERT_EQ(0, env_->UnSchedule(&called, Env::Priority::LOW));

  /* Remove it from the queue with the right tag */
  ASSERT_EQ(1, env_->UnSchedule(&sleeping_task1, Env::Priority::LOW));

  // Unblock background thread
  sleeping_task.WakeUp();

  /* Schedule another task */
  env_->Schedule(&SetBool, &called);
  for (int i = 0; i < kDelayMicros; i++) {
    if (called.load()) {
      break;
    }
    Env::Default()->SleepForMicroseconds(1);
  }
  ASSERT_TRUE(called.load());

  ASSERT_TRUE(!sleeping_task.IsSleeping() && !sleeping_task1.IsSleeping());
  WaitThreadPoolsEmpty();
}

// This tests assumes that the last scheduled
// task will run last. In fact, in the allotted
// sleeping time nothing may actually run or they may
// run in any order. The purpose of the test is unclear.
#ifndef OS_WIN
TEST_P(EnvPosixTestWithParam, RunMany) {
  env_->SetBackgroundThreads(1, Env::LOW);
  std::atomic<int> last_id(0);

  struct CB {
    std::atomic<int>* last_id_ptr;  // Pointer to shared slot
    int id;                         // Order# for the execution of this callback

    CB(std::atomic<int>* p, int i) : last_id_ptr(p), id(i) {}

    static void Run(void* v) {
      CB* cb = reinterpret_cast<CB*>(v);
      int cur = cb->last_id_ptr->load();
      ASSERT_EQ(cb->id - 1, cur);
      cb->last_id_ptr->store(cb->id);
    }
  };

  // Schedule in different order than start time
  CB cb1(&last_id, 1);
  CB cb2(&last_id, 2);
  CB cb3(&last_id, 3);
  CB cb4(&last_id, 4);
  env_->Schedule(&CB::Run, &cb1);
  env_->Schedule(&CB::Run, &cb2);
  env_->Schedule(&CB::Run, &cb3);
  env_->Schedule(&CB::Run, &cb4);
  // thread-pool pops a thread function and then run the function, which may
  // cause threadpool is empty but the last function is still running. Add a
  // dummy function at the end, to make sure the last callback is finished
  // before threadpool is empty.
  struct DummyCB {
    static void Run(void*) {}
  };
  env_->Schedule(&DummyCB::Run, nullptr);

  WaitThreadPoolsEmpty();
  ASSERT_EQ(4, last_id.load(std::memory_order_acquire));
}
#endif

struct State {
  port::Mutex mu;
  int val;
  int num_running;
};

static void ThreadBody(void* arg) {
  State* s = reinterpret_cast<State*>(arg);
  s->mu.Lock();
  s->val += 1;
  s->num_running -= 1;
  s->mu.Unlock();
}

TEST_P(EnvPosixTestWithParam, StartThread) {
  State state;
  state.val = 0;
  state.num_running = 3;
  for (int i = 0; i < 3; i++) {
    env_->StartThread(&ThreadBody, &state);
  }
  while (true) {
    state.mu.Lock();
    int num = state.num_running;
    state.mu.Unlock();
    if (num == 0) {
      break;
    }
    Env::Default()->SleepForMicroseconds(kDelayMicros);
  }
  ASSERT_EQ(state.val, 3);
  WaitThreadPoolsEmpty();
}

TEST_P(EnvPosixTestWithParam, TwoPools) {
  // Data structures to signal tasks to run.
  port::Mutex mutex;
  port::CondVar cv(&mutex);
  bool should_start = false;

  class CB {
   public:
    CB(const std::string& pool_name, int pool_size, port::Mutex* trigger_mu,
       port::CondVar* trigger_cv, bool* _should_start)
        : mu_(),
          num_running_(0),
          num_finished_(0),
          pool_size_(pool_size),
          pool_name_(pool_name),
          trigger_mu_(trigger_mu),
          trigger_cv_(trigger_cv),
          should_start_(_should_start) {}

    static void Run(void* v) {
      CB* cb = reinterpret_cast<CB*>(v);
      cb->Run();
    }

    void Run() {
      {
        MutexLock l(&mu_);
        num_running_++;
        // make sure we don't have more than pool_size_ jobs running.
        ASSERT_LE(num_running_, pool_size_.load());
      }

      {
        MutexLock l(trigger_mu_);
        while (!(*should_start_)) {
          trigger_cv_->Wait();
        }
      }

      {
        MutexLock l(&mu_);
        num_running_--;
        num_finished_++;
      }
    }

    int NumFinished() {
      MutexLock l(&mu_);
      return num_finished_;
    }

    void Reset(int pool_size) {
      pool_size_.store(pool_size);
      num_finished_ = 0;
    }

   private:
    port::Mutex mu_;
    int num_running_;
    int num_finished_;
    std::atomic<int> pool_size_;
    std::string pool_name_;
    port::Mutex* trigger_mu_;
    port::CondVar* trigger_cv_;
    bool* should_start_;
  };

  const int kLowPoolSize = 2;
  const int kHighPoolSize = 4;
  const int kJobs = 8;

  CB low_pool_job("low", kLowPoolSize, &mutex, &cv, &should_start);
  CB high_pool_job("high", kHighPoolSize, &mutex, &cv, &should_start);

  env_->SetBackgroundThreads(kLowPoolSize);
  env_->SetBackgroundThreads(kHighPoolSize, Env::Priority::HIGH);

  ASSERT_EQ(0U, env_->GetThreadPoolQueueLen(Env::Priority::LOW));
  ASSERT_EQ(0U, env_->GetThreadPoolQueueLen(Env::Priority::HIGH));

  // schedule same number of jobs in each pool
  for (int i = 0; i < kJobs; i++) {
    env_->Schedule(&CB::Run, &low_pool_job);
    env_->Schedule(&CB::Run, &high_pool_job, Env::Priority::HIGH);
  }
  // Wait a short while for the jobs to be dispatched.
  int sleep_count = 0;
  while ((unsigned int)(kJobs - kLowPoolSize) !=
             env_->GetThreadPoolQueueLen(Env::Priority::LOW) ||
         (unsigned int)(kJobs - kHighPoolSize) !=
             env_->GetThreadPoolQueueLen(Env::Priority::HIGH)) {
    env_->SleepForMicroseconds(kDelayMicros);
    if (++sleep_count > 100) {
      break;
    }
  }

  ASSERT_EQ((unsigned int)(kJobs - kLowPoolSize),
            env_->GetThreadPoolQueueLen());
  ASSERT_EQ((unsigned int)(kJobs - kLowPoolSize),
            env_->GetThreadPoolQueueLen(Env::Priority::LOW));
  ASSERT_EQ((unsigned int)(kJobs - kHighPoolSize),
            env_->GetThreadPoolQueueLen(Env::Priority::HIGH));

  // Trigger jobs to run.
  {
    MutexLock l(&mutex);
    should_start = true;
    cv.SignalAll();
  }

  // wait for all jobs to finish
  while (low_pool_job.NumFinished() < kJobs ||
         high_pool_job.NumFinished() < kJobs) {
    env_->SleepForMicroseconds(kDelayMicros);
  }

  ASSERT_EQ(0U, env_->GetThreadPoolQueueLen(Env::Priority::LOW));
  ASSERT_EQ(0U, env_->GetThreadPoolQueueLen(Env::Priority::HIGH));

  // Hold jobs to schedule;
  should_start = false;

  // call IncBackgroundThreadsIfNeeded to two pools. One increasing and
  // the other decreasing
  env_->IncBackgroundThreadsIfNeeded(kLowPoolSize - 1, Env::Priority::LOW);
  env_->IncBackgroundThreadsIfNeeded(kHighPoolSize + 1, Env::Priority::HIGH);
  high_pool_job.Reset(kHighPoolSize + 1);
  low_pool_job.Reset(kLowPoolSize);

  // schedule same number of jobs in each pool
  for (int i = 0; i < kJobs; i++) {
    env_->Schedule(&CB::Run, &low_pool_job);
    env_->Schedule(&CB::Run, &high_pool_job, Env::Priority::HIGH);
  }
  // Wait a short while for the jobs to be dispatched.
  sleep_count = 0;
  while ((unsigned int)(kJobs - kLowPoolSize) !=
             env_->GetThreadPoolQueueLen(Env::Priority::LOW) ||
         (unsigned int)(kJobs - (kHighPoolSize + 1)) !=
             env_->GetThreadPoolQueueLen(Env::Priority::HIGH)) {
    env_->SleepForMicroseconds(kDelayMicros);
    if (++sleep_count > 100) {
      break;
    }
  }
  ASSERT_EQ((unsigned int)(kJobs - kLowPoolSize),
            env_->GetThreadPoolQueueLen());
  ASSERT_EQ((unsigned int)(kJobs - kLowPoolSize),
            env_->GetThreadPoolQueueLen(Env::Priority::LOW));
  ASSERT_EQ((unsigned int)(kJobs - (kHighPoolSize + 1)),
            env_->GetThreadPoolQueueLen(Env::Priority::HIGH));

  // Trigger jobs to run.
  {
    MutexLock l(&mutex);
    should_start = true;
    cv.SignalAll();
  }

  // wait for all jobs to finish
  while (low_pool_job.NumFinished() < kJobs ||
         high_pool_job.NumFinished() < kJobs) {
    env_->SleepForMicroseconds(kDelayMicros);
  }

  env_->SetBackgroundThreads(kHighPoolSize, Env::Priority::HIGH);
  WaitThreadPoolsEmpty();
}

TEST_P(EnvPosixTestWithParam, DecreaseNumBgThreads) {
  constexpr int kWaitMicros = 60000000;  // 1min

  std::vector<test::SleepingBackgroundTask> tasks(10);

  // Set number of thread to 1 first.
  env_->SetBackgroundThreads(1, Env::Priority::HIGH);

  // Schedule 3 tasks. 0 running; Task 1, 2 waiting.
  for (size_t i = 0; i < 3; i++) {
    env_->Schedule(&test::SleepingBackgroundTask::DoSleepTask, &tasks[i],
                   Env::Priority::HIGH);
  }
  ASSERT_FALSE(tasks[0].TimedWaitUntilSleeping(kWaitMicros));
  ASSERT_EQ(2U, env_->GetThreadPoolQueueLen(Env::Priority::HIGH));
  ASSERT_TRUE(tasks[0].IsSleeping());
  ASSERT_TRUE(!tasks[1].IsSleeping());
  ASSERT_TRUE(!tasks[2].IsSleeping());

  // Increase to 2 threads. Task 0, 1 running; 2 waiting
  env_->SetBackgroundThreads(2, Env::Priority::HIGH);
  ASSERT_FALSE(tasks[1].TimedWaitUntilSleeping(kWaitMicros));
  ASSERT_EQ(1U, env_->GetThreadPoolQueueLen(Env::Priority::HIGH));
  ASSERT_TRUE(tasks[0].IsSleeping());
  ASSERT_TRUE(tasks[1].IsSleeping());
  ASSERT_TRUE(!tasks[2].IsSleeping());

  // Shrink back to 1 thread. Still task 0, 1 running, 2 waiting
  env_->SetBackgroundThreads(1, Env::Priority::HIGH);
  Env::Default()->SleepForMicroseconds(kDelayMicros);
  ASSERT_EQ(1U, env_->GetThreadPoolQueueLen(Env::Priority::HIGH));
  ASSERT_TRUE(tasks[0].IsSleeping());
  ASSERT_TRUE(tasks[1].IsSleeping());
  ASSERT_TRUE(!tasks[2].IsSleeping());

  // The last task finishes. Task 0 running, 2 waiting.
  tasks[1].WakeUp();
  ASSERT_FALSE(tasks[1].TimedWaitUntilDone(kWaitMicros));
  ASSERT_EQ(1U, env_->GetThreadPoolQueueLen(Env::Priority::HIGH));
  ASSERT_TRUE(tasks[0].IsSleeping());
  ASSERT_TRUE(!tasks[1].IsSleeping());
  ASSERT_TRUE(!tasks[2].IsSleeping());

  // Increase to 5 threads. Task 0 and 2 running.
  env_->SetBackgroundThreads(5, Env::Priority::HIGH);
  ASSERT_FALSE(tasks[2].TimedWaitUntilSleeping(kWaitMicros));
  ASSERT_EQ(0U, env_->GetThreadPoolQueueLen(Env::Priority::HIGH));
  ASSERT_TRUE(tasks[0].IsSleeping());
  ASSERT_TRUE(!tasks[1].IsSleeping());
  ASSERT_TRUE(tasks[2].IsSleeping());

  // Change number of threads a couple of times while there is no sufficient
  // tasks.
  env_->SetBackgroundThreads(7, Env::Priority::HIGH);
  tasks[2].WakeUp();
  ASSERT_FALSE(tasks[2].TimedWaitUntilDone(kWaitMicros));
  ASSERT_EQ(0U, env_->GetThreadPoolQueueLen(Env::Priority::HIGH));
  env_->SetBackgroundThreads(3, Env::Priority::HIGH);
  Env::Default()->SleepForMicroseconds(kDelayMicros);
  ASSERT_EQ(0U, env_->GetThreadPoolQueueLen(Env::Priority::HIGH));
  env_->SetBackgroundThreads(4, Env::Priority::HIGH);
  Env::Default()->SleepForMicroseconds(kDelayMicros);
  ASSERT_EQ(0U, env_->GetThreadPoolQueueLen(Env::Priority::HIGH));
  env_->SetBackgroundThreads(5, Env::Priority::HIGH);
  Env::Default()->SleepForMicroseconds(kDelayMicros);
  ASSERT_EQ(0U, env_->GetThreadPoolQueueLen(Env::Priority::HIGH));
  env_->SetBackgroundThreads(4, Env::Priority::HIGH);
  Env::Default()->SleepForMicroseconds(kDelayMicros);
  ASSERT_EQ(0U, env_->GetThreadPoolQueueLen(Env::Priority::HIGH));

  Env::Default()->SleepForMicroseconds(kDelayMicros * 50);

  // Enqueue 5 more tasks. Thread pool size now is 4.
  // Task 0, 3, 4, 5 running;6, 7 waiting.
  for (size_t i = 3; i < 8; i++) {
    env_->Schedule(&test::SleepingBackgroundTask::DoSleepTask, &tasks[i],
                   Env::Priority::HIGH);
  }
  for (size_t i = 3; i <= 5; i++) {
    ASSERT_FALSE(tasks[i].TimedWaitUntilSleeping(kWaitMicros));
  }
  ASSERT_EQ(2U, env_->GetThreadPoolQueueLen(Env::Priority::HIGH));
  ASSERT_TRUE(tasks[0].IsSleeping());
  ASSERT_TRUE(!tasks[1].IsSleeping());
  ASSERT_TRUE(!tasks[2].IsSleeping());
  ASSERT_TRUE(tasks[3].IsSleeping());
  ASSERT_TRUE(tasks[4].IsSleeping());
  ASSERT_TRUE(tasks[5].IsSleeping());
  ASSERT_TRUE(!tasks[6].IsSleeping());
  ASSERT_TRUE(!tasks[7].IsSleeping());

  // Wake up task 0, 3 and 4. Task 5, 6, 7 running.
  tasks[0].WakeUp();
  tasks[3].WakeUp();
  tasks[4].WakeUp();

  for (size_t i = 5; i < 8; i++) {
    ASSERT_FALSE(tasks[i].TimedWaitUntilSleeping(kWaitMicros));
  }
  ASSERT_EQ(0U, env_->GetThreadPoolQueueLen(Env::Priority::HIGH));
  for (size_t i = 5; i < 8; i++) {
    ASSERT_TRUE(tasks[i].IsSleeping());
  }

  // Shrink back to 1 thread. Still task 5, 6, 7 running
  env_->SetBackgroundThreads(1, Env::Priority::HIGH);
  Env::Default()->SleepForMicroseconds(kDelayMicros);
  ASSERT_TRUE(tasks[5].IsSleeping());
  ASSERT_TRUE(tasks[6].IsSleeping());
  ASSERT_TRUE(tasks[7].IsSleeping());

  // Wake up task  6. Task 5, 7 running
  tasks[6].WakeUp();
  ASSERT_FALSE(tasks[6].TimedWaitUntilDone(kWaitMicros));
  ASSERT_TRUE(tasks[5].IsSleeping());
  ASSERT_TRUE(!tasks[6].IsSleeping());
  ASSERT_TRUE(tasks[7].IsSleeping());

  // Wake up threads 7. Task 5 running
  tasks[7].WakeUp();
  ASSERT_FALSE(tasks[7].TimedWaitUntilDone(kWaitMicros));
  ASSERT_TRUE(!tasks[7].IsSleeping());

  // Enqueue thread 8 and 9. Task 5 running; one of 8, 9 might be running.
  env_->Schedule(&test::SleepingBackgroundTask::DoSleepTask, &tasks[8],
                 Env::Priority::HIGH);
  env_->Schedule(&test::SleepingBackgroundTask::DoSleepTask, &tasks[9],
                 Env::Priority::HIGH);
  Env::Default()->SleepForMicroseconds(kDelayMicros);
  ASSERT_GT(env_->GetThreadPoolQueueLen(Env::Priority::HIGH), (unsigned int)0);
  ASSERT_TRUE(!tasks[8].IsSleeping() || !tasks[9].IsSleeping());

  // Increase to 4 threads. Task 5, 8, 9 running.
  env_->SetBackgroundThreads(4, Env::Priority::HIGH);
  Env::Default()->SleepForMicroseconds(kDelayMicros);
  ASSERT_EQ((unsigned int)0, env_->GetThreadPoolQueueLen(Env::Priority::HIGH));
  ASSERT_TRUE(tasks[8].IsSleeping());
  ASSERT_TRUE(tasks[9].IsSleeping());

  // Shrink to 1 thread
  env_->SetBackgroundThreads(1, Env::Priority::HIGH);

  // Wake up thread 9.
  tasks[9].WakeUp();
  ASSERT_FALSE(tasks[9].TimedWaitUntilDone(kWaitMicros));
  ASSERT_TRUE(!tasks[9].IsSleeping());
  ASSERT_TRUE(tasks[8].IsSleeping());

  // Wake up thread 8
  tasks[8].WakeUp();
  ASSERT_FALSE(tasks[8].TimedWaitUntilDone(kWaitMicros));
  ASSERT_TRUE(!tasks[8].IsSleeping());

  // Wake up the last thread
  tasks[5].WakeUp();
  ASSERT_FALSE(tasks[5].TimedWaitUntilDone(kWaitMicros));
  WaitThreadPoolsEmpty();
}

TEST_P(EnvPosixTestWithParam, ReserveThreads) {
  // Initialize the background thread to 1 in case other threads exist
  // from the last unit test
  env_->SetBackgroundThreads(1, Env::Priority::HIGH);
  ASSERT_EQ(env_->GetBackgroundThreads(Env::HIGH), 1);
  constexpr int kWaitMicros = 10000000;  // 10seconds
  std::vector<test::SleepingBackgroundTask> tasks(4);
  ROCKSDB_NAMESPACE::SyncPoint::GetInstance()->EnableProcessing();
  // Set the sync point to ensure thread 0 can terminate
  ROCKSDB_NAMESPACE::SyncPoint::GetInstance()->LoadDependency(
      {{"ThreadPoolImpl::BGThread::Termination:th0",
        "EnvTest::ReserveThreads:0"}});
  // Empty the thread pool to ensure all the threads can start later
  env_->SetBackgroundThreads(0, Env::Priority::HIGH);
  TEST_SYNC_POINT("EnvTest::ReserveThreads:0");
  ROCKSDB_NAMESPACE::SyncPoint::GetInstance()->DisableProcessing();
  // Set the sync point to ensure threads start and pass the sync point
  ROCKSDB_NAMESPACE::SyncPoint::GetInstance()->LoadDependency(
      {{"ThreadPoolImpl::BGThread::Start:th0", "EnvTest::ReserveThreads:1"},
       {"ThreadPoolImpl::BGThread::Start:th1", "EnvTest::ReserveThreads:2"},
       {"ThreadPoolImpl::BGThread::Start:th2", "EnvTest::ReserveThreads:3"},
       {"ThreadPoolImpl::BGThread::Start:th3", "EnvTest::ReserveThreads:4"}});
  ROCKSDB_NAMESPACE::SyncPoint::GetInstance()->EnableProcessing();

  // Set number of thread to 3 first.
  env_->SetBackgroundThreads(3, Env::Priority::HIGH);
  ASSERT_EQ(env_->GetBackgroundThreads(Env::HIGH), 3);
  // Add sync points to ensure all 3 threads start
  TEST_SYNC_POINT("EnvTest::ReserveThreads:1");
  TEST_SYNC_POINT("EnvTest::ReserveThreads:2");
  TEST_SYNC_POINT("EnvTest::ReserveThreads:3");
  // Reserve 2 threads
  ASSERT_EQ(2, env_->ReserveThreads(2, Env::Priority::HIGH));

  // Schedule 3 tasks. Task 0 running (in this context, doing
  // SleepingBackgroundTask); Task 1, 2 waiting; 3 reserved threads.
  for (size_t i = 0; i < 3; i++) {
    env_->Schedule(&test::SleepingBackgroundTask::DoSleepTask, &tasks[i],
                   Env::Priority::HIGH);
  }
  ASSERT_FALSE(tasks[0].TimedWaitUntilSleeping(kWaitMicros));
  ASSERT_EQ(2U, env_->GetThreadPoolQueueLen(Env::Priority::HIGH));
  ASSERT_TRUE(tasks[0].IsSleeping());
  ASSERT_TRUE(!tasks[1].IsSleeping());
  ASSERT_TRUE(!tasks[2].IsSleeping());

  // Release 2 threads. Task 0, 1, 2 running; 0 reserved thread.
  ASSERT_EQ(2, env_->ReleaseThreads(2, Env::Priority::HIGH));
  ASSERT_FALSE(tasks[1].TimedWaitUntilSleeping(kWaitMicros));
  ASSERT_FALSE(tasks[2].TimedWaitUntilSleeping(kWaitMicros));
  ASSERT_EQ(0U, env_->GetThreadPoolQueueLen(Env::Priority::HIGH));
  ASSERT_TRUE(tasks[1].IsSleeping());
  ASSERT_TRUE(tasks[2].IsSleeping());
  // No more threads can be reserved
  ASSERT_EQ(0, env_->ReserveThreads(3, Env::Priority::HIGH));
  // Expand the number of background threads so that the last thread
  // is waiting
  env_->SetBackgroundThreads(4, Env::Priority::HIGH);
  // Add sync point to ensure the 4th thread starts
  TEST_SYNC_POINT("EnvTest::ReserveThreads:4");
  // As the thread pool is expanded, we can reserve one more thread
  ASSERT_EQ(1, env_->ReserveThreads(3, Env::Priority::HIGH));
  // No more threads can be reserved
  ASSERT_EQ(0, env_->ReserveThreads(3, Env::Priority::HIGH));

  // Reset the sync points for the next iteration in BGThread or the
  // next time Submit() is called
  ROCKSDB_NAMESPACE::SyncPoint::GetInstance()->DisableProcessing();
  ROCKSDB_NAMESPACE::SyncPoint::GetInstance()->LoadDependency(
      {{"ThreadPoolImpl::BGThread::WaitingThreadsInc",
        "EnvTest::ReserveThreads:5"},
       {"ThreadPoolImpl::BGThread::Termination", "EnvTest::ReserveThreads:6"},
       {"ThreadPoolImpl::Submit::Enqueue", "EnvTest::ReserveThreads:7"}});

  ROCKSDB_NAMESPACE::SyncPoint::GetInstance()->EnableProcessing();
  tasks[0].WakeUp();
  ASSERT_FALSE(tasks[0].TimedWaitUntilDone(kWaitMicros));
  // Add sync point to ensure the number of waiting threads increases
  TEST_SYNC_POINT("EnvTest::ReserveThreads:5");
  // 1 more thread can be reserved
  ASSERT_EQ(1, env_->ReserveThreads(3, Env::Priority::HIGH));
  // 2 reserved threads now

  // Currently, two threads are blocked since the number of waiting
  // threads is equal to the number of reserved threads (i.e., 2).
  // If we reduce the number of background thread to 1, at least one thread
  // will be the last excessive thread (here we have no control over the
  // number of excessive threads because thread order does not
  // necessarily follows the schedule order, but we ensure that the last thread
  // shall not run any task by expanding the thread pool after we schedule
  // the tasks), and thus they(it) become(s) unblocked, the number of waiting
  // threads decreases to 0 or 1, but the number of reserved threads is still 2
  env_->SetBackgroundThreads(1, Env::Priority::HIGH);

  // Task 1,2 running; 2 reserved threads, however, in fact, we only have
  // 0 or 1 waiting thread in the thread pool, proved by the
  // following test, we CANNOT reserve 2 threads even though we just
  // release 2
  TEST_SYNC_POINT("EnvTest::ReserveThreads:6");
  ASSERT_EQ(2, env_->ReleaseThreads(2, Env::Priority::HIGH));
  ASSERT_GT(2, env_->ReserveThreads(2, Env::Priority::HIGH));

  // Every new task will be put into the queue at this point
  env_->Schedule(&test::SleepingBackgroundTask::DoSleepTask, &tasks[3],
                 Env::Priority::HIGH);
  TEST_SYNC_POINT("EnvTest::ReserveThreads:7");
  ASSERT_EQ(1U, env_->GetThreadPoolQueueLen(Env::Priority::HIGH));
  ASSERT_TRUE(!tasks[3].IsSleeping());

  // Set the number of threads to 3 so that Task 3 can dequeue
  env_->SetBackgroundThreads(3, Env::Priority::HIGH);
  // Wakup Task 1
  tasks[1].WakeUp();
  ASSERT_FALSE(tasks[1].TimedWaitUntilDone(kWaitMicros));
  // Task 2, 3 running (Task 3 dequeue); 0 or 1 reserved thread
  ASSERT_FALSE(tasks[3].TimedWaitUntilSleeping(kWaitMicros));
  ASSERT_TRUE(tasks[3].IsSleeping());
  ASSERT_EQ(0U, env_->GetThreadPoolQueueLen(Env::Priority::HIGH));

  // At most 1 thread can be released
  ASSERT_GT(2, env_->ReleaseThreads(3, Env::Priority::HIGH));
  tasks[2].WakeUp();
  ASSERT_FALSE(tasks[2].TimedWaitUntilDone(kWaitMicros));
  tasks[3].WakeUp();
  ASSERT_FALSE(tasks[3].TimedWaitUntilDone(kWaitMicros));
  WaitThreadPoolsEmpty();
  ROCKSDB_NAMESPACE::SyncPoint::GetInstance()->DisableProcessing();
}

#if (defined OS_LINUX || defined OS_WIN)
namespace {
bool IsSingleVarint(const std::string& s) {
  Slice slice(s);

  uint64_t v;
  if (!GetVarint64(&slice, &v)) {
    return false;
  }

  return slice.size() == 0;
}

bool IsUniqueIDValid(const std::string& s) {
  return !s.empty() && !IsSingleVarint(s);
}

const size_t MAX_ID_SIZE = 100;
char temp_id[MAX_ID_SIZE];

}  // namespace

// Determine whether we can use the FS_IOC_GETVERSION ioctl
// on a file in directory DIR.  Create a temporary file therein,
// try to apply the ioctl (save that result), cleanup and
// return the result.  Return true if it is supported, and
// false if anything fails.
// Note that this function "knows" that dir has just been created
// and is empty, so we create a simply-named test file: "f".
bool ioctl_support__FS_IOC_GETVERSION(const std::string& dir) {
#ifdef OS_WIN
  return true;
#else
  const std::string file = dir + "/f";
  int fd;
  do {
    fd = open(file.c_str(), O_CREAT | O_RDWR | O_TRUNC, 0644);
  } while (fd < 0 && errno == EINTR);
  long int version;
  bool ok = (fd >= 0 && ioctl(fd, FS_IOC_GETVERSION, &version) >= 0);

  close(fd);
  unlink(file.c_str());

  return ok;
#endif
}

// To ensure that Env::GetUniqueId-related tests work correctly, the files
// should be stored in regular storage like "hard disk" or "flash device",
// and not on a tmpfs file system (like /dev/shm and /tmp on some systems).
// Otherwise we cannot get the correct id.
//
// This function serves as the replacement for test::TmpDir(), which may be
// customized to be on a file system that doesn't work with GetUniqueId().

class IoctlFriendlyTmpdir {
 public:
  explicit IoctlFriendlyTmpdir() {
    char dir_buf[100];

    const char* fmt = "%s/rocksdb.XXXXXX";
    const char* tmp = getenv("TEST_IOCTL_FRIENDLY_TMPDIR");

#ifdef OS_WIN
#define rmdir _rmdir
    if (tmp == nullptr) {
      tmp = getenv("TMP");
    }

    snprintf(dir_buf, sizeof dir_buf, fmt, tmp);
    auto result = _mktemp(dir_buf);
    assert(result != nullptr);
    BOOL ret = CreateDirectory(dir_buf, NULL);
    assert(ret == TRUE);
    dir_ = dir_buf;
#else
    std::list<std::string> candidate_dir_list = {"/var/tmp", "/tmp"};

    // If $TEST_IOCTL_FRIENDLY_TMPDIR/rocksdb.XXXXXX fits, use
    // $TEST_IOCTL_FRIENDLY_TMPDIR; subtract 2 for the "%s", and
    // add 1 for the trailing NUL byte.
    if (tmp && strlen(tmp) + strlen(fmt) - 2 + 1 <= sizeof dir_buf) {
      // use $TEST_IOCTL_FRIENDLY_TMPDIR value
      candidate_dir_list.push_front(tmp);
    }

    for (const std::string& d : candidate_dir_list) {
      snprintf(dir_buf, sizeof dir_buf, fmt, d.c_str());
      if (mkdtemp(dir_buf)) {
        if (ioctl_support__FS_IOC_GETVERSION(dir_buf)) {
          dir_ = dir_buf;
          return;
        } else {
          // Diagnose ioctl-related failure only if this is the
          // directory specified via that envvar.
          if (tmp && tmp == d) {
            fprintf(stderr,
                    "TEST_IOCTL_FRIENDLY_TMPDIR-specified directory is "
                    "not suitable: %s\n",
                    d.c_str());
          }
          rmdir(dir_buf);  // ignore failure
        }
      } else {
        // mkdtemp failed: diagnose it, but don't give up.
        fprintf(stderr, "mkdtemp(%s/...) failed: %s\n", d.c_str(),
                errnoStr(errno).c_str());
      }
    }

    // check if it's running test within a docker container, in which case, the
    // file system inside `overlayfs` may not support FS_IOC_GETVERSION
    // skip the tests
    struct stat buffer;
    if (stat("/.dockerenv", &buffer) == 0) {
      is_supported_ = false;
      return;
    }

    fprintf(stderr,
            "failed to find an ioctl-friendly temporary directory;"
            " specify one via the TEST_IOCTL_FRIENDLY_TMPDIR envvar\n");
    std::abort();
#endif
  }

  ~IoctlFriendlyTmpdir() { rmdir(dir_.c_str()); }

  const std::string& name() const { return dir_; }

  bool is_supported() const { return is_supported_; }

 private:
  std::string dir_;

  bool is_supported_ = true;
};

#ifndef ROCKSDB_LITE
TEST_F(EnvPosixTest, PositionedAppend) {
  std::unique_ptr<WritableFile> writable_file;
  EnvOptions options;
  options.use_direct_writes = true;
  options.use_mmap_writes = false;
  std::string fname = test::PerThreadDBPath(env_, "positioned_append");
  SetupSyncPointsToMockDirectIO();

  ASSERT_OK(env_->NewWritableFile(fname, &writable_file, options));
  const size_t kBlockSize = 4096;
  const size_t kDataSize = kPageSize;
  // Write a page worth of 'a'
  auto data_ptr = NewAligned(kDataSize, 'a');
  Slice data_a(data_ptr.get(), kDataSize);
  ASSERT_OK(writable_file->PositionedAppend(data_a, 0U));
  // Write a page worth of 'b' right after the first sector
  data_ptr = NewAligned(kDataSize, 'b');
  Slice data_b(data_ptr.get(), kDataSize);
  ASSERT_OK(writable_file->PositionedAppend(data_b, kBlockSize));
  ASSERT_OK(writable_file->Close());
  // The file now has 1 sector worth of a followed by a page worth of b

  // Verify the above
  std::unique_ptr<SequentialFile> seq_file;
  ASSERT_OK(env_->NewSequentialFile(fname, &seq_file, options));
  size_t scratch_len = kPageSize * 2;
  std::unique_ptr<char[]> scratch(new char[scratch_len]);
  Slice result;
  ASSERT_OK(seq_file->Read(scratch_len, &result, scratch.get()));
  ASSERT_EQ(kPageSize + kBlockSize, result.size());
  ASSERT_EQ('a', result[kBlockSize - 1]);
  ASSERT_EQ('b', result[kBlockSize]);
}
#endif  // !ROCKSDB_LITE

// `GetUniqueId()` temporarily returns zero on Windows. `BlockBasedTable` can
// handle a return value of zero but this test case cannot.
#ifndef OS_WIN
TEST_P(EnvPosixTestWithParam, RandomAccessUniqueID) {
  // Create file.
  if (env_ == Env::Default()) {
    EnvOptions soptions;
    soptions.use_direct_reads = soptions.use_direct_writes = direct_io_;
    IoctlFriendlyTmpdir ift;
    if (!ift.is_supported()) {
      ROCKSDB_GTEST_BYPASS(
          "FS_IOC_GETVERSION is not supported by the filesystem");
      return;
    }
    std::string fname = ift.name() + "/testfile";
    std::unique_ptr<WritableFile> wfile;
    ASSERT_OK(env_->NewWritableFile(fname, &wfile, soptions));

    std::unique_ptr<RandomAccessFile> file;

    // Get Unique ID
    ASSERT_OK(env_->NewRandomAccessFile(fname, &file, soptions));
    size_t id_size = file->GetUniqueId(temp_id, MAX_ID_SIZE);
    ASSERT_TRUE(id_size > 0);
    std::string unique_id1(temp_id, id_size);
    ASSERT_TRUE(IsUniqueIDValid(unique_id1));

    // Get Unique ID again
    ASSERT_OK(env_->NewRandomAccessFile(fname, &file, soptions));
    id_size = file->GetUniqueId(temp_id, MAX_ID_SIZE);
    ASSERT_TRUE(id_size > 0);
    std::string unique_id2(temp_id, id_size);
    ASSERT_TRUE(IsUniqueIDValid(unique_id2));

    // Get Unique ID again after waiting some time.
    env_->SleepForMicroseconds(1000000);
    ASSERT_OK(env_->NewRandomAccessFile(fname, &file, soptions));
    id_size = file->GetUniqueId(temp_id, MAX_ID_SIZE);
    ASSERT_TRUE(id_size > 0);
    std::string unique_id3(temp_id, id_size);
    ASSERT_TRUE(IsUniqueIDValid(unique_id3));

    // Check IDs are the same.
    ASSERT_EQ(unique_id1, unique_id2);
    ASSERT_EQ(unique_id2, unique_id3);

    // Delete the file
    ASSERT_OK(env_->DeleteFile(fname));
  }
}
#endif  // !defined(OS_WIN)

// only works in linux platforms
#ifdef ROCKSDB_FALLOCATE_PRESENT
TEST_P(EnvPosixTestWithParam, AllocateTest) {
  if (env_ == Env::Default()) {
    SetupSyncPointsToMockDirectIO();
    std::string fname = test::PerThreadDBPath(env_, "preallocate_testfile");
    // Try fallocate in a file to see whether the target file system supports
    // it.
    // Skip the test if fallocate is not supported.
    std::string fname_test_fallocate =
        test::PerThreadDBPath(env_, "preallocate_testfile_2");
    int fd = -1;
    do {
      fd = open(fname_test_fallocate.c_str(), O_CREAT | O_RDWR | O_TRUNC, 0644);
    } while (fd < 0 && errno == EINTR);
    ASSERT_GT(fd, 0);

    int alloc_status = fallocate(fd, 0, 0, 1);

    int err_number = 0;
    if (alloc_status != 0) {
      err_number = errno;
      fprintf(stderr, "Warning: fallocate() fails, %s\n",
              errnoStr(err_number).c_str());
    }
    close(fd);
    ASSERT_OK(env_->DeleteFile(fname_test_fallocate));
    if (alloc_status != 0 && err_number == EOPNOTSUPP) {
      // The filesystem containing the file does not support fallocate
      return;
    }

    EnvOptions soptions;
    soptions.use_mmap_writes = false;
    soptions.use_direct_reads = soptions.use_direct_writes = direct_io_;
    std::unique_ptr<WritableFile> wfile;
    ASSERT_OK(env_->NewWritableFile(fname, &wfile, soptions));

    // allocate 100 MB
    size_t kPreallocateSize = 100 * 1024 * 1024;
    size_t kBlockSize = 512;
    size_t kDataSize = 1024 * 1024;
    auto data_ptr = NewAligned(kDataSize, 'A');
    Slice data(data_ptr.get(), kDataSize);
    wfile->SetPreallocationBlockSize(kPreallocateSize);
    wfile->PrepareWrite(wfile->GetFileSize(), kDataSize);
    ASSERT_OK(wfile->Append(data));
    ASSERT_OK(wfile->Flush());

    struct stat f_stat;
    ASSERT_EQ(stat(fname.c_str(), &f_stat), 0);
    ASSERT_EQ((unsigned int)kDataSize, f_stat.st_size);
    // verify that blocks are preallocated
    // Note here that we don't check the exact number of blocks preallocated --
    // we only require that number of allocated blocks is at least what we
    // expect.
    // It looks like some FS give us more blocks that we asked for. That's fine.
    // It might be worth investigating further.
    ASSERT_LE((unsigned int)(kPreallocateSize / kBlockSize), f_stat.st_blocks);

    // close the file, should deallocate the blocks
    wfile.reset();

    stat(fname.c_str(), &f_stat);
    ASSERT_EQ((unsigned int)kDataSize, f_stat.st_size);
    // verify that preallocated blocks were deallocated on file close
    // Because the FS might give us more blocks, we add a full page to the size
    // and expect the number of blocks to be less or equal to that.
    ASSERT_GE((f_stat.st_size + kPageSize + kBlockSize - 1) / kBlockSize,
              (unsigned int)f_stat.st_blocks);
  }
}
#endif  // ROCKSDB_FALLOCATE_PRESENT

// Returns true if any of the strings in ss are the prefix of another string.
bool HasPrefix(const std::unordered_set<std::string>& ss) {
  for (const std::string& s : ss) {
    if (s.empty()) {
      return true;
    }
    for (size_t i = 1; i < s.size(); ++i) {
      if (ss.count(s.substr(0, i)) != 0) {
        return true;
      }
    }
  }
  return false;
}

// `GetUniqueId()` temporarily returns zero on Windows. `BlockBasedTable` can
// handle a return value of zero but this test case cannot.
#ifndef OS_WIN
TEST_P(EnvPosixTestWithParam, RandomAccessUniqueIDConcurrent) {
  if (env_ == Env::Default()) {
    // Check whether a bunch of concurrently existing files have unique IDs.
    EnvOptions soptions;
    soptions.use_direct_reads = soptions.use_direct_writes = direct_io_;

    // Create the files
    IoctlFriendlyTmpdir ift;
    if (!ift.is_supported()) {
      ROCKSDB_GTEST_BYPASS(
          "FS_IOC_GETVERSION is not supported by the filesystem");
      return;
    }
    std::vector<std::string> fnames;
    for (int i = 0; i < 1000; ++i) {
      fnames.push_back(ift.name() + "/" + "testfile" + std::to_string(i));

      // Create file.
      std::unique_ptr<WritableFile> wfile;
      ASSERT_OK(env_->NewWritableFile(fnames[i], &wfile, soptions));
    }

    // Collect and check whether the IDs are unique.
    std::unordered_set<std::string> ids;
    for (const std::string& fname : fnames) {
      std::unique_ptr<RandomAccessFile> file;
      std::string unique_id;
      ASSERT_OK(env_->NewRandomAccessFile(fname, &file, soptions));
      size_t id_size = file->GetUniqueId(temp_id, MAX_ID_SIZE);
      ASSERT_TRUE(id_size > 0);
      unique_id = std::string(temp_id, id_size);
      ASSERT_TRUE(IsUniqueIDValid(unique_id));

      ASSERT_TRUE(ids.count(unique_id) == 0);
      ids.insert(unique_id);
    }

    // Delete the files
    for (const std::string& fname : fnames) {
      ASSERT_OK(env_->DeleteFile(fname));
    }

    ASSERT_TRUE(!HasPrefix(ids));
  }
}

// TODO: Disable the flaky test, it's a known issue that ext4 may return same
// key after file deletion. The issue is tracked in #7405, #7470.
TEST_P(EnvPosixTestWithParam, DISABLED_RandomAccessUniqueIDDeletes) {
  if (env_ == Env::Default()) {
    EnvOptions soptions;
    soptions.use_direct_reads = soptions.use_direct_writes = direct_io_;

    IoctlFriendlyTmpdir ift;
    if (!ift.is_supported()) {
      ROCKSDB_GTEST_BYPASS(
          "FS_IOC_GETVERSION is not supported by the filesystem");
      return;
    }
    std::string fname = ift.name() + "/" + "testfile";

    // Check that after file is deleted we don't get same ID again in a new
    // file.
    std::unordered_set<std::string> ids;
    for (int i = 0; i < 1000; ++i) {
      // Create file.
      {
        std::unique_ptr<WritableFile> wfile;
        ASSERT_OK(env_->NewWritableFile(fname, &wfile, soptions));
      }

      // Get Unique ID
      std::string unique_id;
      {
        std::unique_ptr<RandomAccessFile> file;
        ASSERT_OK(env_->NewRandomAccessFile(fname, &file, soptions));
        size_t id_size = file->GetUniqueId(temp_id, MAX_ID_SIZE);
        ASSERT_TRUE(id_size > 0);
        unique_id = std::string(temp_id, id_size);
      }

      ASSERT_TRUE(IsUniqueIDValid(unique_id));
      ASSERT_TRUE(ids.count(unique_id) == 0);
      ids.insert(unique_id);

      // Delete the file
      ASSERT_OK(env_->DeleteFile(fname));
    }

    ASSERT_TRUE(!HasPrefix(ids));
  }
}
#endif  // !defined(OS_WIN)

TEST_P(EnvPosixTestWithParam, MultiRead) {
  EnvOptions soptions;
  soptions.use_direct_reads = soptions.use_direct_writes = direct_io_;
  std::string fname = test::PerThreadDBPath(env_, "testfile");

  const size_t kSectorSize = 4096;
  const size_t kNumSectors = 8;

  // Create file.
  {
    std::unique_ptr<WritableFile> wfile;
#if !defined(OS_MACOSX) && !defined(OS_WIN) && !defined(OS_SOLARIS) && \
    !defined(OS_AIX)
    if (soptions.use_direct_writes) {
      soptions.use_direct_writes = false;
    }
#endif
    ASSERT_OK(env_->NewWritableFile(fname, &wfile, soptions));
    for (size_t i = 0; i < kNumSectors; ++i) {
      auto data = NewAligned(kSectorSize * 8, static_cast<char>(i + 1));
      Slice slice(data.get(), kSectorSize);
      ASSERT_OK(wfile->Append(slice));
    }
    ASSERT_OK(wfile->Close());
  }

  // More attempts to simulate more partial result sequences.
  for (uint32_t attempt = 0; attempt < 20; attempt++) {
    // Random Read
    Random rnd(301 + attempt);
    ROCKSDB_NAMESPACE::SyncPoint::GetInstance()->SetCallBack(
        "UpdateResults::io_uring_result", [&](void* arg) {
          if (attempt > 0) {
            // No failure in the first attempt.
            size_t& bytes_read = *static_cast<size_t*>(arg);
            if (rnd.OneIn(4)) {
              bytes_read = 0;
            } else if (rnd.OneIn(3)) {
              bytes_read = static_cast<size_t>(
                  rnd.Uniform(static_cast<int>(bytes_read)));
            }
          }
        });

    ROCKSDB_NAMESPACE::SyncPoint::GetInstance()->EnableProcessing();
    std::unique_ptr<RandomAccessFile> file;
    std::vector<ReadRequest> reqs(3);
    std::vector<std::unique_ptr<char, Deleter>> data;
    uint64_t offset = 0;
    for (size_t i = 0; i < reqs.size(); ++i) {
      reqs[i].offset = offset;
      offset += 2 * kSectorSize;
      reqs[i].len = kSectorSize;
      data.emplace_back(NewAligned(kSectorSize, 0));
      reqs[i].scratch = data.back().get();
    }
#if !defined(OS_MACOSX) && !defined(OS_WIN) && !defined(OS_SOLARIS) && \
    !defined(OS_AIX)
    if (soptions.use_direct_reads) {
      soptions.use_direct_reads = false;
    }
#endif
    ASSERT_OK(env_->NewRandomAccessFile(fname, &file, soptions));
    ASSERT_OK(file->MultiRead(reqs.data(), reqs.size()));
    for (size_t i = 0; i < reqs.size(); ++i) {
      auto buf = NewAligned(kSectorSize * 8, static_cast<char>(i * 2 + 1));
      ASSERT_OK(reqs[i].status);
      ASSERT_EQ(memcmp(reqs[i].scratch, buf.get(), kSectorSize), 0);
    }
    ROCKSDB_NAMESPACE::SyncPoint::GetInstance()->DisableProcessing();
  }
}

TEST_F(EnvPosixTest, MultiReadNonAlignedLargeNum) {
  // In this test we don't do aligned read, so it doesn't work for
  // direct I/O case.
  EnvOptions soptions;
  soptions.use_direct_reads = soptions.use_direct_writes = false;
  std::string fname = test::PerThreadDBPath(env_, "testfile");

  const size_t kTotalSize = 81920;
  Random rnd(301);
  std::string expected_data = rnd.RandomString(kTotalSize);

  // Create file.
  {
    std::unique_ptr<WritableFile> wfile;
    ASSERT_OK(env_->NewWritableFile(fname, &wfile, soptions));
    ASSERT_OK(wfile->Append(expected_data));
    ASSERT_OK(wfile->Close());
  }

  // More attempts to simulate more partial result sequences.
  for (uint32_t attempt = 0; attempt < 25; attempt++) {
    // Right now kIoUringDepth is hard coded as 256, so we need very large
    // number of keys to cover the case of multiple rounds of submissions.
    // Right now the test latency is still acceptable. If it ends up with
    // too long, we can modify the io uring depth with SyncPoint here.
    const int num_reads = rnd.Uniform(512) + 1;

    ROCKSDB_NAMESPACE::SyncPoint::GetInstance()->SetCallBack(
        "UpdateResults::io_uring_result", [&](void* arg) {
          if (attempt > 5) {
            // Improve partial result rates in second half of the run to
            // cover the case of repeated partial results.
            int odd = (attempt < 15) ? num_reads / 2 : 4;
            // No failure in first several attempts.
            size_t& bytes_read = *static_cast<size_t*>(arg);
            if (rnd.OneIn(odd)) {
              bytes_read = 0;
            } else if (rnd.OneIn(odd / 2)) {
              bytes_read = static_cast<size_t>(
                  rnd.Uniform(static_cast<int>(bytes_read)));
            }
          }
        });
    ROCKSDB_NAMESPACE::SyncPoint::GetInstance()->EnableProcessing();

    // Generate (offset, len) pairs
    std::set<int> start_offsets;
    for (int i = 0; i < num_reads; i++) {
      int rnd_off;
      // No repeat offsets.
      while (start_offsets.find(rnd_off = rnd.Uniform(81920)) !=
             start_offsets.end()) {
      }
      start_offsets.insert(rnd_off);
    }
    std::vector<size_t> offsets;
    std::vector<size_t> lens;
    // std::set already sorted the offsets.
    for (int so : start_offsets) {
      offsets.push_back(so);
    }
    for (size_t i = 0; i + 1 < offsets.size(); i++) {
      lens.push_back(static_cast<size_t>(
          rnd.Uniform(static_cast<int>(offsets[i + 1] - offsets[i])) + 1));
    }
    lens.push_back(static_cast<size_t>(
        rnd.Uniform(static_cast<int>(kTotalSize - offsets.back())) + 1));
    ASSERT_EQ(num_reads, lens.size());

    // Create requests
    std::vector<std::string> scratches;
    scratches.reserve(num_reads);
    std::vector<ReadRequest> reqs(num_reads);
    for (size_t i = 0; i < reqs.size(); ++i) {
      reqs[i].offset = offsets[i];
      reqs[i].len = lens[i];
      scratches.emplace_back(reqs[i].len, ' ');
      reqs[i].scratch = const_cast<char*>(scratches.back().data());
    }

    // Query the data
    std::unique_ptr<RandomAccessFile> file;
    ASSERT_OK(env_->NewRandomAccessFile(fname, &file, soptions));
    ASSERT_OK(file->MultiRead(reqs.data(), reqs.size()));

    // Validate results
    for (int i = 0; i < num_reads; ++i) {
      ASSERT_OK(reqs[i].status);
      ASSERT_EQ(
          Slice(expected_data.data() + offsets[i], lens[i]).ToString(true),
          reqs[i].result.ToString(true));
    }

    ROCKSDB_NAMESPACE::SyncPoint::GetInstance()->DisableProcessing();
  }
}

#ifndef ROCKSDB_LITE
TEST_F(EnvPosixTest, NonAlignedDirectIOMultiReadBeyondFileSize) {
  EnvOptions soptions;
  soptions.use_direct_reads = true;
  soptions.use_direct_writes = false;
  std::string fname = test::PerThreadDBPath(env_, "testfile");

  Random rnd(301);
  std::unique_ptr<WritableFile> wfile;
  size_t alignment = 0;
  // Create file.
  {
    ASSERT_OK(env_->NewWritableFile(fname, &wfile, soptions));
    auto data_ptr = NewAligned(4095, 'b');
    Slice data_b(data_ptr.get(), 4095);
    ASSERT_OK(wfile->PositionedAppend(data_b, 0U));
    ASSERT_OK(wfile->Close());
  }

#if !defined(OS_MACOSX) && !defined(OS_WIN) && !defined(OS_SOLARIS) && \
    !defined(OS_AIX) && !defined(OS_OPENBSD) && !defined(OS_FREEBSD)
  if (soptions.use_direct_reads) {
    ROCKSDB_NAMESPACE::SyncPoint::GetInstance()->SetCallBack(
        "NewRandomAccessFile:O_DIRECT", [&](void* arg) {
          int* val = static_cast<int*>(arg);
          *val &= ~O_DIRECT;
        });
  }
#endif
  ROCKSDB_NAMESPACE::SyncPoint::GetInstance()->EnableProcessing();

  const int num_reads = 2;
  // Create requests
  std::vector<std::string> scratches;
  scratches.reserve(num_reads);
  std::vector<ReadRequest> reqs(num_reads);

  std::unique_ptr<RandomAccessFile> file;
  ASSERT_OK(env_->NewRandomAccessFile(fname, &file, soptions));
  alignment = file->GetRequiredBufferAlignment();
  ASSERT_EQ(num_reads, reqs.size());

  std::vector<std::unique_ptr<char, Deleter>> data;

  std::vector<size_t> offsets = {0, 2047};
  std::vector<size_t> lens = {2047, 4096 - 2047};

  for (size_t i = 0; i < num_reads; i++) {
    // Do alignment
    reqs[i].offset = static_cast<uint64_t>(TruncateToPageBoundary(
        alignment, static_cast<size_t>(/*offset=*/offsets[i])));
    reqs[i].len =
        Roundup(static_cast<size_t>(/*offset=*/offsets[i]) + /*length=*/lens[i],
                alignment) -
        reqs[i].offset;

    size_t new_capacity = Roundup(reqs[i].len, alignment);
    data.emplace_back(NewAligned(new_capacity, 0));
    reqs[i].scratch = data.back().get();
  }

  // Query the data
  ASSERT_OK(file->MultiRead(reqs.data(), reqs.size()));

  // Validate results
  for (size_t i = 0; i < num_reads; ++i) {
    ASSERT_OK(reqs[i].status);
  }

  ROCKSDB_NAMESPACE::SyncPoint::GetInstance()->DisableProcessing();
}
#endif  // ROCKSDB_LITE

#if defined(ROCKSDB_IOURING_PRESENT)
void GenerateFilesAndRequest(Env* env, const std::string& fname,
                             std::vector<ReadRequest>* ret_reqs,
                             std::vector<std::string>* scratches) {
  const size_t kTotalSize = 81920;
  Random rnd(301);
  std::string expected_data = rnd.RandomString(kTotalSize);

  // Create file.
  {
    std::unique_ptr<WritableFile> wfile;
    ASSERT_OK(env->NewWritableFile(fname, &wfile, EnvOptions()));
    ASSERT_OK(wfile->Append(expected_data));
    ASSERT_OK(wfile->Close());
  }

  // Right now kIoUringDepth is hard coded as 256, so we need very large
  // number of keys to cover the case of multiple rounds of submissions.
  // Right now the test latency is still acceptable. If it ends up with
  // too long, we can modify the io uring depth with SyncPoint here.
  const int num_reads = 3;
  std::vector<size_t> offsets = {10000, 20000, 30000};
  std::vector<size_t> lens = {3000, 200, 100};

  // Create requests
  scratches->reserve(num_reads);
  std::vector<ReadRequest>& reqs = *ret_reqs;
  reqs.resize(num_reads);
  for (int i = 0; i < num_reads; ++i) {
    reqs[i].offset = offsets[i];
    reqs[i].len = lens[i];
    scratches->emplace_back(reqs[i].len, ' ');
    reqs[i].scratch = const_cast<char*>(scratches->back().data());
  }
}

TEST_F(EnvPosixTest, MultiReadIOUringError) {
  // In this test we don't do aligned read, so we can't do direct I/O.
  EnvOptions soptions;
  soptions.use_direct_reads = soptions.use_direct_writes = false;
  std::string fname = test::PerThreadDBPath(env_, "testfile");

  std::vector<std::string> scratches;
  std::vector<ReadRequest> reqs;
  GenerateFilesAndRequest(env_, fname, &reqs, &scratches);
  // Query the data
  std::unique_ptr<RandomAccessFile> file;
  ASSERT_OK(env_->NewRandomAccessFile(fname, &file, soptions));

  bool io_uring_wait_cqe_called = false;
  SyncPoint::GetInstance()->SetCallBack(
      "PosixRandomAccessFile::MultiRead:io_uring_wait_cqe:return",
      [&](void* arg) {
        if (!io_uring_wait_cqe_called) {
          io_uring_wait_cqe_called = true;
          ssize_t& ret = *(static_cast<ssize_t*>(arg));
          ret = 1;
        }
      });
  SyncPoint::GetInstance()->EnableProcessing();

  Status s = file->MultiRead(reqs.data(), reqs.size());
  if (io_uring_wait_cqe_called) {
    ASSERT_NOK(s);
  } else {
    s.PermitUncheckedError();
  }

  SyncPoint::GetInstance()->DisableProcessing();
  SyncPoint::GetInstance()->ClearAllCallBacks();
}

TEST_F(EnvPosixTest, MultiReadIOUringError2) {
  // In this test we don't do aligned read, so we can't do direct I/O.
  EnvOptions soptions;
  soptions.use_direct_reads = soptions.use_direct_writes = false;
  std::string fname = test::PerThreadDBPath(env_, "testfile");

  std::vector<std::string> scratches;
  std::vector<ReadRequest> reqs;
  GenerateFilesAndRequest(env_, fname, &reqs, &scratches);
  // Query the data
  std::unique_ptr<RandomAccessFile> file;
  ASSERT_OK(env_->NewRandomAccessFile(fname, &file, soptions));

  bool io_uring_submit_and_wait_called = false;
  SyncPoint::GetInstance()->SetCallBack(
      "PosixRandomAccessFile::MultiRead:io_uring_submit_and_wait:return1",
      [&](void* arg) {
        io_uring_submit_and_wait_called = true;
        ssize_t* ret = static_cast<ssize_t*>(arg);
        (*ret)--;
      });
  SyncPoint::GetInstance()->SetCallBack(
      "PosixRandomAccessFile::MultiRead:io_uring_submit_and_wait:return2",
      [&](void* arg) {
        struct io_uring* iu = static_cast<struct io_uring*>(arg);
        struct io_uring_cqe* cqe;
        assert(io_uring_wait_cqe(iu, &cqe) == 0);
        io_uring_cqe_seen(iu, cqe);
      });
  SyncPoint::GetInstance()->EnableProcessing();

  Status s = file->MultiRead(reqs.data(), reqs.size());
  if (io_uring_submit_and_wait_called) {
    ASSERT_NOK(s);
  } else {
    s.PermitUncheckedError();
  }

  SyncPoint::GetInstance()->DisableProcessing();
  SyncPoint::GetInstance()->ClearAllCallBacks();
}
#endif  // ROCKSDB_IOURING_PRESENT

// Only works in linux platforms
#ifdef OS_WIN
TEST_P(EnvPosixTestWithParam, DISABLED_InvalidateCache) {
#else
TEST_P(EnvPosixTestWithParam, InvalidateCache) {
#endif
  ROCKSDB_NAMESPACE::SyncPoint::GetInstance()->EnableProcessing();
  EnvOptions soptions;
  soptions.use_direct_reads = soptions.use_direct_writes = direct_io_;
  std::string fname = test::PerThreadDBPath(env_, "testfile");

  const size_t kSectorSize = 512;
  auto data = NewAligned(kSectorSize, 0);
  Slice slice(data.get(), kSectorSize);

  // Create file.
  {
    std::unique_ptr<WritableFile> wfile;
#if !defined(OS_MACOSX) && !defined(OS_WIN) && !defined(OS_SOLARIS) && \
    !defined(OS_AIX)
    if (soptions.use_direct_writes) {
      soptions.use_direct_writes = false;
    }
#endif
    ASSERT_OK(env_->NewWritableFile(fname, &wfile, soptions));
    ASSERT_OK(wfile->Append(slice));
    ASSERT_OK(wfile->InvalidateCache(0, 0));
    ASSERT_OK(wfile->Close());
  }

  // Random Read
  {
    std::unique_ptr<RandomAccessFile> file;
    auto scratch = NewAligned(kSectorSize, 0);
    Slice result;
#if !defined(OS_MACOSX) && !defined(OS_WIN) && !defined(OS_SOLARIS) && \
    !defined(OS_AIX)
    if (soptions.use_direct_reads) {
      soptions.use_direct_reads = false;
    }
#endif
    ASSERT_OK(env_->NewRandomAccessFile(fname, &file, soptions));
    ASSERT_OK(file->Read(0, kSectorSize, &result, scratch.get()));
    ASSERT_EQ(memcmp(scratch.get(), data.get(), kSectorSize), 0);
    ASSERT_OK(file->InvalidateCache(0, 11));
    ASSERT_OK(file->InvalidateCache(0, 0));
  }

  // Sequential Read
  {
    std::unique_ptr<SequentialFile> file;
    auto scratch = NewAligned(kSectorSize, 0);
    Slice result;
#if !defined(OS_MACOSX) && !defined(OS_WIN) && !defined(OS_SOLARIS) && \
    !defined(OS_AIX)
    if (soptions.use_direct_reads) {
      soptions.use_direct_reads = false;
    }
#endif
    ASSERT_OK(env_->NewSequentialFile(fname, &file, soptions));
    if (file->use_direct_io()) {
      ASSERT_OK(file->PositionedRead(0, kSectorSize, &result, scratch.get()));
    } else {
      ASSERT_OK(file->Read(kSectorSize, &result, scratch.get()));
    }
    ASSERT_EQ(memcmp(scratch.get(), data.get(), kSectorSize), 0);
    ASSERT_OK(file->InvalidateCache(0, 11));
    ASSERT_OK(file->InvalidateCache(0, 0));
  }
  // Delete the file
  ASSERT_OK(env_->DeleteFile(fname));
  ROCKSDB_NAMESPACE::SyncPoint::GetInstance()->ClearTrace();
}
#endif  // OS_LINUX || OS_WIN

class TestLogger : public Logger {
 public:
  using Logger::Logv;
  void Logv(const char* format, va_list ap) override {
    log_count++;

    char new_format[550];
    std::fill_n(new_format, sizeof(new_format), '2');
    {
      va_list backup_ap;
      va_copy(backup_ap, ap);
      int n = vsnprintf(new_format, sizeof(new_format) - 1, format, backup_ap);
      // 48 bytes for extra information + bytes allocated

// When we have n == -1 there is not a terminating zero expected
#ifdef OS_WIN
      if (n < 0) {
        char_0_count++;
      }
#endif

      if (new_format[0] == '[') {
        // "[DEBUG] "
        ASSERT_TRUE(n <= 56 + (512 - static_cast<int>(sizeof(port::TimeVal))));
      } else {
        ASSERT_TRUE(n <= 48 + (512 - static_cast<int>(sizeof(port::TimeVal))));
      }
      va_end(backup_ap);
    }

    for (size_t i = 0; i < sizeof(new_format); i++) {
      if (new_format[i] == 'x') {
        char_x_count++;
      } else if (new_format[i] == '\0') {
        char_0_count++;
      }
    }
  }
  int log_count;
  int char_x_count;
  int char_0_count;
};

TEST_P(EnvPosixTestWithParam, LogBufferTest) {
  TestLogger test_logger;
  test_logger.SetInfoLogLevel(InfoLogLevel::INFO_LEVEL);
  test_logger.log_count = 0;
  test_logger.char_x_count = 0;
  test_logger.char_0_count = 0;
  LogBuffer log_buffer(InfoLogLevel::INFO_LEVEL, &test_logger);
  LogBuffer log_buffer_debug(DEBUG_LEVEL, &test_logger);

  char bytes200[200];
  std::fill_n(bytes200, sizeof(bytes200), '1');
  bytes200[sizeof(bytes200) - 1] = '\0';
  char bytes600[600];
  std::fill_n(bytes600, sizeof(bytes600), '1');
  bytes600[sizeof(bytes600) - 1] = '\0';
  char bytes9000[9000];
  std::fill_n(bytes9000, sizeof(bytes9000), '1');
  bytes9000[sizeof(bytes9000) - 1] = '\0';

  ROCKS_LOG_BUFFER(&log_buffer, "x%sx", bytes200);
  ROCKS_LOG_BUFFER(&log_buffer, "x%sx", bytes600);
  ROCKS_LOG_BUFFER(&log_buffer, "x%sx%sx%sx", bytes200, bytes200, bytes200);
  ROCKS_LOG_BUFFER(&log_buffer, "x%sx%sx", bytes200, bytes600);
  ROCKS_LOG_BUFFER(&log_buffer, "x%sx%sx", bytes600, bytes9000);

  ROCKS_LOG_BUFFER(&log_buffer_debug, "x%sx", bytes200);
  test_logger.SetInfoLogLevel(DEBUG_LEVEL);
  ROCKS_LOG_BUFFER(&log_buffer_debug, "x%sx%sx%sx", bytes600, bytes9000,
                   bytes200);

  ASSERT_EQ(0, test_logger.log_count);
  log_buffer.FlushBufferToLog();
  log_buffer_debug.FlushBufferToLog();
  ASSERT_EQ(6, test_logger.log_count);
  ASSERT_EQ(6, test_logger.char_0_count);
  ASSERT_EQ(10, test_logger.char_x_count);
}

class TestLogger2 : public Logger {
 public:
  explicit TestLogger2(size_t max_log_size) : max_log_size_(max_log_size) {}
  using Logger::Logv;
  void Logv(const char* format, va_list ap) override {
    char new_format[2000];
    std::fill_n(new_format, sizeof(new_format), '2');
    {
      va_list backup_ap;
      va_copy(backup_ap, ap);
      int n = vsnprintf(new_format, sizeof(new_format) - 1, format, backup_ap);
      // 48 bytes for extra information + bytes allocated
      ASSERT_TRUE(n <=
                  48 + static_cast<int>(max_log_size_ - sizeof(port::TimeVal)));
      ASSERT_TRUE(n > static_cast<int>(max_log_size_ - sizeof(port::TimeVal)));
      va_end(backup_ap);
    }
  }
  size_t max_log_size_;
};

TEST_P(EnvPosixTestWithParam, LogBufferMaxSizeTest) {
  char bytes9000[9000];
  std::fill_n(bytes9000, sizeof(bytes9000), '1');
  bytes9000[sizeof(bytes9000) - 1] = '\0';

  for (size_t max_log_size = 256; max_log_size <= 1024;
       max_log_size += 1024 - 256) {
    TestLogger2 test_logger(max_log_size);
    test_logger.SetInfoLogLevel(InfoLogLevel::INFO_LEVEL);
    LogBuffer log_buffer(InfoLogLevel::INFO_LEVEL, &test_logger);
    ROCKS_LOG_BUFFER_MAX_SZ(&log_buffer, max_log_size, "%s", bytes9000);
    log_buffer.FlushBufferToLog();
  }
}

TEST_P(EnvPosixTestWithParam, Preallocation) {
  ROCKSDB_NAMESPACE::SyncPoint::GetInstance()->EnableProcessing();
  const std::string src = test::PerThreadDBPath(env_, "testfile");
  std::unique_ptr<WritableFile> srcfile;
  EnvOptions soptions;
  soptions.use_direct_reads = soptions.use_direct_writes = direct_io_;
#if !defined(OS_MACOSX) && !defined(OS_WIN) && !defined(OS_SOLARIS) && \
    !defined(OS_AIX) && !defined(OS_OPENBSD) && !defined(OS_FREEBSD)
  if (soptions.use_direct_writes) {
    ROCKSDB_NAMESPACE::SyncPoint::GetInstance()->SetCallBack(
        "NewWritableFile:O_DIRECT", [&](void* arg) {
          int* val = static_cast<int*>(arg);
          *val &= ~O_DIRECT;
        });
  }
#endif
  ASSERT_OK(env_->NewWritableFile(src, &srcfile, soptions));
  srcfile->SetPreallocationBlockSize(1024 * 1024);

  // No writes should mean no preallocation
  size_t block_size, last_allocated_block;
  srcfile->GetPreallocationStatus(&block_size, &last_allocated_block);
  ASSERT_EQ(last_allocated_block, 0UL);

  // Small write should preallocate one block
  size_t kStrSize = 4096;
  auto data = NewAligned(kStrSize, 'A');
  Slice str(data.get(), kStrSize);
  srcfile->PrepareWrite(srcfile->GetFileSize(), kStrSize);
  ASSERT_OK(srcfile->Append(str));
  srcfile->GetPreallocationStatus(&block_size, &last_allocated_block);
  ASSERT_EQ(last_allocated_block, 1UL);

  // Write an entire preallocation block, make sure we increased by two.
  {
    auto buf_ptr = NewAligned(block_size, ' ');
    Slice buf(buf_ptr.get(), block_size);
    srcfile->PrepareWrite(srcfile->GetFileSize(), block_size);
    ASSERT_OK(srcfile->Append(buf));
    srcfile->GetPreallocationStatus(&block_size, &last_allocated_block);
    ASSERT_EQ(last_allocated_block, 2UL);
  }

  // Write five more blocks at once, ensure we're where we need to be.
  {
    auto buf_ptr = NewAligned(block_size * 5, ' ');
    Slice buf = Slice(buf_ptr.get(), block_size * 5);
    srcfile->PrepareWrite(srcfile->GetFileSize(), buf.size());
    ASSERT_OK(srcfile->Append(buf));
    srcfile->GetPreallocationStatus(&block_size, &last_allocated_block);
    ASSERT_EQ(last_allocated_block, 7UL);
  }
  ROCKSDB_NAMESPACE::SyncPoint::GetInstance()->ClearTrace();
}

// Test that the two ways to get children file attributes (in bulk or
// individually) behave consistently.
TEST_P(EnvPosixTestWithParam, ConsistentChildrenAttributes) {
  ROCKSDB_NAMESPACE::SyncPoint::GetInstance()->EnableProcessing();
  EnvOptions soptions;
  soptions.use_direct_reads = soptions.use_direct_writes = direct_io_;
  const int kNumChildren = 10;

  std::string data;
  std::string test_base_dir = test::PerThreadDBPath(env_, "env_test_chr_attr");
  env_->CreateDir(test_base_dir).PermitUncheckedError();
  for (int i = 0; i < kNumChildren; ++i) {
    const std::string path = test_base_dir + "/testfile_" + std::to_string(i);
    std::unique_ptr<WritableFile> file;
#if !defined(OS_MACOSX) && !defined(OS_WIN) && !defined(OS_SOLARIS) && \
    !defined(OS_AIX) && !defined(OS_OPENBSD) && !defined(OS_FREEBSD)
    if (soptions.use_direct_writes) {
      ROCKSDB_NAMESPACE::SyncPoint::GetInstance()->SetCallBack(
          "NewWritableFile:O_DIRECT", [&](void* arg) {
            int* val = static_cast<int*>(arg);
            *val &= ~O_DIRECT;
          });
    }
#endif
    ASSERT_OK(env_->NewWritableFile(path, &file, soptions));
    auto buf_ptr = NewAligned(data.size(), 'T');
    Slice buf(buf_ptr.get(), data.size());
    ASSERT_OK(file->Append(buf));
    data.append(std::string(4096, 'T'));
  }

  std::vector<Env::FileAttributes> file_attrs;
  ASSERT_OK(env_->GetChildrenFileAttributes(test_base_dir, &file_attrs));
  for (int i = 0; i < kNumChildren; ++i) {
    const std::string name = "testfile_" + std::to_string(i);
    const std::string path = test_base_dir + "/" + name;

<<<<<<< HEAD
      auto file_attrs_iter = std::find_if(
          file_attrs.begin(), file_attrs.end(),
          [&name](const Env::FileAttributes& fm) { return fm.name == name; });
      ASSERT_TRUE(file_attrs_iter != file_attrs.end());
      uint64_t size;
      ASSERT_OK(env_->GetFileSize(path, &size));
      ASSERT_EQ(size, 4096 * i);
      ASSERT_EQ(size, file_attrs_iter->size_bytes);
    }
    ROCKSDB_NAMESPACE::SyncPoint::GetInstance()->ClearTrace();
    for (int i = 0; i < kNumChildren; ++i) {
      const std::string path = test_base_dir + "/testfile_" + std::to_string(i);
      ASSERT_OK(env_->DeleteFile(path));
    }
    ASSERT_OK(env_->DeleteDir(test_base_dir));
=======
    auto file_attrs_iter = std::find_if(
        file_attrs.begin(), file_attrs.end(),
        [&name](const Env::FileAttributes& fm) { return fm.name == name; });
    ASSERT_TRUE(file_attrs_iter != file_attrs.end());
    uint64_t size;
    ASSERT_OK(env_->GetFileSize(path, &size));
    ASSERT_EQ(size, 4096 * i);
    ASSERT_EQ(size, file_attrs_iter->size_bytes);
  }
  ROCKSDB_NAMESPACE::SyncPoint::GetInstance()->ClearTrace();
>>>>>>> f24ef5d6
}

// Test that all WritableFileWrapper forwards all calls to WritableFile.
TEST_P(EnvPosixTestWithParam, WritableFileWrapper) {
  class Base : public WritableFile {
   public:
    mutable int* step_;

    void inc(int x) const { EXPECT_EQ(x, (*step_)++); }

    explicit Base(int* step) : step_(step) { inc(0); }

    Status Append(const Slice& /*data*/) override {
      inc(1);
      return Status::OK();
    }

    Status Append(
        const Slice& /*data*/,
        const DataVerificationInfo& /* verification_info */) override {
      inc(1);
      return Status::OK();
    }

    Status PositionedAppend(const Slice& /*data*/,
                            uint64_t /*offset*/) override {
      inc(2);
      return Status::OK();
    }

    Status PositionedAppend(
        const Slice& /*data*/, uint64_t /*offset*/,
        const DataVerificationInfo& /* verification_info */) override {
      inc(2);
      return Status::OK();
    }

    Status Truncate(uint64_t /*size*/) override {
      inc(3);
      return Status::OK();
    }

    Status Close() override {
      inc(4);
      return Status::OK();
    }

    Status Flush() override {
      inc(5);
      return Status::OK();
    }

    Status Sync() override {
      inc(6);
      return Status::OK();
    }

    Status Fsync() override {
      inc(7);
      return Status::OK();
    }

    bool IsSyncThreadSafe() const override {
      inc(8);
      return true;
    }

    bool use_direct_io() const override {
      inc(9);
      return true;
    }

    size_t GetRequiredBufferAlignment() const override {
      inc(10);
      return 0;
    }

    void SetIOPriority(Env::IOPriority /*pri*/) override { inc(11); }

    Env::IOPriority GetIOPriority() override {
      inc(12);
      return Env::IOPriority::IO_LOW;
    }

    void SetWriteLifeTimeHint(Env::WriteLifeTimeHint /*hint*/) override {
      inc(13);
    }

    Env::WriteLifeTimeHint GetWriteLifeTimeHint() override {
      inc(14);
      return Env::WriteLifeTimeHint::WLTH_NOT_SET;
    }

    uint64_t GetFileSize() override {
      inc(15);
      return 0;
    }

    void SetPreallocationBlockSize(size_t /*size*/) override { inc(16); }

    void GetPreallocationStatus(size_t* /*block_size*/,
                                size_t* /*last_allocated_block*/) override {
      inc(17);
    }

    size_t GetUniqueId(char* /*id*/, size_t /*max_size*/) const override {
      inc(18);
      return 0;
    }

    Status InvalidateCache(size_t /*offset*/, size_t /*length*/) override {
      inc(19);
      return Status::OK();
    }

    Status RangeSync(uint64_t /*offset*/, uint64_t /*nbytes*/) override {
      inc(20);
      return Status::OK();
    }

    void PrepareWrite(size_t /*offset*/, size_t /*len*/) override { inc(21); }

    Status Allocate(uint64_t /*offset*/, uint64_t /*len*/) override {
      inc(22);
      return Status::OK();
    }

   public:
    ~Base() override { inc(23); }
  };

  class Wrapper : public WritableFileWrapper {
   public:
    explicit Wrapper(WritableFile* target) : WritableFileWrapper(target) {}
  };

  int step = 0;

  {
    Base b(&step);
    Wrapper w(&b);
    ASSERT_OK(w.Append(Slice()));
    ASSERT_OK(w.PositionedAppend(Slice(), 0));
    ASSERT_OK(w.Truncate(0));
    ASSERT_OK(w.Close());
    ASSERT_OK(w.Flush());
    ASSERT_OK(w.Sync());
    ASSERT_OK(w.Fsync());
    w.IsSyncThreadSafe();
    w.use_direct_io();
    w.GetRequiredBufferAlignment();
    w.SetIOPriority(Env::IOPriority::IO_HIGH);
    w.GetIOPriority();
    w.SetWriteLifeTimeHint(Env::WriteLifeTimeHint::WLTH_NOT_SET);
    w.GetWriteLifeTimeHint();
    w.GetFileSize();
    w.SetPreallocationBlockSize(0);
    w.GetPreallocationStatus(nullptr, nullptr);
    w.GetUniqueId(nullptr, 0);
    ASSERT_OK(w.InvalidateCache(0, 0));
    ASSERT_OK(w.RangeSync(0, 0));
    w.PrepareWrite(0, 0);
    ASSERT_OK(w.Allocate(0, 0));
  }

  EXPECT_EQ(24, step);
}

TEST_P(EnvPosixTestWithParam, PosixRandomRWFile) {
  const std::string path = test::PerThreadDBPath(env_, "random_rw_file");

  env_->DeleteFile(path).PermitUncheckedError();

  std::unique_ptr<RandomRWFile> file;

  // Cannot open non-existing file.
  ASSERT_NOK(env_->NewRandomRWFile(path, &file, EnvOptions()));

  // Create the file using WritableFile
  {
    std::unique_ptr<WritableFile> wf;
    ASSERT_OK(env_->NewWritableFile(path, &wf, EnvOptions()));
  }

  ASSERT_OK(env_->NewRandomRWFile(path, &file, EnvOptions()));

  char buf[10000];
  Slice read_res;

  ASSERT_OK(file->Write(0, "ABCD"));
  ASSERT_OK(file->Read(0, 10, &read_res, buf));
  ASSERT_EQ(read_res.ToString(), "ABCD");

  ASSERT_OK(file->Write(2, "XXXX"));
  ASSERT_OK(file->Read(0, 10, &read_res, buf));
  ASSERT_EQ(read_res.ToString(), "ABXXXX");

  ASSERT_OK(file->Write(10, "ZZZ"));
  ASSERT_OK(file->Read(10, 10, &read_res, buf));
  ASSERT_EQ(read_res.ToString(), "ZZZ");

  ASSERT_OK(file->Write(11, "Y"));
  ASSERT_OK(file->Read(10, 10, &read_res, buf));
  ASSERT_EQ(read_res.ToString(), "ZYZ");

  ASSERT_OK(file->Write(200, "FFFFF"));
  ASSERT_OK(file->Read(200, 10, &read_res, buf));
  ASSERT_EQ(read_res.ToString(), "FFFFF");

  ASSERT_OK(file->Write(205, "XXXX"));
  ASSERT_OK(file->Read(200, 10, &read_res, buf));
  ASSERT_EQ(read_res.ToString(), "FFFFFXXXX");

  ASSERT_OK(file->Write(5, "QQQQ"));
  ASSERT_OK(file->Read(0, 9, &read_res, buf));
  ASSERT_EQ(read_res.ToString(), "ABXXXQQQQ");

  ASSERT_OK(file->Read(2, 4, &read_res, buf));
  ASSERT_EQ(read_res.ToString(), "XXXQ");

  // Close file and reopen it
  ASSERT_OK(file->Close());
  ASSERT_OK(env_->NewRandomRWFile(path, &file, EnvOptions()));

  ASSERT_OK(file->Read(0, 9, &read_res, buf));
  ASSERT_EQ(read_res.ToString(), "ABXXXQQQQ");

  ASSERT_OK(file->Read(10, 3, &read_res, buf));
  ASSERT_EQ(read_res.ToString(), "ZYZ");

  ASSERT_OK(file->Read(200, 9, &read_res, buf));
  ASSERT_EQ(read_res.ToString(), "FFFFFXXXX");

  ASSERT_OK(file->Write(4, "TTTTTTTTTTTTTTTT"));
  ASSERT_OK(file->Read(0, 10, &read_res, buf));
  ASSERT_EQ(read_res.ToString(), "ABXXTTTTTT");

  // Clean up
  ASSERT_OK(env_->DeleteFile(path));
}

class RandomRWFileWithMirrorString {
 public:
  explicit RandomRWFileWithMirrorString(RandomRWFile* _file) : file_(_file) {}

  void Write(size_t offset, const std::string& data) {
    // Write to mirror string
    StringWrite(offset, data);

    // Write to file
    Status s = file_->Write(offset, data);
    ASSERT_OK(s) << s.ToString();
  }

  void Read(size_t offset = 0, size_t n = 1000000) {
    Slice str_res(nullptr, 0);
    if (offset < file_mirror_.size()) {
      size_t str_res_sz = std::min(file_mirror_.size() - offset, n);
      str_res = Slice(file_mirror_.data() + offset, str_res_sz);
      StopSliceAtNull(&str_res);
    }

    Slice file_res;
    Status s = file_->Read(offset, n, &file_res, buf_);
    ASSERT_OK(s) << s.ToString();
    StopSliceAtNull(&file_res);

    ASSERT_EQ(str_res.ToString(), file_res.ToString()) << offset << " " << n;
  }

  void SetFile(RandomRWFile* _file) { file_ = _file; }

 private:
  void StringWrite(size_t offset, const std::string& src) {
    if (offset + src.size() > file_mirror_.size()) {
      file_mirror_.resize(offset + src.size(), '\0');
    }

    char* pos = const_cast<char*>(file_mirror_.data() + offset);
    memcpy(pos, src.data(), src.size());
  }

  void StopSliceAtNull(Slice* slc) {
    for (size_t i = 0; i < slc->size(); i++) {
      if ((*slc)[i] == '\0') {
        *slc = Slice(slc->data(), i);
        break;
      }
    }
  }

  char buf_[10000];
  RandomRWFile* file_;
  std::string file_mirror_;
};

TEST_P(EnvPosixTestWithParam, PosixRandomRWFileRandomized) {
  const std::string path = test::PerThreadDBPath(env_, "random_rw_file_rand");
  env_->DeleteFile(path).PermitUncheckedError();

  std::unique_ptr<RandomRWFile> file;

#ifdef OS_LINUX
  // Cannot open non-existing file.
  ASSERT_NOK(env_->NewRandomRWFile(path, &file, EnvOptions()));
#endif

  // Create the file using WritableFile
  {
    std::unique_ptr<WritableFile> wf;
    ASSERT_OK(env_->NewWritableFile(path, &wf, EnvOptions()));
  }

  ASSERT_OK(env_->NewRandomRWFile(path, &file, EnvOptions()));
  RandomRWFileWithMirrorString file_with_mirror(file.get());

  Random rnd(301);
  std::string buf;
  for (int i = 0; i < 10000; i++) {
    // Genrate random data
    buf = rnd.RandomString(10);

    // Pick random offset for write
    size_t write_off = rnd.Next() % 1000;
    file_with_mirror.Write(write_off, buf);

    // Pick random offset for read
    size_t read_off = rnd.Next() % 1000;
    size_t read_sz = rnd.Next() % 20;
    file_with_mirror.Read(read_off, read_sz);

    if (i % 500 == 0) {
      // Reopen the file every 500 iters
      ASSERT_OK(env_->NewRandomRWFile(path, &file, EnvOptions()));
      file_with_mirror.SetFile(file.get());
    }
  }

  // clean up
  ASSERT_OK(env_->DeleteFile(path));
}

class TestEnv : public EnvWrapper {
 public:
  explicit TestEnv() : EnvWrapper(Env::Default()), close_count(0) {}
  const char* Name() const override { return "TestEnv"; }
  class TestLogger : public Logger {
   public:
    using Logger::Logv;
    explicit TestLogger(TestEnv* env_ptr) : Logger() { env = env_ptr; }
    ~TestLogger() override {
      if (!closed_) {
        Status s = CloseHelper();
        s.PermitUncheckedError();
      }
    }
    void Logv(const char* /*format*/, va_list /*ap*/) override {}

   protected:
    Status CloseImpl() override { return CloseHelper(); }

   private:
    Status CloseHelper() {
      env->CloseCountInc();
      return Status::OK();
    }
    TestEnv* env;
  };

  void CloseCountInc() { close_count++; }

  int GetCloseCount() { return close_count; }

  Status NewLogger(const std::string& /*fname*/,
                   std::shared_ptr<Logger>* result) override {
    result->reset(new TestLogger(this));
    return Status::OK();
  }

 private:
  int close_count;
};

class EnvTest : public testing::Test {
 public:
  EnvTest() : test_directory_(test::PerThreadDBPath("env_test")) {}

 protected:
  const std::string test_directory_;
};

TEST_F(EnvTest, Close) {
  TestEnv* env = new TestEnv();
  std::shared_ptr<Logger> logger;
  Status s;

  s = env->NewLogger("", &logger);
  ASSERT_OK(s);
  ASSERT_OK(logger.get()->Close());
  ASSERT_EQ(env->GetCloseCount(), 1);
  // Call Close() again. CloseHelper() should not be called again
  ASSERT_OK(logger.get()->Close());
  ASSERT_EQ(env->GetCloseCount(), 1);
  logger.reset();
  ASSERT_EQ(env->GetCloseCount(), 1);

  s = env->NewLogger("", &logger);
  ASSERT_OK(s);
  logger.reset();
  ASSERT_EQ(env->GetCloseCount(), 2);

  delete env;
}

class LogvWithInfoLogLevelLogger : public Logger {
 public:
  using Logger::Logv;
  void Logv(const InfoLogLevel /* log_level */, const char* /* format */,
            va_list /* ap */) override {}
};

TEST_F(EnvTest, LogvWithInfoLogLevel) {
  // Verifies the log functions work on a `Logger` that only overrides the
  // `Logv()` overload including `InfoLogLevel`.
  const std::string kSampleMessage("sample log message");
  LogvWithInfoLogLevelLogger logger;
  ROCKS_LOG_HEADER(&logger, "%s", kSampleMessage.c_str());
  ROCKS_LOG_DEBUG(&logger, "%s", kSampleMessage.c_str());
  ROCKS_LOG_INFO(&logger, "%s", kSampleMessage.c_str());
  ROCKS_LOG_WARN(&logger, "%s", kSampleMessage.c_str());
  ROCKS_LOG_ERROR(&logger, "%s", kSampleMessage.c_str());
  ROCKS_LOG_FATAL(&logger, "%s", kSampleMessage.c_str());
}

INSTANTIATE_TEST_CASE_P(DefaultEnvWithoutDirectIO, EnvPosixTestWithParam,
                        ::testing::Values(std::pair<Env*, bool>(Env::Default(),
                                                                false)));
#if !defined(ROCKSDB_LITE)
INSTANTIATE_TEST_CASE_P(DefaultEnvWithDirectIO, EnvPosixTestWithParam,
                        ::testing::Values(std::pair<Env*, bool>(Env::Default(),
                                                                true)));
#endif  // !defined(ROCKSDB_LITE)

#if !defined(ROCKSDB_LITE) && !defined(OS_WIN)
static Env* GetChrootEnv() {
  static std::unique_ptr<Env> chroot_env(
      NewChrootEnv(Env::Default(), test::TmpDir(Env::Default())));
  return chroot_env.get();
}
INSTANTIATE_TEST_CASE_P(ChrootEnvWithoutDirectIO, EnvPosixTestWithParam,
                        ::testing::Values(std::pair<Env*, bool>(GetChrootEnv(),
                                                                false)));
INSTANTIATE_TEST_CASE_P(ChrootEnvWithDirectIO, EnvPosixTestWithParam,
                        ::testing::Values(std::pair<Env*, bool>(GetChrootEnv(),
                                                                true)));
#endif  // !defined(ROCKSDB_LITE) && !defined(OS_WIN)

class EnvFSTestWithParam
    : public ::testing::Test,
      public ::testing::WithParamInterface<std::tuple<bool, bool, bool>> {
 public:
  EnvFSTestWithParam() {
    bool env_non_null = std::get<0>(GetParam());
    bool env_default = std::get<1>(GetParam());
    bool fs_default = std::get<2>(GetParam());

    env_ = env_non_null ? (env_default ? Env::Default() : nullptr) : nullptr;
    fs_ = fs_default
              ? FileSystem::Default()
              : std::make_shared<FaultInjectionTestFS>(FileSystem::Default());
    if (env_non_null && env_default && !fs_default) {
      env_ptr_ = NewCompositeEnv(fs_);
    }
    if (env_non_null && !env_default && fs_default) {
      env_ptr_ =
          std::unique_ptr<Env>(new FaultInjectionTestEnv(Env::Default()));
      fs_.reset();
    }
    if (env_non_null && !env_default && !fs_default) {
      env_ptr_.reset(new FaultInjectionTestEnv(Env::Default()));
      composite_env_ptr_.reset(new CompositeEnvWrapper(env_ptr_.get(), fs_));
      env_ = composite_env_ptr_.get();
    } else {
      env_ = env_ptr_.get();
    }

    dbname1_ = test::PerThreadDBPath("env_fs_test1");
    dbname2_ = test::PerThreadDBPath("env_fs_test2");
  }

  ~EnvFSTestWithParam() = default;

  Env* env_;
  std::unique_ptr<Env> env_ptr_;
  std::unique_ptr<Env> composite_env_ptr_;
  std::shared_ptr<FileSystem> fs_;
  std::string dbname1_;
  std::string dbname2_;
};

TEST_P(EnvFSTestWithParam, OptionsTest) {
  Options opts;
  opts.env = env_;
  opts.create_if_missing = true;
  std::string dbname = dbname1_;

  if (env_) {
    if (fs_) {
      ASSERT_EQ(fs_.get(), env_->GetFileSystem().get());
    } else {
      ASSERT_NE(FileSystem::Default().get(), env_->GetFileSystem().get());
    }
  }
  for (int i = 0; i < 2; ++i) {
    DB* db;
    Status s = DB::Open(opts, dbname, &db);
    ASSERT_OK(s);

    WriteOptions wo;
    ASSERT_OK(db->Put(wo, "a", "a"));
    ASSERT_OK(db->Flush(FlushOptions()));
    ASSERT_OK(db->Put(wo, "b", "b"));
    ASSERT_OK(db->Flush(FlushOptions()));
    ASSERT_OK(db->CompactRange(CompactRangeOptions(), nullptr, nullptr));

    std::string val;
    ASSERT_OK(db->Get(ReadOptions(), "a", &val));
    ASSERT_EQ("a", val);
    ASSERT_OK(db->Get(ReadOptions(), "b", &val));
    ASSERT_EQ("b", val);

    ASSERT_OK(db->Close());
    delete db;
    ASSERT_OK(DestroyDB(dbname, opts));

    dbname = dbname2_;
  }
}

// The parameters are as follows -
// 1. True means Options::env is non-null, false means null
// 2. True means use Env::Default, false means custom
// 3. True means use FileSystem::Default, false means custom
INSTANTIATE_TEST_CASE_P(EnvFSTest, EnvFSTestWithParam,
                        ::testing::Combine(::testing::Bool(), ::testing::Bool(),
                                           ::testing::Bool()));
// This test ensures that default Env and those allocated by
// NewCompositeEnv() all share the same threadpool
TEST_F(EnvTest, MultipleCompositeEnv) {
  std::shared_ptr<FaultInjectionTestFS> fs1 =
      std::make_shared<FaultInjectionTestFS>(FileSystem::Default());
  std::shared_ptr<FaultInjectionTestFS> fs2 =
      std::make_shared<FaultInjectionTestFS>(FileSystem::Default());
  std::unique_ptr<Env> env1 = NewCompositeEnv(fs1);
  std::unique_ptr<Env> env2 = NewCompositeEnv(fs2);
  Env::Default()->SetBackgroundThreads(8, Env::HIGH);
  Env::Default()->SetBackgroundThreads(16, Env::LOW);
  ASSERT_EQ(env1->GetBackgroundThreads(Env::LOW), 16);
  ASSERT_EQ(env1->GetBackgroundThreads(Env::HIGH), 8);
  ASSERT_EQ(env2->GetBackgroundThreads(Env::LOW), 16);
  ASSERT_EQ(env2->GetBackgroundThreads(Env::HIGH), 8);
}

TEST_F(EnvTest, IsDirectory) {
  Status s = Env::Default()->CreateDirIfMissing(test_directory_);
  ASSERT_OK(s);
  const std::string test_sub_dir = test_directory_ + "sub1";
  const std::string test_file_path = test_directory_ + "file1";
  ASSERT_OK(Env::Default()->CreateDirIfMissing(test_sub_dir));
  bool is_dir = false;
  ASSERT_OK(Env::Default()->IsDirectory(test_sub_dir, &is_dir));
  ASSERT_TRUE(is_dir);
  {
    std::unique_ptr<FSWritableFile> wfile;
    s = Env::Default()->GetFileSystem()->NewWritableFile(
        test_file_path, FileOptions(), &wfile, /*dbg=*/nullptr);
    ASSERT_OK(s);
    std::unique_ptr<WritableFileWriter> fwriter;
    fwriter.reset(new WritableFileWriter(std::move(wfile), test_file_path,
                                         FileOptions(),
                                         SystemClock::Default().get()));
    constexpr char buf[] = "test";
    s = fwriter->Append(buf);
    ASSERT_OK(s);
  }
  ASSERT_OK(Env::Default()->IsDirectory(test_file_path, &is_dir));
  ASSERT_FALSE(is_dir);
  ASSERT_OK(DestroyDir(Env::Default(), test_directory_));
}

TEST_F(EnvTest, EnvWriteVerificationTest) {
  Status s = Env::Default()->CreateDirIfMissing(test_directory_);
  const std::string test_file_path = test_directory_ + "file1";
  ASSERT_OK(s);
  std::shared_ptr<FaultInjectionTestFS> fault_fs(
      new FaultInjectionTestFS(FileSystem::Default()));
  fault_fs->SetChecksumHandoffFuncType(ChecksumType::kCRC32c);
  std::unique_ptr<Env> fault_fs_env(NewCompositeEnv(fault_fs));
  std::unique_ptr<WritableFile> file;
  s = fault_fs_env->NewWritableFile(test_file_path, &file, EnvOptions());
  ASSERT_OK(s);

  DataVerificationInfo v_info;
  std::string test_data = "test";
  std::string checksum;
  uint32_t v_crc32c = crc32c::Extend(0, test_data.c_str(), test_data.size());
  PutFixed32(&checksum, v_crc32c);
  v_info.checksum = Slice(checksum);
  s = file->Append(Slice(test_data), v_info);
  ASSERT_OK(s);
  ASSERT_OK(DestroyDir(Env::Default(), test_directory_));
}

class CreateEnvTest : public testing::Test {
 public:
  CreateEnvTest() {
    config_options_.ignore_unknown_options = false;
    config_options_.ignore_unsupported_options = false;
  }
  ConfigOptions config_options_;
};

#ifndef ROCKSDB_LITE
TEST_F(CreateEnvTest, LoadCTRProvider) {
  config_options_.invoke_prepare_options = false;
  std::string CTR = CTREncryptionProvider::kClassName();
  std::shared_ptr<EncryptionProvider> provider;
  // Test a provider with no cipher
  ASSERT_OK(
      EncryptionProvider::CreateFromString(config_options_, CTR, &provider));
  ASSERT_NE(provider, nullptr);
  ASSERT_EQ(provider->Name(), CTR);
  ASSERT_NOK(provider->PrepareOptions(config_options_));
  ASSERT_NOK(provider->ValidateOptions(DBOptions(), ColumnFamilyOptions()));
  auto cipher = provider->GetOptions<std::shared_ptr<BlockCipher>>("Cipher");
  ASSERT_NE(cipher, nullptr);
  ASSERT_EQ(cipher->get(), nullptr);
  provider.reset();

  ASSERT_OK(EncryptionProvider::CreateFromString(config_options_,
                                                 CTR + "://test", &provider));
  ASSERT_NE(provider, nullptr);
  ASSERT_EQ(provider->Name(), CTR);
  ASSERT_OK(provider->PrepareOptions(config_options_));
  ASSERT_OK(provider->ValidateOptions(DBOptions(), ColumnFamilyOptions()));
  cipher = provider->GetOptions<std::shared_ptr<BlockCipher>>("Cipher");
  ASSERT_NE(cipher, nullptr);
  ASSERT_NE(cipher->get(), nullptr);
  ASSERT_STREQ(cipher->get()->Name(), "ROT13");
  provider.reset();

  ASSERT_OK(EncryptionProvider::CreateFromString(config_options_, "1://test",
                                                 &provider));
  ASSERT_NE(provider, nullptr);
  ASSERT_EQ(provider->Name(), CTR);
  ASSERT_OK(provider->PrepareOptions(config_options_));
  ASSERT_OK(provider->ValidateOptions(DBOptions(), ColumnFamilyOptions()));
  cipher = provider->GetOptions<std::shared_ptr<BlockCipher>>("Cipher");
  ASSERT_NE(cipher, nullptr);
  ASSERT_NE(cipher->get(), nullptr);
  ASSERT_STREQ(cipher->get()->Name(), "ROT13");
  provider.reset();

  ASSERT_OK(EncryptionProvider::CreateFromString(
      config_options_, "id=" + CTR + "; cipher=ROT13", &provider));
  ASSERT_NE(provider, nullptr);
  ASSERT_EQ(provider->Name(), CTR);
  cipher = provider->GetOptions<std::shared_ptr<BlockCipher>>("Cipher");
  ASSERT_NE(cipher, nullptr);
  ASSERT_NE(cipher->get(), nullptr);
  ASSERT_STREQ(cipher->get()->Name(), "ROT13");
  provider.reset();
}

TEST_F(CreateEnvTest, LoadROT13Cipher) {
  std::shared_ptr<BlockCipher> cipher;
  // Test a provider with no cipher
  ASSERT_OK(BlockCipher::CreateFromString(config_options_, "ROT13", &cipher));
  ASSERT_NE(cipher, nullptr);
  ASSERT_STREQ(cipher->Name(), "ROT13");
}
#endif  // ROCKSDB_LITE

TEST_F(CreateEnvTest, CreateDefaultSystemClock) {
  std::shared_ptr<SystemClock> clock, copy;
  ASSERT_OK(SystemClock::CreateFromString(config_options_,
                                          SystemClock::kDefaultName(), &clock));
  ASSERT_NE(clock, nullptr);
  ASSERT_EQ(clock, SystemClock::Default());
#ifndef ROCKSDB_LITE
  std::string opts_str = clock->ToString(config_options_);
  std::string mismatch;
  ASSERT_OK(SystemClock::CreateFromString(config_options_, opts_str, &copy));
  ASSERT_TRUE(clock->AreEquivalent(config_options_, copy.get(), &mismatch));
#endif  // ROCKSDB_LITE
}

#ifndef ROCKSDB_LITE
TEST_F(CreateEnvTest, CreateMockSystemClock) {
  std::shared_ptr<SystemClock> mock, copy;

  config_options_.registry->AddLibrary("test")->AddFactory<SystemClock>(
      MockSystemClock::kClassName(),
      [](const std::string& /*uri*/, std::unique_ptr<SystemClock>* guard,
         std::string* /* errmsg */) {
        guard->reset(new MockSystemClock(nullptr));
        return guard->get();
      });
  ASSERT_OK(SystemClock::CreateFromString(
      config_options_, EmulatedSystemClock::kClassName(), &mock));
  ASSERT_NE(mock, nullptr);
  ASSERT_STREQ(mock->Name(), EmulatedSystemClock::kClassName());
  ASSERT_EQ(mock->Inner(), SystemClock::Default().get());
  std::string opts_str = mock->ToString(config_options_);
  std::string mismatch;
  ASSERT_OK(SystemClock::CreateFromString(config_options_, opts_str, &copy));
  ASSERT_TRUE(mock->AreEquivalent(config_options_, copy.get(), &mismatch));

  std::string id = std::string("id=") + EmulatedSystemClock::kClassName() +
                   ";target=" + MockSystemClock::kClassName();

  ASSERT_OK(SystemClock::CreateFromString(config_options_, id, &mock));
  ASSERT_NE(mock, nullptr);
  ASSERT_STREQ(mock->Name(), EmulatedSystemClock::kClassName());
  ASSERT_NE(mock->Inner(), nullptr);
  ASSERT_STREQ(mock->Inner()->Name(), MockSystemClock::kClassName());
  ASSERT_EQ(mock->Inner()->Inner(), SystemClock::Default().get());
  opts_str = mock->ToString(config_options_);
  ASSERT_OK(SystemClock::CreateFromString(config_options_, opts_str, &copy));
  ASSERT_TRUE(mock->AreEquivalent(config_options_, copy.get(), &mismatch));
  ASSERT_OK(SystemClock::CreateFromString(
      config_options_, EmulatedSystemClock::kClassName(), &mock));
}

TEST_F(CreateEnvTest, CreateReadOnlyFileSystem) {
  std::shared_ptr<FileSystem> fs, copy;

  ASSERT_OK(FileSystem::CreateFromString(
      config_options_, ReadOnlyFileSystem::kClassName(), &fs));
  ASSERT_NE(fs, nullptr);
  ASSERT_STREQ(fs->Name(), ReadOnlyFileSystem::kClassName());
  ASSERT_EQ(fs->Inner(), FileSystem::Default().get());

  std::string opts_str = fs->ToString(config_options_);
  std::string mismatch;

  ASSERT_OK(FileSystem::CreateFromString(config_options_, opts_str, &copy));
  ASSERT_TRUE(fs->AreEquivalent(config_options_, copy.get(), &mismatch));

  ASSERT_OK(FileSystem::CreateFromString(
      config_options_,
      std::string("id=") + ReadOnlyFileSystem::kClassName() +
          "; target=" + TimedFileSystem::kClassName(),
      &fs));
  ASSERT_NE(fs, nullptr);
  opts_str = fs->ToString(config_options_);
  ASSERT_STREQ(fs->Name(), ReadOnlyFileSystem::kClassName());
  ASSERT_NE(fs->Inner(), nullptr);
  ASSERT_STREQ(fs->Inner()->Name(), TimedFileSystem::kClassName());
  ASSERT_EQ(fs->Inner()->Inner(), FileSystem::Default().get());
  ASSERT_OK(FileSystem::CreateFromString(config_options_, opts_str, &copy));
  ASSERT_TRUE(fs->AreEquivalent(config_options_, copy.get(), &mismatch));
}

TEST_F(CreateEnvTest, CreateTimedFileSystem) {
  std::shared_ptr<FileSystem> fs, copy;

  ASSERT_OK(FileSystem::CreateFromString(config_options_,
                                         TimedFileSystem::kClassName(), &fs));
  ASSERT_NE(fs, nullptr);
  ASSERT_STREQ(fs->Name(), TimedFileSystem::kClassName());
  ASSERT_EQ(fs->Inner(), FileSystem::Default().get());

  std::string opts_str = fs->ToString(config_options_);
  std::string mismatch;

  ASSERT_OK(FileSystem::CreateFromString(config_options_, opts_str, &copy));
  ASSERT_TRUE(fs->AreEquivalent(config_options_, copy.get(), &mismatch));

  ASSERT_OK(FileSystem::CreateFromString(
      config_options_,
      std::string("id=") + TimedFileSystem::kClassName() +
          "; target=" + ReadOnlyFileSystem::kClassName(),
      &fs));
  ASSERT_NE(fs, nullptr);
  opts_str = fs->ToString(config_options_);
  ASSERT_STREQ(fs->Name(), TimedFileSystem::kClassName());
  ASSERT_NE(fs->Inner(), nullptr);
  ASSERT_STREQ(fs->Inner()->Name(), ReadOnlyFileSystem::kClassName());
  ASSERT_EQ(fs->Inner()->Inner(), FileSystem::Default().get());
  ASSERT_OK(FileSystem::CreateFromString(config_options_, opts_str, &copy));
  ASSERT_TRUE(fs->AreEquivalent(config_options_, copy.get(), &mismatch));
}

TEST_F(CreateEnvTest, CreateCountedFileSystem) {
  std::shared_ptr<FileSystem> fs, copy;

  ASSERT_OK(FileSystem::CreateFromString(config_options_,
                                         CountedFileSystem::kClassName(), &fs));
  ASSERT_NE(fs, nullptr);
  ASSERT_STREQ(fs->Name(), CountedFileSystem::kClassName());
  ASSERT_EQ(fs->Inner(), FileSystem::Default().get());

  std::string opts_str = fs->ToString(config_options_);
  std::string mismatch;

  ASSERT_OK(FileSystem::CreateFromString(config_options_, opts_str, &copy));
  ASSERT_TRUE(fs->AreEquivalent(config_options_, copy.get(), &mismatch));

  ASSERT_OK(FileSystem::CreateFromString(
      config_options_,
      std::string("id=") + CountedFileSystem::kClassName() +
          "; target=" + ReadOnlyFileSystem::kClassName(),
      &fs));
  ASSERT_NE(fs, nullptr);
  opts_str = fs->ToString(config_options_);
  ASSERT_STREQ(fs->Name(), CountedFileSystem::kClassName());
  ASSERT_NE(fs->Inner(), nullptr);
  ASSERT_STREQ(fs->Inner()->Name(), ReadOnlyFileSystem::kClassName());
  ASSERT_EQ(fs->Inner()->Inner(), FileSystem::Default().get());
  ASSERT_OK(FileSystem::CreateFromString(config_options_, opts_str, &copy));
  ASSERT_TRUE(fs->AreEquivalent(config_options_, copy.get(), &mismatch));
}

#ifndef OS_WIN
TEST_F(CreateEnvTest, CreateChrootFileSystem) {
  std::shared_ptr<FileSystem> fs, copy;
  auto tmp_dir = test::TmpDir(Env::Default());
  // The Chroot FileSystem has a required "chroot_dir" option.
  ASSERT_NOK(FileSystem::CreateFromString(config_options_,
                                          ChrootFileSystem::kClassName(), &fs));

  // ChrootFileSystem fails with an invalid directory
  ASSERT_NOK(FileSystem::CreateFromString(
      config_options_,
      std::string("chroot_dir=/No/Such/Directory; id=") +
          ChrootFileSystem::kClassName(),
      &fs));
  std::string chroot_opts = std::string("chroot_dir=") + tmp_dir +
                            std::string("; id=") +
                            ChrootFileSystem::kClassName();

  // Create a valid ChrootFileSystem with an inner Default
  ASSERT_OK(FileSystem::CreateFromString(config_options_, chroot_opts, &fs));
  ASSERT_NE(fs, nullptr);
  ASSERT_STREQ(fs->Name(), ChrootFileSystem::kClassName());
  ASSERT_EQ(fs->Inner(), FileSystem::Default().get());
  std::string opts_str = fs->ToString(config_options_);
  std::string mismatch;
  ASSERT_OK(FileSystem::CreateFromString(config_options_, opts_str, &copy));
  ASSERT_TRUE(fs->AreEquivalent(config_options_, copy.get(), &mismatch));

  // Create a valid ChrootFileSystem with an inner TimedFileSystem
  ASSERT_OK(FileSystem::CreateFromString(
      config_options_,
      chroot_opts + "; target=" + TimedFileSystem::kClassName(), &fs));
  ASSERT_NE(fs, nullptr);
  ASSERT_STREQ(fs->Name(), ChrootFileSystem::kClassName());
  ASSERT_NE(fs->Inner(), nullptr);
  ASSERT_STREQ(fs->Inner()->Name(), TimedFileSystem::kClassName());
  ASSERT_EQ(fs->Inner()->Inner(), FileSystem::Default().get());
  opts_str = fs->ToString(config_options_);
  ASSERT_OK(FileSystem::CreateFromString(config_options_, opts_str, &copy));
  ASSERT_TRUE(fs->AreEquivalent(config_options_, copy.get(), &mismatch));

  // Create a TimedFileSystem with an inner ChrootFileSystem
  ASSERT_OK(FileSystem::CreateFromString(
      config_options_,
      "target={" + chroot_opts + "}; id=" + TimedFileSystem::kClassName(),
      &fs));
  ASSERT_NE(fs, nullptr);
  ASSERT_STREQ(fs->Name(), TimedFileSystem::kClassName());
  ASSERT_NE(fs->Inner(), nullptr);
  ASSERT_STREQ(fs->Inner()->Name(), ChrootFileSystem::kClassName());
  ASSERT_EQ(fs->Inner()->Inner(), FileSystem::Default().get());
  opts_str = fs->ToString(config_options_);
  ASSERT_OK(FileSystem::CreateFromString(config_options_, opts_str, &copy));
  ASSERT_TRUE(fs->AreEquivalent(config_options_, copy.get(), &mismatch));
}
#endif  // OS_WIN

TEST_F(CreateEnvTest, CreateEncryptedFileSystem) {
  std::shared_ptr<FileSystem> fs, copy;

  std::string base_opts =
      std::string("provider=1://test; id=") + EncryptedFileSystem::kClassName();
  // The EncryptedFileSystem requires a "provider" option.
  ASSERT_NOK(FileSystem::CreateFromString(
      config_options_, EncryptedFileSystem::kClassName(), &fs));

  ASSERT_OK(FileSystem::CreateFromString(config_options_, base_opts, &fs));

  ASSERT_NE(fs, nullptr);
  ASSERT_STREQ(fs->Name(), EncryptedFileSystem::kClassName());
  ASSERT_EQ(fs->Inner(), FileSystem::Default().get());
  std::string opts_str = fs->ToString(config_options_);
  std::string mismatch;
  ASSERT_OK(FileSystem::CreateFromString(config_options_, opts_str, &copy));
  ASSERT_TRUE(fs->AreEquivalent(config_options_, copy.get(), &mismatch));
  ASSERT_OK(FileSystem::CreateFromString(
      config_options_, base_opts + "; target=" + TimedFileSystem::kClassName(),
      &fs));
  ASSERT_NE(fs, nullptr);
  ASSERT_STREQ(fs->Name(), EncryptedFileSystem::kClassName());
  ASSERT_NE(fs->Inner(), nullptr);
  ASSERT_STREQ(fs->Inner()->Name(), TimedFileSystem::kClassName());
  ASSERT_EQ(fs->Inner()->Inner(), FileSystem::Default().get());
  opts_str = fs->ToString(config_options_);
  ASSERT_OK(FileSystem::CreateFromString(config_options_, opts_str, &copy));
  ASSERT_TRUE(fs->AreEquivalent(config_options_, copy.get(), &mismatch));
}

#endif  // ROCKSDB_LITE

namespace {

constexpr size_t kThreads = 8;
constexpr size_t kIdsPerThread = 1000;

// This is a mini-stress test to check for duplicates in functions like
// GenerateUniqueId()
template <typename IdType, class Hash = std::hash<IdType>>
struct NoDuplicateMiniStressTest {
  std::unordered_set<IdType, Hash> ids;
  std::mutex mutex;
  Env* env;

  NoDuplicateMiniStressTest() { env = Env::Default(); }

  virtual ~NoDuplicateMiniStressTest() {}

  void Run() {
    std::array<std::thread, kThreads> threads;
    for (size_t i = 0; i < kThreads; ++i) {
      threads[i] = std::thread([&]() { ThreadFn(); });
    }
    for (auto& thread : threads) {
      thread.join();
    }
    // All must be unique
    ASSERT_EQ(ids.size(), kThreads * kIdsPerThread);
  }

  void ThreadFn() {
    std::array<IdType, kIdsPerThread> my_ids;
    // Generate in parallel threads as fast as possible
    for (size_t i = 0; i < kIdsPerThread; ++i) {
      my_ids[i] = Generate();
    }
    // Now collate
    std::lock_guard<std::mutex> lock(mutex);
    for (auto& id : my_ids) {
      ids.insert(id);
    }
  }

  virtual IdType Generate() = 0;
};

void VerifyRfcUuids(const std::unordered_set<std::string>& uuids) {
  if (uuids.empty()) {
    return;
  }
}

using uint64_pair_t = std::pair<uint64_t, uint64_t>;
struct HashUint64Pair {
  std::size_t operator()(
      std::pair<uint64_t, uint64_t> const& u) const noexcept {
    // Assume suitable distribution already
    return static_cast<size_t>(u.first ^ u.second);
  }
};

}  // namespace

TEST_F(EnvTest, GenerateUniqueId) {
  struct MyStressTest : public NoDuplicateMiniStressTest<std::string> {
    std::string Generate() override { return env->GenerateUniqueId(); }
  };

  MyStressTest t;
  t.Run();

  // Basically verify RFC-4122 format
  for (auto& uuid : t.ids) {
    ASSERT_EQ(36U, uuid.size());
    ASSERT_EQ('-', uuid[8]);
    ASSERT_EQ('-', uuid[13]);
    ASSERT_EQ('-', uuid[18]);
    ASSERT_EQ('-', uuid[23]);
  }
}

TEST_F(EnvTest, GenerateDbSessionId) {
  struct MyStressTest : public NoDuplicateMiniStressTest<std::string> {
    std::string Generate() override { return DBImpl::GenerateDbSessionId(env); }
  };

  MyStressTest t;
  t.Run();

  // Basically verify session ID
  for (auto& id : t.ids) {
    ASSERT_EQ(20U, id.size());
  }
}

constexpr bool kRequirePortGenerateRfcUuid =
#if defined(OS_LINUX) || defined(OS_ANDROID) || defined(OS_WIN)
    true;
#else
    false;
#endif

TEST_F(EnvTest, PortGenerateRfcUuid) {
  if (!kRequirePortGenerateRfcUuid) {
    ROCKSDB_GTEST_SKIP("Not supported/expected on this platform");
    return;
  }
  struct MyStressTest : public NoDuplicateMiniStressTest<std::string> {
    std::string Generate() override {
      std::string u;
      assert(port::GenerateRfcUuid(&u));
      return u;
    }
  };

  MyStressTest t;
  t.Run();

  // Extra verification on versions and variants
  VerifyRfcUuids(t.ids);
}

// Test the atomic, linear generation of GenerateRawUuid
TEST_F(EnvTest, GenerateRawUniqueId) {
  struct MyStressTest
      : public NoDuplicateMiniStressTest<uint64_pair_t, HashUint64Pair> {
    uint64_pair_t Generate() override {
      uint64_pair_t p;
      GenerateRawUniqueId(&p.first, &p.second);
      return p;
    }
  };

  MyStressTest t;
  t.Run();
}

// Test that each entropy source ("track") is at least adequate
TEST_F(EnvTest, GenerateRawUniqueIdTrackPortUuidOnly) {
  if (!kRequirePortGenerateRfcUuid) {
    ROCKSDB_GTEST_SKIP("Not supported/expected on this platform");
    return;
  }

  struct MyStressTest
      : public NoDuplicateMiniStressTest<uint64_pair_t, HashUint64Pair> {
    uint64_pair_t Generate() override {
      uint64_pair_t p;
      TEST_GenerateRawUniqueId(&p.first, &p.second, false, true, true);
      return p;
    }
  };

  MyStressTest t;
  t.Run();
}

TEST_F(EnvTest, GenerateRawUniqueIdTrackEnvDetailsOnly) {
  struct MyStressTest
      : public NoDuplicateMiniStressTest<uint64_pair_t, HashUint64Pair> {
    uint64_pair_t Generate() override {
      uint64_pair_t p;
      TEST_GenerateRawUniqueId(&p.first, &p.second, true, false, true);
      return p;
    }
  };

  MyStressTest t;
  t.Run();
}

TEST_F(EnvTest, GenerateRawUniqueIdTrackRandomDeviceOnly) {
  struct MyStressTest
      : public NoDuplicateMiniStressTest<uint64_pair_t, HashUint64Pair> {
    uint64_pair_t Generate() override {
      uint64_pair_t p;
      TEST_GenerateRawUniqueId(&p.first, &p.second, true, true, false);
      return p;
    }
  };

  MyStressTest t;
  t.Run();
}

TEST_F(EnvTest, SemiStructuredUniqueIdGenTest) {
  // Must be thread safe and usable as a static
  static SemiStructuredUniqueIdGen gen;

  struct MyStressTest
      : public NoDuplicateMiniStressTest<uint64_pair_t, HashUint64Pair> {
    uint64_pair_t Generate() override {
      uint64_pair_t p;
      gen.GenerateNext(&p.first, &p.second);
      return p;
    }
  };

  MyStressTest t;
  t.Run();
}

TEST_F(EnvTest, FailureToCreateLockFile) {
  auto env = Env::Default();
  auto fs = env->GetFileSystem();
  std::string dir = test::PerThreadDBPath(env, "lockdir");
  std::string file = dir + "/lockfile";

  // Ensure directory doesn't exist
  ASSERT_OK(DestroyDir(env, dir));

  // Make sure that we can acquire a file lock after the first attempt fails
  FileLock* lock = nullptr;
  ASSERT_NOK(fs->LockFile(file, IOOptions(), &lock, /*dbg*/ nullptr));
  ASSERT_FALSE(lock);

  ASSERT_OK(fs->CreateDir(dir, IOOptions(), /*dbg*/ nullptr));
  ASSERT_OK(fs->LockFile(file, IOOptions(), &lock, /*dbg*/ nullptr));
  ASSERT_OK(fs->UnlockFile(lock, IOOptions(), /*dbg*/ nullptr));

  // Clean up
  ASSERT_OK(DestroyDir(env, dir));
}

TEST_F(CreateEnvTest, CreateDefaultEnv) {
  ConfigOptions options;
  options.ignore_unsupported_options = false;

  std::shared_ptr<Env> guard;
  Env* env = nullptr;
  ASSERT_OK(Env::CreateFromString(options, "", &env));
  ASSERT_EQ(env, Env::Default());

  env = nullptr;
  ASSERT_OK(Env::CreateFromString(options, Env::kDefaultName(), &env));
  ASSERT_EQ(env, Env::Default());

  env = nullptr;
  ASSERT_OK(Env::CreateFromString(options, "", &env, &guard));
  ASSERT_EQ(env, Env::Default());
  ASSERT_EQ(guard, nullptr);

  env = nullptr;
  ASSERT_OK(Env::CreateFromString(options, Env::kDefaultName(), &env, &guard));
  ASSERT_EQ(env, Env::Default());
  ASSERT_EQ(guard, nullptr);

#ifndef ROCKSDB_LITE
  std::string opt_str = env->ToString(options);
  ASSERT_OK(Env::CreateFromString(options, opt_str, &env));
  ASSERT_EQ(env, Env::Default());
  ASSERT_OK(Env::CreateFromString(options, opt_str, &env, &guard));
  ASSERT_EQ(env, Env::Default());
  ASSERT_EQ(guard, nullptr);
#endif  // ROCKSDB_LITE
}

#ifndef ROCKSDB_LITE
namespace {
class WrappedEnv : public EnvWrapper {
 public:
  explicit WrappedEnv(Env* t) : EnvWrapper(t) {}
  explicit WrappedEnv(const std::shared_ptr<Env>& t) : EnvWrapper(t) {}
  static const char* kClassName() { return "WrappedEnv"; }
  const char* Name() const override { return kClassName(); }
  static void Register(ObjectLibrary& lib, const std::string& /*arg*/) {
    lib.AddFactory<Env>(
        WrappedEnv::kClassName(),
        [](const std::string& /*uri*/, std::unique_ptr<Env>* guard,
           std::string* /* errmsg */) {
          guard->reset(new WrappedEnv(nullptr));
          return guard->get();
        });
  }
};
}  // namespace
TEST_F(CreateEnvTest, CreateMockEnv) {
  ConfigOptions options;
  options.ignore_unsupported_options = false;
  WrappedEnv::Register(*(options.registry->AddLibrary("test")), "");
  std::shared_ptr<Env> guard, copy;
  std::string opt_str;

  Env* env = nullptr;
  ASSERT_NOK(Env::CreateFromString(options, MockEnv::kClassName(), &env));
  ASSERT_OK(
      Env::CreateFromString(options, MockEnv::kClassName(), &env, &guard));
  ASSERT_NE(env, nullptr);
  ASSERT_NE(env, Env::Default());
  opt_str = env->ToString(options);
  ASSERT_OK(Env::CreateFromString(options, opt_str, &env, &copy));
  ASSERT_NE(copy, guard);
  std::string mismatch;
  ASSERT_TRUE(guard->AreEquivalent(options, copy.get(), &mismatch));
  guard.reset(MockEnv::Create(Env::Default(), SystemClock::Default()));
  opt_str = guard->ToString(options);
  ASSERT_OK(Env::CreateFromString(options, opt_str, &env, &copy));
  std::unique_ptr<Env> wrapped_env(new WrappedEnv(Env::Default()));
  guard.reset(MockEnv::Create(wrapped_env.get(), SystemClock::Default()));
  opt_str = guard->ToString(options);
  ASSERT_OK(Env::CreateFromString(options, opt_str, &env, &copy));
  opt_str = copy->ToString(options);
}

TEST_F(CreateEnvTest, CreateWrappedEnv) {
  ConfigOptions options;
  options.ignore_unsupported_options = false;
  WrappedEnv::Register(*(options.registry->AddLibrary("test")), "");
  Env* env = nullptr;
  std::shared_ptr<Env> guard, copy;
  std::string opt_str;
  std::string mismatch;

  ASSERT_NOK(Env::CreateFromString(options, WrappedEnv::kClassName(), &env));
  ASSERT_OK(
      Env::CreateFromString(options, WrappedEnv::kClassName(), &env, &guard));
  ASSERT_NE(env, nullptr);
  ASSERT_NE(env, Env::Default());
  ASSERT_FALSE(guard->AreEquivalent(options, Env::Default(), &mismatch));

  opt_str = env->ToString(options);
  ASSERT_OK(Env::CreateFromString(options, opt_str, &env, &copy));
  ASSERT_NE(copy, guard);
  ASSERT_TRUE(guard->AreEquivalent(options, copy.get(), &mismatch));

  guard.reset(new WrappedEnv(std::make_shared<WrappedEnv>(Env::Default())));
  ASSERT_NE(guard.get(), env);
  opt_str = guard->ToString(options);
  ASSERT_OK(Env::CreateFromString(options, opt_str, &env, &copy));
  ASSERT_NE(copy, guard);
  ASSERT_TRUE(guard->AreEquivalent(options, copy.get(), &mismatch));

  guard.reset(new WrappedEnv(std::make_shared<WrappedEnv>(
      std::make_shared<WrappedEnv>(Env::Default()))));
  ASSERT_NE(guard.get(), env);
  opt_str = guard->ToString(options);
  ASSERT_OK(Env::CreateFromString(options, opt_str, &env, &copy));
  ASSERT_NE(copy, guard);
  ASSERT_TRUE(guard->AreEquivalent(options, copy.get(), &mismatch));
}

TEST_F(CreateEnvTest, CreateCompositeEnv) {
  ConfigOptions options;
  options.ignore_unsupported_options = false;
  std::shared_ptr<Env> guard, copy;
  Env* env = nullptr;
  std::string mismatch, opt_str;

  WrappedEnv::Register(*(options.registry->AddLibrary("test")), "");
  std::unique_ptr<Env> base(NewCompositeEnv(FileSystem::Default()));
  std::unique_ptr<Env> wrapped(new WrappedEnv(Env::Default()));
  std::shared_ptr<FileSystem> timed_fs =
      std::make_shared<TimedFileSystem>(FileSystem::Default());
  std::shared_ptr<SystemClock> clock =
      std::make_shared<EmulatedSystemClock>(SystemClock::Default());

  opt_str = base->ToString(options);
  ASSERT_NOK(Env::CreateFromString(options, opt_str, &env));
  ASSERT_OK(Env::CreateFromString(options, opt_str, &env, &guard));
  ASSERT_NE(env, nullptr);
  ASSERT_NE(env, Env::Default());
  ASSERT_EQ(env->GetFileSystem(), FileSystem::Default());
  ASSERT_EQ(env->GetSystemClock(), SystemClock::Default());

  base = NewCompositeEnv(timed_fs);
  opt_str = base->ToString(options);
  ASSERT_NOK(Env::CreateFromString(options, opt_str, &env));
  ASSERT_OK(Env::CreateFromString(options, opt_str, &env, &guard));
  ASSERT_NE(env, nullptr);
  ASSERT_NE(env, Env::Default());
  ASSERT_NE(env->GetFileSystem(), FileSystem::Default());
  ASSERT_EQ(env->GetSystemClock(), SystemClock::Default());

  env = nullptr;
  guard.reset(new CompositeEnvWrapper(wrapped.get(), timed_fs));
  opt_str = guard->ToString(options);
  ASSERT_OK(Env::CreateFromString(options, opt_str, &env, &copy));
  ASSERT_NE(env, nullptr);
  ASSERT_NE(env, Env::Default());
  ASSERT_TRUE(guard->AreEquivalent(options, copy.get(), &mismatch));

  env = nullptr;
  guard.reset(new CompositeEnvWrapper(wrapped.get(), clock));
  opt_str = guard->ToString(options);
  ASSERT_OK(Env::CreateFromString(options, opt_str, &env, &copy));
  ASSERT_NE(env, nullptr);
  ASSERT_NE(env, Env::Default());
  ASSERT_TRUE(guard->AreEquivalent(options, copy.get(), &mismatch));

  env = nullptr;
  guard.reset(new CompositeEnvWrapper(wrapped.get(), timed_fs, clock));
  opt_str = guard->ToString(options);
  ASSERT_OK(Env::CreateFromString(options, opt_str, &env, &copy));
  ASSERT_NE(env, nullptr);
  ASSERT_NE(env, Env::Default());
  ASSERT_TRUE(guard->AreEquivalent(options, copy.get(), &mismatch));

  guard.reset(new CompositeEnvWrapper(nullptr, timed_fs, clock));
  ColumnFamilyOptions cf_opts;
  DBOptions db_opts;
  db_opts.env = guard.get();
  auto comp = db_opts.env->CheckedCast<CompositeEnvWrapper>();
  ASSERT_NE(comp, nullptr);
  ASSERT_EQ(comp->Inner(), nullptr);
  ASSERT_NOK(ValidateOptions(db_opts, cf_opts));
  ASSERT_OK(db_opts.env->PrepareOptions(options));
  ASSERT_NE(comp->Inner(), nullptr);
  ASSERT_OK(ValidateOptions(db_opts, cf_opts));
}
#endif  // ROCKSDB_LITE

// Forward declaration
class ReadAsyncFS;

struct MockIOHandle {
  std::function<void(const FSReadRequest&, void*)> cb;
  void* cb_arg;
  bool create_io_error;
};

// ReadAsyncFS and ReadAsyncRandomAccessFile mocks the FS doing asynchronous
// reads by creating threads that submit read requests and then calling Poll API
// to obtain those results.
class ReadAsyncRandomAccessFile : public FSRandomAccessFileOwnerWrapper {
 public:
  ReadAsyncRandomAccessFile(ReadAsyncFS& fs,
                            std::unique_ptr<FSRandomAccessFile>& file)
      : FSRandomAccessFileOwnerWrapper(std::move(file)), fs_(fs) {}

  IOStatus ReadAsync(FSReadRequest& req, const IOOptions& opts,
                     std::function<void(const FSReadRequest&, void*)> cb,
                     void* cb_arg, void** io_handle, IOHandleDeleter* del_fn,
                     IODebugContext* dbg) override;

 private:
  ReadAsyncFS& fs_;
  std::unique_ptr<FSRandomAccessFile> file_;
  int counter = 0;
};

class ReadAsyncFS : public FileSystemWrapper {
 public:
  explicit ReadAsyncFS(const std::shared_ptr<FileSystem>& wrapped)
      : FileSystemWrapper(wrapped) {}

  static const char* kClassName() { return "ReadAsyncFS"; }
  const char* Name() const override { return kClassName(); }

  IOStatus NewRandomAccessFile(const std::string& fname,
                               const FileOptions& opts,
                               std::unique_ptr<FSRandomAccessFile>* result,
                               IODebugContext* dbg) override {
    std::unique_ptr<FSRandomAccessFile> file;
    IOStatus s = target()->NewRandomAccessFile(fname, opts, &file, dbg);
    EXPECT_OK(s);
    result->reset(new ReadAsyncRandomAccessFile(*this, file));
    return s;
  }

  IOStatus Poll(std::vector<void*>& io_handles,
                size_t /*min_completions*/) override {
    // Wait for the threads completion.
    for (auto& t : workers) {
      t.join();
    }

    for (size_t i = 0; i < io_handles.size(); i++) {
      MockIOHandle* handle = static_cast<MockIOHandle*>(io_handles[i]);
      if (handle->create_io_error) {
        FSReadRequest req;
        req.status = IOStatus::IOError();
        handle->cb(req, handle->cb_arg);
      }
    }
    return IOStatus::OK();
  }

  std::vector<std::thread> workers;
};

IOStatus ReadAsyncRandomAccessFile::ReadAsync(
    FSReadRequest& req, const IOOptions& opts,
    std::function<void(const FSReadRequest&, void*)> cb, void* cb_arg,
    void** io_handle, IOHandleDeleter* del_fn, IODebugContext* dbg) {
  IOHandleDeleter deletefn = [](void* args) -> void {
    delete (static_cast<MockIOHandle*>(args));
    args = nullptr;
  };
  *del_fn = deletefn;

  // Allocate and populate io_handle.
  MockIOHandle* mock_handle = new MockIOHandle();
  bool create_io_error = false;
  if (counter % 2) {
    create_io_error = true;
  }
  mock_handle->create_io_error = create_io_error;
  mock_handle->cb = cb;
  mock_handle->cb_arg = cb_arg;
  *io_handle = static_cast<void*>(mock_handle);
  counter++;

  // Submit read request asynchronously.
  std::function<void(FSReadRequest)> submit_request =
      [&opts, cb, cb_arg, dbg, create_io_error, this](FSReadRequest _req) {
        if (!create_io_error) {
          _req.status = target()->Read(_req.offset, _req.len, opts,
                                       &(_req.result), _req.scratch, dbg);
          cb(_req, cb_arg);
        }
      };

  fs_.workers.emplace_back(submit_request, req);
  return IOStatus::OK();
}

class TestAsyncRead : public testing::Test {
 public:
  TestAsyncRead() { env_ = Env::Default(); }
  Env* env_;
};

// Tests the default implementation of ReadAsync API.
TEST_F(TestAsyncRead, ReadAsync) {
  EnvOptions soptions;
  std::shared_ptr<ReadAsyncFS> fs =
      std::make_shared<ReadAsyncFS>(env_->GetFileSystem());

  std::string fname = test::PerThreadDBPath(env_, "testfile");

  const size_t kSectorSize = 4096;
  const size_t kNumSectors = 8;

  // 1. create & write to a file.
  {
    std::unique_ptr<FSWritableFile> wfile;
    ASSERT_OK(
        fs->NewWritableFile(fname, FileOptions(), &wfile, nullptr /*dbg*/));

    for (size_t i = 0; i < kNumSectors; ++i) {
      auto data = NewAligned(kSectorSize * 8, static_cast<char>(i + 1));
      Slice slice(data.get(), kSectorSize);
      ASSERT_OK(wfile->Append(slice, IOOptions(), nullptr));
    }
    ASSERT_OK(wfile->Close(IOOptions(), nullptr));
  }
  // 2. Read file
  {
    std::unique_ptr<FSRandomAccessFile> file;
    ASSERT_OK(fs->NewRandomAccessFile(fname, FileOptions(), &file, nullptr));

    IOOptions opts;
    std::vector<void*> io_handles(kNumSectors);
    std::vector<FSReadRequest> reqs(kNumSectors);
    std::vector<std::unique_ptr<char, Deleter>> data;
    std::vector<size_t> vals;
    IOHandleDeleter del_fn;
    uint64_t offset = 0;

    // Initialize read requests
    for (size_t i = 0; i < kNumSectors; i++) {
      reqs[i].offset = offset;
      reqs[i].len = kSectorSize;
      data.emplace_back(NewAligned(kSectorSize, 0));
      reqs[i].scratch = data.back().get();
      vals.push_back(i);
      offset += kSectorSize;
    }

    // callback function passed to async read.
    std::function<void(const FSReadRequest&, void*)> callback =
        [&](const FSReadRequest& req, void* cb_arg) {
          assert(cb_arg != nullptr);
          size_t i = *(reinterpret_cast<size_t*>(cb_arg));
          reqs[i].offset = req.offset;
          reqs[i].result = req.result;
          reqs[i].status = req.status;
        };

    // Submit asynchronous read requests.
    for (size_t i = 0; i < kNumSectors; i++) {
      void* cb_arg = static_cast<void*>(&(vals[i]));
      ASSERT_OK(file->ReadAsync(reqs[i], opts, callback, cb_arg,
                                &(io_handles[i]), &del_fn, nullptr));
    }

    // Poll for the submitted requests.
    fs->Poll(io_handles, kNumSectors);

    // Check the status of read requests.
    for (size_t i = 0; i < kNumSectors; i++) {
      if (i % 2) {
        ASSERT_EQ(reqs[i].status, IOStatus::IOError());
      } else {
        auto buf = NewAligned(kSectorSize * 8, static_cast<char>(i + 1));
        Slice expected_data(buf.get(), kSectorSize);

        ASSERT_EQ(reqs[i].offset, i * kSectorSize);
        ASSERT_OK(reqs[i].status);
        ASSERT_EQ(expected_data.ToString(), reqs[i].result.ToString());
      }
    }

    // Delete io_handles.
    for (size_t i = 0; i < io_handles.size(); i++) {
      del_fn(io_handles[i]);
    }
  }
}
}  // namespace ROCKSDB_NAMESPACE

int main(int argc, char** argv) {
  ROCKSDB_NAMESPACE::port::InstallStackTraceHandler();
  ::testing::InitGoogleTest(&argc, argv);
  return RUN_ALL_TESTS();
}<|MERGE_RESOLUTION|>--- conflicted
+++ resolved
@@ -2023,23 +2023,6 @@
     const std::string name = "testfile_" + std::to_string(i);
     const std::string path = test_base_dir + "/" + name;
 
-<<<<<<< HEAD
-      auto file_attrs_iter = std::find_if(
-          file_attrs.begin(), file_attrs.end(),
-          [&name](const Env::FileAttributes& fm) { return fm.name == name; });
-      ASSERT_TRUE(file_attrs_iter != file_attrs.end());
-      uint64_t size;
-      ASSERT_OK(env_->GetFileSize(path, &size));
-      ASSERT_EQ(size, 4096 * i);
-      ASSERT_EQ(size, file_attrs_iter->size_bytes);
-    }
-    ROCKSDB_NAMESPACE::SyncPoint::GetInstance()->ClearTrace();
-    for (int i = 0; i < kNumChildren; ++i) {
-      const std::string path = test_base_dir + "/testfile_" + std::to_string(i);
-      ASSERT_OK(env_->DeleteFile(path));
-    }
-    ASSERT_OK(env_->DeleteDir(test_base_dir));
-=======
     auto file_attrs_iter = std::find_if(
         file_attrs.begin(), file_attrs.end(),
         [&name](const Env::FileAttributes& fm) { return fm.name == name; });
@@ -2048,9 +2031,10 @@
     ASSERT_OK(env_->GetFileSize(path, &size));
     ASSERT_EQ(size, 4096 * i);
     ASSERT_EQ(size, file_attrs_iter->size_bytes);
-  }
+    ASSERT_OK(env_->DeleteFile(path));
+  }
+  ASSERT_OK(env_->DeleteDir(test_base_dir));
   ROCKSDB_NAMESPACE::SyncPoint::GetInstance()->ClearTrace();
->>>>>>> f24ef5d6
 }
 
 // Test that all WritableFileWrapper forwards all calls to WritableFile.
