//  Copyright (c) 2011-present, Facebook, Inc.  All rights reserved.
//  This source code is licensed under both the GPLv2 (found in the
//  COPYING file in the root directory) and Apache 2.0 License
//  (found in the LICENSE.Apache file in the root directory).
//
// Copyright (c) 2011 The LevelDB Authors. All rights reserved.
// Use of this source code is governed by a BSD-style license that can be
// found in the LICENSE file. See the AUTHORS file for names of contributors.

#ifndef OS_WIN
#include <sys/ioctl.h>
#endif

#ifdef ROCKSDB_MALLOC_USABLE_SIZE
#ifdef OS_FREEBSD
#include <malloc_np.h>
#else
#include <malloc.h>
#endif
#endif
#include <sys/types.h>

#include <iostream>
#include <unordered_set>
#include <atomic>
#include <list>

#ifdef OS_LINUX
#include <fcntl.h>
#include <linux/fs.h>
#include <stdlib.h>
#include <sys/stat.h>
#include <unistd.h>
#endif

#ifdef ROCKSDB_FALLOCATE_PRESENT
#include <errno.h>
#endif

#include "env/env_chroot.h"
#include "port/port.h"
#include "rocksdb/env.h"
#include "util/coding.h"
#include "util/log_buffer.h"
#include "util/mutexlock.h"
#include "util/string_util.h"
#include "util/sync_point.h"
#include "util/testharness.h"
#include "util/testutil.h"

#ifdef OS_LINUX
static const size_t kPageSize = sysconf(_SC_PAGESIZE);
#else
static const size_t kPageSize = 4 * 1024;
#endif

namespace rocksdb {

static const int kDelayMicros = 100000;

struct Deleter {
  explicit Deleter(void (*fn)(void*)) : fn_(fn) {}

  void operator()(void* ptr) {
    assert(fn_);
    assert(ptr);
    (*fn_)(ptr);
  }

  void (*fn_)(void*);
};

std::unique_ptr<char, Deleter> NewAligned(const size_t size, const char ch) {
  char* ptr = nullptr;
#ifdef OS_WIN
  if (nullptr == (ptr = reinterpret_cast<char*>(_aligned_malloc(size, kPageSize)))) {
    return std::unique_ptr<char, Deleter>(nullptr, Deleter(_aligned_free));
  }
  std::unique_ptr<char, Deleter> uptr(ptr, Deleter(_aligned_free));
#else
  if (posix_memalign(reinterpret_cast<void**>(&ptr), kPageSize, size) != 0) {
    return std::unique_ptr<char, Deleter>(nullptr, Deleter(free));
  }
  std::unique_ptr<char, Deleter> uptr(ptr, Deleter(free));
#endif
  memset(uptr.get(), ch, size);
  return uptr;
}

class EnvPosixTest : public testing::Test {
 private:
  port::Mutex mu_;
  std::string events_;

 public:
  Env* env_;
  bool direct_io_;
  EnvPosixTest() : env_(Env::Default()), direct_io_(false) {}
};

class EnvPosixTestWithParam
    : public EnvPosixTest,
      public ::testing::WithParamInterface<std::pair<Env*, bool>> {
 public:
  EnvPosixTestWithParam() {
    std::pair<Env*, bool> param_pair = GetParam();
    env_ = param_pair.first;
    direct_io_ = param_pair.second;
  }

  void WaitThreadPoolsEmpty() {
    // Wait until the thread pools are empty.
    while (env_->GetThreadPoolQueueLen(Env::Priority::LOW) != 0) {
      Env::Default()->SleepForMicroseconds(kDelayMicros);
    }
    while (env_->GetThreadPoolQueueLen(Env::Priority::HIGH) != 0) {
      Env::Default()->SleepForMicroseconds(kDelayMicros);
    }
  }

  ~EnvPosixTestWithParam() { WaitThreadPoolsEmpty(); }
};

static void SetBool(void* ptr) {
  reinterpret_cast<std::atomic<bool>*>(ptr)->store(true);
}

TEST_F(EnvPosixTest, RunImmediately) {
  for (int pri = Env::BOTTOM; pri < Env::TOTAL; ++pri) {
    std::atomic<bool> called(false);
    env_->SetBackgroundThreads(1, static_cast<Env::Priority>(pri));
    env_->Schedule(&SetBool, &called, static_cast<Env::Priority>(pri));
    Env::Default()->SleepForMicroseconds(kDelayMicros);
    ASSERT_TRUE(called.load());
  }
}

#ifdef OS_WIN
TEST_F(EnvPosixTest, AreFilesSame) {
  {
    bool tmp;
    if (env_->AreFilesSame("", "", &tmp).IsNotSupported()) {
      fprintf(stderr,
              "skipping EnvBasicTestWithParam.AreFilesSame due to "
              "unsupported Env::AreFilesSame\n");
      return;
    }
  }

  const EnvOptions soptions;
  auto* env = Env::Default();
  std::string same_file_name = test::TmpDir(env) + "/same_file";
  std::string same_file_link_name = same_file_name + "_link";

  std::unique_ptr<WritableFile> same_file;
  ASSERT_OK(env->NewWritableFile(same_file_name,
    &same_file, soptions));
  same_file->Append("random_data");
  ASSERT_OK(same_file->Flush());
  same_file.reset();

  ASSERT_OK(env->LinkFile(same_file_name, same_file_link_name));
  bool result = false;
  ASSERT_OK(env->AreFilesSame(same_file_name, same_file_link_name, &result));
  ASSERT_TRUE(result);
}
#endif

TEST_P(EnvPosixTestWithParam, UnSchedule) {
  std::atomic<bool> called(false);
  env_->SetBackgroundThreads(1, Env::LOW);

  /* Block the low priority queue */
  test::SleepingBackgroundTask sleeping_task, sleeping_task1;
  env_->Schedule(&test::SleepingBackgroundTask::DoSleepTask, &sleeping_task,
                 Env::Priority::LOW);

  /* Schedule another task */
  env_->Schedule(&test::SleepingBackgroundTask::DoSleepTask, &sleeping_task1,
                 Env::Priority::LOW, &sleeping_task1);

  /* Remove it with a different tag  */
  ASSERT_EQ(0, env_->UnSchedule(&called, Env::Priority::LOW));

  /* Remove it from the queue with the right tag */
  ASSERT_EQ(1, env_->UnSchedule(&sleeping_task1, Env::Priority::LOW));

  // Unblock background thread
  sleeping_task.WakeUp();

  /* Schedule another task */
  env_->Schedule(&SetBool, &called);
  for (int i = 0; i < kDelayMicros; i++) {
    if (called.load()) {
      break;
    }
    Env::Default()->SleepForMicroseconds(1);
  }
  ASSERT_TRUE(called.load());

  ASSERT_TRUE(!sleeping_task.IsSleeping() && !sleeping_task1.IsSleeping());
  WaitThreadPoolsEmpty();
}

// This tests assumes that the last scheduled
// task will run last. In fact, in the allotted
// sleeping time nothing may actually run or they may
// run in any order. The purpose of the test is unclear.
#ifndef OS_WIN
TEST_P(EnvPosixTestWithParam, RunMany) {
  std::atomic<int> last_id(0);

  struct CB {
    std::atomic<int>* last_id_ptr;  // Pointer to shared slot
    int id;                         // Order# for the execution of this callback

    CB(std::atomic<int>* p, int i) : last_id_ptr(p), id(i) {}

    static void Run(void* v) {
      CB* cb = reinterpret_cast<CB*>(v);
      int cur = cb->last_id_ptr->load();
      ASSERT_EQ(cb->id - 1, cur);
      cb->last_id_ptr->store(cb->id);
    }
  };

  // Schedule in different order than start time
  CB cb1(&last_id, 1);
  CB cb2(&last_id, 2);
  CB cb3(&last_id, 3);
  CB cb4(&last_id, 4);
  env_->Schedule(&CB::Run, &cb1);
  env_->Schedule(&CB::Run, &cb2);
  env_->Schedule(&CB::Run, &cb3);
  env_->Schedule(&CB::Run, &cb4);

  Env::Default()->SleepForMicroseconds(kDelayMicros);
  int cur = last_id.load(std::memory_order_acquire);
  ASSERT_EQ(4, cur);
  WaitThreadPoolsEmpty();
}
#endif

struct State {
  port::Mutex mu;
  int val;
  int num_running;
};

static void ThreadBody(void* arg) {
  State* s = reinterpret_cast<State*>(arg);
  s->mu.Lock();
  s->val += 1;
  s->num_running -= 1;
  s->mu.Unlock();
}

TEST_P(EnvPosixTestWithParam, StartThread) {
  State state;
  state.val = 0;
  state.num_running = 3;
  for (int i = 0; i < 3; i++) {
    env_->StartThread(&ThreadBody, &state);
  }
  while (true) {
    state.mu.Lock();
    int num = state.num_running;
    state.mu.Unlock();
    if (num == 0) {
      break;
    }
    Env::Default()->SleepForMicroseconds(kDelayMicros);
  }
  ASSERT_EQ(state.val, 3);
  WaitThreadPoolsEmpty();
}

TEST_P(EnvPosixTestWithParam, TwoPools) {
  // Data structures to signal tasks to run.
  port::Mutex mutex;
  port::CondVar cv(&mutex);
  bool should_start = false;

  class CB {
   public:
    CB(const std::string& pool_name, int pool_size, port::Mutex* trigger_mu,
       port::CondVar* trigger_cv, bool* _should_start)
        : mu_(),
          num_running_(0),
          num_finished_(0),
          pool_size_(pool_size),
          pool_name_(pool_name),
          trigger_mu_(trigger_mu),
          trigger_cv_(trigger_cv),
          should_start_(_should_start) {}

    static void Run(void* v) {
      CB* cb = reinterpret_cast<CB*>(v);
      cb->Run();
    }

    void Run() {
      {
        MutexLock l(&mu_);
        num_running_++;
        // make sure we don't have more than pool_size_ jobs running.
        ASSERT_LE(num_running_, pool_size_.load());
      }

      {
        MutexLock l(trigger_mu_);
        while (!(*should_start_)) {
          trigger_cv_->Wait();
        }
      }

      {
        MutexLock l(&mu_);
        num_running_--;
        num_finished_++;
      }
    }

    int NumFinished() {
      MutexLock l(&mu_);
      return num_finished_;
    }

    void Reset(int pool_size) {
      pool_size_.store(pool_size);
      num_finished_ = 0;
    }

   private:
    port::Mutex mu_;
    int num_running_;
    int num_finished_;
    std::atomic<int> pool_size_;
    std::string pool_name_;
    port::Mutex* trigger_mu_;
    port::CondVar* trigger_cv_;
    bool* should_start_;
  };

  const int kLowPoolSize = 2;
  const int kHighPoolSize = 4;
  const int kJobs = 8;

  CB low_pool_job("low", kLowPoolSize, &mutex, &cv, &should_start);
  CB high_pool_job("high", kHighPoolSize, &mutex, &cv, &should_start);

  env_->SetBackgroundThreads(kLowPoolSize);
  env_->SetBackgroundThreads(kHighPoolSize, Env::Priority::HIGH);

  ASSERT_EQ(0U, env_->GetThreadPoolQueueLen(Env::Priority::LOW));
  ASSERT_EQ(0U, env_->GetThreadPoolQueueLen(Env::Priority::HIGH));

  // schedule same number of jobs in each pool
  for (int i = 0; i < kJobs; i++) {
    env_->Schedule(&CB::Run, &low_pool_job);
    env_->Schedule(&CB::Run, &high_pool_job, Env::Priority::HIGH);
  }
  // Wait a short while for the jobs to be dispatched.
  int sleep_count = 0;
  while ((unsigned int)(kJobs - kLowPoolSize) !=
             env_->GetThreadPoolQueueLen(Env::Priority::LOW) ||
         (unsigned int)(kJobs - kHighPoolSize) !=
             env_->GetThreadPoolQueueLen(Env::Priority::HIGH)) {
    env_->SleepForMicroseconds(kDelayMicros);
    if (++sleep_count > 100) {
      break;
    }
  }

  ASSERT_EQ((unsigned int)(kJobs - kLowPoolSize),
            env_->GetThreadPoolQueueLen());
  ASSERT_EQ((unsigned int)(kJobs - kLowPoolSize),
            env_->GetThreadPoolQueueLen(Env::Priority::LOW));
  ASSERT_EQ((unsigned int)(kJobs - kHighPoolSize),
            env_->GetThreadPoolQueueLen(Env::Priority::HIGH));

  // Trigger jobs to run.
  {
    MutexLock l(&mutex);
    should_start = true;
    cv.SignalAll();
  }

  // wait for all jobs to finish
  while (low_pool_job.NumFinished() < kJobs ||
         high_pool_job.NumFinished() < kJobs) {
    env_->SleepForMicroseconds(kDelayMicros);
  }

  ASSERT_EQ(0U, env_->GetThreadPoolQueueLen(Env::Priority::LOW));
  ASSERT_EQ(0U, env_->GetThreadPoolQueueLen(Env::Priority::HIGH));

  // Hold jobs to schedule;
  should_start = false;

  // call IncBackgroundThreadsIfNeeded to two pools. One increasing and
  // the other decreasing
  env_->IncBackgroundThreadsIfNeeded(kLowPoolSize - 1, Env::Priority::LOW);
  env_->IncBackgroundThreadsIfNeeded(kHighPoolSize + 1, Env::Priority::HIGH);
  high_pool_job.Reset(kHighPoolSize + 1);
  low_pool_job.Reset(kLowPoolSize);

  // schedule same number of jobs in each pool
  for (int i = 0; i < kJobs; i++) {
    env_->Schedule(&CB::Run, &low_pool_job);
    env_->Schedule(&CB::Run, &high_pool_job, Env::Priority::HIGH);
  }
  // Wait a short while for the jobs to be dispatched.
  sleep_count = 0;
  while ((unsigned int)(kJobs - kLowPoolSize) !=
             env_->GetThreadPoolQueueLen(Env::Priority::LOW) ||
         (unsigned int)(kJobs - (kHighPoolSize + 1)) !=
             env_->GetThreadPoolQueueLen(Env::Priority::HIGH)) {
    env_->SleepForMicroseconds(kDelayMicros);
    if (++sleep_count > 100) {
      break;
    }
  }
  ASSERT_EQ((unsigned int)(kJobs - kLowPoolSize),
            env_->GetThreadPoolQueueLen());
  ASSERT_EQ((unsigned int)(kJobs - kLowPoolSize),
            env_->GetThreadPoolQueueLen(Env::Priority::LOW));
  ASSERT_EQ((unsigned int)(kJobs - (kHighPoolSize + 1)),
            env_->GetThreadPoolQueueLen(Env::Priority::HIGH));

  // Trigger jobs to run.
  {
    MutexLock l(&mutex);
    should_start = true;
    cv.SignalAll();
  }

  // wait for all jobs to finish
  while (low_pool_job.NumFinished() < kJobs ||
         high_pool_job.NumFinished() < kJobs) {
    env_->SleepForMicroseconds(kDelayMicros);
  }

  env_->SetBackgroundThreads(kHighPoolSize, Env::Priority::HIGH);
  WaitThreadPoolsEmpty();
}

TEST_P(EnvPosixTestWithParam, DecreaseNumBgThreads) {
  std::vector<test::SleepingBackgroundTask> tasks(10);

  // Set number of thread to 1 first.
  env_->SetBackgroundThreads(1, Env::Priority::HIGH);
  Env::Default()->SleepForMicroseconds(kDelayMicros);

  // Schedule 3 tasks. 0 running; Task 1, 2 waiting.
  for (size_t i = 0; i < 3; i++) {
    env_->Schedule(&test::SleepingBackgroundTask::DoSleepTask, &tasks[i],
                   Env::Priority::HIGH);
    Env::Default()->SleepForMicroseconds(kDelayMicros);
  }
  ASSERT_EQ(2U, env_->GetThreadPoolQueueLen(Env::Priority::HIGH));
  ASSERT_TRUE(tasks[0].IsSleeping());
  ASSERT_TRUE(!tasks[1].IsSleeping());
  ASSERT_TRUE(!tasks[2].IsSleeping());

  // Increase to 2 threads. Task 0, 1 running; 2 waiting
  env_->SetBackgroundThreads(2, Env::Priority::HIGH);
  Env::Default()->SleepForMicroseconds(kDelayMicros);
  ASSERT_EQ(1U, env_->GetThreadPoolQueueLen(Env::Priority::HIGH));
  ASSERT_TRUE(tasks[0].IsSleeping());
  ASSERT_TRUE(tasks[1].IsSleeping());
  ASSERT_TRUE(!tasks[2].IsSleeping());

  // Shrink back to 1 thread. Still task 0, 1 running, 2 waiting
  env_->SetBackgroundThreads(1, Env::Priority::HIGH);
  Env::Default()->SleepForMicroseconds(kDelayMicros);
  ASSERT_EQ(1U, env_->GetThreadPoolQueueLen(Env::Priority::HIGH));
  ASSERT_TRUE(tasks[0].IsSleeping());
  ASSERT_TRUE(tasks[1].IsSleeping());
  ASSERT_TRUE(!tasks[2].IsSleeping());

  // The last task finishes. Task 0 running, 2 waiting.
  tasks[1].WakeUp();
  Env::Default()->SleepForMicroseconds(kDelayMicros);
  ASSERT_EQ(1U, env_->GetThreadPoolQueueLen(Env::Priority::HIGH));
  ASSERT_TRUE(tasks[0].IsSleeping());
  ASSERT_TRUE(!tasks[1].IsSleeping());
  ASSERT_TRUE(!tasks[2].IsSleeping());

  // Increase to 5 threads. Task 0 and 2 running.
  env_->SetBackgroundThreads(5, Env::Priority::HIGH);
  Env::Default()->SleepForMicroseconds(kDelayMicros);
  ASSERT_EQ((unsigned int)0, env_->GetThreadPoolQueueLen(Env::Priority::HIGH));
  ASSERT_TRUE(tasks[0].IsSleeping());
  ASSERT_TRUE(tasks[2].IsSleeping());

  // Change number of threads a couple of times while there is no sufficient
  // tasks.
  env_->SetBackgroundThreads(7, Env::Priority::HIGH);
  Env::Default()->SleepForMicroseconds(kDelayMicros);
  tasks[2].WakeUp();
  ASSERT_EQ(0U, env_->GetThreadPoolQueueLen(Env::Priority::HIGH));
  env_->SetBackgroundThreads(3, Env::Priority::HIGH);
  Env::Default()->SleepForMicroseconds(kDelayMicros);
  ASSERT_EQ(0U, env_->GetThreadPoolQueueLen(Env::Priority::HIGH));
  env_->SetBackgroundThreads(4, Env::Priority::HIGH);
  Env::Default()->SleepForMicroseconds(kDelayMicros);
  ASSERT_EQ(0U, env_->GetThreadPoolQueueLen(Env::Priority::HIGH));
  env_->SetBackgroundThreads(5, Env::Priority::HIGH);
  Env::Default()->SleepForMicroseconds(kDelayMicros);
  ASSERT_EQ(0U, env_->GetThreadPoolQueueLen(Env::Priority::HIGH));
  env_->SetBackgroundThreads(4, Env::Priority::HIGH);
  Env::Default()->SleepForMicroseconds(kDelayMicros);
  ASSERT_EQ(0U, env_->GetThreadPoolQueueLen(Env::Priority::HIGH));

  Env::Default()->SleepForMicroseconds(kDelayMicros * 50);

  // Enqueue 5 more tasks. Thread pool size now is 4.
  // Task 0, 3, 4, 5 running;6, 7 waiting.
  for (size_t i = 3; i < 8; i++) {
    env_->Schedule(&test::SleepingBackgroundTask::DoSleepTask, &tasks[i],
                   Env::Priority::HIGH);
  }
  Env::Default()->SleepForMicroseconds(kDelayMicros);
  ASSERT_EQ(2U, env_->GetThreadPoolQueueLen(Env::Priority::HIGH));
  ASSERT_TRUE(tasks[3].IsSleeping());
  ASSERT_TRUE(tasks[4].IsSleeping());
  ASSERT_TRUE(tasks[5].IsSleeping());
  ASSERT_TRUE(!tasks[6].IsSleeping());
  ASSERT_TRUE(!tasks[7].IsSleeping());

  // Wake up task 0, 3 and 4. Task 5, 6, 7 running.
  tasks[0].WakeUp();
  tasks[3].WakeUp();
  tasks[4].WakeUp();

  Env::Default()->SleepForMicroseconds(kDelayMicros);
  ASSERT_EQ((unsigned int)0, env_->GetThreadPoolQueueLen(Env::Priority::HIGH));
  for (size_t i = 5; i < 8; i++) {
    ASSERT_TRUE(tasks[i].IsSleeping());
  }

  // Shrink back to 1 thread. Still task 5, 6, 7 running
  env_->SetBackgroundThreads(1, Env::Priority::HIGH);
  Env::Default()->SleepForMicroseconds(kDelayMicros);
  ASSERT_TRUE(tasks[5].IsSleeping());
  ASSERT_TRUE(tasks[6].IsSleeping());
  ASSERT_TRUE(tasks[7].IsSleeping());

  // Wake up task  6. Task 5, 7 running
  tasks[6].WakeUp();
  Env::Default()->SleepForMicroseconds(kDelayMicros);
  ASSERT_TRUE(tasks[5].IsSleeping());
  ASSERT_TRUE(!tasks[6].IsSleeping());
  ASSERT_TRUE(tasks[7].IsSleeping());

  // Wake up threads 7. Task 5 running
  tasks[7].WakeUp();
  Env::Default()->SleepForMicroseconds(kDelayMicros);
  ASSERT_TRUE(!tasks[7].IsSleeping());

  // Enqueue thread 8 and 9. Task 5 running; one of 8, 9 might be running.
  env_->Schedule(&test::SleepingBackgroundTask::DoSleepTask, &tasks[8],
                 Env::Priority::HIGH);
  env_->Schedule(&test::SleepingBackgroundTask::DoSleepTask, &tasks[9],
                 Env::Priority::HIGH);
  Env::Default()->SleepForMicroseconds(kDelayMicros);
  ASSERT_GT(env_->GetThreadPoolQueueLen(Env::Priority::HIGH), (unsigned int)0);
  ASSERT_TRUE(!tasks[8].IsSleeping() || !tasks[9].IsSleeping());

  // Increase to 4 threads. Task 5, 8, 9 running.
  env_->SetBackgroundThreads(4, Env::Priority::HIGH);
  Env::Default()->SleepForMicroseconds(kDelayMicros);
  ASSERT_EQ((unsigned int)0, env_->GetThreadPoolQueueLen(Env::Priority::HIGH));
  ASSERT_TRUE(tasks[8].IsSleeping());
  ASSERT_TRUE(tasks[9].IsSleeping());

  // Shrink to 1 thread
  env_->SetBackgroundThreads(1, Env::Priority::HIGH);

  // Wake up thread 9.
  tasks[9].WakeUp();
  Env::Default()->SleepForMicroseconds(kDelayMicros);
  ASSERT_TRUE(!tasks[9].IsSleeping());
  ASSERT_TRUE(tasks[8].IsSleeping());

  // Wake up thread 8
  tasks[8].WakeUp();
  Env::Default()->SleepForMicroseconds(kDelayMicros);
  ASSERT_TRUE(!tasks[8].IsSleeping());

  // Wake up the last thread
  tasks[5].WakeUp();

  Env::Default()->SleepForMicroseconds(kDelayMicros);
  ASSERT_TRUE(!tasks[5].IsSleeping());
  WaitThreadPoolsEmpty();
}

#if (defined OS_LINUX || defined OS_WIN)
// Travis doesn't support fallocate or getting unique ID from files for whatever
// reason.
#ifndef TRAVIS

namespace {
bool IsSingleVarint(const std::string& s) {
  Slice slice(s);

  uint64_t v;
  if (!GetVarint64(&slice, &v)) {
    return false;
  }

  return slice.size() == 0;
}

bool IsUniqueIDValid(const std::string& s) {
  return !s.empty() && !IsSingleVarint(s);
}

const size_t MAX_ID_SIZE = 100;
char temp_id[MAX_ID_SIZE];


}  // namespace

// Determine whether we can use the FS_IOC_GETVERSION ioctl
// on a file in directory DIR.  Create a temporary file therein,
// try to apply the ioctl (save that result), cleanup and
// return the result.  Return true if it is supported, and
// false if anything fails.
// Note that this function "knows" that dir has just been created
// and is empty, so we create a simply-named test file: "f".
bool ioctl_support__FS_IOC_GETVERSION(const std::string& dir) {
#ifdef OS_WIN
  return true;
#else
  const std::string file = dir + "/f";
  int fd;
  do {
    fd = open(file.c_str(), O_CREAT | O_RDWR | O_TRUNC, 0644);
  } while (fd < 0 && errno == EINTR);
  long int version;
  bool ok = (fd >= 0 && ioctl(fd, FS_IOC_GETVERSION, &version) >= 0);

  close(fd);
  unlink(file.c_str());

  return ok;
#endif
}

// To ensure that Env::GetUniqueId-related tests work correctly, the files
// should be stored in regular storage like "hard disk" or "flash device",
// and not on a tmpfs file system (like /dev/shm and /tmp on some systems).
// Otherwise we cannot get the correct id.
//
// This function serves as the replacement for test::TmpDir(), which may be
// customized to be on a file system that doesn't work with GetUniqueId().

class IoctlFriendlyTmpdir {
 public:
  explicit IoctlFriendlyTmpdir() {
    char dir_buf[100];

    const char *fmt = "%s/rocksdb.XXXXXX";
    const char *tmp = getenv("TEST_IOCTL_FRIENDLY_TMPDIR");

#ifdef OS_WIN
#define rmdir _rmdir
    if(tmp == nullptr) {
      tmp = getenv("TMP");
    }

    snprintf(dir_buf, sizeof dir_buf, fmt, tmp);
    auto result = _mktemp(dir_buf);
    assert(result != nullptr);
    BOOL ret = CreateDirectory(dir_buf, NULL);
    assert(ret == TRUE);
    dir_ = dir_buf;
#else
    std::list<std::string> candidate_dir_list = {"/var/tmp", "/tmp"};

    // If $TEST_IOCTL_FRIENDLY_TMPDIR/rocksdb.XXXXXX fits, use
    // $TEST_IOCTL_FRIENDLY_TMPDIR; subtract 2 for the "%s", and
    // add 1 for the trailing NUL byte.
    if (tmp && strlen(tmp) + strlen(fmt) - 2 + 1 <= sizeof dir_buf) {
      // use $TEST_IOCTL_FRIENDLY_TMPDIR value
      candidate_dir_list.push_front(tmp);
    }

    for (const std::string& d : candidate_dir_list) {
      snprintf(dir_buf, sizeof dir_buf, fmt, d.c_str());
      if (mkdtemp(dir_buf)) {
        if (ioctl_support__FS_IOC_GETVERSION(dir_buf)) {
          dir_ = dir_buf;
          return;
        } else {
          // Diagnose ioctl-related failure only if this is the
          // directory specified via that envvar.
          if (tmp && tmp == d) {
            fprintf(stderr, "TEST_IOCTL_FRIENDLY_TMPDIR-specified directory is "
                    "not suitable: %s\n", d.c_str());
          }
          rmdir(dir_buf);  // ignore failure
        }
      } else {
        // mkdtemp failed: diagnose it, but don't give up.
        fprintf(stderr, "mkdtemp(%s/...) failed: %s\n", d.c_str(),
                strerror(errno));
      }
    }

    fprintf(stderr, "failed to find an ioctl-friendly temporary directory;"
            " specify one via the TEST_IOCTL_FRIENDLY_TMPDIR envvar\n");
    std::abort();
#endif
}

  ~IoctlFriendlyTmpdir() {
    rmdir(dir_.c_str());
  }

  const std::string& name() const {
    return dir_;
  }

 private:
  std::string dir_;
};

#ifndef ROCKSDB_LITE
TEST_F(EnvPosixTest, PositionedAppend) {
  unique_ptr<WritableFile> writable_file;
  EnvOptions options;
  options.use_direct_writes = true;
  options.use_mmap_writes = false;
  IoctlFriendlyTmpdir ift;
  ASSERT_OK(env_->NewWritableFile(ift.name() + "/f", &writable_file, options));
  const size_t kBlockSize = 4096;
  const size_t kDataSize = kPageSize;
  // Write a page worth of 'a'
  auto data_ptr = NewAligned(kDataSize, 'a');
  Slice data_a(data_ptr.get(), kDataSize);
  ASSERT_OK(writable_file->PositionedAppend(data_a, 0U));
  // Write a page worth of 'b' right after the first sector
  data_ptr = NewAligned(kDataSize, 'b');
  Slice data_b(data_ptr.get(), kDataSize);
  ASSERT_OK(writable_file->PositionedAppend(data_b, kBlockSize));
  ASSERT_OK(writable_file->Close());
  // The file now has 1 sector worth of a followed by a page worth of b

  // Verify the above
  unique_ptr<SequentialFile> seq_file;
  ASSERT_OK(env_->NewSequentialFile(ift.name() + "/f", &seq_file, options));
  char scratch[kPageSize * 2];
  Slice result;
  ASSERT_OK(seq_file->Read(sizeof(scratch), &result, scratch));
  ASSERT_EQ(kPageSize + kBlockSize, result.size());
  ASSERT_EQ('a', result[kBlockSize - 1]);
  ASSERT_EQ('b', result[kBlockSize]);
}
#endif  // !ROCKSDB_LITE

// Only works in linux platforms
TEST_P(EnvPosixTestWithParam, RandomAccessUniqueID) {
  // Create file.
  if (env_ == Env::Default()) {
    EnvOptions soptions;
    soptions.use_direct_reads = soptions.use_direct_writes = direct_io_;
    IoctlFriendlyTmpdir ift;
    std::string fname = ift.name() + "/testfile";
    unique_ptr<WritableFile> wfile;
    ASSERT_OK(env_->NewWritableFile(fname, &wfile, soptions));

    unique_ptr<RandomAccessFile> file;

    // Get Unique ID
    ASSERT_OK(env_->NewRandomAccessFile(fname, &file, soptions));
    size_t id_size = file->GetUniqueId(temp_id, MAX_ID_SIZE);
    ASSERT_TRUE(id_size > 0);
    std::string unique_id1(temp_id, id_size);
    ASSERT_TRUE(IsUniqueIDValid(unique_id1));

    // Get Unique ID again
    ASSERT_OK(env_->NewRandomAccessFile(fname, &file, soptions));
    id_size = file->GetUniqueId(temp_id, MAX_ID_SIZE);
    ASSERT_TRUE(id_size > 0);
    std::string unique_id2(temp_id, id_size);
    ASSERT_TRUE(IsUniqueIDValid(unique_id2));

    // Get Unique ID again after waiting some time.
    env_->SleepForMicroseconds(1000000);
    ASSERT_OK(env_->NewRandomAccessFile(fname, &file, soptions));
    id_size = file->GetUniqueId(temp_id, MAX_ID_SIZE);
    ASSERT_TRUE(id_size > 0);
    std::string unique_id3(temp_id, id_size);
    ASSERT_TRUE(IsUniqueIDValid(unique_id3));

    // Check IDs are the same.
    ASSERT_EQ(unique_id1, unique_id2);
    ASSERT_EQ(unique_id2, unique_id3);

    // Delete the file
    env_->DeleteFile(fname);
  }
}

// only works in linux platforms
#ifdef ROCKSDB_FALLOCATE_PRESENT
TEST_P(EnvPosixTestWithParam, AllocateTest) {
  if (env_ == Env::Default()) {
    IoctlFriendlyTmpdir ift;
    std::string fname = ift.name() + "/preallocate_testfile";

    // Try fallocate in a file to see whether the target file system supports
    // it.
    // Skip the test if fallocate is not supported.
    std::string fname_test_fallocate = ift.name() + "/preallocate_testfile_2";
    int fd = -1;
    do {
      fd = open(fname_test_fallocate.c_str(), O_CREAT | O_RDWR | O_TRUNC, 0644);
    } while (fd < 0 && errno == EINTR);
    ASSERT_GT(fd, 0);

    int alloc_status = fallocate(fd, 0, 0, 1);

    int err_number = 0;
    if (alloc_status != 0) {
      err_number = errno;
      fprintf(stderr, "Warning: fallocate() fails, %s\n", strerror(err_number));
    }
    close(fd);
    ASSERT_OK(env_->DeleteFile(fname_test_fallocate));
    if (alloc_status != 0 && err_number == EOPNOTSUPP) {
      // The filesystem containing the file does not support fallocate
      return;
    }

    EnvOptions soptions;
    soptions.use_mmap_writes = false;
    soptions.use_direct_reads = soptions.use_direct_writes = direct_io_;
    unique_ptr<WritableFile> wfile;
    ASSERT_OK(env_->NewWritableFile(fname, &wfile, soptions));

    // allocate 100 MB
    size_t kPreallocateSize = 100 * 1024 * 1024;
    size_t kBlockSize = 512;
    size_t kPageSize = 4096;
    size_t kDataSize = 1024 * 1024;
    auto data_ptr = NewAligned(kDataSize, 'A');
    Slice data(data_ptr.get(), kDataSize);
    wfile->SetPreallocationBlockSize(kPreallocateSize);
    wfile->PrepareWrite(wfile->GetFileSize(), kDataSize);
    ASSERT_OK(wfile->Append(data));
    ASSERT_OK(wfile->Flush());

    struct stat f_stat;
    ASSERT_EQ(stat(fname.c_str(), &f_stat), 0);
    ASSERT_EQ((unsigned int)kDataSize, f_stat.st_size);
    // verify that blocks are preallocated
    // Note here that we don't check the exact number of blocks preallocated --
    // we only require that number of allocated blocks is at least what we
    // expect.
    // It looks like some FS give us more blocks that we asked for. That's fine.
    // It might be worth investigating further.
    ASSERT_LE((unsigned int)(kPreallocateSize / kBlockSize), f_stat.st_blocks);

    // close the file, should deallocate the blocks
    wfile.reset();

    stat(fname.c_str(), &f_stat);
    ASSERT_EQ((unsigned int)kDataSize, f_stat.st_size);
    // verify that preallocated blocks were deallocated on file close
    // Because the FS might give us more blocks, we add a full page to the size
    // and expect the number of blocks to be less or equal to that.
    ASSERT_GE((f_stat.st_size + kPageSize + kBlockSize - 1) / kBlockSize,
              (unsigned int)f_stat.st_blocks);
  }
}
#endif  // ROCKSDB_FALLOCATE_PRESENT

// Returns true if any of the strings in ss are the prefix of another string.
bool HasPrefix(const std::unordered_set<std::string>& ss) {
  for (const std::string& s: ss) {
    if (s.empty()) {
      return true;
    }
    for (size_t i = 1; i < s.size(); ++i) {
      if (ss.count(s.substr(0, i)) != 0) {
        return true;
      }
    }
  }
  return false;
}

// Only works in linux and WIN platforms
TEST_P(EnvPosixTestWithParam, RandomAccessUniqueIDConcurrent) {
  if (env_ == Env::Default()) {
    // Check whether a bunch of concurrently existing files have unique IDs.
    EnvOptions soptions;
    soptions.use_direct_reads = soptions.use_direct_writes = direct_io_;

    // Create the files
    IoctlFriendlyTmpdir ift;
    std::vector<std::string> fnames;
    for (int i = 0; i < 1000; ++i) {
      fnames.push_back(ift.name() + "/" + "testfile" + ToString(i));

      // Create file.
      unique_ptr<WritableFile> wfile;
      ASSERT_OK(env_->NewWritableFile(fnames[i], &wfile, soptions));
    }

    // Collect and check whether the IDs are unique.
    std::unordered_set<std::string> ids;
    for (const std::string fname : fnames) {
      unique_ptr<RandomAccessFile> file;
      std::string unique_id;
      ASSERT_OK(env_->NewRandomAccessFile(fname, &file, soptions));
      size_t id_size = file->GetUniqueId(temp_id, MAX_ID_SIZE);
      ASSERT_TRUE(id_size > 0);
      unique_id = std::string(temp_id, id_size);
      ASSERT_TRUE(IsUniqueIDValid(unique_id));

      ASSERT_TRUE(ids.count(unique_id) == 0);
      ids.insert(unique_id);
    }

    // Delete the files
    for (const std::string fname : fnames) {
      ASSERT_OK(env_->DeleteFile(fname));
    }

    ASSERT_TRUE(!HasPrefix(ids));
  }
}

// Only works in linux and WIN platforms
TEST_P(EnvPosixTestWithParam, RandomAccessUniqueIDDeletes) {
  if (env_ == Env::Default()) {
    EnvOptions soptions;
    soptions.use_direct_reads = soptions.use_direct_writes = direct_io_;

    IoctlFriendlyTmpdir ift;
    std::string fname = ift.name() + "/" + "testfile";

    // Check that after file is deleted we don't get same ID again in a new
    // file.
    std::unordered_set<std::string> ids;
    for (int i = 0; i < 1000; ++i) {
      // Create file.
      {
        unique_ptr<WritableFile> wfile;
        ASSERT_OK(env_->NewWritableFile(fname, &wfile, soptions));
      }

      // Get Unique ID
      std::string unique_id;
      {
        unique_ptr<RandomAccessFile> file;
        ASSERT_OK(env_->NewRandomAccessFile(fname, &file, soptions));
        size_t id_size = file->GetUniqueId(temp_id, MAX_ID_SIZE);
        ASSERT_TRUE(id_size > 0);
        unique_id = std::string(temp_id, id_size);
      }

      ASSERT_TRUE(IsUniqueIDValid(unique_id));
      ASSERT_TRUE(ids.count(unique_id) == 0);
      ids.insert(unique_id);

      // Delete the file
      ASSERT_OK(env_->DeleteFile(fname));
    }

    ASSERT_TRUE(!HasPrefix(ids));
  }
}

// Only works in linux platforms
#ifdef OS_WIN
TEST_P(EnvPosixTestWithParam, DISABLED_InvalidateCache) {
#else
TEST_P(EnvPosixTestWithParam, InvalidateCache) {
#endif
  rocksdb::SyncPoint::GetInstance()->EnableProcessing();
    EnvOptions soptions;
    soptions.use_direct_reads = soptions.use_direct_writes = direct_io_;
    std::string fname = test::TmpDir(env_) + "/" + "testfile";

    const size_t kSectorSize = 512;
    auto data = NewAligned(kSectorSize, 0);
    Slice slice(data.get(), kSectorSize);

    // Create file.
    {
      unique_ptr<WritableFile> wfile;
#if !defined(OS_MACOSX) && !defined(OS_WIN) && !defined(OS_SOLARIS) && !defined(OS_AIX)
      if (soptions.use_direct_writes) {
        soptions.use_direct_writes = false;
      }
#endif
      ASSERT_OK(env_->NewWritableFile(fname, &wfile, soptions));
      ASSERT_OK(wfile->Append(slice));
      ASSERT_OK(wfile->InvalidateCache(0, 0));
      ASSERT_OK(wfile->Close());
    }

    // Random Read
    {
      unique_ptr<RandomAccessFile> file;
      auto scratch = NewAligned(kSectorSize, 0);
      Slice result;
#if !defined(OS_MACOSX) && !defined(OS_WIN) && !defined(OS_SOLARIS) && !defined(OS_AIX)
      if (soptions.use_direct_reads) {
        soptions.use_direct_reads = false;
      }
#endif
      ASSERT_OK(env_->NewRandomAccessFile(fname, &file, soptions));
      ASSERT_OK(file->Read(0, kSectorSize, &result, scratch.get()));
      ASSERT_EQ(memcmp(scratch.get(), data.get(), kSectorSize), 0);
      ASSERT_OK(file->InvalidateCache(0, 11));
      ASSERT_OK(file->InvalidateCache(0, 0));
    }

    // Sequential Read
    {
      unique_ptr<SequentialFile> file;
      auto scratch = NewAligned(kSectorSize, 0);
      Slice result;
#if !defined(OS_MACOSX) && !defined(OS_WIN) && !defined(OS_SOLARIS) && !defined(OS_AIX)
      if (soptions.use_direct_reads) {
        soptions.use_direct_reads = false;
      }
#endif
      ASSERT_OK(env_->NewSequentialFile(fname, &file, soptions));
      if (file->use_direct_io()) {
        ASSERT_OK(file->PositionedRead(0, kSectorSize, &result, scratch.get()));
      } else {
        ASSERT_OK(file->Read(kSectorSize, &result, scratch.get()));
      }
      ASSERT_EQ(memcmp(scratch.get(), data.get(), kSectorSize), 0);
      ASSERT_OK(file->InvalidateCache(0, 11));
      ASSERT_OK(file->InvalidateCache(0, 0));
    }
    // Delete the file
    ASSERT_OK(env_->DeleteFile(fname));
  rocksdb::SyncPoint::GetInstance()->ClearTrace();
}
#endif  // not TRAVIS
#endif  // OS_LINUX || OS_WIN

class TestLogger : public Logger {
 public:
  using Logger::Logv;
  virtual void Logv(const char* format, va_list ap) override {
    log_count++;

    char new_format[550];
    std::fill_n(new_format, sizeof(new_format), '2');
    {
      va_list backup_ap;
      va_copy(backup_ap, ap);
      int n = vsnprintf(new_format, sizeof(new_format) - 1, format, backup_ap);
      // 48 bytes for extra information + bytes allocated

// When we have n == -1 there is not a terminating zero expected
#ifdef OS_WIN
      if (n < 0) {
        char_0_count++;
      }
#endif

      if (new_format[0] == '[') {
        // "[DEBUG] "
        ASSERT_TRUE(n <= 56 + (512 - static_cast<int>(sizeof(struct timeval))));
      } else {
        ASSERT_TRUE(n <= 48 + (512 - static_cast<int>(sizeof(struct timeval))));
      }
      va_end(backup_ap);
    }

    for (size_t i = 0; i < sizeof(new_format); i++) {
      if (new_format[i] == 'x') {
        char_x_count++;
      } else if (new_format[i] == '\0') {
        char_0_count++;
      }
    }
  }
  int log_count;
  int char_x_count;
  int char_0_count;
};

TEST_P(EnvPosixTestWithParam, LogBufferTest) {
  TestLogger test_logger;
  test_logger.SetInfoLogLevel(InfoLogLevel::INFO_LEVEL);
  test_logger.log_count = 0;
  test_logger.char_x_count = 0;
  test_logger.char_0_count = 0;
  LogBuffer log_buffer(InfoLogLevel::INFO_LEVEL, &test_logger);
  LogBuffer log_buffer_debug(DEBUG_LEVEL, &test_logger);

  char bytes200[200];
  std::fill_n(bytes200, sizeof(bytes200), '1');
  bytes200[sizeof(bytes200) - 1] = '\0';
  char bytes600[600];
  std::fill_n(bytes600, sizeof(bytes600), '1');
  bytes600[sizeof(bytes600) - 1] = '\0';
  char bytes9000[9000];
  std::fill_n(bytes9000, sizeof(bytes9000), '1');
  bytes9000[sizeof(bytes9000) - 1] = '\0';

  ROCKS_LOG_BUFFER(&log_buffer, "x%sx", bytes200);
  ROCKS_LOG_BUFFER(&log_buffer, "x%sx", bytes600);
  ROCKS_LOG_BUFFER(&log_buffer, "x%sx%sx%sx", bytes200, bytes200, bytes200);
  ROCKS_LOG_BUFFER(&log_buffer, "x%sx%sx", bytes200, bytes600);
  ROCKS_LOG_BUFFER(&log_buffer, "x%sx%sx", bytes600, bytes9000);

  ROCKS_LOG_BUFFER(&log_buffer_debug, "x%sx", bytes200);
  test_logger.SetInfoLogLevel(DEBUG_LEVEL);
  ROCKS_LOG_BUFFER(&log_buffer_debug, "x%sx%sx%sx", bytes600, bytes9000,
                   bytes200);

  ASSERT_EQ(0, test_logger.log_count);
  log_buffer.FlushBufferToLog();
  log_buffer_debug.FlushBufferToLog();
  ASSERT_EQ(6, test_logger.log_count);
  ASSERT_EQ(6, test_logger.char_0_count);
  ASSERT_EQ(10, test_logger.char_x_count);
}

class TestLogger2 : public Logger {
 public:
  explicit TestLogger2(size_t max_log_size) : max_log_size_(max_log_size) {}
  using Logger::Logv;
  virtual void Logv(const char* format, va_list ap) override {
    char new_format[2000];
    std::fill_n(new_format, sizeof(new_format), '2');
    {
      va_list backup_ap;
      va_copy(backup_ap, ap);
      int n = vsnprintf(new_format, sizeof(new_format) - 1, format, backup_ap);
      // 48 bytes for extra information + bytes allocated
      ASSERT_TRUE(
          n <= 48 + static_cast<int>(max_log_size_ - sizeof(struct timeval)));
      ASSERT_TRUE(n > static_cast<int>(max_log_size_ - sizeof(struct timeval)));
      va_end(backup_ap);
    }
  }
  size_t max_log_size_;
};

TEST_P(EnvPosixTestWithParam, LogBufferMaxSizeTest) {
  char bytes9000[9000];
  std::fill_n(bytes9000, sizeof(bytes9000), '1');
  bytes9000[sizeof(bytes9000) - 1] = '\0';

  for (size_t max_log_size = 256; max_log_size <= 1024;
       max_log_size += 1024 - 256) {
    TestLogger2 test_logger(max_log_size);
    test_logger.SetInfoLogLevel(InfoLogLevel::INFO_LEVEL);
    LogBuffer log_buffer(InfoLogLevel::INFO_LEVEL, &test_logger);
    ROCKS_LOG_BUFFER_MAX_SZ(&log_buffer, max_log_size, "%s", bytes9000);
    log_buffer.FlushBufferToLog();
  }
}

TEST_P(EnvPosixTestWithParam, Preallocation) {
  rocksdb::SyncPoint::GetInstance()->EnableProcessing();
    const std::string src = test::TmpDir(env_) + "/" + "testfile";
    unique_ptr<WritableFile> srcfile;
    EnvOptions soptions;
    soptions.use_direct_reads = soptions.use_direct_writes = direct_io_;
#if !defined(OS_MACOSX) && !defined(OS_WIN) && !defined(OS_SOLARIS) && !defined(OS_AIX) && !defined(OS_OPENBSD) && !defined(OS_FREEBSD)
    if (soptions.use_direct_writes) {
      rocksdb::SyncPoint::GetInstance()->SetCallBack(
          "NewWritableFile:O_DIRECT", [&](void* arg) {
            int* val = static_cast<int*>(arg);
            *val &= ~O_DIRECT;
          });
    }
#endif
    ASSERT_OK(env_->NewWritableFile(src, &srcfile, soptions));
    srcfile->SetPreallocationBlockSize(1024 * 1024);

    // No writes should mean no preallocation
    size_t block_size, last_allocated_block;
    srcfile->GetPreallocationStatus(&block_size, &last_allocated_block);
    ASSERT_EQ(last_allocated_block, 0UL);

    // Small write should preallocate one block
    size_t kStrSize = 4096;
    auto data = NewAligned(kStrSize, 'A');
    Slice str(data.get(), kStrSize);
    srcfile->PrepareWrite(srcfile->GetFileSize(), kStrSize);
    srcfile->Append(str);
    srcfile->GetPreallocationStatus(&block_size, &last_allocated_block);
    ASSERT_EQ(last_allocated_block, 1UL);

    // Write an entire preallocation block, make sure we increased by two.
    {
      auto buf_ptr = NewAligned(block_size, ' ');
      Slice buf(buf_ptr.get(), block_size);
      srcfile->PrepareWrite(srcfile->GetFileSize(), block_size);
      srcfile->Append(buf);
      srcfile->GetPreallocationStatus(&block_size, &last_allocated_block);
      ASSERT_EQ(last_allocated_block, 2UL);
    }

    // Write five more blocks at once, ensure we're where we need to be.
    {
      auto buf_ptr = NewAligned(block_size * 5, ' ');
      Slice buf = Slice(buf_ptr.get(), block_size * 5);
      srcfile->PrepareWrite(srcfile->GetFileSize(), buf.size());
      srcfile->Append(buf);
      srcfile->GetPreallocationStatus(&block_size, &last_allocated_block);
      ASSERT_EQ(last_allocated_block, 7UL);
    }
  rocksdb::SyncPoint::GetInstance()->ClearTrace();
}

// Test that the two ways to get children file attributes (in bulk or
// individually) behave consistently.
TEST_P(EnvPosixTestWithParam, ConsistentChildrenAttributes) {
  rocksdb::SyncPoint::GetInstance()->EnableProcessing();
    EnvOptions soptions;
    soptions.use_direct_reads = soptions.use_direct_writes = direct_io_;
    const int kNumChildren = 10;

    std::string data;
    for (int i = 0; i < kNumChildren; ++i) {
      std::ostringstream oss;
      oss << test::TmpDir(env_) << "/testfile_" << i;
      const std::string path = oss.str();
      unique_ptr<WritableFile> file;
#if !defined(OS_MACOSX) && !defined(OS_WIN) && !defined(OS_SOLARIS) && !defined(OS_AIX) && !defined(OS_OPENBSD) && !defined(OS_FREEBSD)
      if (soptions.use_direct_writes) {
        rocksdb::SyncPoint::GetInstance()->SetCallBack(
            "NewWritableFile:O_DIRECT", [&](void* arg) {
              int* val = static_cast<int*>(arg);
              *val &= ~O_DIRECT;
            });
      }
#endif
      ASSERT_OK(env_->NewWritableFile(path, &file, soptions));
      auto buf_ptr = NewAligned(data.size(), 'T');
      Slice buf(buf_ptr.get(), data.size());
      file->Append(buf);
      data.append(std::string(4096, 'T'));
    }

    std::vector<Env::FileAttributes> file_attrs;
    ASSERT_OK(env_->GetChildrenFileAttributes(test::TmpDir(env_), &file_attrs));
    for (int i = 0; i < kNumChildren; ++i) {
      std::ostringstream oss;
      oss << "testfile_" << i;
      const std::string name = oss.str();
      const std::string path = test::TmpDir(env_) + "/" + name;

      auto file_attrs_iter = std::find_if(
          file_attrs.begin(), file_attrs.end(),
          [&name](const Env::FileAttributes& fm) { return fm.name == name; });
      ASSERT_TRUE(file_attrs_iter != file_attrs.end());
      uint64_t size;
      ASSERT_OK(env_->GetFileSize(path, &size));
      ASSERT_EQ(size, 4096 * i);
      ASSERT_EQ(size, file_attrs_iter->size_bytes);
    }
    rocksdb::SyncPoint::GetInstance()->ClearTrace();
}

// Test that all WritableFileWrapper forwards all calls to WritableFile.
TEST_P(EnvPosixTestWithParam, WritableFileWrapper) {
  class Base : public WritableFile {
   public:
    mutable int *step_;

    void inc(int x) const {
      EXPECT_EQ(x, (*step_)++);
    }

    explicit Base(int* step) : step_(step) {
      inc(0);
    }

    Status Append(const Slice& /*data*/) override {
      inc(1);
      return Status::OK();
    }
    Status Truncate(uint64_t /*size*/) override { return Status::OK(); }
    Status Close() override { inc(2); return Status::OK(); }
    Status Flush() override { inc(3); return Status::OK(); }
    Status Sync() override { inc(4); return Status::OK(); }
    Status Fsync() override { inc(5); return Status::OK(); }
    void SetIOPriority(Env::IOPriority /*pri*/) override { inc(6); }
    uint64_t GetFileSize() override { inc(7); return 0; }
    void GetPreallocationStatus(size_t* /*block_size*/,
                                size_t* /*last_allocated_block*/) override {
      inc(8);
    }
    size_t GetUniqueId(char* /*id*/, size_t /*max_size*/) const override {
      inc(9);
      return 0;
    }
    Status InvalidateCache(size_t /*offset*/, size_t /*length*/) override {
      inc(10);
      return Status::OK();
    }

   protected:
    Status Allocate(uint64_t /*offset*/, uint64_t /*len*/) override {
      inc(11);
      return Status::OK();
    }
    Status RangeSync(uint64_t /*offset*/, uint64_t /*nbytes*/) override {
      inc(12);
      return Status::OK();
    }

   public:
    ~Base() {
      inc(13);
    }
  };

  class Wrapper : public WritableFileWrapper {
   public:
    explicit Wrapper(WritableFile* target) : WritableFileWrapper(target) {}

    void CallProtectedMethods() {
      Allocate(0, 0);
      RangeSync(0, 0);
    }
  };

  int step = 0;

  {
    Base b(&step);
    Wrapper w(&b);
    w.Append(Slice());
    w.Close();
    w.Flush();
    w.Sync();
    w.Fsync();
    w.SetIOPriority(Env::IOPriority::IO_HIGH);
    w.GetFileSize();
    w.GetPreallocationStatus(nullptr, nullptr);
    w.GetUniqueId(nullptr, 0);
    w.InvalidateCache(0, 0);
    w.CallProtectedMethods();
  }

  EXPECT_EQ(14, step);
}

TEST_P(EnvPosixTestWithParam, PosixRandomRWFile) {
  const std::string path = test::TmpDir(env_) + "/random_rw_file";

  env_->DeleteFile(path);

  std::unique_ptr<RandomRWFile> file;
  ASSERT_OK(env_->NewRandomRWFile(path, &file, EnvOptions()));

  char buf[10000];
  Slice read_res;

  ASSERT_OK(file->Write(0, "ABCD"));
  ASSERT_OK(file->Read(0, 10, &read_res, buf));
  ASSERT_EQ(read_res.ToString(), "ABCD");

  ASSERT_OK(file->Write(2, "XXXX"));
  ASSERT_OK(file->Read(0, 10, &read_res, buf));
  ASSERT_EQ(read_res.ToString(), "ABXXXX");

  ASSERT_OK(file->Write(10, "ZZZ"));
  ASSERT_OK(file->Read(10, 10, &read_res, buf));
  ASSERT_EQ(read_res.ToString(), "ZZZ");

  ASSERT_OK(file->Write(11, "Y"));
  ASSERT_OK(file->Read(10, 10, &read_res, buf));
  ASSERT_EQ(read_res.ToString(), "ZYZ");

  ASSERT_OK(file->Write(200, "FFFFF"));
  ASSERT_OK(file->Read(200, 10, &read_res, buf));
  ASSERT_EQ(read_res.ToString(), "FFFFF");

  ASSERT_OK(file->Write(205, "XXXX"));
  ASSERT_OK(file->Read(200, 10, &read_res, buf));
  ASSERT_EQ(read_res.ToString(), "FFFFFXXXX");

  ASSERT_OK(file->Write(5, "QQQQ"));
  ASSERT_OK(file->Read(0, 9, &read_res, buf));
  ASSERT_EQ(read_res.ToString(), "ABXXXQQQQ");

  ASSERT_OK(file->Read(2, 4, &read_res, buf));
  ASSERT_EQ(read_res.ToString(), "XXXQ");

  // Close file and reopen it
  file->Close();
  ASSERT_OK(env_->NewRandomRWFile(path, &file, EnvOptions()));

  ASSERT_OK(file->Read(0, 9, &read_res, buf));
  ASSERT_EQ(read_res.ToString(), "ABXXXQQQQ");

  ASSERT_OK(file->Read(10, 3, &read_res, buf));
  ASSERT_EQ(read_res.ToString(), "ZYZ");

  ASSERT_OK(file->Read(200, 9, &read_res, buf));
  ASSERT_EQ(read_res.ToString(), "FFFFFXXXX");

  ASSERT_OK(file->Write(4, "TTTTTTTTTTTTTTTT"));
  ASSERT_OK(file->Read(0, 10, &read_res, buf));
  ASSERT_EQ(read_res.ToString(), "ABXXTTTTTT");

  // Clean up
  env_->DeleteFile(path);
}

class RandomRWFileWithMirrorString {
 public:
  explicit RandomRWFileWithMirrorString(RandomRWFile* _file) : file_(_file) {}

  void Write(size_t offset, const std::string& data) {
    // Write to mirror string
    StringWrite(offset, data);

    // Write to file
    Status s = file_->Write(offset, data);
    ASSERT_OK(s) << s.ToString();
  }

  void Read(size_t offset = 0, size_t n = 1000000) {
    Slice str_res(nullptr, 0);
    if (offset < file_mirror_.size()) {
      size_t str_res_sz = std::min(file_mirror_.size() - offset, n);
      str_res = Slice(file_mirror_.data() + offset, str_res_sz);
      StopSliceAtNull(&str_res);
    }

    Slice file_res;
    Status s = file_->Read(offset, n, &file_res, buf_);
    ASSERT_OK(s) << s.ToString();
    StopSliceAtNull(&file_res);

    ASSERT_EQ(str_res.ToString(), file_res.ToString()) << offset << " " << n;
  }

  void SetFile(RandomRWFile* _file) { file_ = _file; }

 private:
  void StringWrite(size_t offset, const std::string& src) {
    if (offset + src.size() > file_mirror_.size()) {
      file_mirror_.resize(offset + src.size(), '\0');
    }

    char* pos = const_cast<char*>(file_mirror_.data() + offset);
    memcpy(pos, src.data(), src.size());
  }

  void StopSliceAtNull(Slice* slc) {
    for (size_t i = 0; i < slc->size(); i++) {
      if ((*slc)[i] == '\0') {
        *slc = Slice(slc->data(), i);
        break;
      }
    }
  }

  char buf_[10000];
  RandomRWFile* file_;
  std::string file_mirror_;
};

TEST_P(EnvPosixTestWithParam, PosixRandomRWFileRandomized) {
  const std::string path = test::TmpDir(env_) + "/random_rw_file_rand";
  env_->DeleteFile(path);

  unique_ptr<RandomRWFile> file;
  ASSERT_OK(env_->NewRandomRWFile(path, &file, EnvOptions()));
  RandomRWFileWithMirrorString file_with_mirror(file.get());

  Random rnd(301);
  std::string buf;
  for (int i = 0; i < 10000; i++) {
    // Genrate random data
    test::RandomString(&rnd, 10, &buf);

    // Pick random offset for write
    size_t write_off = rnd.Next() % 1000;
    file_with_mirror.Write(write_off, buf);

    // Pick random offset for read
    size_t read_off = rnd.Next() % 1000;
    size_t read_sz = rnd.Next() % 20;
    file_with_mirror.Read(read_off, read_sz);

    if (i % 500 == 0) {
      // Reopen the file every 500 iters
      ASSERT_OK(env_->NewRandomRWFile(path, &file, EnvOptions()));
      file_with_mirror.SetFile(file.get());
    }
  }

  // clean up
  env_->DeleteFile(path);
}

class TestEnv : public EnvWrapper {
<<<<<<< HEAD
 public:
  explicit TestEnv() : EnvWrapper(Env::Default()), close_count(0) {}
=======
  public:
    explicit TestEnv() : EnvWrapper(Env::Default()),
                close_count(0) { }

    class TestLogger : public Logger {
      public:
        using Logger::Logv;
        TestLogger(TestEnv *env_ptr) : Logger() { env = env_ptr; }
        ~TestLogger() {
          if (!closed_) {
            CloseHelper();
          }
        }
        virtual void Logv(const char* /*format*/, va_list /*ap*/) override{};

       protected:
        virtual Status CloseImpl() override {
          return CloseHelper();
        }
      private:
        Status CloseHelper() {
          env->CloseCountInc();;
          return Status::OK();
        }
        TestEnv *env;
    };
>>>>>>> 20c508c1

  class TestLogger : public Logger {
   public:
    using Logger::Logv;
    TestLogger(TestEnv* env_ptr) : Logger() { env = env_ptr; }
    ~TestLogger() {
      if (!closed_) {
        CloseHelper();
      }
    }
    virtual void Logv(const char* format, va_list ap) override{};

   protected:
    virtual Status CloseImpl() override { return CloseHelper(); }

<<<<<<< HEAD
   private:
    Status CloseHelper() {
      env->CloseCountInc();
      ;
=======
    virtual Status NewLogger(const std::string& /*fname*/,
                             shared_ptr<Logger>* result) {
      result->reset(new TestLogger(this));
>>>>>>> 20c508c1
      return Status::OK();
    }
    TestEnv* env;
  };

  void CloseCountInc() { close_count++; }

  int GetCloseCount() { return close_count; }

  virtual Status NewLogger(const std::string& fname,
                           shared_ptr<Logger>* result) {
    result->reset(new TestLogger(this));
    return Status::OK();
  }

 private:
  int close_count;
};

class EnvTest : public testing::Test {};

TEST_F(EnvTest, Close) {
  TestEnv* env = new TestEnv();
  std::shared_ptr<Logger> logger;
  Status s;

  s = env->NewLogger("", &logger);
  ASSERT_EQ(s, Status::OK());
  logger.get()->Close();
  ASSERT_EQ(env->GetCloseCount(), 1);
  // Call Close() again. CloseHelper() should not be called again
  logger.get()->Close();
  ASSERT_EQ(env->GetCloseCount(), 1);
  logger.reset();
  ASSERT_EQ(env->GetCloseCount(), 1);

  s = env->NewLogger("", &logger);
  ASSERT_EQ(s, Status::OK());
  logger.reset();
  ASSERT_EQ(env->GetCloseCount(), 2);

  delete env;
}

INSTANTIATE_TEST_CASE_P(DefaultEnvWithoutDirectIO, EnvPosixTestWithParam,
                        ::testing::Values(std::pair<Env*, bool>(Env::Default(),
                                                                false)));
#if !defined(ROCKSDB_LITE)
INSTANTIATE_TEST_CASE_P(DefaultEnvWithDirectIO, EnvPosixTestWithParam,
                        ::testing::Values(std::pair<Env*, bool>(Env::Default(),
                                                                true)));
#endif  // !defined(ROCKSDB_LITE)

#if !defined(ROCKSDB_LITE) && !defined(OS_WIN)
static unique_ptr<Env> chroot_env(NewChrootEnv(Env::Default(),
                                               test::TmpDir(Env::Default())));
INSTANTIATE_TEST_CASE_P(
    ChrootEnvWithoutDirectIO, EnvPosixTestWithParam,
    ::testing::Values(std::pair<Env*, bool>(chroot_env.get(), false)));
INSTANTIATE_TEST_CASE_P(
    ChrootEnvWithDirectIO, EnvPosixTestWithParam,
    ::testing::Values(std::pair<Env*, bool>(chroot_env.get(), true)));
#endif  // !defined(ROCKSDB_LITE) && !defined(OS_WIN)

}  // namespace rocksdb

int main(int argc, char** argv) {
  ::testing::InitGoogleTest(&argc, argv);
  return RUN_ALL_TESTS();
}<|MERGE_RESOLUTION|>--- conflicted
+++ resolved
@@ -1510,37 +1510,9 @@
 }
 
 class TestEnv : public EnvWrapper {
-<<<<<<< HEAD
- public:
-  explicit TestEnv() : EnvWrapper(Env::Default()), close_count(0) {}
-=======
   public:
     explicit TestEnv() : EnvWrapper(Env::Default()),
                 close_count(0) { }
-
-    class TestLogger : public Logger {
-      public:
-        using Logger::Logv;
-        TestLogger(TestEnv *env_ptr) : Logger() { env = env_ptr; }
-        ~TestLogger() {
-          if (!closed_) {
-            CloseHelper();
-          }
-        }
-        virtual void Logv(const char* /*format*/, va_list /*ap*/) override{};
-
-       protected:
-        virtual Status CloseImpl() override {
-          return CloseHelper();
-        }
-      private:
-        Status CloseHelper() {
-          env->CloseCountInc();;
-          return Status::OK();
-        }
-        TestEnv *env;
-    };
->>>>>>> 20c508c1
 
   class TestLogger : public Logger {
    public:
@@ -1556,16 +1528,9 @@
    protected:
     virtual Status CloseImpl() override { return CloseHelper(); }
 
-<<<<<<< HEAD
    private:
     Status CloseHelper() {
-      env->CloseCountInc();
-      ;
-=======
-    virtual Status NewLogger(const std::string& /*fname*/,
-                             shared_ptr<Logger>* result) {
-      result->reset(new TestLogger(this));
->>>>>>> 20c508c1
+      env->CloseCountInc();;
       return Status::OK();
     }
     TestEnv* env;
