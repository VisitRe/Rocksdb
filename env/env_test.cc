//  Copyright (c) 2011-present, Facebook, Inc.  All rights reserved.
//  This source code is licensed under both the GPLv2 (found in the
//  COPYING file in the root directory) and Apache 2.0 License
//  (found in the LICENSE.Apache file in the root directory).
//
// Copyright (c) 2011 The LevelDB Authors. All rights reserved.
// Use of this source code is governed by a BSD-style license that can be
// found in the LICENSE file. See the AUTHORS file for names of contributors.

#ifndef OS_WIN
#include <sys/ioctl.h>
#endif

#if defined(ROCKSDB_IOURING_PRESENT)
#include <liburing.h>
#include <sys/uio.h>
#endif

#include <sys/types.h>

#include <atomic>
#include <list>
#include <mutex>
#include <unordered_set>

#ifdef OS_LINUX
#include <fcntl.h>
#include <linux/fs.h>
#include <stdlib.h>
#include <sys/stat.h>
#include <unistd.h>
#endif

#ifdef ROCKSDB_FALLOCATE_PRESENT
#include <errno.h>
#endif

#include "db/db_impl/db_impl.h"
#include "env/emulated_clock.h"
#include "env/env_chroot.h"
#include "env/env_encryption_ctr.h"
#include "env/fs_readonly.h"
#include "env/mock_env.h"
#include "env/unique_id_gen.h"
#include "logging/log_buffer.h"
#include "logging/logging.h"
#include "options/options_helper.h"
#include "port/malloc.h"
#include "port/port.h"
#include "port/stack_trace.h"
#include "rocksdb/convenience.h"
#include "rocksdb/env.h"
#include "rocksdb/env_encryption.h"
#include "rocksdb/file_system.h"
#include "rocksdb/system_clock.h"
#include "rocksdb/utilities/object_registry.h"
#include "test_util/mock_time_env.h"
#include "test_util/sync_point.h"
#include "test_util/testharness.h"
#include "test_util/testutil.h"
#include "util/coding.h"
#include "util/crc32c.h"
#include "util/mutexlock.h"
#include "util/random.h"
#include "util/string_util.h"
#include "utilities/counted_fs.h"
#include "utilities/env_timed.h"
#include "utilities/fault_injection_env.h"
#include "utilities/fault_injection_fs.h"

namespace ROCKSDB_NAMESPACE {

using port::kPageSize;

static const int kDelayMicros = 100000;

struct Deleter {
  explicit Deleter(void (*fn)(void*)) : fn_(fn) {}

  void operator()(void* ptr) {
    assert(fn_);
    assert(ptr);
    (*fn_)(ptr);
  }

  void (*fn_)(void*);
};

extern "C" bool RocksDbIOUringEnable() { return true; }

std::unique_ptr<char, Deleter> NewAligned(const size_t size, const char ch) {
  char* ptr = nullptr;
#ifdef OS_WIN
  if (nullptr ==
      (ptr = reinterpret_cast<char*>(_aligned_malloc(size, kPageSize)))) {
    return std::unique_ptr<char, Deleter>(nullptr, Deleter(_aligned_free));
  }
  std::unique_ptr<char, Deleter> uptr(ptr, Deleter(_aligned_free));
#else
  if (posix_memalign(reinterpret_cast<void**>(&ptr), kPageSize, size) != 0) {
    return std::unique_ptr<char, Deleter>(nullptr, Deleter(free));
  }
  std::unique_ptr<char, Deleter> uptr(ptr, Deleter(free));
#endif
  memset(uptr.get(), ch, size);
  return uptr;
}

class EnvPosixTest : public testing::Test {
 private:
  port::Mutex mu_;
  std::string events_;

 public:
  Env* env_;
  bool direct_io_;
  EnvPosixTest() : env_(Env::Default()), direct_io_(false) {}
  ~EnvPosixTest() {
    SyncPoint::GetInstance()->DisableProcessing();
    SyncPoint::GetInstance()->LoadDependency({});
    SyncPoint::GetInstance()->ClearAllCallBacks();
  }
};

class EnvPosixTestWithParam
    : public EnvPosixTest,
      public ::testing::WithParamInterface<std::pair<Env*, bool>> {
 public:
  EnvPosixTestWithParam() {
    std::pair<Env*, bool> param_pair = GetParam();
    env_ = param_pair.first;
    direct_io_ = param_pair.second;
  }

  void WaitThreadPoolsEmpty() {
    // Wait until the thread pools are empty.
    while (env_->GetThreadPoolQueueLen(Env::Priority::LOW) != 0) {
      Env::Default()->SleepForMicroseconds(kDelayMicros);
    }
    while (env_->GetThreadPoolQueueLen(Env::Priority::HIGH) != 0) {
      Env::Default()->SleepForMicroseconds(kDelayMicros);
    }
  }

  ~EnvPosixTestWithParam() override { WaitThreadPoolsEmpty(); }
};

static void SetBool(void* ptr) {
  reinterpret_cast<std::atomic<bool>*>(ptr)->store(true);
}

TEST_F(EnvPosixTest, DISABLED_RunImmediately) {
  for (int pri = Env::BOTTOM; pri < Env::TOTAL; ++pri) {
    std::atomic<bool> called(false);
    env_->SetBackgroundThreads(1, static_cast<Env::Priority>(pri));
    env_->Schedule(&SetBool, &called, static_cast<Env::Priority>(pri));
    Env::Default()->SleepForMicroseconds(kDelayMicros);
    ASSERT_TRUE(called.load());
  }
}

TEST_F(EnvPosixTest, RunEventually) {
  std::atomic<bool> called(false);
  env_->StartThread(&SetBool, &called);
  env_->WaitForJoin();
  ASSERT_TRUE(called.load());
}

#ifdef OS_WIN
TEST_F(EnvPosixTest, AreFilesSame) {
  {
    bool tmp;
    if (env_->AreFilesSame("", "", &tmp).IsNotSupported()) {
      fprintf(stderr,
              "skipping EnvBasicTestWithParam.AreFilesSame due to "
              "unsupported Env::AreFilesSame\n");
      return;
    }
  }

  const EnvOptions soptions;
  auto* env = Env::Default();
  std::string same_file_name = test::PerThreadDBPath(env, "same_file");
  std::string same_file_link_name = same_file_name + "_link";

  std::unique_ptr<WritableFile> same_file;
  ASSERT_OK(env->NewWritableFile(same_file_name, &same_file, soptions));
  same_file->Append("random_data");
  ASSERT_OK(same_file->Flush());
  same_file.reset();

  ASSERT_OK(env->LinkFile(same_file_name, same_file_link_name));
  bool result = false;
  ASSERT_OK(env->AreFilesSame(same_file_name, same_file_link_name, &result));
  ASSERT_TRUE(result);
}
#endif

#ifdef OS_LINUX
TEST_F(EnvPosixTest, DISABLED_FilePermission) {
  // Only works for Linux environment
  if (env_ == Env::Default()) {
    EnvOptions soptions;
    std::vector<std::string> fileNames{
        test::PerThreadDBPath(env_, "testfile"),
        test::PerThreadDBPath(env_, "testfile1")};
    std::unique_ptr<WritableFile> wfile;
    ASSERT_OK(env_->NewWritableFile(fileNames[0], &wfile, soptions));
    ASSERT_OK(env_->NewWritableFile(fileNames[1], &wfile, soptions));
    wfile.reset();
    std::unique_ptr<RandomRWFile> rwfile;
    ASSERT_OK(env_->NewRandomRWFile(fileNames[1], &rwfile, soptions));

    struct stat sb;
    for (const auto& filename : fileNames) {
      if (::stat(filename.c_str(), &sb) == 0) {
        ASSERT_EQ(sb.st_mode & 0777, 0644);
      }
      ASSERT_OK(env_->DeleteFile(filename));
    }

    env_->SetAllowNonOwnerAccess(false);
    ASSERT_OK(env_->NewWritableFile(fileNames[0], &wfile, soptions));
    ASSERT_OK(env_->NewWritableFile(fileNames[1], &wfile, soptions));
    wfile.reset();
    ASSERT_OK(env_->NewRandomRWFile(fileNames[1], &rwfile, soptions));

    for (const auto& filename : fileNames) {
      if (::stat(filename.c_str(), &sb) == 0) {
        ASSERT_EQ(sb.st_mode & 0777, 0600);
      }
      ASSERT_OK(env_->DeleteFile(filename));
    }
  }
}

TEST_F(EnvPosixTest, LowerThreadPoolCpuPriority) {
  std::atomic<CpuPriority> from_priority(CpuPriority::kNormal);
  std::atomic<CpuPriority> to_priority(CpuPriority::kNormal);
  ROCKSDB_NAMESPACE::SyncPoint::GetInstance()->SetCallBack(
      "ThreadPoolImpl::BGThread::BeforeSetCpuPriority", [&](void* pri) {
        from_priority.store(*reinterpret_cast<CpuPriority*>(pri));
      });
  ROCKSDB_NAMESPACE::SyncPoint::GetInstance()->SetCallBack(
      "ThreadPoolImpl::BGThread::AfterSetCpuPriority", [&](void* pri) {
        to_priority.store(*reinterpret_cast<CpuPriority*>(pri));
      });
  ROCKSDB_NAMESPACE::SyncPoint::GetInstance()->EnableProcessing();

  env_->SetBackgroundThreads(1, Env::BOTTOM);
  env_->SetBackgroundThreads(1, Env::HIGH);

  auto RunTask = [&](Env::Priority pool) {
    std::atomic<bool> called(false);
    env_->Schedule(&SetBool, &called, pool);
    for (int i = 0; i < kDelayMicros; i++) {
      if (called.load()) {
        break;
      }
      Env::Default()->SleepForMicroseconds(1);
    }
    ASSERT_TRUE(called.load());
  };

  {
    // Same priority, no-op.
    env_->LowerThreadPoolCPUPriority(Env::Priority::BOTTOM,
                                     CpuPriority::kNormal)
        .PermitUncheckedError();
    RunTask(Env::Priority::BOTTOM);
    ASSERT_EQ(from_priority, CpuPriority::kNormal);
    ASSERT_EQ(to_priority, CpuPriority::kNormal);
  }

  {
    // Higher priority, no-op.
    env_->LowerThreadPoolCPUPriority(Env::Priority::BOTTOM, CpuPriority::kHigh)
        .PermitUncheckedError();
    RunTask(Env::Priority::BOTTOM);
    ASSERT_EQ(from_priority, CpuPriority::kNormal);
    ASSERT_EQ(to_priority, CpuPriority::kNormal);
  }

  {
    // Lower priority from kNormal -> kLow.
    env_->LowerThreadPoolCPUPriority(Env::Priority::BOTTOM, CpuPriority::kLow)
        .PermitUncheckedError();
    RunTask(Env::Priority::BOTTOM);
    ASSERT_EQ(from_priority, CpuPriority::kNormal);
    ASSERT_EQ(to_priority, CpuPriority::kLow);
  }

  {
    // Lower priority from kLow -> kIdle.
    env_->LowerThreadPoolCPUPriority(Env::Priority::BOTTOM, CpuPriority::kIdle)
        .PermitUncheckedError();
    RunTask(Env::Priority::BOTTOM);
    ASSERT_EQ(from_priority, CpuPriority::kLow);
    ASSERT_EQ(to_priority, CpuPriority::kIdle);
  }

  {
    // Lower priority from kNormal -> kIdle for another pool.
    env_->LowerThreadPoolCPUPriority(Env::Priority::HIGH, CpuPriority::kIdle)
        .PermitUncheckedError();
    RunTask(Env::Priority::HIGH);
    ASSERT_EQ(from_priority, CpuPriority::kNormal);
    ASSERT_EQ(to_priority, CpuPriority::kIdle);
  }

  ROCKSDB_NAMESPACE::SyncPoint::GetInstance()->DisableProcessing();
  ROCKSDB_NAMESPACE::SyncPoint::GetInstance()->ClearAllCallBacks();
}
#endif

TEST_F(EnvPosixTest, MemoryMappedFileBuffer) {
  const int kFileBytes = 1 << 15;  // 32 KB
  std::string expected_data;
  std::string fname = test::PerThreadDBPath(env_, "testfile");
  {
    std::unique_ptr<WritableFile> wfile;
    const EnvOptions soptions;
    ASSERT_OK(env_->NewWritableFile(fname, &wfile, soptions));

    Random rnd(301);
    expected_data = rnd.RandomString(kFileBytes);
    ASSERT_OK(wfile->Append(expected_data));
  }

  std::unique_ptr<MemoryMappedFileBuffer> mmap_buffer;
  Status status = env_->NewMemoryMappedFileBuffer(fname, &mmap_buffer);
  // it should be supported at least on linux
#if !defined(OS_LINUX)
  if (status.IsNotSupported()) {
    fprintf(stderr,
            "skipping EnvPosixTest.MemoryMappedFileBuffer due to "
            "unsupported Env::NewMemoryMappedFileBuffer\n");
    return;
  }
#endif  // !defined(OS_LINUX)

  ASSERT_OK(status);
  ASSERT_NE(nullptr, mmap_buffer.get());
  ASSERT_NE(nullptr, mmap_buffer->GetBase());
  ASSERT_EQ(kFileBytes, mmap_buffer->GetLen());
  std::string actual_data(reinterpret_cast<const char*>(mmap_buffer->GetBase()),
                          mmap_buffer->GetLen());
  ASSERT_EQ(expected_data, actual_data);
}

#ifndef ROCKSDB_NO_DYNAMIC_EXTENSION
TEST_F(EnvPosixTest, LoadRocksDBLibrary) {
  std::shared_ptr<DynamicLibrary> library;
  std::function<void*(void*, const char*)> function;
  Status status = env_->LoadLibrary("no-such-library", "", &library);
  ASSERT_NOK(status);
  ASSERT_EQ(nullptr, library.get());
  status = env_->LoadLibrary("rocksdb", "", &library);
  if (status.ok()) {  // If we have can find a rocksdb shared library
    ASSERT_NE(nullptr, library.get());
    ASSERT_OK(library->LoadFunction("rocksdb_create_default_env",
                                    &function));  // from C definition
    ASSERT_NE(nullptr, function);
    ASSERT_NOK(library->LoadFunction("no-such-method", &function));
    ASSERT_EQ(nullptr, function);
    ASSERT_OK(env_->LoadLibrary(library->Name(), "", &library));
  } else {
    ASSERT_EQ(nullptr, library.get());
  }
}
#endif  // !ROCKSDB_NO_DYNAMIC_EXTENSION

#if !defined(OS_WIN) && !defined(ROCKSDB_NO_DYNAMIC_EXTENSION)
TEST_F(EnvPosixTest, LoadRocksDBLibraryWithSearchPath) {
  std::shared_ptr<DynamicLibrary> library;
  std::function<void*(void*, const char*)> function;
  ASSERT_NOK(env_->LoadLibrary("no-such-library", "/tmp", &library));
  ASSERT_EQ(nullptr, library.get());
  ASSERT_NOK(env_->LoadLibrary("dl", "/tmp", &library));
  ASSERT_EQ(nullptr, library.get());
  Status status = env_->LoadLibrary("rocksdb", "/tmp:./", &library);
  if (status.ok()) {
    ASSERT_NE(nullptr, library.get());
    ASSERT_OK(env_->LoadLibrary(library->Name(), "", &library));
  }
  char buff[1024];
  std::string cwd = getcwd(buff, sizeof(buff));

  status = env_->LoadLibrary("rocksdb", "/tmp:" + cwd, &library);
  if (status.ok()) {
    ASSERT_NE(nullptr, library.get());
    ASSERT_OK(env_->LoadLibrary(library->Name(), "", &library));
  }
}
#endif  // !OS_WIN && !ROCKSDB_NO_DYNAMIC_EXTENSION

TEST_P(EnvPosixTestWithParam, UnSchedule) {
  std::atomic<bool> called(false);
  env_->SetBackgroundThreads(1, Env::LOW);

  /* Block the low priority queue */
  test::SleepingBackgroundTask sleeping_task, sleeping_task1;
  env_->Schedule(&test::SleepingBackgroundTask::DoSleepTask, &sleeping_task,
                 Env::Priority::LOW);

  /* Schedule another task */
  env_->Schedule(&test::SleepingBackgroundTask::DoSleepTask, &sleeping_task1,
                 Env::Priority::LOW, &sleeping_task1);

  /* Remove it with a different tag  */
  ASSERT_EQ(0, env_->UnSchedule(&called, Env::Priority::LOW));

  /* Remove it from the queue with the right tag */
  ASSERT_EQ(1, env_->UnSchedule(&sleeping_task1, Env::Priority::LOW));

  // Unblock background thread
  sleeping_task.WakeUp();

  /* Schedule another task */
  env_->Schedule(&SetBool, &called);
  for (int i = 0; i < kDelayMicros; i++) {
    if (called.load()) {
      break;
    }
    Env::Default()->SleepForMicroseconds(1);
  }
  ASSERT_TRUE(called.load());

  ASSERT_TRUE(!sleeping_task.IsSleeping() && !sleeping_task1.IsSleeping());
  WaitThreadPoolsEmpty();
}

// This tests assumes that the last scheduled
// task will run last. In fact, in the allotted
// sleeping time nothing may actually run or they may
// run in any order. The purpose of the test is unclear.
#ifndef OS_WIN
TEST_P(EnvPosixTestWithParam, RunMany) {
  env_->SetBackgroundThreads(1, Env::LOW);
  std::atomic<int> last_id(0);

  struct CB {
    std::atomic<int>* last_id_ptr;  // Pointer to shared slot
    int id;                         // Order# for the execution of this callback

    CB(std::atomic<int>* p, int i) : last_id_ptr(p), id(i) {}

    static void Run(void* v) {
      CB* cb = reinterpret_cast<CB*>(v);
      int cur = cb->last_id_ptr->load();
      ASSERT_EQ(cb->id - 1, cur);
      cb->last_id_ptr->store(cb->id);
    }
  };

  // Schedule in different order than start time
  CB cb1(&last_id, 1);
  CB cb2(&last_id, 2);
  CB cb3(&last_id, 3);
  CB cb4(&last_id, 4);
  env_->Schedule(&CB::Run, &cb1);
  env_->Schedule(&CB::Run, &cb2);
  env_->Schedule(&CB::Run, &cb3);
  env_->Schedule(&CB::Run, &cb4);
  // thread-pool pops a thread function and then run the function, which may
  // cause threadpool is empty but the last function is still running. Add a
  // dummy function at the end, to make sure the last callback is finished
  // before threadpool is empty.
  struct DummyCB {
    static void Run(void*) {}
  };
  env_->Schedule(&DummyCB::Run, nullptr);

  WaitThreadPoolsEmpty();
  ASSERT_EQ(4, last_id.load(std::memory_order_acquire));
}
#endif

struct State {
  port::Mutex mu;
  int val;
  int num_running;
};

static void ThreadBody(void* arg) {
  State* s = reinterpret_cast<State*>(arg);
  s->mu.Lock();
  s->val += 1;
  s->num_running -= 1;
  s->mu.Unlock();
}

TEST_P(EnvPosixTestWithParam, StartThread) {
  State state;
  state.val = 0;
  state.num_running = 3;
  for (int i = 0; i < 3; i++) {
    env_->StartThread(&ThreadBody, &state);
  }
  while (true) {
    state.mu.Lock();
    int num = state.num_running;
    state.mu.Unlock();
    if (num == 0) {
      break;
    }
    Env::Default()->SleepForMicroseconds(kDelayMicros);
  }
  ASSERT_EQ(state.val, 3);
  WaitThreadPoolsEmpty();
}

TEST_P(EnvPosixTestWithParam, TwoPools) {
  // Data structures to signal tasks to run.
  port::Mutex mutex;
  port::CondVar cv(&mutex);
  bool should_start = false;

  class CB {
   public:
    CB(const std::string& pool_name, int pool_size, port::Mutex* trigger_mu,
       port::CondVar* trigger_cv, bool* _should_start)
        : mu_(),
          num_running_(0),
          num_finished_(0),
          pool_size_(pool_size),
          pool_name_(pool_name),
          trigger_mu_(trigger_mu),
          trigger_cv_(trigger_cv),
          should_start_(_should_start) {}

    static void Run(void* v) {
      CB* cb = reinterpret_cast<CB*>(v);
      cb->Run();
    }

    void Run() {
      {
        MutexLock l(&mu_);
        num_running_++;
        // make sure we don't have more than pool_size_ jobs running.
        ASSERT_LE(num_running_, pool_size_.load());
      }

      {
        MutexLock l(trigger_mu_);
        while (!(*should_start_)) {
          trigger_cv_->Wait();
        }
      }

      {
        MutexLock l(&mu_);
        num_running_--;
        num_finished_++;
      }
    }

    int NumFinished() {
      MutexLock l(&mu_);
      return num_finished_;
    }

    void Reset(int pool_size) {
      pool_size_.store(pool_size);
      num_finished_ = 0;
    }

   private:
    port::Mutex mu_;
    int num_running_;
    int num_finished_;
    std::atomic<int> pool_size_;
    std::string pool_name_;
    port::Mutex* trigger_mu_;
    port::CondVar* trigger_cv_;
    bool* should_start_;
  };

  const int kLowPoolSize = 2;
  const int kHighPoolSize = 4;
  const int kJobs = 8;

  CB low_pool_job("low", kLowPoolSize, &mutex, &cv, &should_start);
  CB high_pool_job("high", kHighPoolSize, &mutex, &cv, &should_start);

  env_->SetBackgroundThreads(kLowPoolSize);
  env_->SetBackgroundThreads(kHighPoolSize, Env::Priority::HIGH);

  ASSERT_EQ(0U, env_->GetThreadPoolQueueLen(Env::Priority::LOW));
  ASSERT_EQ(0U, env_->GetThreadPoolQueueLen(Env::Priority::HIGH));

  // schedule same number of jobs in each pool
  for (int i = 0; i < kJobs; i++) {
    env_->Schedule(&CB::Run, &low_pool_job);
    env_->Schedule(&CB::Run, &high_pool_job, Env::Priority::HIGH);
  }
  // Wait a short while for the jobs to be dispatched.
  int sleep_count = 0;
  while ((unsigned int)(kJobs - kLowPoolSize) !=
             env_->GetThreadPoolQueueLen(Env::Priority::LOW) ||
         (unsigned int)(kJobs - kHighPoolSize) !=
             env_->GetThreadPoolQueueLen(Env::Priority::HIGH)) {
    env_->SleepForMicroseconds(kDelayMicros);
    if (++sleep_count > 100) {
      break;
    }
  }

  ASSERT_EQ((unsigned int)(kJobs - kLowPoolSize),
            env_->GetThreadPoolQueueLen());
  ASSERT_EQ((unsigned int)(kJobs - kLowPoolSize),
            env_->GetThreadPoolQueueLen(Env::Priority::LOW));
  ASSERT_EQ((unsigned int)(kJobs - kHighPoolSize),
            env_->GetThreadPoolQueueLen(Env::Priority::HIGH));

  // Trigger jobs to run.
  {
    MutexLock l(&mutex);
    should_start = true;
    cv.SignalAll();
  }

  // wait for all jobs to finish
  while (low_pool_job.NumFinished() < kJobs ||
         high_pool_job.NumFinished() < kJobs) {
    env_->SleepForMicroseconds(kDelayMicros);
  }

  ASSERT_EQ(0U, env_->GetThreadPoolQueueLen(Env::Priority::LOW));
  ASSERT_EQ(0U, env_->GetThreadPoolQueueLen(Env::Priority::HIGH));

  // Hold jobs to schedule;
  should_start = false;

  // call IncBackgroundThreadsIfNeeded to two pools. One increasing and
  // the other decreasing
  env_->IncBackgroundThreadsIfNeeded(kLowPoolSize - 1, Env::Priority::LOW);
  env_->IncBackgroundThreadsIfNeeded(kHighPoolSize + 1, Env::Priority::HIGH);
  high_pool_job.Reset(kHighPoolSize + 1);
  low_pool_job.Reset(kLowPoolSize);

  // schedule same number of jobs in each pool
  for (int i = 0; i < kJobs; i++) {
    env_->Schedule(&CB::Run, &low_pool_job);
    env_->Schedule(&CB::Run, &high_pool_job, Env::Priority::HIGH);
  }
  // Wait a short while for the jobs to be dispatched.
  sleep_count = 0;
  while ((unsigned int)(kJobs - kLowPoolSize) !=
             env_->GetThreadPoolQueueLen(Env::Priority::LOW) ||
         (unsigned int)(kJobs - (kHighPoolSize + 1)) !=
             env_->GetThreadPoolQueueLen(Env::Priority::HIGH)) {
    env_->SleepForMicroseconds(kDelayMicros);
    if (++sleep_count > 100) {
      break;
    }
  }
  ASSERT_EQ((unsigned int)(kJobs - kLowPoolSize),
            env_->GetThreadPoolQueueLen());
  ASSERT_EQ((unsigned int)(kJobs - kLowPoolSize),
            env_->GetThreadPoolQueueLen(Env::Priority::LOW));
  ASSERT_EQ((unsigned int)(kJobs - (kHighPoolSize + 1)),
            env_->GetThreadPoolQueueLen(Env::Priority::HIGH));

  // Trigger jobs to run.
  {
    MutexLock l(&mutex);
    should_start = true;
    cv.SignalAll();
  }

  // wait for all jobs to finish
  while (low_pool_job.NumFinished() < kJobs ||
         high_pool_job.NumFinished() < kJobs) {
    env_->SleepForMicroseconds(kDelayMicros);
  }

  env_->SetBackgroundThreads(kHighPoolSize, Env::Priority::HIGH);
  WaitThreadPoolsEmpty();
}

TEST_P(EnvPosixTestWithParam, DecreaseNumBgThreads) {
  constexpr int kWaitMicros = 60000000;  // 1min

  std::vector<test::SleepingBackgroundTask> tasks(10);

  // Set number of thread to 1 first.
  env_->SetBackgroundThreads(1, Env::Priority::HIGH);

  // Schedule 3 tasks. 0 running; Task 1, 2 waiting.
  for (size_t i = 0; i < 3; i++) {
    env_->Schedule(&test::SleepingBackgroundTask::DoSleepTask, &tasks[i],
                   Env::Priority::HIGH);
  }
  ASSERT_FALSE(tasks[0].TimedWaitUntilSleeping(kWaitMicros));
  ASSERT_EQ(2U, env_->GetThreadPoolQueueLen(Env::Priority::HIGH));
  ASSERT_TRUE(tasks[0].IsSleeping());
  ASSERT_TRUE(!tasks[1].IsSleeping());
  ASSERT_TRUE(!tasks[2].IsSleeping());

  // Increase to 2 threads. Task 0, 1 running; 2 waiting
  env_->SetBackgroundThreads(2, Env::Priority::HIGH);
  ASSERT_FALSE(tasks[1].TimedWaitUntilSleeping(kWaitMicros));
  ASSERT_EQ(1U, env_->GetThreadPoolQueueLen(Env::Priority::HIGH));
  ASSERT_TRUE(tasks[0].IsSleeping());
  ASSERT_TRUE(tasks[1].IsSleeping());
  ASSERT_TRUE(!tasks[2].IsSleeping());

  // Shrink back to 1 thread. Still task 0, 1 running, 2 waiting
  env_->SetBackgroundThreads(1, Env::Priority::HIGH);
  Env::Default()->SleepForMicroseconds(kDelayMicros);
  ASSERT_EQ(1U, env_->GetThreadPoolQueueLen(Env::Priority::HIGH));
  ASSERT_TRUE(tasks[0].IsSleeping());
  ASSERT_TRUE(tasks[1].IsSleeping());
  ASSERT_TRUE(!tasks[2].IsSleeping());

  // The last task finishes. Task 0 running, 2 waiting.
  tasks[1].WakeUp();
  ASSERT_FALSE(tasks[1].TimedWaitUntilDone(kWaitMicros));
  ASSERT_EQ(1U, env_->GetThreadPoolQueueLen(Env::Priority::HIGH));
  ASSERT_TRUE(tasks[0].IsSleeping());
  ASSERT_TRUE(!tasks[1].IsSleeping());
  ASSERT_TRUE(!tasks[2].IsSleeping());

  // Increase to 5 threads. Task 0 and 2 running.
  env_->SetBackgroundThreads(5, Env::Priority::HIGH);
  ASSERT_FALSE(tasks[2].TimedWaitUntilSleeping(kWaitMicros));
  ASSERT_EQ(0U, env_->GetThreadPoolQueueLen(Env::Priority::HIGH));
  ASSERT_TRUE(tasks[0].IsSleeping());
  ASSERT_TRUE(!tasks[1].IsSleeping());
  ASSERT_TRUE(tasks[2].IsSleeping());

  // Change number of threads a couple of times while there is no sufficient
  // tasks.
  env_->SetBackgroundThreads(7, Env::Priority::HIGH);
  tasks[2].WakeUp();
  ASSERT_FALSE(tasks[2].TimedWaitUntilDone(kWaitMicros));
  ASSERT_EQ(0U, env_->GetThreadPoolQueueLen(Env::Priority::HIGH));
  env_->SetBackgroundThreads(3, Env::Priority::HIGH);
  Env::Default()->SleepForMicroseconds(kDelayMicros);
  ASSERT_EQ(0U, env_->GetThreadPoolQueueLen(Env::Priority::HIGH));
  env_->SetBackgroundThreads(4, Env::Priority::HIGH);
  Env::Default()->SleepForMicroseconds(kDelayMicros);
  ASSERT_EQ(0U, env_->GetThreadPoolQueueLen(Env::Priority::HIGH));
  env_->SetBackgroundThreads(5, Env::Priority::HIGH);
  Env::Default()->SleepForMicroseconds(kDelayMicros);
  ASSERT_EQ(0U, env_->GetThreadPoolQueueLen(Env::Priority::HIGH));
  env_->SetBackgroundThreads(4, Env::Priority::HIGH);
  Env::Default()->SleepForMicroseconds(kDelayMicros);
  ASSERT_EQ(0U, env_->GetThreadPoolQueueLen(Env::Priority::HIGH));

  Env::Default()->SleepForMicroseconds(kDelayMicros * 50);

  // Enqueue 5 more tasks. Thread pool size now is 4.
  // Task 0, 3, 4, 5 running;6, 7 waiting.
  for (size_t i = 3; i < 8; i++) {
    env_->Schedule(&test::SleepingBackgroundTask::DoSleepTask, &tasks[i],
                   Env::Priority::HIGH);
  }
  for (size_t i = 3; i <= 5; i++) {
    ASSERT_FALSE(tasks[i].TimedWaitUntilSleeping(kWaitMicros));
  }
  ASSERT_EQ(2U, env_->GetThreadPoolQueueLen(Env::Priority::HIGH));
  ASSERT_TRUE(tasks[0].IsSleeping());
  ASSERT_TRUE(!tasks[1].IsSleeping());
  ASSERT_TRUE(!tasks[2].IsSleeping());
  ASSERT_TRUE(tasks[3].IsSleeping());
  ASSERT_TRUE(tasks[4].IsSleeping());
  ASSERT_TRUE(tasks[5].IsSleeping());
  ASSERT_TRUE(!tasks[6].IsSleeping());
  ASSERT_TRUE(!tasks[7].IsSleeping());

  // Wake up task 0, 3 and 4. Task 5, 6, 7 running.
  tasks[0].WakeUp();
  tasks[3].WakeUp();
  tasks[4].WakeUp();

  for (size_t i = 5; i < 8; i++) {
    ASSERT_FALSE(tasks[i].TimedWaitUntilSleeping(kWaitMicros));
  }
  ASSERT_EQ(0U, env_->GetThreadPoolQueueLen(Env::Priority::HIGH));
  for (size_t i = 5; i < 8; i++) {
    ASSERT_TRUE(tasks[i].IsSleeping());
  }

  // Shrink back to 1 thread. Still task 5, 6, 7 running
  env_->SetBackgroundThreads(1, Env::Priority::HIGH);
  Env::Default()->SleepForMicroseconds(kDelayMicros);
  ASSERT_TRUE(tasks[5].IsSleeping());
  ASSERT_TRUE(tasks[6].IsSleeping());
  ASSERT_TRUE(tasks[7].IsSleeping());

  // Wake up task  6. Task 5, 7 running
  tasks[6].WakeUp();
  ASSERT_FALSE(tasks[6].TimedWaitUntilDone(kWaitMicros));
  ASSERT_TRUE(tasks[5].IsSleeping());
  ASSERT_TRUE(!tasks[6].IsSleeping());
  ASSERT_TRUE(tasks[7].IsSleeping());

  // Wake up threads 7. Task 5 running
  tasks[7].WakeUp();
  ASSERT_FALSE(tasks[7].TimedWaitUntilDone(kWaitMicros));
  ASSERT_TRUE(!tasks[7].IsSleeping());

  // Enqueue thread 8 and 9. Task 5 running; one of 8, 9 might be running.
  env_->Schedule(&test::SleepingBackgroundTask::DoSleepTask, &tasks[8],
                 Env::Priority::HIGH);
  env_->Schedule(&test::SleepingBackgroundTask::DoSleepTask, &tasks[9],
                 Env::Priority::HIGH);
  Env::Default()->SleepForMicroseconds(kDelayMicros);
  ASSERT_GT(env_->GetThreadPoolQueueLen(Env::Priority::HIGH), (unsigned int)0);
  ASSERT_TRUE(!tasks[8].IsSleeping() || !tasks[9].IsSleeping());

  // Increase to 4 threads. Task 5, 8, 9 running.
  env_->SetBackgroundThreads(4, Env::Priority::HIGH);
  Env::Default()->SleepForMicroseconds(kDelayMicros);
  ASSERT_EQ((unsigned int)0, env_->GetThreadPoolQueueLen(Env::Priority::HIGH));
  ASSERT_TRUE(tasks[8].IsSleeping());
  ASSERT_TRUE(tasks[9].IsSleeping());

  // Shrink to 1 thread
  env_->SetBackgroundThreads(1, Env::Priority::HIGH);

  // Wake up thread 9.
  tasks[9].WakeUp();
  ASSERT_FALSE(tasks[9].TimedWaitUntilDone(kWaitMicros));
  ASSERT_TRUE(!tasks[9].IsSleeping());
  ASSERT_TRUE(tasks[8].IsSleeping());

  // Wake up thread 8
  tasks[8].WakeUp();
  ASSERT_FALSE(tasks[8].TimedWaitUntilDone(kWaitMicros));
  ASSERT_TRUE(!tasks[8].IsSleeping());

  // Wake up the last thread
  tasks[5].WakeUp();
  ASSERT_FALSE(tasks[5].TimedWaitUntilDone(kWaitMicros));
  WaitThreadPoolsEmpty();
}

TEST_P(EnvPosixTestWithParam, ReserveThreads) {
  // Initialize the background thread to 1 in case other threads exist
  // from the last unit test
  env_->SetBackgroundThreads(1, Env::Priority::HIGH);
  ASSERT_EQ(env_->GetBackgroundThreads(Env::HIGH), 1);
  constexpr int kWaitMicros = 10000000;  // 10seconds
  std::vector<test::SleepingBackgroundTask> tasks(4);
  ROCKSDB_NAMESPACE::SyncPoint::GetInstance()->EnableProcessing();
  // Set the sync point to ensure thread 0 can terminate
  ROCKSDB_NAMESPACE::SyncPoint::GetInstance()->LoadDependency(
      {{"ThreadPoolImpl::BGThread::Termination:th0",
        "EnvTest::ReserveThreads:0"}});
  // Empty the thread pool to ensure all the threads can start later
  env_->SetBackgroundThreads(0, Env::Priority::HIGH);
  TEST_SYNC_POINT("EnvTest::ReserveThreads:0");
  ROCKSDB_NAMESPACE::SyncPoint::GetInstance()->DisableProcessing();
  // Set the sync point to ensure threads start and pass the sync point
  ROCKSDB_NAMESPACE::SyncPoint::GetInstance()->LoadDependency(
      {{"ThreadPoolImpl::BGThread::Start:th0", "EnvTest::ReserveThreads:1"},
       {"ThreadPoolImpl::BGThread::Start:th1", "EnvTest::ReserveThreads:2"},
       {"ThreadPoolImpl::BGThread::Start:th2", "EnvTest::ReserveThreads:3"},
       {"ThreadPoolImpl::BGThread::Start:th3", "EnvTest::ReserveThreads:4"}});
  ROCKSDB_NAMESPACE::SyncPoint::GetInstance()->EnableProcessing();

  // Set number of thread to 3 first.
  env_->SetBackgroundThreads(3, Env::Priority::HIGH);
  ASSERT_EQ(env_->GetBackgroundThreads(Env::HIGH), 3);
  // Add sync points to ensure all 3 threads start
  TEST_SYNC_POINT("EnvTest::ReserveThreads:1");
  TEST_SYNC_POINT("EnvTest::ReserveThreads:2");
  TEST_SYNC_POINT("EnvTest::ReserveThreads:3");
  // Reserve 2 threads
  ASSERT_EQ(2, env_->ReserveThreads(2, Env::Priority::HIGH));

  // Schedule 3 tasks. Task 0 running (in this context, doing
  // SleepingBackgroundTask); Task 1, 2 waiting; 3 reserved threads.
  for (size_t i = 0; i < 3; i++) {
    env_->Schedule(&test::SleepingBackgroundTask::DoSleepTask, &tasks[i],
                   Env::Priority::HIGH);
  }
  ASSERT_FALSE(tasks[0].TimedWaitUntilSleeping(kWaitMicros));
  ASSERT_EQ(2U, env_->GetThreadPoolQueueLen(Env::Priority::HIGH));
  ASSERT_TRUE(tasks[0].IsSleeping());
  ASSERT_TRUE(!tasks[1].IsSleeping());
  ASSERT_TRUE(!tasks[2].IsSleeping());

  // Release 2 threads. Task 0, 1, 2 running; 0 reserved thread.
  ASSERT_EQ(2, env_->ReleaseThreads(2, Env::Priority::HIGH));
  ASSERT_FALSE(tasks[1].TimedWaitUntilSleeping(kWaitMicros));
  ASSERT_FALSE(tasks[2].TimedWaitUntilSleeping(kWaitMicros));
  ASSERT_EQ(0U, env_->GetThreadPoolQueueLen(Env::Priority::HIGH));
  ASSERT_TRUE(tasks[1].IsSleeping());
  ASSERT_TRUE(tasks[2].IsSleeping());
  // No more threads can be reserved
  ASSERT_EQ(0, env_->ReserveThreads(3, Env::Priority::HIGH));
  // Expand the number of background threads so that the last thread
  // is waiting
  env_->SetBackgroundThreads(4, Env::Priority::HIGH);
  // Add sync point to ensure the 4th thread starts
  TEST_SYNC_POINT("EnvTest::ReserveThreads:4");
  // As the thread pool is expanded, we can reserve one more thread
  ASSERT_EQ(1, env_->ReserveThreads(3, Env::Priority::HIGH));
  // No more threads can be reserved
  ASSERT_EQ(0, env_->ReserveThreads(3, Env::Priority::HIGH));

  // Reset the sync points for the next iteration in BGThread or the
  // next time Submit() is called
  ROCKSDB_NAMESPACE::SyncPoint::GetInstance()->DisableProcessing();
  ROCKSDB_NAMESPACE::SyncPoint::GetInstance()->LoadDependency(
      {{"ThreadPoolImpl::BGThread::WaitingThreadsInc",
        "EnvTest::ReserveThreads:5"},
       {"ThreadPoolImpl::BGThread::Termination", "EnvTest::ReserveThreads:6"},
       {"ThreadPoolImpl::Submit::Enqueue", "EnvTest::ReserveThreads:7"}});

  ROCKSDB_NAMESPACE::SyncPoint::GetInstance()->EnableProcessing();
  tasks[0].WakeUp();
  ASSERT_FALSE(tasks[0].TimedWaitUntilDone(kWaitMicros));
  // Add sync point to ensure the number of waiting threads increases
  TEST_SYNC_POINT("EnvTest::ReserveThreads:5");
  // 1 more thread can be reserved
  ASSERT_EQ(1, env_->ReserveThreads(3, Env::Priority::HIGH));
  // 2 reserved threads now

  // Currently, two threads are blocked since the number of waiting
  // threads is equal to the number of reserved threads (i.e., 2).
  // If we reduce the number of background thread to 1, at least one thread
  // will be the last excessive thread (here we have no control over the
  // number of excessive threads because thread order does not
  // necessarily follows the schedule order, but we ensure that the last thread
  // shall not run any task by expanding the thread pool after we schedule
  // the tasks), and thus they(it) become(s) unblocked, the number of waiting
  // threads decreases to 0 or 1, but the number of reserved threads is still 2
  env_->SetBackgroundThreads(1, Env::Priority::HIGH);

  // Task 1,2 running; 2 reserved threads, however, in fact, we only have
  // 0 or 1 waiting thread in the thread pool, proved by the
  // following test, we CANNOT reserve 2 threads even though we just
  // release 2
  TEST_SYNC_POINT("EnvTest::ReserveThreads:6");
  ASSERT_EQ(2, env_->ReleaseThreads(2, Env::Priority::HIGH));
  ASSERT_GT(2, env_->ReserveThreads(2, Env::Priority::HIGH));

  // Every new task will be put into the queue at this point
  env_->Schedule(&test::SleepingBackgroundTask::DoSleepTask, &tasks[3],
                 Env::Priority::HIGH);
  TEST_SYNC_POINT("EnvTest::ReserveThreads:7");
  ASSERT_EQ(1U, env_->GetThreadPoolQueueLen(Env::Priority::HIGH));
  ASSERT_TRUE(!tasks[3].IsSleeping());

  // Set the number of threads to 3 so that Task 3 can dequeue
  env_->SetBackgroundThreads(3, Env::Priority::HIGH);
  // Wakup Task 1
  tasks[1].WakeUp();
  ASSERT_FALSE(tasks[1].TimedWaitUntilDone(kWaitMicros));
  // Task 2, 3 running (Task 3 dequeue); 0 or 1 reserved thread
  ASSERT_FALSE(tasks[3].TimedWaitUntilSleeping(kWaitMicros));
  ASSERT_TRUE(tasks[3].IsSleeping());
  ASSERT_EQ(0U, env_->GetThreadPoolQueueLen(Env::Priority::HIGH));

  // At most 1 thread can be released
  ASSERT_GT(2, env_->ReleaseThreads(3, Env::Priority::HIGH));
  tasks[2].WakeUp();
  ASSERT_FALSE(tasks[2].TimedWaitUntilDone(kWaitMicros));
  tasks[3].WakeUp();
  ASSERT_FALSE(tasks[3].TimedWaitUntilDone(kWaitMicros));
  WaitThreadPoolsEmpty();
  ROCKSDB_NAMESPACE::SyncPoint::GetInstance()->DisableProcessing();
}

#if (defined OS_LINUX || defined OS_WIN)
namespace {
bool IsSingleVarint(const std::string& s) {
  Slice slice(s);

  uint64_t v;
  if (!GetVarint64(&slice, &v)) {
    return false;
  }

  return slice.size() == 0;
}

bool IsUniqueIDValid(const std::string& s) {
  return !s.empty() && !IsSingleVarint(s);
}

const size_t MAX_ID_SIZE = 100;
char temp_id[MAX_ID_SIZE];

}  // namespace

// Determine whether we can use the FS_IOC_GETVERSION ioctl
// on a file in directory DIR.  Create a temporary file therein,
// try to apply the ioctl (save that result), cleanup and
// return the result.  Return true if it is supported, and
// false if anything fails.
// Note that this function "knows" that dir has just been created
// and is empty, so we create a simply-named test file: "f".
bool ioctl_support__FS_IOC_GETVERSION(const std::string& dir) {
#ifdef OS_WIN
  return true;
#else
  const std::string file = dir + "/f";
  int fd;
  do {
    fd = open(file.c_str(), O_CREAT | O_RDWR | O_TRUNC, 0644);
  } while (fd < 0 && errno == EINTR);
  long int version;
  bool ok = (fd >= 0 && ioctl(fd, FS_IOC_GETVERSION, &version) >= 0);

  close(fd);
  unlink(file.c_str());

  return ok;
#endif
}

// To ensure that Env::GetUniqueId-related tests work correctly, the files
// should be stored in regular storage like "hard disk" or "flash device",
// and not on a tmpfs file system (like /dev/shm and /tmp on some systems).
// Otherwise we cannot get the correct id.
//
// This function serves as the replacement for test::TmpDir(), which may be
// customized to be on a file system that doesn't work with GetUniqueId().

class IoctlFriendlyTmpdir {
 public:
  explicit IoctlFriendlyTmpdir() {
    char dir_buf[100];

    const char* fmt = "%s/rocksdb.XXXXXX";
    const char* tmp = getenv("TEST_IOCTL_FRIENDLY_TMPDIR");

#ifdef OS_WIN
#define rmdir _rmdir
    if (tmp == nullptr) {
      tmp = getenv("TMP");
    }

    snprintf(dir_buf, sizeof dir_buf, fmt, tmp);
    auto result = _mktemp(dir_buf);
    assert(result != nullptr);
    BOOL ret = CreateDirectory(dir_buf, NULL);
    assert(ret == TRUE);
    dir_ = dir_buf;
#else
    std::list<std::string> candidate_dir_list = {"/var/tmp", "/tmp"};

    // If $TEST_IOCTL_FRIENDLY_TMPDIR/rocksdb.XXXXXX fits, use
    // $TEST_IOCTL_FRIENDLY_TMPDIR; subtract 2 for the "%s", and
    // add 1 for the trailing NUL byte.
    if (tmp && strlen(tmp) + strlen(fmt) - 2 + 1 <= sizeof dir_buf) {
      // use $TEST_IOCTL_FRIENDLY_TMPDIR value
      candidate_dir_list.push_front(tmp);
    }

    for (const std::string& d : candidate_dir_list) {
      snprintf(dir_buf, sizeof dir_buf, fmt, d.c_str());
      if (mkdtemp(dir_buf)) {
        if (ioctl_support__FS_IOC_GETVERSION(dir_buf)) {
          dir_ = dir_buf;
          return;
        } else {
          // Diagnose ioctl-related failure only if this is the
          // directory specified via that envvar.
          if (tmp && tmp == d) {
            fprintf(stderr,
                    "TEST_IOCTL_FRIENDLY_TMPDIR-specified directory is "
                    "not suitable: %s\n",
                    d.c_str());
          }
          rmdir(dir_buf);  // ignore failure
        }
      } else {
        // mkdtemp failed: diagnose it, but don't give up.
        fprintf(stderr, "mkdtemp(%s/...) failed: %s\n", d.c_str(),
                errnoStr(errno).c_str());
      }
    }

    // check if it's running test within a docker container, in which case, the
    // file system inside `overlayfs` may not support FS_IOC_GETVERSION
    // skip the tests
    struct stat buffer;
    if (stat("/.dockerenv", &buffer) == 0) {
      is_supported_ = false;
      return;
    }

    fprintf(stderr,
            "failed to find an ioctl-friendly temporary directory;"
            " specify one via the TEST_IOCTL_FRIENDLY_TMPDIR envvar\n");
    std::abort();
#endif
  }

  ~IoctlFriendlyTmpdir() { rmdir(dir_.c_str()); }

  const std::string& name() const { return dir_; }

  bool is_supported() const { return is_supported_; }

 private:
  std::string dir_;

  bool is_supported_ = true;
};

TEST_F(EnvPosixTest, PositionedAppend) {
  std::unique_ptr<WritableFile> writable_file;
  EnvOptions options;
  options.use_direct_writes = true;
  options.use_mmap_writes = false;
  std::string fname = test::PerThreadDBPath(env_, "positioned_append");
  SetupSyncPointsToMockDirectIO();

  ASSERT_OK(env_->NewWritableFile(fname, &writable_file, options));
  const size_t kBlockSize = 4096;
  const size_t kDataSize = kPageSize;
  // Write a page worth of 'a'
  auto data_ptr = NewAligned(kDataSize, 'a');
  Slice data_a(data_ptr.get(), kDataSize);
  ASSERT_OK(writable_file->PositionedAppend(data_a, 0U));
  // Write a page worth of 'b' right after the first sector
  data_ptr = NewAligned(kDataSize, 'b');
  Slice data_b(data_ptr.get(), kDataSize);
  ASSERT_OK(writable_file->PositionedAppend(data_b, kBlockSize));
  ASSERT_OK(writable_file->Close());
  // The file now has 1 sector worth of a followed by a page worth of b

  // Verify the above
  std::unique_ptr<SequentialFile> seq_file;
  ASSERT_OK(env_->NewSequentialFile(fname, &seq_file, options));
  size_t scratch_len = kPageSize * 2;
  std::unique_ptr<char[]> scratch(new char[scratch_len]);
  Slice result;
  ASSERT_OK(seq_file->Read(scratch_len, &result, scratch.get()));
  ASSERT_EQ(kPageSize + kBlockSize, result.size());
  ASSERT_EQ('a', result[kBlockSize - 1]);
  ASSERT_EQ('b', result[kBlockSize]);
}

// `GetUniqueId()` temporarily returns zero on Windows. `BlockBasedTable` can
// handle a return value of zero but this test case cannot.
#ifndef OS_WIN
TEST_P(EnvPosixTestWithParam, RandomAccessUniqueID) {
  // Create file.
  if (env_ == Env::Default()) {
    EnvOptions soptions;
    soptions.use_direct_reads = soptions.use_direct_writes = direct_io_;
    IoctlFriendlyTmpdir ift;
    if (!ift.is_supported()) {
      ROCKSDB_GTEST_BYPASS(
          "FS_IOC_GETVERSION is not supported by the filesystem");
      return;
    }
    std::string fname = ift.name() + "/testfile";
    std::unique_ptr<WritableFile> wfile;
    ASSERT_OK(env_->NewWritableFile(fname, &wfile, soptions));

    std::unique_ptr<RandomAccessFile> file;

    // Get Unique ID
    ASSERT_OK(env_->NewRandomAccessFile(fname, &file, soptions));
    size_t id_size = file->GetUniqueId(temp_id, MAX_ID_SIZE);
    ASSERT_TRUE(id_size > 0);
    std::string unique_id1(temp_id, id_size);
    ASSERT_TRUE(IsUniqueIDValid(unique_id1));

    // Get Unique ID again
    ASSERT_OK(env_->NewRandomAccessFile(fname, &file, soptions));
    id_size = file->GetUniqueId(temp_id, MAX_ID_SIZE);
    ASSERT_TRUE(id_size > 0);
    std::string unique_id2(temp_id, id_size);
    ASSERT_TRUE(IsUniqueIDValid(unique_id2));

    // Get Unique ID again after waiting some time.
    env_->SleepForMicroseconds(1000000);
    ASSERT_OK(env_->NewRandomAccessFile(fname, &file, soptions));
    id_size = file->GetUniqueId(temp_id, MAX_ID_SIZE);
    ASSERT_TRUE(id_size > 0);
    std::string unique_id3(temp_id, id_size);
    ASSERT_TRUE(IsUniqueIDValid(unique_id3));

    // Check IDs are the same.
    ASSERT_EQ(unique_id1, unique_id2);
    ASSERT_EQ(unique_id2, unique_id3);

    // Delete the file
    ASSERT_OK(env_->DeleteFile(fname));
  }
}
#endif  // !defined(OS_WIN)

// only works in linux platforms
#ifdef ROCKSDB_FALLOCATE_PRESENT
TEST_P(EnvPosixTestWithParam, AllocateTest) {
  if (env_ == Env::Default()) {
    SetupSyncPointsToMockDirectIO();
    std::string fname = test::PerThreadDBPath(env_, "preallocate_testfile");
    // Try fallocate in a file to see whether the target file system supports
    // it.
    // Skip the test if fallocate is not supported.
    std::string fname_test_fallocate =
        test::PerThreadDBPath(env_, "preallocate_testfile_2");
    int fd = -1;
    do {
      fd = open(fname_test_fallocate.c_str(), O_CREAT | O_RDWR | O_TRUNC, 0644);
    } while (fd < 0 && errno == EINTR);
    ASSERT_GT(fd, 0);

    int alloc_status = fallocate(fd, 0, 0, 1);

    int err_number = 0;
    if (alloc_status != 0) {
      err_number = errno;
      fprintf(stderr, "Warning: fallocate() fails, %s\n",
              errnoStr(err_number).c_str());
    }
    close(fd);
    ASSERT_OK(env_->DeleteFile(fname_test_fallocate));
    if (alloc_status != 0 && err_number == EOPNOTSUPP) {
      // The filesystem containing the file does not support fallocate
      return;
    }

    EnvOptions soptions;
    soptions.use_mmap_writes = false;
    soptions.use_direct_reads = soptions.use_direct_writes = direct_io_;
    std::unique_ptr<WritableFile> wfile;
    ASSERT_OK(env_->NewWritableFile(fname, &wfile, soptions));

    // allocate 100 MB
    size_t kPreallocateSize = 100 * 1024 * 1024;
    size_t kBlockSize = 512;
    size_t kDataSize = 1024 * 1024;
    auto data_ptr = NewAligned(kDataSize, 'A');
    Slice data(data_ptr.get(), kDataSize);
    wfile->SetPreallocationBlockSize(kPreallocateSize);
    wfile->PrepareWrite(wfile->GetFileSize(), kDataSize);
    ASSERT_OK(wfile->Append(data));
    ASSERT_OK(wfile->Flush());

    struct stat f_stat;
    ASSERT_EQ(stat(fname.c_str(), &f_stat), 0);
    ASSERT_EQ((unsigned int)kDataSize, f_stat.st_size);
    // verify that blocks are preallocated
    // Note here that we don't check the exact number of blocks preallocated --
    // we only require that number of allocated blocks is at least what we
    // expect.
    // It looks like some FS give us more blocks that we asked for. That's fine.
    // It might be worth investigating further.
    ASSERT_LE((unsigned int)(kPreallocateSize / kBlockSize), f_stat.st_blocks);

    // close the file, should deallocate the blocks
    wfile.reset();

    stat(fname.c_str(), &f_stat);
    ASSERT_EQ((unsigned int)kDataSize, f_stat.st_size);
    // verify that preallocated blocks were deallocated on file close
    // Because the FS might give us more blocks, we add a full page to the size
    // and expect the number of blocks to be less or equal to that.
    ASSERT_GE((f_stat.st_size + kPageSize + kBlockSize - 1) / kBlockSize,
              (unsigned int)f_stat.st_blocks);
  }
}
#endif  // ROCKSDB_FALLOCATE_PRESENT

// Returns true if any of the strings in ss are the prefix of another string.
bool HasPrefix(const std::unordered_set<std::string>& ss) {
  for (const std::string& s : ss) {
    if (s.empty()) {
      return true;
    }
    for (size_t i = 1; i < s.size(); ++i) {
      if (ss.count(s.substr(0, i)) != 0) {
        return true;
      }
    }
  }
  return false;
}

// `GetUniqueId()` temporarily returns zero on Windows. `BlockBasedTable` can
// handle a return value of zero but this test case cannot.
#ifndef OS_WIN
TEST_P(EnvPosixTestWithParam, RandomAccessUniqueIDConcurrent) {
  if (env_ == Env::Default()) {
    // Check whether a bunch of concurrently existing files have unique IDs.
    EnvOptions soptions;
    soptions.use_direct_reads = soptions.use_direct_writes = direct_io_;

    // Create the files
    IoctlFriendlyTmpdir ift;
    if (!ift.is_supported()) {
      ROCKSDB_GTEST_BYPASS(
          "FS_IOC_GETVERSION is not supported by the filesystem");
      return;
    }
    std::vector<std::string> fnames;
    for (int i = 0; i < 1000; ++i) {
      fnames.push_back(ift.name() + "/" + "testfile" + std::to_string(i));

      // Create file.
      std::unique_ptr<WritableFile> wfile;
      ASSERT_OK(env_->NewWritableFile(fnames[i], &wfile, soptions));
    }

    // Collect and check whether the IDs are unique.
    std::unordered_set<std::string> ids;
    for (const std::string& fname : fnames) {
      std::unique_ptr<RandomAccessFile> file;
      std::string unique_id;
      ASSERT_OK(env_->NewRandomAccessFile(fname, &file, soptions));
      size_t id_size = file->GetUniqueId(temp_id, MAX_ID_SIZE);
      ASSERT_TRUE(id_size > 0);
      unique_id = std::string(temp_id, id_size);
      ASSERT_TRUE(IsUniqueIDValid(unique_id));

      ASSERT_TRUE(ids.count(unique_id) == 0);
      ids.insert(unique_id);
    }

    // Delete the files
    for (const std::string& fname : fnames) {
      ASSERT_OK(env_->DeleteFile(fname));
    }

    ASSERT_TRUE(!HasPrefix(ids));
  }
}

// TODO: Disable the flaky test, it's a known issue that ext4 may return same
// key after file deletion. The issue is tracked in #7405, #7470.
TEST_P(EnvPosixTestWithParam, DISABLED_RandomAccessUniqueIDDeletes) {
  if (env_ == Env::Default()) {
    EnvOptions soptions;
    soptions.use_direct_reads = soptions.use_direct_writes = direct_io_;

    IoctlFriendlyTmpdir ift;
    if (!ift.is_supported()) {
      ROCKSDB_GTEST_BYPASS(
          "FS_IOC_GETVERSION is not supported by the filesystem");
      return;
    }
    std::string fname = ift.name() + "/" + "testfile";

    // Check that after file is deleted we don't get same ID again in a new
    // file.
    std::unordered_set<std::string> ids;
    for (int i = 0; i < 1000; ++i) {
      // Create file.
      {
        std::unique_ptr<WritableFile> wfile;
        ASSERT_OK(env_->NewWritableFile(fname, &wfile, soptions));
      }

      // Get Unique ID
      std::string unique_id;
      {
        std::unique_ptr<RandomAccessFile> file;
        ASSERT_OK(env_->NewRandomAccessFile(fname, &file, soptions));
        size_t id_size = file->GetUniqueId(temp_id, MAX_ID_SIZE);
        ASSERT_TRUE(id_size > 0);
        unique_id = std::string(temp_id, id_size);
      }

      ASSERT_TRUE(IsUniqueIDValid(unique_id));
      ASSERT_TRUE(ids.count(unique_id) == 0);
      ids.insert(unique_id);

      // Delete the file
      ASSERT_OK(env_->DeleteFile(fname));
    }

    ASSERT_TRUE(!HasPrefix(ids));
  }
}
#endif  // !defined(OS_WIN)

TEST_P(EnvPosixTestWithParam, MultiRead) {
  EnvOptions soptions;
  soptions.use_direct_reads = soptions.use_direct_writes = direct_io_;
  std::string fname = test::PerThreadDBPath(env_, "testfile");

  const size_t kSectorSize = 4096;
  const size_t kNumSectors = 8;

  // Create file.
  {
    std::unique_ptr<WritableFile> wfile;
#if !defined(OS_MACOSX) && !defined(OS_WIN) && !defined(OS_SOLARIS) && \
    !defined(OS_AIX)
    if (soptions.use_direct_writes) {
      soptions.use_direct_writes = false;
    }
#endif
    ASSERT_OK(env_->NewWritableFile(fname, &wfile, soptions));
    for (size_t i = 0; i < kNumSectors; ++i) {
      auto data = NewAligned(kSectorSize * 8, static_cast<char>(i + 1));
      Slice slice(data.get(), kSectorSize);
      ASSERT_OK(wfile->Append(slice));
    }
    ASSERT_OK(wfile->Close());
  }

  // More attempts to simulate more partial result sequences.
  for (uint32_t attempt = 0; attempt < 20; attempt++) {
    // Random Read
    Random rnd(301 + attempt);
    ROCKSDB_NAMESPACE::SyncPoint::GetInstance()->SetCallBack(
        "UpdateResults::io_uring_result", [&](void* arg) {
          if (attempt > 0) {
            // No failure in the first attempt.
            size_t& bytes_read = *static_cast<size_t*>(arg);
            if (rnd.OneIn(4)) {
              bytes_read = 0;
            } else if (rnd.OneIn(3)) {
              bytes_read = static_cast<size_t>(
                  rnd.Uniform(static_cast<int>(bytes_read)));
            }
          }
        });

    ROCKSDB_NAMESPACE::SyncPoint::GetInstance()->EnableProcessing();
    std::unique_ptr<RandomAccessFile> file;
    std::vector<ReadRequest> reqs(3);
    std::vector<std::unique_ptr<char, Deleter>> data;
    uint64_t offset = 0;
    for (size_t i = 0; i < reqs.size(); ++i) {
      reqs[i].offset = offset;
      offset += 2 * kSectorSize;
      reqs[i].len = kSectorSize;
      data.emplace_back(NewAligned(kSectorSize, 0));
      reqs[i].scratch = data.back().get();
    }
#if !defined(OS_MACOSX) && !defined(OS_WIN) && !defined(OS_SOLARIS) && \
    !defined(OS_AIX)
    if (soptions.use_direct_reads) {
      soptions.use_direct_reads = false;
    }
#endif
    ASSERT_OK(env_->NewRandomAccessFile(fname, &file, soptions));
    ASSERT_OK(file->MultiRead(reqs.data(), reqs.size()));
    for (size_t i = 0; i < reqs.size(); ++i) {
      auto buf = NewAligned(kSectorSize * 8, static_cast<char>(i * 2 + 1));
      ASSERT_OK(reqs[i].status);
      ASSERT_EQ(memcmp(reqs[i].scratch, buf.get(), kSectorSize), 0);
    }
    ROCKSDB_NAMESPACE::SyncPoint::GetInstance()->DisableProcessing();
  }
}

TEST_F(EnvPosixTest, MultiReadNonAlignedLargeNum) {
  // In this test we don't do aligned read, so it doesn't work for
  // direct I/O case.
  EnvOptions soptions;
  soptions.use_direct_reads = soptions.use_direct_writes = false;
  std::string fname = test::PerThreadDBPath(env_, "testfile");

  const size_t kTotalSize = 81920;
  Random rnd(301);
  std::string expected_data = rnd.RandomString(kTotalSize);

  // Create file.
  {
    std::unique_ptr<WritableFile> wfile;
    ASSERT_OK(env_->NewWritableFile(fname, &wfile, soptions));
    ASSERT_OK(wfile->Append(expected_data));
    ASSERT_OK(wfile->Close());
  }

  // More attempts to simulate more partial result sequences.
  for (uint32_t attempt = 0; attempt < 25; attempt++) {
    // Right now kIoUringDepth is hard coded as 256, so we need very large
    // number of keys to cover the case of multiple rounds of submissions.
    // Right now the test latency is still acceptable. If it ends up with
    // too long, we can modify the io uring depth with SyncPoint here.
    const int num_reads = rnd.Uniform(512) + 1;

    ROCKSDB_NAMESPACE::SyncPoint::GetInstance()->SetCallBack(
        "UpdateResults::io_uring_result", [&](void* arg) {
          if (attempt > 5) {
            // Improve partial result rates in second half of the run to
            // cover the case of repeated partial results.
            int odd = (attempt < 15) ? num_reads / 2 : 4;
            // No failure in first several attempts.
            size_t& bytes_read = *static_cast<size_t*>(arg);
            if (rnd.OneIn(odd)) {
              bytes_read = 0;
            } else if (rnd.OneIn(odd / 2)) {
              bytes_read = static_cast<size_t>(
                  rnd.Uniform(static_cast<int>(bytes_read)));
            }
          }
        });
    ROCKSDB_NAMESPACE::SyncPoint::GetInstance()->EnableProcessing();

    // Generate (offset, len) pairs
    std::set<int> start_offsets;
    for (int i = 0; i < num_reads; i++) {
      int rnd_off;
      // No repeat offsets.
      while (start_offsets.find(rnd_off = rnd.Uniform(81920)) !=
             start_offsets.end()) {
      }
      start_offsets.insert(rnd_off);
    }
    std::vector<size_t> offsets;
    std::vector<size_t> lens;
    // std::set already sorted the offsets.
    for (int so : start_offsets) {
      offsets.push_back(so);
    }
    for (size_t i = 0; i + 1 < offsets.size(); i++) {
      lens.push_back(static_cast<size_t>(
          rnd.Uniform(static_cast<int>(offsets[i + 1] - offsets[i])) + 1));
    }
    lens.push_back(static_cast<size_t>(
        rnd.Uniform(static_cast<int>(kTotalSize - offsets.back())) + 1));
    ASSERT_EQ(num_reads, lens.size());

    // Create requests
    std::vector<std::string> scratches;
    scratches.reserve(num_reads);
    std::vector<ReadRequest> reqs(num_reads);
    for (size_t i = 0; i < reqs.size(); ++i) {
      reqs[i].offset = offsets[i];
      reqs[i].len = lens[i];
      scratches.emplace_back(reqs[i].len, ' ');
      reqs[i].scratch = const_cast<char*>(scratches.back().data());
    }

    // Query the data
    std::unique_ptr<RandomAccessFile> file;
    ASSERT_OK(env_->NewRandomAccessFile(fname, &file, soptions));
    ASSERT_OK(file->MultiRead(reqs.data(), reqs.size()));

    // Validate results
    for (int i = 0; i < num_reads; ++i) {
      ASSERT_OK(reqs[i].status);
      ASSERT_EQ(
          Slice(expected_data.data() + offsets[i], lens[i]).ToString(true),
          reqs[i].result.ToString(true));
    }

    ROCKSDB_NAMESPACE::SyncPoint::GetInstance()->DisableProcessing();
  }
}

TEST_F(EnvPosixTest, NonAlignedDirectIOMultiReadBeyondFileSize) {
  EnvOptions soptions;
  soptions.use_direct_reads = true;
  soptions.use_direct_writes = false;
  std::string fname = test::PerThreadDBPath(env_, "testfile");

  Random rnd(301);
  std::unique_ptr<WritableFile> wfile;
  size_t alignment = 0;
  // Create file.
  {
    ASSERT_OK(env_->NewWritableFile(fname, &wfile, soptions));
    auto data_ptr = NewAligned(4095, 'b');
    Slice data_b(data_ptr.get(), 4095);
    ASSERT_OK(wfile->PositionedAppend(data_b, 0U));
    ASSERT_OK(wfile->Close());
  }

#if !defined(OS_MACOSX) && !defined(OS_WIN) && !defined(OS_SOLARIS) && \
    !defined(OS_AIX) && !defined(OS_OPENBSD) && !defined(OS_FREEBSD)
  if (soptions.use_direct_reads) {
    ROCKSDB_NAMESPACE::SyncPoint::GetInstance()->SetCallBack(
        "NewRandomAccessFile:O_DIRECT", [&](void* arg) {
          int* val = static_cast<int*>(arg);
          *val &= ~O_DIRECT;
        });
  }
#endif
  ROCKSDB_NAMESPACE::SyncPoint::GetInstance()->EnableProcessing();

  const int num_reads = 2;
  // Create requests
  std::vector<std::string> scratches;
  scratches.reserve(num_reads);
  std::vector<ReadRequest> reqs(num_reads);

  std::unique_ptr<RandomAccessFile> file;
  ASSERT_OK(env_->NewRandomAccessFile(fname, &file, soptions));
  alignment = file->GetRequiredBufferAlignment();
  ASSERT_EQ(num_reads, reqs.size());

  std::vector<std::unique_ptr<char, Deleter>> data;

  std::vector<size_t> offsets = {0, 2047};
  std::vector<size_t> lens = {2047, 4096 - 2047};

  for (size_t i = 0; i < num_reads; i++) {
    // Do alignment
    reqs[i].offset = static_cast<uint64_t>(TruncateToPageBoundary(
        alignment, static_cast<size_t>(/*offset=*/offsets[i])));
    reqs[i].len =
        Roundup(static_cast<size_t>(/*offset=*/offsets[i]) + /*length=*/lens[i],
                alignment) -
        reqs[i].offset;

    size_t new_capacity = Roundup(reqs[i].len, alignment);
    data.emplace_back(NewAligned(new_capacity, 0));
    reqs[i].scratch = data.back().get();
  }

  // Query the data
  ASSERT_OK(file->MultiRead(reqs.data(), reqs.size()));

  // Validate results
  for (size_t i = 0; i < num_reads; ++i) {
    ASSERT_OK(reqs[i].status);
  }

  ROCKSDB_NAMESPACE::SyncPoint::GetInstance()->DisableProcessing();
}

#if defined(ROCKSDB_IOURING_PRESENT)
void GenerateFilesAndRequest(Env* env, const std::string& fname,
                             std::vector<ReadRequest>* ret_reqs,
                             std::vector<std::string>* scratches) {
  const size_t kTotalSize = 81920;
  Random rnd(301);
  std::string expected_data = rnd.RandomString(kTotalSize);

  // Create file.
  {
    std::unique_ptr<WritableFile> wfile;
    ASSERT_OK(env->NewWritableFile(fname, &wfile, EnvOptions()));
    ASSERT_OK(wfile->Append(expected_data));
    ASSERT_OK(wfile->Close());
  }

  // Right now kIoUringDepth is hard coded as 256, so we need very large
  // number of keys to cover the case of multiple rounds of submissions.
  // Right now the test latency is still acceptable. If it ends up with
  // too long, we can modify the io uring depth with SyncPoint here.
  const int num_reads = 3;
  std::vector<size_t> offsets = {10000, 20000, 30000};
  std::vector<size_t> lens = {3000, 200, 100};

  // Create requests
  scratches->reserve(num_reads);
  std::vector<ReadRequest>& reqs = *ret_reqs;
  reqs.resize(num_reads);
  for (int i = 0; i < num_reads; ++i) {
    reqs[i].offset = offsets[i];
    reqs[i].len = lens[i];
    scratches->emplace_back(reqs[i].len, ' ');
    reqs[i].scratch = const_cast<char*>(scratches->back().data());
  }
}

TEST_F(EnvPosixTest, MultiReadIOUringError) {
  // In this test we don't do aligned read, so we can't do direct I/O.
  EnvOptions soptions;
  soptions.use_direct_reads = soptions.use_direct_writes = false;
  std::string fname = test::PerThreadDBPath(env_, "testfile");

  std::vector<std::string> scratches;
  std::vector<ReadRequest> reqs;
  GenerateFilesAndRequest(env_, fname, &reqs, &scratches);
  // Query the data
  std::unique_ptr<RandomAccessFile> file;
  ASSERT_OK(env_->NewRandomAccessFile(fname, &file, soptions));

  bool io_uring_wait_cqe_called = false;
  SyncPoint::GetInstance()->SetCallBack(
      "PosixRandomAccessFile::MultiRead:io_uring_wait_cqe:return",
      [&](void* arg) {
        if (!io_uring_wait_cqe_called) {
          io_uring_wait_cqe_called = true;
          ssize_t& ret = *(static_cast<ssize_t*>(arg));
          ret = 1;
        }
      });
  SyncPoint::GetInstance()->EnableProcessing();

  Status s = file->MultiRead(reqs.data(), reqs.size());
  if (io_uring_wait_cqe_called) {
    ASSERT_NOK(s);
  } else {
    s.PermitUncheckedError();
  }

  SyncPoint::GetInstance()->DisableProcessing();
  SyncPoint::GetInstance()->ClearAllCallBacks();
}

TEST_F(EnvPosixTest, MultiReadIOUringError2) {
  // In this test we don't do aligned read, so we can't do direct I/O.
  EnvOptions soptions;
  soptions.use_direct_reads = soptions.use_direct_writes = false;
  std::string fname = test::PerThreadDBPath(env_, "testfile");

  std::vector<std::string> scratches;
  std::vector<ReadRequest> reqs;
  GenerateFilesAndRequest(env_, fname, &reqs, &scratches);
  // Query the data
  std::unique_ptr<RandomAccessFile> file;
  ASSERT_OK(env_->NewRandomAccessFile(fname, &file, soptions));

  bool io_uring_submit_and_wait_called = false;
  SyncPoint::GetInstance()->SetCallBack(
      "PosixRandomAccessFile::MultiRead:io_uring_submit_and_wait:return1",
      [&](void* arg) {
        io_uring_submit_and_wait_called = true;
        ssize_t* ret = static_cast<ssize_t*>(arg);
        (*ret)--;
      });
  SyncPoint::GetInstance()->SetCallBack(
      "PosixRandomAccessFile::MultiRead:io_uring_submit_and_wait:return2",
      [&](void* arg) {
        struct io_uring* iu = static_cast<struct io_uring*>(arg);
        struct io_uring_cqe* cqe;
        assert(io_uring_wait_cqe(iu, &cqe) == 0);
        io_uring_cqe_seen(iu, cqe);
      });
  SyncPoint::GetInstance()->EnableProcessing();

  Status s = file->MultiRead(reqs.data(), reqs.size());
  if (io_uring_submit_and_wait_called) {
    ASSERT_NOK(s);
  } else {
    s.PermitUncheckedError();
  }

  SyncPoint::GetInstance()->DisableProcessing();
  SyncPoint::GetInstance()->ClearAllCallBacks();
}
#endif  // ROCKSDB_IOURING_PRESENT

// Only works in linux platforms
#ifdef OS_WIN
TEST_P(EnvPosixTestWithParam, DISABLED_InvalidateCache) {
#else
TEST_P(EnvPosixTestWithParam, InvalidateCache) {
#endif
  ROCKSDB_NAMESPACE::SyncPoint::GetInstance()->EnableProcessing();
  EnvOptions soptions;
  soptions.use_direct_reads = soptions.use_direct_writes = direct_io_;
  std::string fname = test::PerThreadDBPath(env_, "testfile");

  const size_t kSectorSize = 512;
  auto data = NewAligned(kSectorSize, 0);
  Slice slice(data.get(), kSectorSize);

  // Create file.
  {
    std::unique_ptr<WritableFile> wfile;
#if !defined(OS_MACOSX) && !defined(OS_WIN) && !defined(OS_SOLARIS) && \
    !defined(OS_AIX)
    if (soptions.use_direct_writes) {
      soptions.use_direct_writes = false;
    }
#endif
    ASSERT_OK(env_->NewWritableFile(fname, &wfile, soptions));
    ASSERT_OK(wfile->Append(slice));
    ASSERT_OK(wfile->InvalidateCache(0, 0));
    ASSERT_OK(wfile->Close());
  }

  // Random Read
  {
    std::unique_ptr<RandomAccessFile> file;
    auto scratch = NewAligned(kSectorSize, 0);
    Slice result;
#if !defined(OS_MACOSX) && !defined(OS_WIN) && !defined(OS_SOLARIS) && \
    !defined(OS_AIX)
    if (soptions.use_direct_reads) {
      soptions.use_direct_reads = false;
    }
#endif
    ASSERT_OK(env_->NewRandomAccessFile(fname, &file, soptions));
    ASSERT_OK(file->Read(0, kSectorSize, &result, scratch.get()));
    ASSERT_EQ(memcmp(scratch.get(), data.get(), kSectorSize), 0);
    ASSERT_OK(file->InvalidateCache(0, 11));
    ASSERT_OK(file->InvalidateCache(0, 0));
  }

  // Sequential Read
  {
    std::unique_ptr<SequentialFile> file;
    auto scratch = NewAligned(kSectorSize, 0);
    Slice result;
#if !defined(OS_MACOSX) && !defined(OS_WIN) && !defined(OS_SOLARIS) && \
    !defined(OS_AIX)
    if (soptions.use_direct_reads) {
      soptions.use_direct_reads = false;
    }
#endif
    ASSERT_OK(env_->NewSequentialFile(fname, &file, soptions));
    if (file->use_direct_io()) {
      ASSERT_OK(file->PositionedRead(0, kSectorSize, &result, scratch.get()));
    } else {
      ASSERT_OK(file->Read(kSectorSize, &result, scratch.get()));
    }
    ASSERT_EQ(memcmp(scratch.get(), data.get(), kSectorSize), 0);
    ASSERT_OK(file->InvalidateCache(0, 11));
    ASSERT_OK(file->InvalidateCache(0, 0));
  }
  // Delete the file
  ASSERT_OK(env_->DeleteFile(fname));
  ROCKSDB_NAMESPACE::SyncPoint::GetInstance()->ClearTrace();
}
#endif  // OS_LINUX || OS_WIN

class TestLogger : public Logger {
 public:
  using Logger::Logv;
  void Logv(const char* format, va_list ap) override {
    log_count++;

    char new_format[550];
    std::fill_n(new_format, sizeof(new_format), '2');
    {
      va_list backup_ap;
      va_copy(backup_ap, ap);
      int n = vsnprintf(new_format, sizeof(new_format) - 1, format, backup_ap);
      // 48 bytes for extra information + bytes allocated

// When we have n == -1 there is not a terminating zero expected
#ifdef OS_WIN
      if (n < 0) {
        char_0_count++;
      }
#endif

      if (new_format[0] == '[') {
        // "[DEBUG] "
        ASSERT_TRUE(n <= 56 + (512 - static_cast<int>(sizeof(port::TimeVal))));
      } else {
        ASSERT_TRUE(n <= 48 + (512 - static_cast<int>(sizeof(port::TimeVal))));
      }
      va_end(backup_ap);
    }

    for (size_t i = 0; i < sizeof(new_format); i++) {
      if (new_format[i] == 'x') {
        char_x_count++;
      } else if (new_format[i] == '\0') {
        char_0_count++;
      }
    }
  }
  int log_count;
  int char_x_count;
  int char_0_count;
};

TEST_P(EnvPosixTestWithParam, LogBufferTest) {
  TestLogger test_logger;
  test_logger.SetInfoLogLevel(InfoLogLevel::INFO_LEVEL);
  test_logger.log_count = 0;
  test_logger.char_x_count = 0;
  test_logger.char_0_count = 0;
  LogBuffer log_buffer(InfoLogLevel::INFO_LEVEL, &test_logger);
  LogBuffer log_buffer_debug(DEBUG_LEVEL, &test_logger);

  char bytes200[200];
  std::fill_n(bytes200, sizeof(bytes200), '1');
  bytes200[sizeof(bytes200) - 1] = '\0';
  char bytes600[600];
  std::fill_n(bytes600, sizeof(bytes600), '1');
  bytes600[sizeof(bytes600) - 1] = '\0';
  char bytes9000[9000];
  std::fill_n(bytes9000, sizeof(bytes9000), '1');
  bytes9000[sizeof(bytes9000) - 1] = '\0';

  ROCKS_LOG_BUFFER(&log_buffer, "x%sx", bytes200);
  ROCKS_LOG_BUFFER(&log_buffer, "x%sx", bytes600);
  ROCKS_LOG_BUFFER(&log_buffer, "x%sx%sx%sx", bytes200, bytes200, bytes200);
  ROCKS_LOG_BUFFER(&log_buffer, "x%sx%sx", bytes200, bytes600);
  ROCKS_LOG_BUFFER(&log_buffer, "x%sx%sx", bytes600, bytes9000);

  ROCKS_LOG_BUFFER(&log_buffer_debug, "x%sx", bytes200);
  test_logger.SetInfoLogLevel(DEBUG_LEVEL);
  ROCKS_LOG_BUFFER(&log_buffer_debug, "x%sx%sx%sx", bytes600, bytes9000,
                   bytes200);

  ASSERT_EQ(0, test_logger.log_count);
  log_buffer.FlushBufferToLog();
  log_buffer_debug.FlushBufferToLog();
  ASSERT_EQ(6, test_logger.log_count);
  ASSERT_EQ(6, test_logger.char_0_count);
  ASSERT_EQ(10, test_logger.char_x_count);
}

class TestLogger2 : public Logger {
 public:
  explicit TestLogger2(size_t max_log_size) : max_log_size_(max_log_size) {}
  using Logger::Logv;
  void Logv(const char* format, va_list ap) override {
    char new_format[2000];
    std::fill_n(new_format, sizeof(new_format), '2');
    {
      va_list backup_ap;
      va_copy(backup_ap, ap);
      int n = vsnprintf(new_format, sizeof(new_format) - 1, format, backup_ap);
      // 48 bytes for extra information + bytes allocated
      ASSERT_TRUE(n <=
                  48 + static_cast<int>(max_log_size_ - sizeof(port::TimeVal)));
      ASSERT_TRUE(n > static_cast<int>(max_log_size_ - sizeof(port::TimeVal)));
      va_end(backup_ap);
    }
  }
  size_t max_log_size_;
};

TEST_P(EnvPosixTestWithParam, LogBufferMaxSizeTest) {
  char bytes9000[9000];
  std::fill_n(bytes9000, sizeof(bytes9000), '1');
  bytes9000[sizeof(bytes9000) - 1] = '\0';

  for (size_t max_log_size = 256; max_log_size <= 1024;
       max_log_size += 1024 - 256) {
    TestLogger2 test_logger(max_log_size);
    test_logger.SetInfoLogLevel(InfoLogLevel::INFO_LEVEL);
    LogBuffer log_buffer(InfoLogLevel::INFO_LEVEL, &test_logger);
    ROCKS_LOG_BUFFER_MAX_SZ(&log_buffer, max_log_size, "%s", bytes9000);
    log_buffer.FlushBufferToLog();
  }
}

TEST_P(EnvPosixTestWithParam, Preallocation) {
  ROCKSDB_NAMESPACE::SyncPoint::GetInstance()->EnableProcessing();
  const std::string src = test::PerThreadDBPath(env_, "testfile");
  std::unique_ptr<WritableFile> srcfile;
  EnvOptions soptions;
  soptions.use_direct_reads = soptions.use_direct_writes = direct_io_;
#if !defined(OS_MACOSX) && !defined(OS_WIN) && !defined(OS_SOLARIS) && \
    !defined(OS_AIX) && !defined(OS_OPENBSD) && !defined(OS_FREEBSD)
  if (soptions.use_direct_writes) {
    ROCKSDB_NAMESPACE::SyncPoint::GetInstance()->SetCallBack(
        "NewWritableFile:O_DIRECT", [&](void* arg) {
          int* val = static_cast<int*>(arg);
          *val &= ~O_DIRECT;
        });
  }
#endif
  ASSERT_OK(env_->NewWritableFile(src, &srcfile, soptions));
  srcfile->SetPreallocationBlockSize(1024 * 1024);

  // No writes should mean no preallocation
  size_t block_size, last_allocated_block;
  srcfile->GetPreallocationStatus(&block_size, &last_allocated_block);
  ASSERT_EQ(last_allocated_block, 0UL);

  // Small write should preallocate one block
  size_t kStrSize = 4096;
  auto data = NewAligned(kStrSize, 'A');
  Slice str(data.get(), kStrSize);
  srcfile->PrepareWrite(srcfile->GetFileSize(), kStrSize);
  ASSERT_OK(srcfile->Append(str));
  srcfile->GetPreallocationStatus(&block_size, &last_allocated_block);
  ASSERT_EQ(last_allocated_block, 1UL);

  // Write an entire preallocation block, make sure we increased by two.
  {
    auto buf_ptr = NewAligned(block_size, ' ');
    Slice buf(buf_ptr.get(), block_size);
    srcfile->PrepareWrite(srcfile->GetFileSize(), block_size);
    ASSERT_OK(srcfile->Append(buf));
    srcfile->GetPreallocationStatus(&block_size, &last_allocated_block);
    ASSERT_EQ(last_allocated_block, 2UL);
  }

  // Write five more blocks at once, ensure we're where we need to be.
  {
    auto buf_ptr = NewAligned(block_size * 5, ' ');
    Slice buf = Slice(buf_ptr.get(), block_size * 5);
    srcfile->PrepareWrite(srcfile->GetFileSize(), buf.size());
    ASSERT_OK(srcfile->Append(buf));
    srcfile->GetPreallocationStatus(&block_size, &last_allocated_block);
    ASSERT_EQ(last_allocated_block, 7UL);
  }
  ROCKSDB_NAMESPACE::SyncPoint::GetInstance()->ClearTrace();
}

// Test that the two ways to get children file attributes (in bulk or
// individually) behave consistently.
TEST_P(EnvPosixTestWithParam, ConsistentChildrenAttributes) {
  ROCKSDB_NAMESPACE::SyncPoint::GetInstance()->EnableProcessing();
  EnvOptions soptions;
  soptions.use_direct_reads = soptions.use_direct_writes = direct_io_;
  const int kNumChildren = 10;

  std::string data;
  std::string test_base_dir = test::PerThreadDBPath(env_, "env_test_chr_attr");
  env_->CreateDir(test_base_dir).PermitUncheckedError();
  for (int i = 0; i < kNumChildren; ++i) {
    const std::string path = test_base_dir + "/testfile_" + std::to_string(i);
    std::unique_ptr<WritableFile> file;
#if !defined(OS_MACOSX) && !defined(OS_WIN) && !defined(OS_SOLARIS) && \
    !defined(OS_AIX) && !defined(OS_OPENBSD) && !defined(OS_FREEBSD)
    if (soptions.use_direct_writes) {
      ROCKSDB_NAMESPACE::SyncPoint::GetInstance()->SetCallBack(
          "NewWritableFile:O_DIRECT", [&](void* arg) {
            int* val = static_cast<int*>(arg);
            *val &= ~O_DIRECT;
          });
    }
#endif
    ASSERT_OK(env_->NewWritableFile(path, &file, soptions));
    auto buf_ptr = NewAligned(data.size(), 'T');
    Slice buf(buf_ptr.get(), data.size());
    ASSERT_OK(file->Append(buf));
    data.append(std::string(4096, 'T'));
  }

  std::vector<Env::FileAttributes> file_attrs;
  ASSERT_OK(env_->GetChildrenFileAttributes(test_base_dir, &file_attrs));
  for (int i = 0; i < kNumChildren; ++i) {
    const std::string name = "testfile_" + std::to_string(i);
    const std::string path = test_base_dir + "/" + name;

    auto file_attrs_iter = std::find_if(
        file_attrs.begin(), file_attrs.end(),
        [&name](const Env::FileAttributes& fm) { return fm.name == name; });
    ASSERT_TRUE(file_attrs_iter != file_attrs.end());
    uint64_t size;
    ASSERT_OK(env_->GetFileSize(path, &size));
    ASSERT_EQ(size, 4096 * i);
    ASSERT_EQ(size, file_attrs_iter->size_bytes);
  }
  ROCKSDB_NAMESPACE::SyncPoint::GetInstance()->ClearTrace();
}

// Test that all WritableFileWrapper forwards all calls to WritableFile.
TEST_P(EnvPosixTestWithParam, WritableFileWrapper) {
  class Base : public WritableFile {
   public:
    mutable int* step_;

    void inc(int x) const { EXPECT_EQ(x, (*step_)++); }

    explicit Base(int* step) : step_(step) { inc(0); }

    Status Append(const Slice& /*data*/) override {
      inc(1);
      return Status::OK();
    }

    Status Append(
        const Slice& /*data*/,
        const DataVerificationInfo& /* verification_info */) override {
      inc(1);
      return Status::OK();
    }

    Status PositionedAppend(const Slice& /*data*/,
                            uint64_t /*offset*/) override {
      inc(2);
      return Status::OK();
    }

    Status PositionedAppend(
        const Slice& /*data*/, uint64_t /*offset*/,
        const DataVerificationInfo& /* verification_info */) override {
      inc(2);
      return Status::OK();
    }

    Status Truncate(uint64_t /*size*/) override {
      inc(3);
      return Status::OK();
    }

    Status Close() override {
      inc(4);
      return Status::OK();
    }

    Status Flush() override {
      inc(5);
      return Status::OK();
    }

    Status Sync() override {
      inc(6);
      return Status::OK();
    }

    Status Fsync() override {
      inc(7);
      return Status::OK();
    }

    bool IsSyncThreadSafe() const override {
      inc(8);
      return true;
    }

    bool use_direct_io() const override {
      inc(9);
      return true;
    }

    size_t GetRequiredBufferAlignment() const override {
      inc(10);
      return 0;
    }

    void SetIOPriority(Env::IOPriority /*pri*/) override { inc(11); }

    Env::IOPriority GetIOPriority() override {
      inc(12);
      return Env::IOPriority::IO_LOW;
    }

    void SetWriteLifeTimeHint(Env::WriteLifeTimeHint /*hint*/) override {
      inc(13);
    }

    Env::WriteLifeTimeHint GetWriteLifeTimeHint() override {
      inc(14);
      return Env::WriteLifeTimeHint::WLTH_NOT_SET;
    }

    uint64_t GetFileSize() override {
      inc(15);
      return 0;
    }

    void SetPreallocationBlockSize(size_t /*size*/) override { inc(16); }

    void GetPreallocationStatus(size_t* /*block_size*/,
                                size_t* /*last_allocated_block*/) override {
      inc(17);
    }

    size_t GetUniqueId(char* /*id*/, size_t /*max_size*/) const override {
      inc(18);
      return 0;
    }

    Status InvalidateCache(size_t /*offset*/, size_t /*length*/) override {
      inc(19);
      return Status::OK();
    }

    Status RangeSync(uint64_t /*offset*/, uint64_t /*nbytes*/) override {
      inc(20);
      return Status::OK();
    }

    void PrepareWrite(size_t /*offset*/, size_t /*len*/) override { inc(21); }

    Status Allocate(uint64_t /*offset*/, uint64_t /*len*/) override {
      inc(22);
      return Status::OK();
    }

   public:
    ~Base() override { inc(23); }
  };

  class Wrapper : public WritableFileWrapper {
   public:
    explicit Wrapper(WritableFile* target) : WritableFileWrapper(target) {}
  };

  int step = 0;

  {
    Base b(&step);
    Wrapper w(&b);
    ASSERT_OK(w.Append(Slice()));
    ASSERT_OK(w.PositionedAppend(Slice(), 0));
    ASSERT_OK(w.Truncate(0));
    ASSERT_OK(w.Close());
    ASSERT_OK(w.Flush());
    ASSERT_OK(w.Sync());
    ASSERT_OK(w.Fsync());
    w.IsSyncThreadSafe();
    w.use_direct_io();
    w.GetRequiredBufferAlignment();
    w.SetIOPriority(Env::IOPriority::IO_HIGH);
    w.GetIOPriority();
    w.SetWriteLifeTimeHint(Env::WriteLifeTimeHint::WLTH_NOT_SET);
    w.GetWriteLifeTimeHint();
    w.GetFileSize();
    w.SetPreallocationBlockSize(0);
    w.GetPreallocationStatus(nullptr, nullptr);
    w.GetUniqueId(nullptr, 0);
    ASSERT_OK(w.InvalidateCache(0, 0));
    ASSERT_OK(w.RangeSync(0, 0));
    w.PrepareWrite(0, 0);
    ASSERT_OK(w.Allocate(0, 0));
  }

  EXPECT_EQ(24, step);
}

TEST_P(EnvPosixTestWithParam, PosixRandomRWFile) {
  const std::string path = test::PerThreadDBPath(env_, "random_rw_file");

  env_->DeleteFile(path).PermitUncheckedError();

  std::unique_ptr<RandomRWFile> file;

  // Cannot open non-existing file.
  ASSERT_NOK(env_->NewRandomRWFile(path, &file, EnvOptions()));

  // Create the file using WritableFile
  {
    std::unique_ptr<WritableFile> wf;
    ASSERT_OK(env_->NewWritableFile(path, &wf, EnvOptions()));
  }

  ASSERT_OK(env_->NewRandomRWFile(path, &file, EnvOptions()));

  char buf[10000];
  Slice read_res;

  ASSERT_OK(file->Write(0, "ABCD"));
  ASSERT_OK(file->Read(0, 10, &read_res, buf));
  ASSERT_EQ(read_res.ToString(), "ABCD");

  ASSERT_OK(file->Write(2, "XXXX"));
  ASSERT_OK(file->Read(0, 10, &read_res, buf));
  ASSERT_EQ(read_res.ToString(), "ABXXXX");

  ASSERT_OK(file->Write(10, "ZZZ"));
  ASSERT_OK(file->Read(10, 10, &read_res, buf));
  ASSERT_EQ(read_res.ToString(), "ZZZ");

  ASSERT_OK(file->Write(11, "Y"));
  ASSERT_OK(file->Read(10, 10, &read_res, buf));
  ASSERT_EQ(read_res.ToString(), "ZYZ");

  ASSERT_OK(file->Write(200, "FFFFF"));
  ASSERT_OK(file->Read(200, 10, &read_res, buf));
  ASSERT_EQ(read_res.ToString(), "FFFFF");

  ASSERT_OK(file->Write(205, "XXXX"));
  ASSERT_OK(file->Read(200, 10, &read_res, buf));
  ASSERT_EQ(read_res.ToString(), "FFFFFXXXX");

  ASSERT_OK(file->Write(5, "QQQQ"));
  ASSERT_OK(file->Read(0, 9, &read_res, buf));
  ASSERT_EQ(read_res.ToString(), "ABXXXQQQQ");

  ASSERT_OK(file->Read(2, 4, &read_res, buf));
  ASSERT_EQ(read_res.ToString(), "XXXQ");

  // Close file and reopen it
  ASSERT_OK(file->Close());
  ASSERT_OK(env_->NewRandomRWFile(path, &file, EnvOptions()));

  ASSERT_OK(file->Read(0, 9, &read_res, buf));
  ASSERT_EQ(read_res.ToString(), "ABXXXQQQQ");

  ASSERT_OK(file->Read(10, 3, &read_res, buf));
  ASSERT_EQ(read_res.ToString(), "ZYZ");

  ASSERT_OK(file->Read(200, 9, &read_res, buf));
  ASSERT_EQ(read_res.ToString(), "FFFFFXXXX");

  ASSERT_OK(file->Write(4, "TTTTTTTTTTTTTTTT"));
  ASSERT_OK(file->Read(0, 10, &read_res, buf));
  ASSERT_EQ(read_res.ToString(), "ABXXTTTTTT");

  // Clean up
  ASSERT_OK(env_->DeleteFile(path));
}

class RandomRWFileWithMirrorString {
 public:
  explicit RandomRWFileWithMirrorString(RandomRWFile* _file) : file_(_file) {}

  void Write(size_t offset, const std::string& data) {
    // Write to mirror string
    StringWrite(offset, data);

    // Write to file
    Status s = file_->Write(offset, data);
    ASSERT_OK(s) << s.ToString();
  }

  void Read(size_t offset = 0, size_t n = 1000000) {
    Slice str_res(nullptr, 0);
    if (offset < file_mirror_.size()) {
      size_t str_res_sz = std::min(file_mirror_.size() - offset, n);
      str_res = Slice(file_mirror_.data() + offset, str_res_sz);
      StopSliceAtNull(&str_res);
    }

    Slice file_res;
    Status s = file_->Read(offset, n, &file_res, buf_);
    ASSERT_OK(s) << s.ToString();
    StopSliceAtNull(&file_res);

    ASSERT_EQ(str_res.ToString(), file_res.ToString()) << offset << " " << n;
  }

  void SetFile(RandomRWFile* _file) { file_ = _file; }

 private:
  void StringWrite(size_t offset, const std::string& src) {
    if (offset + src.size() > file_mirror_.size()) {
      file_mirror_.resize(offset + src.size(), '\0');
    }

    char* pos = const_cast<char*>(file_mirror_.data() + offset);
    memcpy(pos, src.data(), src.size());
  }

  void StopSliceAtNull(Slice* slc) {
    for (size_t i = 0; i < slc->size(); i++) {
      if ((*slc)[i] == '\0') {
        *slc = Slice(slc->data(), i);
        break;
      }
    }
  }

  char buf_[10000];
  RandomRWFile* file_;
  std::string file_mirror_;
};

TEST_P(EnvPosixTestWithParam, PosixRandomRWFileRandomized) {
  const std::string path = test::PerThreadDBPath(env_, "random_rw_file_rand");
  env_->DeleteFile(path).PermitUncheckedError();

  std::unique_ptr<RandomRWFile> file;

#ifdef OS_LINUX
  // Cannot open non-existing file.
  ASSERT_NOK(env_->NewRandomRWFile(path, &file, EnvOptions()));
#endif

  // Create the file using WritableFile
  {
    std::unique_ptr<WritableFile> wf;
    ASSERT_OK(env_->NewWritableFile(path, &wf, EnvOptions()));
  }

  ASSERT_OK(env_->NewRandomRWFile(path, &file, EnvOptions()));
  RandomRWFileWithMirrorString file_with_mirror(file.get());

  Random rnd(301);
  std::string buf;
  for (int i = 0; i < 10000; i++) {
    // Genrate random data
    buf = rnd.RandomString(10);

    // Pick random offset for write
    size_t write_off = rnd.Next() % 1000;
    file_with_mirror.Write(write_off, buf);

    // Pick random offset for read
    size_t read_off = rnd.Next() % 1000;
    size_t read_sz = rnd.Next() % 20;
    file_with_mirror.Read(read_off, read_sz);

    if (i % 500 == 0) {
      // Reopen the file every 500 iters
      ASSERT_OK(env_->NewRandomRWFile(path, &file, EnvOptions()));
      file_with_mirror.SetFile(file.get());
    }
  }

  // clean up
  ASSERT_OK(env_->DeleteFile(path));
}

class TestEnv : public EnvWrapper {
 public:
  explicit TestEnv() : EnvWrapper(Env::Default()), close_count(0) {}
  const char* Name() const override { return "TestEnv"; }
  class TestLogger : public Logger {
   public:
    using Logger::Logv;
    explicit TestLogger(TestEnv* env_ptr) : Logger() { env = env_ptr; }
    ~TestLogger() override {
      if (!closed_) {
        Status s = CloseHelper();
        s.PermitUncheckedError();
      }
    }
    void Logv(const char* /*format*/, va_list /*ap*/) override {}

   protected:
    Status CloseImpl() override { return CloseHelper(); }

   private:
    Status CloseHelper() {
      env->CloseCountInc();
      return Status::OK();
    }
    TestEnv* env;
  };

  void CloseCountInc() { close_count++; }

  int GetCloseCount() { return close_count; }

  Status NewLogger(const std::string& /*fname*/,
                   std::shared_ptr<Logger>* result) override {
    result->reset(new TestLogger(this));
    return Status::OK();
  }

 private:
  int close_count;
};

class EnvTest : public testing::Test {
 public:
  EnvTest() : test_directory_(test::PerThreadDBPath("env_test")) {}

 protected:
  const std::string test_directory_;
};

TEST_F(EnvTest, Close) {
  TestEnv* env = new TestEnv();
  std::shared_ptr<Logger> logger;
  Status s;

  s = env->NewLogger("", &logger);
  ASSERT_OK(s);
  ASSERT_OK(logger.get()->Close());
  ASSERT_EQ(env->GetCloseCount(), 1);
  // Call Close() again. CloseHelper() should not be called again
  ASSERT_OK(logger.get()->Close());
  ASSERT_EQ(env->GetCloseCount(), 1);
  logger.reset();
  ASSERT_EQ(env->GetCloseCount(), 1);

  s = env->NewLogger("", &logger);
  ASSERT_OK(s);
  logger.reset();
  ASSERT_EQ(env->GetCloseCount(), 2);

  delete env;
}

class LogvWithInfoLogLevelLogger : public Logger {
 public:
  using Logger::Logv;
  void Logv(const InfoLogLevel /* log_level */, const char* /* format */,
            va_list /* ap */) override {}
};

TEST_F(EnvTest, LogvWithInfoLogLevel) {
  // Verifies the log functions work on a `Logger` that only overrides the
  // `Logv()` overload including `InfoLogLevel`.
  const std::string kSampleMessage("sample log message");
  LogvWithInfoLogLevelLogger logger;
  ROCKS_LOG_HEADER(&logger, "%s", kSampleMessage.c_str());
  ROCKS_LOG_DEBUG(&logger, "%s", kSampleMessage.c_str());
  ROCKS_LOG_INFO(&logger, "%s", kSampleMessage.c_str());
  ROCKS_LOG_WARN(&logger, "%s", kSampleMessage.c_str());
  ROCKS_LOG_ERROR(&logger, "%s", kSampleMessage.c_str());
  ROCKS_LOG_FATAL(&logger, "%s", kSampleMessage.c_str());
}

INSTANTIATE_TEST_CASE_P(DefaultEnvWithoutDirectIO, EnvPosixTestWithParam,
                        ::testing::Values(std::pair<Env*, bool>(Env::Default(),
                                                                false)));
INSTANTIATE_TEST_CASE_P(DefaultEnvWithDirectIO, EnvPosixTestWithParam,
                        ::testing::Values(std::pair<Env*, bool>(Env::Default(),
                                                                true)));

#if !defined(OS_WIN)
static Env* GetChrootEnv() {
  static std::unique_ptr<Env> chroot_env(
      NewChrootEnv(Env::Default(), test::TmpDir(Env::Default())));
  return chroot_env.get();
}
INSTANTIATE_TEST_CASE_P(ChrootEnvWithoutDirectIO, EnvPosixTestWithParam,
                        ::testing::Values(std::pair<Env*, bool>(GetChrootEnv(),
                                                                false)));
INSTANTIATE_TEST_CASE_P(ChrootEnvWithDirectIO, EnvPosixTestWithParam,
                        ::testing::Values(std::pair<Env*, bool>(GetChrootEnv(),
                                                                true)));
#endif  //  !defined(OS_WIN)

class EnvFSTestWithParam
    : public ::testing::Test,
      public ::testing::WithParamInterface<std::tuple<bool, bool, bool>> {
 public:
  EnvFSTestWithParam() {
    bool env_non_null = std::get<0>(GetParam());
    bool env_default = std::get<1>(GetParam());
    bool fs_default = std::get<2>(GetParam());

    env_ = env_non_null ? (env_default ? Env::Default() : nullptr) : nullptr;
    fs_ = fs_default
              ? FileSystem::Default()
              : std::make_shared<FaultInjectionTestFS>(FileSystem::Default());
    if (env_non_null && env_default && !fs_default) {
      env_ptr_ = NewCompositeEnv(fs_);
    }
    if (env_non_null && !env_default && fs_default) {
      env_ptr_ =
          std::unique_ptr<Env>(new FaultInjectionTestEnv(Env::Default()));
      fs_.reset();
    }
    if (env_non_null && !env_default && !fs_default) {
      env_ptr_.reset(new FaultInjectionTestEnv(Env::Default()));
      composite_env_ptr_.reset(new CompositeEnvWrapper(env_ptr_.get(), fs_));
      env_ = composite_env_ptr_.get();
    } else {
      env_ = env_ptr_.get();
    }

    dbname1_ = test::PerThreadDBPath("env_fs_test1");
    dbname2_ = test::PerThreadDBPath("env_fs_test2");
  }

  ~EnvFSTestWithParam() = default;

  Env* env_;
  std::unique_ptr<Env> env_ptr_;
  std::unique_ptr<Env> composite_env_ptr_;
  std::shared_ptr<FileSystem> fs_;
  std::string dbname1_;
  std::string dbname2_;
};

TEST_P(EnvFSTestWithParam, OptionsTest) {
  Options opts;
  opts.env = env_;
  opts.create_if_missing = true;
  std::string dbname = dbname1_;

  if (env_) {
    if (fs_) {
      ASSERT_EQ(fs_.get(), env_->GetFileSystem().get());
    } else {
      ASSERT_NE(FileSystem::Default().get(), env_->GetFileSystem().get());
    }
  }
  for (int i = 0; i < 2; ++i) {
    DB* db;
    Status s = DB::Open(opts, dbname, &db);
    ASSERT_OK(s);

    WriteOptions wo;
    ASSERT_OK(db->Put(wo, "a", "a"));
    ASSERT_OK(db->Flush(FlushOptions()));
    ASSERT_OK(db->Put(wo, "b", "b"));
    ASSERT_OK(db->Flush(FlushOptions()));
    ASSERT_OK(db->CompactRange(CompactRangeOptions(), nullptr, nullptr));

    std::string val;
    ASSERT_OK(db->Get(ReadOptions(), "a", &val));
    ASSERT_EQ("a", val);
    ASSERT_OK(db->Get(ReadOptions(), "b", &val));
    ASSERT_EQ("b", val);

    ASSERT_OK(db->Close());
    delete db;
    ASSERT_OK(DestroyDB(dbname, opts));

    dbname = dbname2_;
  }
}

// The parameters are as follows -
// 1. True means Options::env is non-null, false means null
// 2. True means use Env::Default, false means custom
// 3. True means use FileSystem::Default, false means custom
INSTANTIATE_TEST_CASE_P(EnvFSTest, EnvFSTestWithParam,
                        ::testing::Combine(::testing::Bool(), ::testing::Bool(),
                                           ::testing::Bool()));
// This test ensures that default Env and those allocated by
// NewCompositeEnv() all share the same threadpool
TEST_F(EnvTest, MultipleCompositeEnv) {
  std::shared_ptr<FaultInjectionTestFS> fs1 =
      std::make_shared<FaultInjectionTestFS>(FileSystem::Default());
  std::shared_ptr<FaultInjectionTestFS> fs2 =
      std::make_shared<FaultInjectionTestFS>(FileSystem::Default());
  std::unique_ptr<Env> env1 = NewCompositeEnv(fs1);
  std::unique_ptr<Env> env2 = NewCompositeEnv(fs2);
  Env::Default()->SetBackgroundThreads(8, Env::HIGH);
  Env::Default()->SetBackgroundThreads(16, Env::LOW);
  ASSERT_EQ(env1->GetBackgroundThreads(Env::LOW), 16);
  ASSERT_EQ(env1->GetBackgroundThreads(Env::HIGH), 8);
  ASSERT_EQ(env2->GetBackgroundThreads(Env::LOW), 16);
  ASSERT_EQ(env2->GetBackgroundThreads(Env::HIGH), 8);
}

TEST_F(EnvTest, IsDirectory) {
  Status s = Env::Default()->CreateDirIfMissing(test_directory_);
  ASSERT_OK(s);
  const std::string test_sub_dir = test_directory_ + "sub1";
  const std::string test_file_path = test_directory_ + "file1";
  ASSERT_OK(Env::Default()->CreateDirIfMissing(test_sub_dir));
  bool is_dir = false;
  ASSERT_OK(Env::Default()->IsDirectory(test_sub_dir, &is_dir));
  ASSERT_TRUE(is_dir);
  {
    std::unique_ptr<FSWritableFile> wfile;
    s = Env::Default()->GetFileSystem()->NewWritableFile(
        test_file_path, FileOptions(), &wfile, /*dbg=*/nullptr);
    ASSERT_OK(s);
    std::unique_ptr<WritableFileWriter> fwriter;
    fwriter.reset(new WritableFileWriter(std::move(wfile), test_file_path,
                                         FileOptions(),
                                         SystemClock::Default().get()));
    constexpr char buf[] = "test";
    s = fwriter->Append(buf);
    ASSERT_OK(s);
  }
  ASSERT_OK(Env::Default()->IsDirectory(test_file_path, &is_dir));
  ASSERT_FALSE(is_dir);
}

TEST_F(EnvTest, EnvWriteVerificationTest) {
  Status s = Env::Default()->CreateDirIfMissing(test_directory_);
  const std::string test_file_path = test_directory_ + "file1";
  ASSERT_OK(s);
  std::shared_ptr<FaultInjectionTestFS> fault_fs(
      new FaultInjectionTestFS(FileSystem::Default()));
  fault_fs->SetChecksumHandoffFuncType(ChecksumType::kCRC32c);
  std::unique_ptr<Env> fault_fs_env(NewCompositeEnv(fault_fs));
  std::unique_ptr<WritableFile> file;
  s = fault_fs_env->NewWritableFile(test_file_path, &file, EnvOptions());
  ASSERT_OK(s);

  DataVerificationInfo v_info;
  std::string test_data = "test";
  std::string checksum;
  uint32_t v_crc32c = crc32c::Extend(0, test_data.c_str(), test_data.size());
  PutFixed32(&checksum, v_crc32c);
  v_info.checksum = Slice(checksum);
  s = file->Append(Slice(test_data), v_info);
  ASSERT_OK(s);
}

class CreateEnvTest : public testing::Test {
 public:
  CreateEnvTest() {
    config_options_.ignore_unknown_options = false;
    config_options_.ignore_unsupported_options = false;
  }
  ConfigOptions config_options_;
};

TEST_F(CreateEnvTest, LoadCTRProvider) {
  config_options_.invoke_prepare_options = false;
  std::string CTR = CTREncryptionProvider::kClassName();
  std::shared_ptr<EncryptionProvider> provider;
  // Test a provider with no cipher
  ASSERT_OK(
      EncryptionProvider::CreateFromString(config_options_, CTR, &provider));
  ASSERT_NE(provider, nullptr);
  ASSERT_EQ(provider->Name(), CTR);
  ASSERT_NOK(provider->PrepareOptions(config_options_));
  ASSERT_NOK(provider->ValidateOptions(DBOptions(), ColumnFamilyOptions()));
  auto cipher = provider->GetOptions<std::shared_ptr<BlockCipher>>("Cipher");
  ASSERT_NE(cipher, nullptr);
  ASSERT_EQ(cipher->get(), nullptr);
  provider.reset();

  ASSERT_OK(EncryptionProvider::CreateFromString(config_options_,
                                                 CTR + "://test", &provider));
  ASSERT_NE(provider, nullptr);
  ASSERT_EQ(provider->Name(), CTR);
  ASSERT_OK(provider->PrepareOptions(config_options_));
  ASSERT_OK(provider->ValidateOptions(DBOptions(), ColumnFamilyOptions()));
  cipher = provider->GetOptions<std::shared_ptr<BlockCipher>>("Cipher");
  ASSERT_NE(cipher, nullptr);
  ASSERT_NE(cipher->get(), nullptr);
  ASSERT_STREQ(cipher->get()->Name(), "ROT13");
  provider.reset();

  ASSERT_OK(EncryptionProvider::CreateFromString(config_options_, "1://test",
                                                 &provider));
  ASSERT_NE(provider, nullptr);
  ASSERT_EQ(provider->Name(), CTR);
  ASSERT_OK(provider->PrepareOptions(config_options_));
  ASSERT_OK(provider->ValidateOptions(DBOptions(), ColumnFamilyOptions()));
  cipher = provider->GetOptions<std::shared_ptr<BlockCipher>>("Cipher");
  ASSERT_NE(cipher, nullptr);
  ASSERT_NE(cipher->get(), nullptr);
  ASSERT_STREQ(cipher->get()->Name(), "ROT13");
  provider.reset();

  ASSERT_OK(EncryptionProvider::CreateFromString(
      config_options_, "id=" + CTR + "; cipher=ROT13", &provider));
  ASSERT_NE(provider, nullptr);
  ASSERT_EQ(provider->Name(), CTR);
  cipher = provider->GetOptions<std::shared_ptr<BlockCipher>>("Cipher");
  ASSERT_NE(cipher, nullptr);
  ASSERT_NE(cipher->get(), nullptr);
  ASSERT_STREQ(cipher->get()->Name(), "ROT13");
  provider.reset();
}

TEST_F(CreateEnvTest, LoadROT13Cipher) {
  std::shared_ptr<BlockCipher> cipher;
  // Test a provider with no cipher
  ASSERT_OK(BlockCipher::CreateFromString(config_options_, "ROT13", &cipher));
  ASSERT_NE(cipher, nullptr);
  ASSERT_STREQ(cipher->Name(), "ROT13");
}

TEST_F(CreateEnvTest, CreateDefaultSystemClock) {
  std::shared_ptr<SystemClock> clock, copy;
  ASSERT_OK(SystemClock::CreateFromString(config_options_,
                                          SystemClock::kDefaultName(), &clock));
  ASSERT_NE(clock, nullptr);
  ASSERT_EQ(clock, SystemClock::Default());
  std::string opts_str = clock->ToString(config_options_);
  std::string mismatch;
  ASSERT_OK(SystemClock::CreateFromString(config_options_, opts_str, &copy));
  ASSERT_TRUE(clock->AreEquivalent(config_options_, copy.get(), &mismatch));
}

TEST_F(CreateEnvTest, CreateMockSystemClock) {
  std::shared_ptr<SystemClock> mock, copy;

  config_options_.registry->AddLibrary("test")->AddFactory<SystemClock>(
      MockSystemClock::kClassName(),
      [](const std::string& /*uri*/, std::unique_ptr<SystemClock>* guard,
         std::string* /* errmsg */) {
        guard->reset(new MockSystemClock(nullptr));
        return guard->get();
      });
  ASSERT_OK(SystemClock::CreateFromString(
      config_options_, EmulatedSystemClock::kClassName(), &mock));
  ASSERT_NE(mock, nullptr);
  ASSERT_STREQ(mock->Name(), EmulatedSystemClock::kClassName());
  ASSERT_EQ(mock->Inner(), SystemClock::Default().get());
  std::string opts_str = mock->ToString(config_options_);
  std::string mismatch;
  ASSERT_OK(SystemClock::CreateFromString(config_options_, opts_str, &copy));
  ASSERT_TRUE(mock->AreEquivalent(config_options_, copy.get(), &mismatch));

  std::string id = std::string("id=") + EmulatedSystemClock::kClassName() +
                   ";target=" + MockSystemClock::kClassName();

  ASSERT_OK(SystemClock::CreateFromString(config_options_, id, &mock));
  ASSERT_NE(mock, nullptr);
  ASSERT_STREQ(mock->Name(), EmulatedSystemClock::kClassName());
  ASSERT_NE(mock->Inner(), nullptr);
  ASSERT_STREQ(mock->Inner()->Name(), MockSystemClock::kClassName());
  ASSERT_EQ(mock->Inner()->Inner(), SystemClock::Default().get());
  opts_str = mock->ToString(config_options_);
  ASSERT_OK(SystemClock::CreateFromString(config_options_, opts_str, &copy));
  ASSERT_TRUE(mock->AreEquivalent(config_options_, copy.get(), &mismatch));
  ASSERT_OK(SystemClock::CreateFromString(
      config_options_, EmulatedSystemClock::kClassName(), &mock));
}

TEST_F(CreateEnvTest, CreateReadOnlyFileSystem) {
  std::shared_ptr<FileSystem> fs, copy;

  ASSERT_OK(FileSystem::CreateFromString(
      config_options_, ReadOnlyFileSystem::kClassName(), &fs));
  ASSERT_NE(fs, nullptr);
  ASSERT_STREQ(fs->Name(), ReadOnlyFileSystem::kClassName());
  ASSERT_EQ(fs->Inner(), FileSystem::Default().get());

  std::string opts_str = fs->ToString(config_options_);
  std::string mismatch;

  ASSERT_OK(FileSystem::CreateFromString(config_options_, opts_str, &copy));
  ASSERT_TRUE(fs->AreEquivalent(config_options_, copy.get(), &mismatch));

  ASSERT_OK(FileSystem::CreateFromString(
      config_options_,
      std::string("id=") + ReadOnlyFileSystem::kClassName() +
          "; target=" + TimedFileSystem::kClassName(),
      &fs));
  ASSERT_NE(fs, nullptr);
  opts_str = fs->ToString(config_options_);
  ASSERT_STREQ(fs->Name(), ReadOnlyFileSystem::kClassName());
  ASSERT_NE(fs->Inner(), nullptr);
  ASSERT_STREQ(fs->Inner()->Name(), TimedFileSystem::kClassName());
  ASSERT_EQ(fs->Inner()->Inner(), FileSystem::Default().get());
  ASSERT_OK(FileSystem::CreateFromString(config_options_, opts_str, &copy));
  ASSERT_TRUE(fs->AreEquivalent(config_options_, copy.get(), &mismatch));
}

TEST_F(CreateEnvTest, CreateTimedFileSystem) {
  std::shared_ptr<FileSystem> fs, copy;

  ASSERT_OK(FileSystem::CreateFromString(config_options_,
                                         TimedFileSystem::kClassName(), &fs));
  ASSERT_NE(fs, nullptr);
  ASSERT_STREQ(fs->Name(), TimedFileSystem::kClassName());
  ASSERT_EQ(fs->Inner(), FileSystem::Default().get());

  std::string opts_str = fs->ToString(config_options_);
  std::string mismatch;

  ASSERT_OK(FileSystem::CreateFromString(config_options_, opts_str, &copy));
  ASSERT_TRUE(fs->AreEquivalent(config_options_, copy.get(), &mismatch));

  ASSERT_OK(FileSystem::CreateFromString(
      config_options_,
      std::string("id=") + TimedFileSystem::kClassName() +
          "; target=" + ReadOnlyFileSystem::kClassName(),
      &fs));
  ASSERT_NE(fs, nullptr);
  opts_str = fs->ToString(config_options_);
  ASSERT_STREQ(fs->Name(), TimedFileSystem::kClassName());
  ASSERT_NE(fs->Inner(), nullptr);
  ASSERT_STREQ(fs->Inner()->Name(), ReadOnlyFileSystem::kClassName());
  ASSERT_EQ(fs->Inner()->Inner(), FileSystem::Default().get());
  ASSERT_OK(FileSystem::CreateFromString(config_options_, opts_str, &copy));
  ASSERT_TRUE(fs->AreEquivalent(config_options_, copy.get(), &mismatch));
}

TEST_F(CreateEnvTest, CreateCountedFileSystem) {
  std::shared_ptr<FileSystem> fs, copy;

  ASSERT_OK(FileSystem::CreateFromString(config_options_,
                                         CountedFileSystem::kClassName(), &fs));
  ASSERT_NE(fs, nullptr);
  ASSERT_STREQ(fs->Name(), CountedFileSystem::kClassName());
  ASSERT_EQ(fs->Inner(), FileSystem::Default().get());

  std::string opts_str = fs->ToString(config_options_);
  std::string mismatch;

  ASSERT_OK(FileSystem::CreateFromString(config_options_, opts_str, &copy));
  ASSERT_TRUE(fs->AreEquivalent(config_options_, copy.get(), &mismatch));

  ASSERT_OK(FileSystem::CreateFromString(
      config_options_,
      std::string("id=") + CountedFileSystem::kClassName() +
          "; target=" + ReadOnlyFileSystem::kClassName(),
      &fs));
  ASSERT_NE(fs, nullptr);
  opts_str = fs->ToString(config_options_);
  ASSERT_STREQ(fs->Name(), CountedFileSystem::kClassName());
  ASSERT_NE(fs->Inner(), nullptr);
  ASSERT_STREQ(fs->Inner()->Name(), ReadOnlyFileSystem::kClassName());
  ASSERT_EQ(fs->Inner()->Inner(), FileSystem::Default().get());
  ASSERT_OK(FileSystem::CreateFromString(config_options_, opts_str, &copy));
  ASSERT_TRUE(fs->AreEquivalent(config_options_, copy.get(), &mismatch));
}

#ifndef OS_WIN
TEST_F(CreateEnvTest, CreateChrootFileSystem) {
  std::shared_ptr<FileSystem> fs, copy;
  auto tmp_dir = test::TmpDir(Env::Default());
  // The Chroot FileSystem has a required "chroot_dir" option.
  ASSERT_NOK(FileSystem::CreateFromString(config_options_,
                                          ChrootFileSystem::kClassName(), &fs));

  // ChrootFileSystem fails with an invalid directory
  ASSERT_NOK(FileSystem::CreateFromString(
      config_options_,
      std::string("chroot_dir=/No/Such/Directory; id=") +
          ChrootFileSystem::kClassName(),
      &fs));
  std::string chroot_opts = std::string("chroot_dir=") + tmp_dir +
                            std::string("; id=") +
                            ChrootFileSystem::kClassName();

  // Create a valid ChrootFileSystem with an inner Default
  ASSERT_OK(FileSystem::CreateFromString(config_options_, chroot_opts, &fs));
  ASSERT_NE(fs, nullptr);
  ASSERT_STREQ(fs->Name(), ChrootFileSystem::kClassName());
  ASSERT_EQ(fs->Inner(), FileSystem::Default().get());
  std::string opts_str = fs->ToString(config_options_);
  std::string mismatch;
  ASSERT_OK(FileSystem::CreateFromString(config_options_, opts_str, &copy));
  ASSERT_TRUE(fs->AreEquivalent(config_options_, copy.get(), &mismatch));

  // Create a valid ChrootFileSystem with an inner TimedFileSystem
  ASSERT_OK(FileSystem::CreateFromString(
      config_options_,
      chroot_opts + "; target=" + TimedFileSystem::kClassName(), &fs));
  ASSERT_NE(fs, nullptr);
  ASSERT_STREQ(fs->Name(), ChrootFileSystem::kClassName());
  ASSERT_NE(fs->Inner(), nullptr);
  ASSERT_STREQ(fs->Inner()->Name(), TimedFileSystem::kClassName());
  ASSERT_EQ(fs->Inner()->Inner(), FileSystem::Default().get());
  opts_str = fs->ToString(config_options_);
  ASSERT_OK(FileSystem::CreateFromString(config_options_, opts_str, &copy));
  ASSERT_TRUE(fs->AreEquivalent(config_options_, copy.get(), &mismatch));

  // Create a TimedFileSystem with an inner ChrootFileSystem
  ASSERT_OK(FileSystem::CreateFromString(
      config_options_,
      "target={" + chroot_opts + "}; id=" + TimedFileSystem::kClassName(),
      &fs));
  ASSERT_NE(fs, nullptr);
  ASSERT_STREQ(fs->Name(), TimedFileSystem::kClassName());
  ASSERT_NE(fs->Inner(), nullptr);
  ASSERT_STREQ(fs->Inner()->Name(), ChrootFileSystem::kClassName());
  ASSERT_EQ(fs->Inner()->Inner(), FileSystem::Default().get());
  opts_str = fs->ToString(config_options_);
  ASSERT_OK(FileSystem::CreateFromString(config_options_, opts_str, &copy));
  ASSERT_TRUE(fs->AreEquivalent(config_options_, copy.get(), &mismatch));
}
#endif  // OS_WIN

TEST_F(CreateEnvTest, CreateEncryptedFileSystem) {
  std::shared_ptr<FileSystem> fs, copy;

  std::string base_opts =
      std::string("provider=1://test; id=") + EncryptedFileSystem::kClassName();
  // The EncryptedFileSystem requires a "provider" option.
  ASSERT_NOK(FileSystem::CreateFromString(
      config_options_, EncryptedFileSystem::kClassName(), &fs));

  ASSERT_OK(FileSystem::CreateFromString(config_options_, base_opts, &fs));

  ASSERT_NE(fs, nullptr);
  ASSERT_STREQ(fs->Name(), EncryptedFileSystem::kClassName());
  ASSERT_EQ(fs->Inner(), FileSystem::Default().get());
  std::string opts_str = fs->ToString(config_options_);
  std::string mismatch;
  ASSERT_OK(FileSystem::CreateFromString(config_options_, opts_str, &copy));
  ASSERT_TRUE(fs->AreEquivalent(config_options_, copy.get(), &mismatch));
  ASSERT_OK(FileSystem::CreateFromString(
      config_options_, base_opts + "; target=" + TimedFileSystem::kClassName(),
      &fs));
  ASSERT_NE(fs, nullptr);
  ASSERT_STREQ(fs->Name(), EncryptedFileSystem::kClassName());
  ASSERT_NE(fs->Inner(), nullptr);
  ASSERT_STREQ(fs->Inner()->Name(), TimedFileSystem::kClassName());
  ASSERT_EQ(fs->Inner()->Inner(), FileSystem::Default().get());
  opts_str = fs->ToString(config_options_);
  ASSERT_OK(FileSystem::CreateFromString(config_options_, opts_str, &copy));
  ASSERT_TRUE(fs->AreEquivalent(config_options_, copy.get(), &mismatch));
}


namespace {

constexpr size_t kThreads = 8;
constexpr size_t kIdsPerThread = 1000;

// This is a mini-stress test to check for duplicates in functions like
// GenerateUniqueId()
template <typename IdType, class Hash = std::hash<IdType>>
struct NoDuplicateMiniStressTest {
  std::unordered_set<IdType, Hash> ids;
  std::mutex mutex;
  Env* env;

  NoDuplicateMiniStressTest() { env = Env::Default(); }

  virtual ~NoDuplicateMiniStressTest() {}

  void Run() {
    std::array<std::thread, kThreads> threads;
    for (size_t i = 0; i < kThreads; ++i) {
      threads[i] = std::thread([&]() { ThreadFn(); });
    }
    for (auto& thread : threads) {
      thread.join();
    }
    // All must be unique
    ASSERT_EQ(ids.size(), kThreads * kIdsPerThread);
  }

  void ThreadFn() {
    std::array<IdType, kIdsPerThread> my_ids;
    // Generate in parallel threads as fast as possible
    for (size_t i = 0; i < kIdsPerThread; ++i) {
      my_ids[i] = Generate();
    }
    // Now collate
    std::lock_guard<std::mutex> lock(mutex);
    for (auto& id : my_ids) {
      ids.insert(id);
    }
  }

  virtual IdType Generate() = 0;
};

void VerifyRfcUuids(const std::unordered_set<std::string>& uuids) {
  if (uuids.empty()) {
    return;
  }
}

using uint64_pair_t = std::pair<uint64_t, uint64_t>;
struct HashUint64Pair {
  std::size_t operator()(
      std::pair<uint64_t, uint64_t> const& u) const noexcept {
    // Assume suitable distribution already
    return static_cast<size_t>(u.first ^ u.second);
  }
};

}  // namespace

TEST_F(EnvTest, GenerateUniqueId) {
  struct MyStressTest : public NoDuplicateMiniStressTest<std::string> {
    std::string Generate() override { return env->GenerateUniqueId(); }
  };

  MyStressTest t;
  t.Run();

  // Basically verify RFC-4122 format
  for (auto& uuid : t.ids) {
    ASSERT_EQ(36U, uuid.size());
    ASSERT_EQ('-', uuid[8]);
    ASSERT_EQ('-', uuid[13]);
    ASSERT_EQ('-', uuid[18]);
    ASSERT_EQ('-', uuid[23]);
  }
}

TEST_F(EnvTest, GenerateDbSessionId) {
  struct MyStressTest : public NoDuplicateMiniStressTest<std::string> {
    std::string Generate() override { return DBImpl::GenerateDbSessionId(env); }
  };

  MyStressTest t;
  t.Run();

  // Basically verify session ID
  for (auto& id : t.ids) {
    ASSERT_EQ(20U, id.size());
  }
}

constexpr bool kRequirePortGenerateRfcUuid =
#if defined(OS_LINUX) || defined(OS_ANDROID) || defined(OS_WIN)
    true;
#else
    false;
#endif

TEST_F(EnvTest, PortGenerateRfcUuid) {
  if (!kRequirePortGenerateRfcUuid) {
    ROCKSDB_GTEST_SKIP("Not supported/expected on this platform");
    return;
  }
  struct MyStressTest : public NoDuplicateMiniStressTest<std::string> {
    std::string Generate() override {
      std::string u;
      assert(port::GenerateRfcUuid(&u));
      return u;
    }
  };

  MyStressTest t;
  t.Run();

  // Extra verification on versions and variants
  VerifyRfcUuids(t.ids);
}

// Test the atomic, linear generation of GenerateRawUuid
TEST_F(EnvTest, GenerateRawUniqueId) {
  struct MyStressTest
      : public NoDuplicateMiniStressTest<uint64_pair_t, HashUint64Pair> {
    uint64_pair_t Generate() override {
      uint64_pair_t p;
      GenerateRawUniqueId(&p.first, &p.second);
      return p;
    }
  };

  MyStressTest t;
  t.Run();
}

// Test that each entropy source ("track") is at least adequate
TEST_F(EnvTest, GenerateRawUniqueIdTrackPortUuidOnly) {
  if (!kRequirePortGenerateRfcUuid) {
    ROCKSDB_GTEST_SKIP("Not supported/expected on this platform");
    return;
  }

  struct MyStressTest
      : public NoDuplicateMiniStressTest<uint64_pair_t, HashUint64Pair> {
    uint64_pair_t Generate() override {
      uint64_pair_t p;
      TEST_GenerateRawUniqueId(&p.first, &p.second, false, true, true);
      return p;
    }
  };

  MyStressTest t;
  t.Run();
}

TEST_F(EnvTest, GenerateRawUniqueIdTrackEnvDetailsOnly) {
  struct MyStressTest
      : public NoDuplicateMiniStressTest<uint64_pair_t, HashUint64Pair> {
    uint64_pair_t Generate() override {
      uint64_pair_t p;
      TEST_GenerateRawUniqueId(&p.first, &p.second, true, false, true);
      return p;
    }
  };

  MyStressTest t;
  t.Run();
}

TEST_F(EnvTest, GenerateRawUniqueIdTrackRandomDeviceOnly) {
  struct MyStressTest
      : public NoDuplicateMiniStressTest<uint64_pair_t, HashUint64Pair> {
    uint64_pair_t Generate() override {
      uint64_pair_t p;
      TEST_GenerateRawUniqueId(&p.first, &p.second, true, true, false);
      return p;
    }
  };

  MyStressTest t;
  t.Run();
}

TEST_F(EnvTest, SemiStructuredUniqueIdGenTest) {
  // Must be thread safe and usable as a static
  static SemiStructuredUniqueIdGen gen;

  struct MyStressTest
      : public NoDuplicateMiniStressTest<uint64_pair_t, HashUint64Pair> {
    uint64_pair_t Generate() override {
      uint64_pair_t p;
      gen.GenerateNext(&p.first, &p.second);
      return p;
    }
  };

  MyStressTest t;
  t.Run();
}

<<<<<<< HEAD
TEST_F(EnvTest, UnpredictableUniqueIdGenTest1) {
  // Must be thread safe and usable as a static
  static UnpredictableUniqueIdGen gen;

  struct MyStressTest
      : public NoDuplicateMiniStressTest<uint64_pair_t, HashUint64Pair> {
    uint64_pair_t Generate() override {
      uint64_pair_t p;
      // No extra entropy is required to get quality pseudorandom results
      gen.GenerateNext(&p.first, &p.second, /*no extra entropy*/ 0);
      return p;
    }
  };

  MyStressTest t;
  t.Run();
}

TEST_F(EnvTest, UnpredictableUniqueIdGenTest2) {
  struct MyStressTest
      : public NoDuplicateMiniStressTest<uint64_pair_t, HashUint64Pair> {
    uint64_pair_t Generate() override {
      uint64_pair_t p;
      // Even if we strip the seeding of the structure down to a bare minimum:
      // start with thread IDs, we still get quality pseudorandom results
      thread_local char zero_init_gen[sizeof(UnpredictableUniqueIdGen)]{};
      UnpredictableUniqueIdGen& gen =
          *reinterpret_cast<UnpredictableUniqueIdGen*>(&zero_init_gen);
      thread_local bool first_call = true;
      gen.GenerateNext(&p.first, &p.second,
                       first_call ? Env::Default()->GetThreadID() : 0);
      first_call = false;
      return p;
    }
  };

  MyStressTest t;
  t.Run();
=======
TEST_F(EnvTest, SemiStructuredUniqueIdGenTestSmaller) {
  // For small generated types, will cycle through all the possible values.
  SemiStructuredUniqueIdGen gen;
  std::vector<bool> hit(256);
  for (int i = 0; i < 256; ++i) {
    auto val = gen.GenerateNext<uint8_t>();
    ASSERT_FALSE(hit[val]);
    hit[val] = true;
  }
  for (int i = 0; i < 256; ++i) {
    ASSERT_TRUE(hit[i]);
  }
>>>>>>> 5fc57eec
}

TEST_F(EnvTest, FailureToCreateLockFile) {
  auto env = Env::Default();
  auto fs = env->GetFileSystem();
  std::string dir = test::PerThreadDBPath(env, "lockdir");
  std::string file = dir + "/lockfile";

  // Ensure directory doesn't exist
  ASSERT_OK(DestroyDir(env, dir));

  // Make sure that we can acquire a file lock after the first attempt fails
  FileLock* lock = nullptr;
  ASSERT_NOK(fs->LockFile(file, IOOptions(), &lock, /*dbg*/ nullptr));
  ASSERT_FALSE(lock);

  ASSERT_OK(fs->CreateDir(dir, IOOptions(), /*dbg*/ nullptr));
  ASSERT_OK(fs->LockFile(file, IOOptions(), &lock, /*dbg*/ nullptr));
  ASSERT_OK(fs->UnlockFile(lock, IOOptions(), /*dbg*/ nullptr));

  // Clean up
  ASSERT_OK(DestroyDir(env, dir));
}

TEST_F(CreateEnvTest, CreateDefaultEnv) {
  ConfigOptions options;
  options.ignore_unsupported_options = false;

  std::shared_ptr<Env> guard;
  Env* env = nullptr;
  ASSERT_OK(Env::CreateFromString(options, "", &env));
  ASSERT_EQ(env, Env::Default());

  env = nullptr;
  ASSERT_OK(Env::CreateFromString(options, Env::kDefaultName(), &env));
  ASSERT_EQ(env, Env::Default());

  env = nullptr;
  ASSERT_OK(Env::CreateFromString(options, "", &env, &guard));
  ASSERT_EQ(env, Env::Default());
  ASSERT_EQ(guard, nullptr);

  env = nullptr;
  ASSERT_OK(Env::CreateFromString(options, Env::kDefaultName(), &env, &guard));
  ASSERT_EQ(env, Env::Default());
  ASSERT_EQ(guard, nullptr);

  std::string opt_str = env->ToString(options);
  ASSERT_OK(Env::CreateFromString(options, opt_str, &env));
  ASSERT_EQ(env, Env::Default());
  ASSERT_OK(Env::CreateFromString(options, opt_str, &env, &guard));
  ASSERT_EQ(env, Env::Default());
  ASSERT_EQ(guard, nullptr);
}

namespace {
class WrappedEnv : public EnvWrapper {
 public:
  explicit WrappedEnv(Env* t) : EnvWrapper(t) {}
  explicit WrappedEnv(const std::shared_ptr<Env>& t) : EnvWrapper(t) {}
  static const char* kClassName() { return "WrappedEnv"; }
  const char* Name() const override { return kClassName(); }
  static void Register(ObjectLibrary& lib, const std::string& /*arg*/) {
    lib.AddFactory<Env>(
        WrappedEnv::kClassName(),
        [](const std::string& /*uri*/, std::unique_ptr<Env>* guard,
           std::string* /* errmsg */) {
          guard->reset(new WrappedEnv(nullptr));
          return guard->get();
        });
  }
};
}  // namespace
TEST_F(CreateEnvTest, CreateMockEnv) {
  ConfigOptions options;
  options.ignore_unsupported_options = false;
  WrappedEnv::Register(*(options.registry->AddLibrary("test")), "");
  std::shared_ptr<Env> guard, copy;
  std::string opt_str;

  Env* env = nullptr;
  ASSERT_NOK(Env::CreateFromString(options, MockEnv::kClassName(), &env));
  ASSERT_OK(
      Env::CreateFromString(options, MockEnv::kClassName(), &env, &guard));
  ASSERT_NE(env, nullptr);
  ASSERT_NE(env, Env::Default());
  opt_str = env->ToString(options);
  ASSERT_OK(Env::CreateFromString(options, opt_str, &env, &copy));
  ASSERT_NE(copy, guard);
  std::string mismatch;
  ASSERT_TRUE(guard->AreEquivalent(options, copy.get(), &mismatch));
  guard.reset(MockEnv::Create(Env::Default(), SystemClock::Default()));
  opt_str = guard->ToString(options);
  ASSERT_OK(Env::CreateFromString(options, opt_str, &env, &copy));
  std::unique_ptr<Env> wrapped_env(new WrappedEnv(Env::Default()));
  guard.reset(MockEnv::Create(wrapped_env.get(), SystemClock::Default()));
  opt_str = guard->ToString(options);
  ASSERT_OK(Env::CreateFromString(options, opt_str, &env, &copy));
  opt_str = copy->ToString(options);
}

TEST_F(CreateEnvTest, CreateWrappedEnv) {
  ConfigOptions options;
  options.ignore_unsupported_options = false;
  WrappedEnv::Register(*(options.registry->AddLibrary("test")), "");
  Env* env = nullptr;
  std::shared_ptr<Env> guard, copy;
  std::string opt_str;
  std::string mismatch;

  ASSERT_NOK(Env::CreateFromString(options, WrappedEnv::kClassName(), &env));
  ASSERT_OK(
      Env::CreateFromString(options, WrappedEnv::kClassName(), &env, &guard));
  ASSERT_NE(env, nullptr);
  ASSERT_NE(env, Env::Default());
  ASSERT_FALSE(guard->AreEquivalent(options, Env::Default(), &mismatch));

  opt_str = env->ToString(options);
  ASSERT_OK(Env::CreateFromString(options, opt_str, &env, &copy));
  ASSERT_NE(copy, guard);
  ASSERT_TRUE(guard->AreEquivalent(options, copy.get(), &mismatch));

  guard.reset(new WrappedEnv(std::make_shared<WrappedEnv>(Env::Default())));
  ASSERT_NE(guard.get(), env);
  opt_str = guard->ToString(options);
  ASSERT_OK(Env::CreateFromString(options, opt_str, &env, &copy));
  ASSERT_NE(copy, guard);
  ASSERT_TRUE(guard->AreEquivalent(options, copy.get(), &mismatch));

  guard.reset(new WrappedEnv(std::make_shared<WrappedEnv>(
      std::make_shared<WrappedEnv>(Env::Default()))));
  ASSERT_NE(guard.get(), env);
  opt_str = guard->ToString(options);
  ASSERT_OK(Env::CreateFromString(options, opt_str, &env, &copy));
  ASSERT_NE(copy, guard);
  ASSERT_TRUE(guard->AreEquivalent(options, copy.get(), &mismatch));
}

TEST_F(CreateEnvTest, CreateCompositeEnv) {
  ConfigOptions options;
  options.ignore_unsupported_options = false;
  std::shared_ptr<Env> guard, copy;
  Env* env = nullptr;
  std::string mismatch, opt_str;

  WrappedEnv::Register(*(options.registry->AddLibrary("test")), "");
  std::unique_ptr<Env> base(NewCompositeEnv(FileSystem::Default()));
  std::unique_ptr<Env> wrapped(new WrappedEnv(Env::Default()));
  std::shared_ptr<FileSystem> timed_fs =
      std::make_shared<TimedFileSystem>(FileSystem::Default());
  std::shared_ptr<SystemClock> clock =
      std::make_shared<EmulatedSystemClock>(SystemClock::Default());

  opt_str = base->ToString(options);
  ASSERT_NOK(Env::CreateFromString(options, opt_str, &env));
  ASSERT_OK(Env::CreateFromString(options, opt_str, &env, &guard));
  ASSERT_NE(env, nullptr);
  ASSERT_NE(env, Env::Default());
  ASSERT_EQ(env->GetFileSystem(), FileSystem::Default());
  ASSERT_EQ(env->GetSystemClock(), SystemClock::Default());

  base = NewCompositeEnv(timed_fs);
  opt_str = base->ToString(options);
  ASSERT_NOK(Env::CreateFromString(options, opt_str, &env));
  ASSERT_OK(Env::CreateFromString(options, opt_str, &env, &guard));
  ASSERT_NE(env, nullptr);
  ASSERT_NE(env, Env::Default());
  ASSERT_NE(env->GetFileSystem(), FileSystem::Default());
  ASSERT_EQ(env->GetSystemClock(), SystemClock::Default());

  env = nullptr;
  guard.reset(new CompositeEnvWrapper(wrapped.get(), timed_fs));
  opt_str = guard->ToString(options);
  ASSERT_OK(Env::CreateFromString(options, opt_str, &env, &copy));
  ASSERT_NE(env, nullptr);
  ASSERT_NE(env, Env::Default());
  ASSERT_TRUE(guard->AreEquivalent(options, copy.get(), &mismatch));

  env = nullptr;
  guard.reset(new CompositeEnvWrapper(wrapped.get(), clock));
  opt_str = guard->ToString(options);
  ASSERT_OK(Env::CreateFromString(options, opt_str, &env, &copy));
  ASSERT_NE(env, nullptr);
  ASSERT_NE(env, Env::Default());
  ASSERT_TRUE(guard->AreEquivalent(options, copy.get(), &mismatch));

  env = nullptr;
  guard.reset(new CompositeEnvWrapper(wrapped.get(), timed_fs, clock));
  opt_str = guard->ToString(options);
  ASSERT_OK(Env::CreateFromString(options, opt_str, &env, &copy));
  ASSERT_NE(env, nullptr);
  ASSERT_NE(env, Env::Default());
  ASSERT_TRUE(guard->AreEquivalent(options, copy.get(), &mismatch));

  guard.reset(new CompositeEnvWrapper(nullptr, timed_fs, clock));
  ColumnFamilyOptions cf_opts;
  DBOptions db_opts;
  db_opts.env = guard.get();
  auto comp = db_opts.env->CheckedCast<CompositeEnvWrapper>();
  ASSERT_NE(comp, nullptr);
  ASSERT_EQ(comp->Inner(), nullptr);
  ASSERT_NOK(ValidateOptions(db_opts, cf_opts));
  ASSERT_OK(db_opts.env->PrepareOptions(options));
  ASSERT_NE(comp->Inner(), nullptr);
  ASSERT_OK(ValidateOptions(db_opts, cf_opts));
}

// Forward declaration
class ReadAsyncFS;

struct MockIOHandle {
  std::function<void(const FSReadRequest&, void*)> cb;
  void* cb_arg;
  bool create_io_error;
};

// ReadAsyncFS and ReadAsyncRandomAccessFile mocks the FS doing asynchronous
// reads by creating threads that submit read requests and then calling Poll API
// to obtain those results.
class ReadAsyncRandomAccessFile : public FSRandomAccessFileOwnerWrapper {
 public:
  ReadAsyncRandomAccessFile(ReadAsyncFS& fs,
                            std::unique_ptr<FSRandomAccessFile>& file)
      : FSRandomAccessFileOwnerWrapper(std::move(file)), fs_(fs) {}

  IOStatus ReadAsync(FSReadRequest& req, const IOOptions& opts,
                     std::function<void(const FSReadRequest&, void*)> cb,
                     void* cb_arg, void** io_handle, IOHandleDeleter* del_fn,
                     IODebugContext* dbg) override;

 private:
  ReadAsyncFS& fs_;
  std::unique_ptr<FSRandomAccessFile> file_;
  int counter = 0;
};

class ReadAsyncFS : public FileSystemWrapper {
 public:
  explicit ReadAsyncFS(const std::shared_ptr<FileSystem>& wrapped)
      : FileSystemWrapper(wrapped) {}

  static const char* kClassName() { return "ReadAsyncFS"; }
  const char* Name() const override { return kClassName(); }

  IOStatus NewRandomAccessFile(const std::string& fname,
                               const FileOptions& opts,
                               std::unique_ptr<FSRandomAccessFile>* result,
                               IODebugContext* dbg) override {
    std::unique_ptr<FSRandomAccessFile> file;
    IOStatus s = target()->NewRandomAccessFile(fname, opts, &file, dbg);
    EXPECT_OK(s);
    result->reset(new ReadAsyncRandomAccessFile(*this, file));
    return s;
  }

  IOStatus Poll(std::vector<void*>& io_handles,
                size_t /*min_completions*/) override {
    // Wait for the threads completion.
    for (auto& t : workers) {
      t.join();
    }

    for (size_t i = 0; i < io_handles.size(); i++) {
      MockIOHandle* handle = static_cast<MockIOHandle*>(io_handles[i]);
      if (handle->create_io_error) {
        FSReadRequest req;
        req.status = IOStatus::IOError();
        handle->cb(req, handle->cb_arg);
      }
    }
    return IOStatus::OK();
  }

  std::vector<std::thread> workers;
};

IOStatus ReadAsyncRandomAccessFile::ReadAsync(
    FSReadRequest& req, const IOOptions& opts,
    std::function<void(const FSReadRequest&, void*)> cb, void* cb_arg,
    void** io_handle, IOHandleDeleter* del_fn, IODebugContext* dbg) {
  IOHandleDeleter deletefn = [](void* args) -> void {
    delete (static_cast<MockIOHandle*>(args));
    args = nullptr;
  };
  *del_fn = deletefn;

  // Allocate and populate io_handle.
  MockIOHandle* mock_handle = new MockIOHandle();
  bool create_io_error = false;
  if (counter % 2) {
    create_io_error = true;
  }
  mock_handle->create_io_error = create_io_error;
  mock_handle->cb = cb;
  mock_handle->cb_arg = cb_arg;
  *io_handle = static_cast<void*>(mock_handle);
  counter++;

  // Submit read request asynchronously.
  std::function<void(FSReadRequest)> submit_request =
      [&opts, cb, cb_arg, dbg, create_io_error, this](FSReadRequest _req) {
        if (!create_io_error) {
          _req.status = target()->Read(_req.offset, _req.len, opts,
                                       &(_req.result), _req.scratch, dbg);
          cb(_req, cb_arg);
        }
      };

  fs_.workers.emplace_back(submit_request, req);
  return IOStatus::OK();
}

class TestAsyncRead : public testing::Test {
 public:
  TestAsyncRead() { env_ = Env::Default(); }
  Env* env_;
};

// Tests the default implementation of ReadAsync API.
TEST_F(TestAsyncRead, ReadAsync) {
  EnvOptions soptions;
  std::shared_ptr<ReadAsyncFS> fs =
      std::make_shared<ReadAsyncFS>(env_->GetFileSystem());

  std::string fname = test::PerThreadDBPath(env_, "testfile");

  const size_t kSectorSize = 4096;
  const size_t kNumSectors = 8;

  // 1. create & write to a file.
  {
    std::unique_ptr<FSWritableFile> wfile;
    ASSERT_OK(
        fs->NewWritableFile(fname, FileOptions(), &wfile, nullptr /*dbg*/));

    for (size_t i = 0; i < kNumSectors; ++i) {
      auto data = NewAligned(kSectorSize * 8, static_cast<char>(i + 1));
      Slice slice(data.get(), kSectorSize);
      ASSERT_OK(wfile->Append(slice, IOOptions(), nullptr));
    }
    ASSERT_OK(wfile->Close(IOOptions(), nullptr));
  }
  // 2. Read file
  {
    std::unique_ptr<FSRandomAccessFile> file;
    ASSERT_OK(fs->NewRandomAccessFile(fname, FileOptions(), &file, nullptr));

    IOOptions opts;
    std::vector<void*> io_handles(kNumSectors);
    std::vector<FSReadRequest> reqs(kNumSectors);
    std::vector<std::unique_ptr<char, Deleter>> data;
    std::vector<size_t> vals;
    IOHandleDeleter del_fn;
    uint64_t offset = 0;

    // Initialize read requests
    for (size_t i = 0; i < kNumSectors; i++) {
      reqs[i].offset = offset;
      reqs[i].len = kSectorSize;
      data.emplace_back(NewAligned(kSectorSize, 0));
      reqs[i].scratch = data.back().get();
      vals.push_back(i);
      offset += kSectorSize;
    }

    // callback function passed to async read.
    std::function<void(const FSReadRequest&, void*)> callback =
        [&](const FSReadRequest& req, void* cb_arg) {
          assert(cb_arg != nullptr);
          size_t i = *(reinterpret_cast<size_t*>(cb_arg));
          reqs[i].offset = req.offset;
          reqs[i].result = req.result;
          reqs[i].status = req.status;
        };

    // Submit asynchronous read requests.
    for (size_t i = 0; i < kNumSectors; i++) {
      void* cb_arg = static_cast<void*>(&(vals[i]));
      ASSERT_OK(file->ReadAsync(reqs[i], opts, callback, cb_arg,
                                &(io_handles[i]), &del_fn, nullptr));
    }

    // Poll for the submitted requests.
    fs->Poll(io_handles, kNumSectors);

    // Check the status of read requests.
    for (size_t i = 0; i < kNumSectors; i++) {
      if (i % 2) {
        ASSERT_EQ(reqs[i].status, IOStatus::IOError());
      } else {
        auto buf = NewAligned(kSectorSize * 8, static_cast<char>(i + 1));
        Slice expected_data(buf.get(), kSectorSize);

        ASSERT_EQ(reqs[i].offset, i * kSectorSize);
        ASSERT_OK(reqs[i].status);
        ASSERT_EQ(expected_data.ToString(), reqs[i].result.ToString());
      }
    }

    // Delete io_handles.
    for (size_t i = 0; i < io_handles.size(); i++) {
      del_fn(io_handles[i]);
    }
  }
}
}  // namespace ROCKSDB_NAMESPACE

int main(int argc, char** argv) {
  ROCKSDB_NAMESPACE::port::InstallStackTraceHandler();
  ::testing::InitGoogleTest(&argc, argv);
  return RUN_ALL_TESTS();
}<|MERGE_RESOLUTION|>--- conflicted
+++ resolved
@@ -3134,7 +3134,20 @@
   t.Run();
 }
 
-<<<<<<< HEAD
+TEST_F(EnvTest, SemiStructuredUniqueIdGenTestSmaller) {
+  // For small generated types, will cycle through all the possible values.
+  SemiStructuredUniqueIdGen gen;
+  std::vector<bool> hit(256);
+  for (int i = 0; i < 256; ++i) {
+    auto val = gen.GenerateNext<uint8_t>();
+    ASSERT_FALSE(hit[val]);
+    hit[val] = true;
+  }
+  for (int i = 0; i < 256; ++i) {
+    ASSERT_TRUE(hit[i]);
+  }
+}
+
 TEST_F(EnvTest, UnpredictableUniqueIdGenTest1) {
   // Must be thread safe and usable as a static
   static UnpredictableUniqueIdGen gen;
@@ -3173,20 +3186,6 @@
 
   MyStressTest t;
   t.Run();
-=======
-TEST_F(EnvTest, SemiStructuredUniqueIdGenTestSmaller) {
-  // For small generated types, will cycle through all the possible values.
-  SemiStructuredUniqueIdGen gen;
-  std::vector<bool> hit(256);
-  for (int i = 0; i < 256; ++i) {
-    auto val = gen.GenerateNext<uint8_t>();
-    ASSERT_FALSE(hit[val]);
-    hit[val] = true;
-  }
-  for (int i = 0; i < 256; ++i) {
-    ASSERT_TRUE(hit[i]);
-  }
->>>>>>> 5fc57eec
 }
 
 TEST_F(EnvTest, FailureToCreateLockFile) {
