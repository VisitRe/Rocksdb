--- conflicted
+++ resolved
@@ -790,11 +790,7 @@
     // closed, all locks the process holds for that *file* are released
     const auto it_success = locked_files.insert({fname, lhi});
     if (it_success.second == false) {
-<<<<<<< HEAD
-      LockHoldingInfo& prev_info = it_success.first->second;
-=======
       LockHoldingInfo prev_info = it_success.first->second;
->>>>>>> cdd8b09b
       mutex_locked_files.Unlock();
       errno = ENOLCK;
       // Note that the thread ID printed is the same one as the one in
