--- conflicted
+++ resolved
@@ -914,18 +914,11 @@
   }
 
   // Store the size of fname in *file_size.
-<<<<<<< HEAD
   IOStatus GetFileSize(const std::string& fname, const IOOptions& options,
                        uint64_t* file_size, IODebugContext* dbg) override {
     auto status =
         FileSystemWrapper::GetFileSize(fname, options, file_size, dbg);
-    if (!status.ok()) {
-=======
-  virtual Status GetFileSize(const std::string& fname,
-                             uint64_t* file_size) override {
-    auto status = EnvWrapper::GetFileSize(fname, file_size);
     if (!status.ok() || !(*file_size)) {
->>>>>>> 00519187
       return status;
     }
     EncryptionProvider* provider;
