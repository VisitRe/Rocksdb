--- conflicted
+++ resolved
@@ -20,11 +20,11 @@
 #include "rocksdb/system_clock.h"
 
 namespace ROCKSDB_NAMESPACE {
-<<<<<<< HEAD
 class MemFile;
 class MockFileSystem : public FileSystem {
  public:
-  explicit MockFileSystem(Env* env, bool supports_direct_io = true);
+  explicit MockFileSystem(const std::shared_ptr<SystemClock>& clock,
+                          bool supports_direct_io = true);
   ~MockFileSystem() override;
 
   static const char* kClassName() { return "MemoryFileSystem"; }
@@ -120,12 +120,11 @@
   // Map from filenames to MemFile objects, representing a simple file system.
   port::Mutex mutex_;
   std::map<std::string, MemFile*> file_map_;  // Protected by mutex_.
-  Env* env_;
+  std::shared_ptr<SystemClock> system_clock_;
+  SystemClock* clock_;
   bool supports_direct_io_;
 };
 
-=======
->>>>>>> 69248698
 class MockEnv : public CompositeEnvWrapper {
  public:
   static MockEnv* Create(Env* base);
