//  Copyright (c) 2011-present, Facebook, Inc.  All rights reserved.
//  This source code is licensed under both the GPLv2 (found in the
//  COPYING file in the root directory) and Apache 2.0 License
//  (found in the LICENSE.Apache file in the root directory).
//
// Copyright (c) 2011 The LevelDB Authors. All rights reserved.
// Use of this source code is governed by a BSD-style license that can be
// found in the LICENSE file. See the AUTHORS file for names of contributors.

#include "db/table_cache.h"

#include "db/dbformat.h"
#include "db/range_tombstone_fragmenter.h"
#include "db/snapshot_impl.h"
#include "db/version_edit.h"
#include "file/filename.h"
#include "file/random_access_file_reader.h"
#include "monitoring/perf_context_imp.h"
#include "rocksdb/statistics.h"
#include "table/block_based/block_based_table_reader.h"
#include "table/get_context.h"
#include "table/internal_iterator.h"
#include "table/iterator_wrapper.h"
#include "table/multiget_context.h"
#include "table/table_builder.h"
#include "table/table_reader.h"
#include "test_util/sync_point.h"
#include "util/cast_util.h"
#include "util/coding.h"
#include "util/stop_watch.h"

namespace rocksdb {

namespace {

template <class T>
static void DeleteEntry(const Slice& /*key*/, void* value) {
  T* typed_value = reinterpret_cast<T*>(value);
  delete typed_value;
}

static void UnrefEntry(void* arg1, void* arg2) {
  Cache* cache = reinterpret_cast<Cache*>(arg1);
  Cache::Handle* h = reinterpret_cast<Cache::Handle*>(arg2);
  cache->Release(h);
}

static Slice GetSliceForFileNumber(const uint64_t* file_number) {
  return Slice(reinterpret_cast<const char*>(file_number),
               sizeof(*file_number));
}

#ifndef ROCKSDB_LITE

void AppendVarint64(IterKey* key, uint64_t v) {
  char buf[10];
  auto ptr = EncodeVarint64(buf, v);
  key->TrimAppend(key->Size(), buf, ptr - buf);
}

#endif  // ROCKSDB_LITE

}  // namespace

TableCache::TableCache(const ImmutableCFOptions& ioptions,
                       const FileOptions& file_options, Cache* const cache,
                       BlockCacheTracer* const block_cache_tracer)
    : ioptions_(ioptions),
      file_options_(file_options),
      cache_(cache),
      immortal_tables_(false),
      block_cache_tracer_(block_cache_tracer) {
  if (ioptions_.row_cache) {
    // If the same cache is shared by multiple instances, we need to
    // disambiguate its entries.
    PutVarint64(&row_cache_id_, ioptions_.row_cache->NewId());
  }
}

TableCache::~TableCache() {
}

TableReader* TableCache::GetTableReaderFromHandle(Cache::Handle* handle) {
  return reinterpret_cast<TableReader*>(cache_->Value(handle));
}

void TableCache::ReleaseHandle(Cache::Handle* handle) {
  cache_->Release(handle);
}

Status TableCache::GetTableReader(
    const FileOptions& file_options,
    const InternalKeyComparator& internal_comparator, const FileDescriptor& fd,
    bool sequential_mode, bool record_read_stats, HistogramImpl* file_read_hist,
    std::unique_ptr<TableReader>* table_reader,
    const SliceTransform* prefix_extractor, bool skip_filters, int level,
    bool prefetch_index_and_filter_in_cache) {
  std::string fname =
      TableFileName(ioptions_.cf_paths, fd.GetNumber(), fd.GetPathId());
  std::unique_ptr<FSRandomAccessFile> file;
  Status s = ioptions_.fs->NewRandomAccessFile(fname, file_options, &file,
                                               nullptr);

  RecordTick(ioptions_.statistics, NO_FILE_OPENS);
  if (s.ok()) {
    if (!sequential_mode && ioptions_.advise_random_on_open) {
      file->Hint(FSRandomAccessFile::kRandom);
    }
    StopWatch sw(ioptions_.env, ioptions_.statistics, TABLE_OPEN_IO_MICROS);
    std::unique_ptr<RandomAccessFileReader> file_reader(
        new RandomAccessFileReader(
            std::move(file), fname, ioptions_.env,
            record_read_stats ? ioptions_.statistics : nullptr, SST_READ_MICROS,
            file_read_hist, ioptions_.rate_limiter, ioptions_.listeners));
    s = ioptions_.table_factory->NewTableReader(
        TableReaderOptions(ioptions_, prefix_extractor, file_options,
                           internal_comparator, skip_filters, immortal_tables_,
                           level, fd.largest_seqno, block_cache_tracer_),
        std::move(file_reader), fd.GetFileSize(), table_reader,
        prefetch_index_and_filter_in_cache);
    TEST_SYNC_POINT("TableCache::GetTableReader:0");
  }
  return s;
}

void TableCache::EraseHandle(const FileDescriptor& fd, Cache::Handle* handle) {
  ReleaseHandle(handle);
  uint64_t number = fd.GetNumber();
  Slice key = GetSliceForFileNumber(&number);
  cache_->Erase(key);
}

Status TableCache::FindTable(const FileOptions& file_options,
                             const InternalKeyComparator& internal_comparator,
                             const FileDescriptor& fd, Cache::Handle** handle,
                             const SliceTransform* prefix_extractor,
                             const bool no_io, bool record_read_stats,
                             HistogramImpl* file_read_hist, bool skip_filters,
                             int level,
                             bool prefetch_index_and_filter_in_cache) {
  PERF_TIMER_GUARD_WITH_ENV(find_table_nanos, ioptions_.env);
  Status s;
  uint64_t number = fd.GetNumber();
  Slice key = GetSliceForFileNumber(&number);
  *handle = cache_->Lookup(key);
  TEST_SYNC_POINT_CALLBACK("TableCache::FindTable:0",
                           const_cast<bool*>(&no_io));

  if (*handle == nullptr) {
    if (no_io) {  // Don't do IO and return a not-found status
      return Status::Incomplete("Table not found in table_cache, no_io is set");
    }
    std::unique_ptr<TableReader> table_reader;
    s = GetTableReader(file_options, internal_comparator, fd,
                       false /* sequential mode */, record_read_stats,
                       file_read_hist, &table_reader, prefix_extractor,
                       skip_filters, level, prefetch_index_and_filter_in_cache);
    if (!s.ok()) {
      assert(table_reader == nullptr);
      RecordTick(ioptions_.statistics, NO_FILE_ERRORS);
      // We do not cache error results so that if the error is transient,
      // or somebody repairs the file, we recover automatically.
    } else {
      s = cache_->Insert(key, table_reader.get(), 1, &DeleteEntry<TableReader>,
                         handle);
      if (s.ok()) {
        // Release ownership of table reader.
        table_reader.release();
      }
    }
  }
  return s;
}

InternalIterator* TableCache::NewIterator(
    const ReadOptions& options, const FileOptions& file_options,
    const InternalKeyComparator& icomparator, const FileMetaData& file_meta,
    RangeDelAggregator* range_del_agg, const SliceTransform* prefix_extractor,
    TableReader** table_reader_ptr, HistogramImpl* file_read_hist,
    TableReaderCaller caller, Arena* arena, bool skip_filters, int level,
    const InternalKey* smallest_compaction_key,
    const InternalKey* largest_compaction_key) {
  PERF_TIMER_GUARD(new_table_iterator_nanos);

  Status s;
  TableReader* table_reader = nullptr;
  Cache::Handle* handle = nullptr;
  if (table_reader_ptr != nullptr) {
    *table_reader_ptr = nullptr;
  }
  bool for_compaction = caller == TableReaderCaller::kCompaction;
  auto& fd = file_meta.fd;
  table_reader = fd.table_reader;
  if (table_reader == nullptr) {
    s = FindTable(file_options, icomparator, fd, &handle, prefix_extractor,
                  options.read_tier == kBlockCacheTier /* no_io */,
                  !for_compaction /* record_read_stats */, file_read_hist,
                  skip_filters, level);
    if (s.ok()) {
      table_reader = GetTableReaderFromHandle(handle);
    }
  }
  InternalIterator* result = nullptr;
  if (s.ok()) {
    if (options.table_filter &&
        !options.table_filter(*table_reader->GetTableProperties())) {
      result = NewEmptyInternalIterator<Slice>(arena);
    } else {
      result = table_reader->NewIterator(options, prefix_extractor, arena,
                                   skip_filters, caller,
                                   file_options.compaction_readahead_size);
    }
    if (handle != nullptr) {
      result->RegisterCleanup(&UnrefEntry, cache_, handle);
      handle = nullptr;  // prevent from releasing below
    }

    if (for_compaction) {
      table_reader->SetupForCompaction();
    }
    if (table_reader_ptr != nullptr) {
      *table_reader_ptr = table_reader;
    }
  }
  if (s.ok() && range_del_agg != nullptr && !options.ignore_range_deletions) {
    if (range_del_agg->AddFile(fd.GetNumber())) {
      std::unique_ptr<FragmentedRangeTombstoneIterator> range_del_iter(
          static_cast<FragmentedRangeTombstoneIterator*>(
              table_reader->NewRangeTombstoneIterator(options)));
      if (range_del_iter != nullptr) {
        s = range_del_iter->status();
      }
      if (s.ok()) {
        const InternalKey* smallest = &file_meta.smallest;
        const InternalKey* largest = &file_meta.largest;
        if (smallest_compaction_key != nullptr) {
          smallest = smallest_compaction_key;
        }
        if (largest_compaction_key != nullptr) {
          largest = largest_compaction_key;
        }
        range_del_agg->AddTombstones(std::move(range_del_iter), smallest,
                                     largest);
      }
    }
  }

  if (handle != nullptr) {
    ReleaseHandle(handle);
  }
  if (!s.ok()) {
    assert(result == nullptr);
    result = NewErrorInternalIterator<Slice>(s, arena);
  }
  return result;
}

Status TableCache::GetRangeTombstoneIterator(
    const ReadOptions& options,
    const InternalKeyComparator& internal_comparator,
    const FileMetaData& file_meta,
    std::unique_ptr<FragmentedRangeTombstoneIterator>* out_iter) {
  const FileDescriptor& fd = file_meta.fd;
  Status s;
  TableReader* t = fd.table_reader;
  Cache::Handle* handle = nullptr;
  if (t == nullptr) {
    s = FindTable(file_options_, internal_comparator, fd, &handle);
    if (s.ok()) {
      t = GetTableReaderFromHandle(handle);
    }
  }
  if (s.ok()) {
    out_iter->reset(t->NewRangeTombstoneIterator(options));
    assert(out_iter);
  }
  return s;
}

#ifndef ROCKSDB_LITE
void TableCache::CreateRowCacheKeyPrefix(const ReadOptions& options,
                                         const FileDescriptor& fd,
                                         const Slice& internal_key,
                                         GetContext* get_context,
                                         IterKey& row_cache_key) {
  uint64_t fd_number = fd.GetNumber();
  // We use the user key as cache key instead of the internal key,
  // otherwise the whole cache would be invalidated every time the
  // sequence key increases. However, to support caching snapshot
  // reads, we append the sequence number (incremented by 1 to
  // distinguish from 0) only in this case.
  // If the snapshot is larger than the largest seqno in the file,
  // all data should be exposed to the snapshot, so we treat it
  // the same as there is no snapshot. The exception is that if
  // a seq-checking callback is registered, some internal keys
  // may still be filtered out.
  uint64_t seq_no = 0;
  // Maybe we can include the whole file ifsnapshot == fd.largest_seqno.
  if (options.snapshot != nullptr &&
      (get_context->has_callback() ||
       static_cast_with_check<const SnapshotImpl, const Snapshot>(
           options.snapshot)
               ->GetSequenceNumber() <= fd.largest_seqno)) {
    // We should consider to use options.snapshot->GetSequenceNumber()
    // instead of GetInternalKeySeqno(k), which will make the code
    // easier to understand.
    seq_no = 1 + GetInternalKeySeqno(internal_key);
  }

  // Compute row cache key.
  row_cache_key.TrimAppend(row_cache_key.Size(), row_cache_id_.data(),
                           row_cache_id_.size());
  AppendVarint64(&row_cache_key, fd_number);
  AppendVarint64(&row_cache_key, seq_no);
}

bool TableCache::GetFromRowCache(const Slice& user_key, IterKey& row_cache_key,
                                 size_t prefix_size, GetContext* get_context) {
  bool found = false;

  row_cache_key.TrimAppend(prefix_size, user_key.data(), user_key.size());
  if (auto row_handle =
          ioptions_.row_cache->Lookup(row_cache_key.GetUserKey())) {
    // Cleanable routine to release the cache entry
    Cleanable value_pinner;
    auto release_cache_entry_func = [](void* cache_to_clean,
                                       void* cache_handle) {
      ((Cache*)cache_to_clean)->Release((Cache::Handle*)cache_handle);
    };
    auto found_row_cache_entry =
        static_cast<const std::string*>(ioptions_.row_cache->Value(row_handle));
    // If it comes here value is located on the cache.
    // found_row_cache_entry points to the value on cache,
    // and value_pinner has cleanup procedure for the cached entry.
    // After replayGetContextLog() returns, get_context.pinnable_slice_
    // will point to cache entry buffer (or a copy based on that) and
    // cleanup routine under value_pinner will be delegated to
    // get_context.pinnable_slice_. Cache entry is released when
    // get_context.pinnable_slice_ is reset.
    value_pinner.RegisterCleanup(release_cache_entry_func,
                                 ioptions_.row_cache.get(), row_handle);
    replayGetContextLog(*found_row_cache_entry, user_key, get_context,
                        &value_pinner);
    RecordTick(ioptions_.statistics, ROW_CACHE_HIT);
    found = true;
  } else {
    RecordTick(ioptions_.statistics, ROW_CACHE_MISS);
  }
  return found;
}
#endif  // ROCKSDB_LITE

Status TableCache::Get(const ReadOptions& options,
                       const InternalKeyComparator& internal_comparator,
                       const FileMetaData& file_meta, const Slice& k,
                       GetContext* get_context,
                       const SliceTransform* prefix_extractor,
                       HistogramImpl* file_read_hist, bool skip_filters,
                       int level) {
  auto& fd = file_meta.fd;
  std::string* row_cache_entry = nullptr;
  bool done = false;
#ifndef ROCKSDB_LITE
  IterKey row_cache_key;
  std::string row_cache_entry_buffer;

  // Check row cache if enabled. Since row cache does not currently store
  // sequence numbers, we cannot use it if we need to fetch the sequence.
  if (ioptions_.row_cache && !get_context->NeedToReadSequence()) {
    auto user_key = ExtractUserKey(k);
    CreateRowCacheKeyPrefix(options, fd, k, get_context, row_cache_key);
    done = GetFromRowCache(user_key, row_cache_key, row_cache_key.Size(),
                           get_context);
    if (!done) {
      row_cache_entry = &row_cache_entry_buffer;
    }
  }
#endif  // ROCKSDB_LITE
  Status s;
  TableReader* t = fd.table_reader;
  Cache::Handle* handle = nullptr;
  if (!done) {
    if (t == nullptr) {
      s = FindTable(
          file_options_, internal_comparator, fd, &handle, prefix_extractor,
          options.read_tier == kBlockCacheTier /* no_io */,
          true /* record_read_stats */, file_read_hist, skip_filters, level);
      if (s.ok()) {
        t = GetTableReaderFromHandle(handle);
      }
    }
    SequenceNumber* max_covering_tombstone_seq =
        get_context->max_covering_tombstone_seq();
    if (s.ok() && max_covering_tombstone_seq != nullptr &&
        !options.ignore_range_deletions) {
      std::unique_ptr<FragmentedRangeTombstoneIterator> range_del_iter(
          t->NewRangeTombstoneIterator(options));
      if (range_del_iter != nullptr) {
        *max_covering_tombstone_seq = std::max(
            *max_covering_tombstone_seq,
            range_del_iter->MaxCoveringTombstoneSeqnum(ExtractUserKey(k)));
      }
    }
    if (s.ok()) {
      get_context->SetReplayLog(row_cache_entry);  // nullptr if no cache.
      s = t->Get(options, k, get_context, prefix_extractor, skip_filters);
      get_context->SetReplayLog(nullptr);
    } else if (options.read_tier == kBlockCacheTier && s.IsIncomplete()) {
      // Couldn't find Table in cache but treat as kFound if no_io set
      get_context->MarkKeyMayExist();
      s = Status::OK();
      done = true;
    }
  }

#ifndef ROCKSDB_LITE
  // Put the replay log in row cache only if something was found.
  if (!done && s.ok() && row_cache_entry && !row_cache_entry->empty()) {
    size_t charge =
        row_cache_key.Size() + row_cache_entry->size() + sizeof(std::string);
    void* row_ptr = new std::string(std::move(*row_cache_entry));
    ioptions_.row_cache->Insert(row_cache_key.GetUserKey(), row_ptr, charge,
                                &DeleteEntry<std::string>);
  }
#endif  // ROCKSDB_LITE

  if (handle != nullptr) {
    ReleaseHandle(handle);
  }
  return s;
}

// Batched version of TableCache::MultiGet.
Status TableCache::MultiGet(const ReadOptions& options,
                            const InternalKeyComparator& internal_comparator,
                            const FileMetaData& file_meta,
                            const MultiGetContext::Range* mget_range,
                            const SliceTransform* prefix_extractor,
                            HistogramImpl* file_read_hist, bool skip_filters,
                            int level) {
  auto& fd = file_meta.fd;
  TableReader* t = fd.table_reader;
  Cache::Handle* handle = nullptr;
  MultiGetRange table_range(*mget_range, mget_range->begin(),
                            mget_range->end());
#ifndef ROCKSDB_LITE
  autovector<std::string, MultiGetContext::MAX_BATCH_SIZE> row_cache_entries;
  IterKey row_cache_key;
  size_t row_cache_key_prefix_size = 0;
  KeyContext& first_key = *table_range.begin();
  bool lookup_row_cache =
      ioptions_.row_cache && !first_key.get_context->NeedToReadSequence();

  // Check row cache if enabled. Since row cache does not currently store
  // sequence numbers, we cannot use it if we need to fetch the sequence.
  if (lookup_row_cache) {
    GetContext* first_context = first_key.get_context;
    CreateRowCacheKeyPrefix(options, fd, first_key.ikey, first_context,
                            row_cache_key);
    row_cache_key_prefix_size = row_cache_key.Size();

    for (auto miter = table_range.begin(); miter != table_range.end();
         ++miter) {
      const Slice& user_key = miter->ukey;
      GetContext* get_context = miter->get_context;

      if (GetFromRowCache(user_key, row_cache_key, row_cache_key_prefix_size,
                          get_context)) {
        table_range.SkipKey(miter);
      } else {
        row_cache_entries.emplace_back();
        get_context->SetReplayLog(&(row_cache_entries.back()));
      }
    }
  }
#endif  // ROCKSDB_LITE

  Status s;
  // Check that table_range is not empty. Its possible all keys may have been
  // found in the row cache and thus the range may now be empty
  if (!table_range.empty()) {
    if (t == nullptr) {
      s = FindTable(
          file_options_, internal_comparator, fd, &handle, prefix_extractor,
          options.read_tier == kBlockCacheTier /* no_io */,
          true /* record_read_stats */, file_read_hist, skip_filters, level);
      if (s.ok()) {
        t = GetTableReaderFromHandle(handle);
        assert(t);
      }
    }
    if (s.ok() && !options.ignore_range_deletions) {
      std::unique_ptr<FragmentedRangeTombstoneIterator> range_del_iter(
          t->NewRangeTombstoneIterator(options));
      if (range_del_iter != nullptr) {
        for (auto iter = table_range.begin(); iter != table_range.end();
             ++iter) {
          SequenceNumber* max_covering_tombstone_seq =
              iter->get_context->max_covering_tombstone_seq();
          *max_covering_tombstone_seq =
              std::max(*max_covering_tombstone_seq,
                       range_del_iter->MaxCoveringTombstoneSeqnum(iter->ukey));
        }
      }
    }
    if (s.ok()) {
      t->MultiGet(options, &table_range, prefix_extractor, skip_filters);
    } else if (options.read_tier == kBlockCacheTier && s.IsIncomplete()) {
      for (auto iter = table_range.begin(); iter != table_range.end(); ++iter) {
        Status* status = iter->s;
        if (status->IsIncomplete()) {
          // Couldn't find Table in cache but treat as kFound if no_io set
          iter->get_context->MarkKeyMayExist();
          s = Status::OK();
        }
      }
    }
  }

#ifndef ROCKSDB_LITE
  if (lookup_row_cache) {
    size_t row_idx = 0;

    for (auto miter = table_range.begin(); miter != table_range.end();
         ++miter) {
      std::string& row_cache_entry = row_cache_entries[row_idx++];
      const Slice& user_key = miter->ukey;
      GetContext* get_context = miter->get_context;

      get_context->SetReplayLog(nullptr);
      // Compute row cache key.
      row_cache_key.TrimAppend(row_cache_key_prefix_size, user_key.data(),
                               user_key.size());
      // Put the replay log in row cache only if something was found.
      if (s.ok() && !row_cache_entry.empty()) {
        size_t charge =
            row_cache_key.Size() + row_cache_entry.size() + sizeof(std::string);
        void* row_ptr = new std::string(std::move(row_cache_entry));
        ioptions_.row_cache->Insert(row_cache_key.GetUserKey(), row_ptr, charge,
                                    &DeleteEntry<std::string>);
      }
    }
  }
#endif  // ROCKSDB_LITE

  if (handle != nullptr) {
    ReleaseHandle(handle);
  }
  return s;
}

Status TableCache::GetTableProperties(
    const FileOptions& file_options,
    const InternalKeyComparator& internal_comparator, const FileDescriptor& fd,
    std::shared_ptr<const TableProperties>* properties,
    const SliceTransform* prefix_extractor, bool no_io) {
  Status s;
  auto table_reader = fd.table_reader;
  // table already been pre-loaded?
  if (table_reader) {
    *properties = table_reader->GetTableProperties();

    return s;
  }

  Cache::Handle* table_handle = nullptr;
  s = FindTable(file_options, internal_comparator, fd, &table_handle,
                prefix_extractor, no_io);
  if (!s.ok()) {
    return s;
  }
  assert(table_handle);
  auto table = GetTableReaderFromHandle(table_handle);
  *properties = table->GetTableProperties();
  ReleaseHandle(table_handle);
  return s;
}

size_t TableCache::GetMemoryUsageByTableReader(
    const FileOptions& file_options,
    const InternalKeyComparator& internal_comparator, const FileDescriptor& fd,
    const SliceTransform* prefix_extractor) {
  auto table_reader = fd.table_reader;
  // table already been pre-loaded?
  if (table_reader) {
    return table_reader->ApproximateMemoryUsage();
  }

  Cache::Handle* table_handle = nullptr;
<<<<<<< HEAD
  Status s = FindTable(env_options, internal_comparator, fd, &table_handle,
                       prefix_extractor, true);
=======
  s = FindTable(file_options, internal_comparator, fd, &table_handle,
                prefix_extractor, true);
>>>>>>> 7a7ca8eb
  if (!s.ok()) {
    return 0;
  }
  assert(table_handle);
  auto table = GetTableReaderFromHandle(table_handle);
  auto ret = table->ApproximateMemoryUsage();
  ReleaseHandle(table_handle);
  return ret;
}

void TableCache::Evict(Cache* cache, uint64_t file_number) {
  cache->Erase(GetSliceForFileNumber(&file_number));
}

uint64_t TableCache::ApproximateOffsetOf(
    const Slice& key, const FileDescriptor& fd, TableReaderCaller caller,
    const InternalKeyComparator& internal_comparator,
    const SliceTransform* prefix_extractor) {
  uint64_t result = 0;
  TableReader* table_reader = fd.table_reader;
  Cache::Handle* table_handle = nullptr;
  if (table_reader == nullptr) {
    const bool for_compaction = (caller == TableReaderCaller::kCompaction);
    Status s = FindTable(file_options_, internal_comparator, fd, &table_handle,
                         prefix_extractor, false /* no_io */,
                         !for_compaction /* record_read_stats */);
    if (s.ok()) {
      table_reader = GetTableReaderFromHandle(table_handle);
    }
  }

  if (table_reader != nullptr) {
    result = table_reader->ApproximateOffsetOf(key, caller);
  }
  if (table_handle != nullptr) {
    ReleaseHandle(table_handle);
  }

  return result;
}

uint64_t TableCache::ApproximateSize(
    const Slice& start, const Slice& end, const FileDescriptor& fd,
    TableReaderCaller caller, const InternalKeyComparator& internal_comparator,
    const SliceTransform* prefix_extractor) {
  uint64_t result = 0;
  TableReader* table_reader = fd.table_reader;
  Cache::Handle* table_handle = nullptr;
  if (table_reader == nullptr) {
    const bool for_compaction = (caller == TableReaderCaller::kCompaction);
    Status s = FindTable(file_options_, internal_comparator, fd, &table_handle,
                         prefix_extractor, false /* no_io */,
                         !for_compaction /* record_read_stats */);
    if (s.ok()) {
      table_reader = GetTableReaderFromHandle(table_handle);
    }
  }

  if (table_reader != nullptr) {
    result = table_reader->ApproximateSize(start, end, caller);
  }
  if (table_handle != nullptr) {
    ReleaseHandle(table_handle);
  }

  return result;
}
}  // namespace rocksdb<|MERGE_RESOLUTION|>--- conflicted
+++ resolved
@@ -587,13 +587,8 @@
   }
 
   Cache::Handle* table_handle = nullptr;
-<<<<<<< HEAD
-  Status s = FindTable(env_options, internal_comparator, fd, &table_handle,
+  Status s = FindTable(file_options, internal_comparator, fd, &table_handle,
                        prefix_extractor, true);
-=======
-  s = FindTable(file_options, internal_comparator, fd, &table_handle,
-                prefix_extractor, true);
->>>>>>> 7a7ca8eb
   if (!s.ok()) {
     return 0;
   }
