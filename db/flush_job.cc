--- conflicted
+++ resolved
@@ -376,13 +376,8 @@
                    s.ToString().c_str(),
                    meta_.marked_for_compaction ? " (needs compaction)" : "");
 
-<<<<<<< HEAD
-    if (output_file_directory_ != nullptr && sync_output_directory_) {
-      output_file_directory_->Fsync();
-=======
-    if (s.ok() && output_file_directory_ != nullptr) {
+    if (s.ok() && output_file_directory_ != nullptr && sync_output_directory_) {
       s = output_file_directory_->Fsync();
->>>>>>> dfda9102
     }
     TEST_SYNC_POINT("FlushJob::WriteLevel0Table");
     db_mutex_->Lock();
