//  Copyright (c) 2011-present, Facebook, Inc.  All rights reserved.
//  This source code is licensed under both the GPLv2 (found in the
//  COPYING file in the root directory) and Apache 2.0 License
//  (found in the LICENSE.Apache file in the root directory).
//
// Copyright (c) 2011 The LevelDB Authors. All rights reserved.
// Use of this source code is governed by a BSD-style license that can be
// found in the LICENSE file. See the AUTHORS file for names of contributors.
#pragma once

#include <stdint.h>

#include <memory>

#include "db/log_format.h"
#include "rocksdb/slice.h"
#include "rocksdb/status.h"

namespace rocksdb {

class WritableFileWriter;

namespace log {

/**
 * Writer is a general purpose log stream writer. It provides an append-only
 * abstraction for writing data. The details of the how the data is written is
 * handled by the WriteableFile sub-class implementation.
 *
 * File format:
 *
 * File is broken down into variable sized records. The format of each record
 * is described below.
 *       +-----+-------------+--+----+----------+------+-- ... ----+
 * File  | r0  |        r1   |P | r2 |    r3    |  r4  |           |
 *       +-----+-------------+--+----+----------+------+-- ... ----+
 *       <--- kBlockSize ------>|<-- kBlockSize ------>|
 *  rn = variable size records
 *  P = Padding
 *
 * Data is written out in kBlockSize chunks. If next record does not fit
 * into the space left, the leftover space will be padded with \0.
 *
 * Legacy record format:
 *
 * +---------+-----------+-----------+--- ... ---+
 * |CRC (4B) | Size (2B) | Type (1B) | Payload   |
 * +---------+-----------+-----------+--- ... ---+
 *
 * CRC = 32bit hash computed over the record type and payload using CRC
 * Size = Length of the payload data
 * Type = Type of record
 *        (kZeroType, kFullType, kFirstType, kLastType, kMiddleType )
 *        The type is used to group a bunch of records together to represent
 *        blocks that are larger than kBlockSize
 * Payload = Byte stream as long as specified by the payload size
 *
 * Recyclable record format:
 *
 * +---------+-----------+-----------+----------------+--- ... ---+
 * |CRC (4B) | Size (2B) | Type (1B) | Log number (4B)| Payload   |
 * +---------+-----------+-----------+----------------+--- ... ---+
 *
 * Same as above, with the addition of
 * Log number = 32bit log file number, so that we can distinguish between
 * records written by the most recent log writer vs a previous one.
 */
class Writer {
 public:
  // Create a writer that will append data to "*dest".
  // "*dest" must be initially empty.
  // "*dest" must remain live while this Writer is in use.
<<<<<<< HEAD
  explicit Writer(unique_ptr<WritableFileWriter>&& dest, uint64_t log_number,
                  bool recycle_log_files, bool manual_flush = false);
  // No copying allowed
  Writer(const Writer&) = delete;
  void operator=(const Writer&) = delete;

=======
  explicit Writer(std::unique_ptr<WritableFileWriter>&& dest,
                  uint64_t log_number, bool recycle_log_files,
                  bool manual_flush = false);
>>>>>>> 699e1b5e
  ~Writer();

  Status AddRecord(const Slice& slice);

  WritableFileWriter* file() { return dest_.get(); }
  const WritableFileWriter* file() const { return dest_.get(); }

  uint64_t get_log_number() const { return log_number_; }

  Status WriteBuffer();

  Status Close();

  bool TEST_BufferIsEmpty();

 private:
  std::unique_ptr<WritableFileWriter> dest_;
  size_t block_offset_;       // Current offset in block
  uint64_t log_number_;
  bool recycle_log_files_;

  // crc32c values for all supported record types.  These are
  // pre-computed to reduce the overhead of computing the crc of the
  // record type stored in the header.
  uint32_t type_crc_[kMaxRecordType + 1];

  Status EmitPhysicalRecord(RecordType type, const char* ptr, size_t length);

  // If true, it does not flush after each write. Instead it relies on the upper
  // layer to manually does the flush by calling ::WriteBuffer()
  bool manual_flush_;
};

}  // namespace log
}  // namespace rocksdb<|MERGE_RESOLUTION|>--- conflicted
+++ resolved
@@ -70,18 +70,13 @@
   // Create a writer that will append data to "*dest".
   // "*dest" must be initially empty.
   // "*dest" must remain live while this Writer is in use.
-<<<<<<< HEAD
-  explicit Writer(unique_ptr<WritableFileWriter>&& dest, uint64_t log_number,
-                  bool recycle_log_files, bool manual_flush = false);
+  explicit Writer(std::unique_ptr<WritableFileWriter>&& dest,
+                  uint64_t log_number, bool recycle_log_files,
+                  bool manual_flush = false);
   // No copying allowed
   Writer(const Writer&) = delete;
   void operator=(const Writer&) = delete;
 
-=======
-  explicit Writer(std::unique_ptr<WritableFileWriter>&& dest,
-                  uint64_t log_number, bool recycle_log_files,
-                  bool manual_flush = false);
->>>>>>> 699e1b5e
   ~Writer();
 
   Status AddRecord(const Slice& slice);
