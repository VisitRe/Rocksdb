//  Copyright (c) 2011-present, Facebook, Inc.  All rights reserved.
//  This source code is licensed under both the GPLv2 (found in the
//  COPYING file in the root directory) and Apache 2.0 License
//  (found in the LICENSE.Apache file in the root directory).
//
// Copyright (c) 2011 The LevelDB Authors. All rights reserved.
// Use of this source code is governed by a BSD-style license that can be
// found in the LICENSE file. See the AUTHORS file for names of contributors.

#include <atomic>
#include <cstdlib>
#include <functional>
#include <memory>

#include "db/db_test_util.h"
#include "db/read_callback.h"
#include "db/version_edit.h"
#include "options/options_helper.h"
#include "port/port.h"
#include "port/stack_trace.h"
#include "rocksdb/experimental.h"
#include "rocksdb/iostats_context.h"
#include "rocksdb/persistent_cache.h"
#include "rocksdb/trace_record.h"
#include "rocksdb/trace_record_result.h"
#include "rocksdb/utilities/replayer.h"
#include "rocksdb/wal_filter.h"
#include "test_util/testutil.h"
#include "util/random.h"
#include "utilities/fault_injection_env.h"

namespace ROCKSDB_NAMESPACE {

class DBTest2 : public DBTestBase {
 public:
  DBTest2() : DBTestBase("db_test2", /*env_do_fsync=*/true) {}
  std::vector<FileMetaData*> GetLevelFileMetadatas(int level, int cf = 0) {
    VersionSet* const versions = dbfull()->GetVersionSet();
    assert(versions);
    ColumnFamilyData* const cfd =
        versions->GetColumnFamilySet()->GetColumnFamily(cf);
    assert(cfd);
    Version* const current = cfd->current();
    assert(current);
    VersionStorageInfo* const storage_info = current->storage_info();
    assert(storage_info);
    return storage_info->LevelFiles(level);
  }
};

TEST_F(DBTest2, OpenForReadOnly) {
  DB* db_ptr = nullptr;
  std::string dbname = test::PerThreadDBPath("db_readonly");
  Options options = CurrentOptions();
  options.create_if_missing = true;
  // OpenForReadOnly should fail but will create <dbname> in the file system
  ASSERT_NOK(DB::OpenForReadOnly(options, dbname, &db_ptr));
  // Since <dbname> is created, we should be able to delete the dir
  // We first get the list files under <dbname>
  // There should not be any subdirectories -- this is not checked here
  std::vector<std::string> files;
  ASSERT_OK(env_->GetChildren(dbname, &files));
  for (auto& f : files) {
    ASSERT_OK(env_->DeleteFile(dbname + "/" + f));
  }
  // <dbname> should be empty now and we should be able to delete it
  ASSERT_OK(env_->DeleteDir(dbname));
  options.create_if_missing = false;
  // OpenForReadOnly should fail since <dbname> was successfully deleted
  ASSERT_NOK(DB::OpenForReadOnly(options, dbname, &db_ptr));
  // With create_if_missing false, there should not be a dir in the file system
  ASSERT_NOK(env_->FileExists(dbname));
}

TEST_F(DBTest2, OpenForReadOnlyWithColumnFamilies) {
  DB* db_ptr = nullptr;
  std::string dbname = test::PerThreadDBPath("db_readonly");
  Options options = CurrentOptions();
  options.create_if_missing = true;

  ColumnFamilyOptions cf_options(options);
  std::vector<ColumnFamilyDescriptor> column_families;
  column_families.emplace_back(kDefaultColumnFamilyName, cf_options);
  column_families.emplace_back("goku", cf_options);
  std::vector<ColumnFamilyHandle*> handles;
  // OpenForReadOnly should fail but will create <dbname> in the file system
  ASSERT_NOK(
      DB::OpenForReadOnly(options, dbname, column_families, &handles, &db_ptr));
  // Since <dbname> is created, we should be able to delete the dir
  // We first get the list files under <dbname>
  // There should not be any subdirectories -- this is not checked here
  std::vector<std::string> files;
  ASSERT_OK(env_->GetChildren(dbname, &files));
  for (auto& f : files) {
    ASSERT_OK(env_->DeleteFile(dbname + "/" + f));
  }
  // <dbname> should be empty now and we should be able to delete it
  ASSERT_OK(env_->DeleteDir(dbname));
  options.create_if_missing = false;
  // OpenForReadOnly should fail since <dbname> was successfully deleted
  ASSERT_NOK(
      DB::OpenForReadOnly(options, dbname, column_families, &handles, &db_ptr));
  // With create_if_missing false, there should not be a dir in the file system
  ASSERT_NOK(env_->FileExists(dbname));
}

class PartitionedIndexTestListener : public EventListener {
 public:
  void OnFlushCompleted(DB* /*db*/, const FlushJobInfo& info) override {
    ASSERT_GT(info.table_properties.index_partitions, 1);
    ASSERT_EQ(info.table_properties.index_key_is_user_key, 0);
  }
};

TEST_F(DBTest2, PartitionedIndexUserToInternalKey) {
  const int kValueSize = 10500;
  const int kNumEntriesPerFile = 1000;
  const int kNumFiles = 3;
  const int kNumDistinctKeys = 30;

  BlockBasedTableOptions table_options;
  Options options = CurrentOptions();
  options.disable_auto_compactions = true;
  table_options.index_type = BlockBasedTableOptions::kTwoLevelIndexSearch;
  PartitionedIndexTestListener* listener = new PartitionedIndexTestListener();
  options.table_factory.reset(NewBlockBasedTableFactory(table_options));
  options.listeners.emplace_back(listener);
  std::vector<const Snapshot*> snapshots;
  Reopen(options);
  Random rnd(301);

  for (int i = 0; i < kNumFiles; i++) {
    for (int j = 0; j < kNumEntriesPerFile; j++) {
      int key_id = (i * kNumEntriesPerFile + j) % kNumDistinctKeys;
      std::string value = rnd.RandomString(kValueSize);
      ASSERT_OK(Put("keykey_" + std::to_string(key_id), value));
      snapshots.push_back(db_->GetSnapshot());
    }
    ASSERT_OK(Flush());
  }

  for (auto s : snapshots) {
    db_->ReleaseSnapshot(s);
  }
}


class PrefixFullBloomWithReverseComparator
    : public DBTestBase,
      public ::testing::WithParamInterface<bool> {
 public:
  PrefixFullBloomWithReverseComparator()
      : DBTestBase("prefix_bloom_reverse", /*env_do_fsync=*/true) {}
  void SetUp() override { if_cache_filter_ = GetParam(); }
  bool if_cache_filter_;
};

TEST_P(PrefixFullBloomWithReverseComparator,
       PrefixFullBloomWithReverseComparator) {
  Options options = last_options_;
  options.comparator = ReverseBytewiseComparator();
  options.prefix_extractor.reset(NewCappedPrefixTransform(3));
  options.statistics = ROCKSDB_NAMESPACE::CreateDBStatistics();
  BlockBasedTableOptions bbto;
  if (if_cache_filter_) {
    bbto.no_block_cache = false;
    bbto.cache_index_and_filter_blocks = true;
    bbto.block_cache = NewLRUCache(1);
  }
  bbto.filter_policy.reset(NewBloomFilterPolicy(10, false));
  bbto.whole_key_filtering = false;
  options.table_factory.reset(NewBlockBasedTableFactory(bbto));
  DestroyAndReopen(options);

  ASSERT_OK(dbfull()->Put(WriteOptions(), "bar123", "foo"));
  ASSERT_OK(dbfull()->Put(WriteOptions(), "bar234", "foo2"));
  ASSERT_OK(dbfull()->Put(WriteOptions(), "foo123", "foo3"));

  ASSERT_OK(dbfull()->Flush(FlushOptions()));

  if (bbto.block_cache) {
    bbto.block_cache->EraseUnRefEntries();
  }

  std::unique_ptr<Iterator> iter(db_->NewIterator(ReadOptions()));
  iter->Seek("bar345");
  ASSERT_OK(iter->status());
  ASSERT_TRUE(iter->Valid());
  ASSERT_EQ("bar234", iter->key().ToString());
  ASSERT_EQ("foo2", iter->value().ToString());
  iter->Next();
  ASSERT_TRUE(iter->Valid());
  ASSERT_EQ("bar123", iter->key().ToString());
  ASSERT_EQ("foo", iter->value().ToString());

  iter->Seek("foo234");
  ASSERT_OK(iter->status());
  ASSERT_TRUE(iter->Valid());
  ASSERT_EQ("foo123", iter->key().ToString());
  ASSERT_EQ("foo3", iter->value().ToString());

  iter->Seek("bar");
  ASSERT_OK(iter->status());
  ASSERT_TRUE(!iter->Valid());
}

INSTANTIATE_TEST_CASE_P(PrefixFullBloomWithReverseComparator,
                        PrefixFullBloomWithReverseComparator, testing::Bool());

TEST_F(DBTest2, IteratorPropertyVersionNumber) {
  ASSERT_OK(Put("", ""));
  Iterator* iter1 = db_->NewIterator(ReadOptions());
  ASSERT_OK(iter1->status());
  std::string prop_value;
  ASSERT_OK(
      iter1->GetProperty("rocksdb.iterator.super-version-number", &prop_value));
  uint64_t version_number1 =
      static_cast<uint64_t>(std::atoi(prop_value.c_str()));

  ASSERT_OK(Put("", ""));
  ASSERT_OK(Flush());

  Iterator* iter2 = db_->NewIterator(ReadOptions());
  ASSERT_OK(iter2->status());
  ASSERT_OK(
      iter2->GetProperty("rocksdb.iterator.super-version-number", &prop_value));
  uint64_t version_number2 =
      static_cast<uint64_t>(std::atoi(prop_value.c_str()));

  ASSERT_GT(version_number2, version_number1);

  ASSERT_OK(Put("", ""));

  Iterator* iter3 = db_->NewIterator(ReadOptions());
  ASSERT_OK(iter3->status());
  ASSERT_OK(
      iter3->GetProperty("rocksdb.iterator.super-version-number", &prop_value));
  uint64_t version_number3 =
      static_cast<uint64_t>(std::atoi(prop_value.c_str()));

  ASSERT_EQ(version_number2, version_number3);

  iter1->SeekToFirst();
  ASSERT_OK(
      iter1->GetProperty("rocksdb.iterator.super-version-number", &prop_value));
  uint64_t version_number1_new =
      static_cast<uint64_t>(std::atoi(prop_value.c_str()));
  ASSERT_EQ(version_number1, version_number1_new);

  delete iter1;
  delete iter2;
  delete iter3;
}

TEST_F(DBTest2, CacheIndexAndFilterWithDBRestart) {
  Options options = CurrentOptions();
  options.create_if_missing = true;
  options.statistics = ROCKSDB_NAMESPACE::CreateDBStatistics();
  BlockBasedTableOptions table_options;
  table_options.cache_index_and_filter_blocks = true;
  table_options.filter_policy.reset(NewBloomFilterPolicy(20));
  options.table_factory.reset(NewBlockBasedTableFactory(table_options));
  CreateAndReopenWithCF({"pikachu"}, options);

  ASSERT_OK(Put(1, "a", "begin"));
  ASSERT_OK(Put(1, "z", "end"));
  ASSERT_OK(Flush(1));
  ASSERT_OK(TryReopenWithColumnFamilies({"default", "pikachu"}, options));

  std::string value;
  value = Get(1, "a");
}

TEST_F(DBTest2, MaxSuccessiveMergesChangeWithDBRecovery) {
  Options options = CurrentOptions();
  options.create_if_missing = true;
  options.statistics = ROCKSDB_NAMESPACE::CreateDBStatistics();
  options.max_successive_merges = 3;
  options.merge_operator = MergeOperators::CreatePutOperator();
  options.disable_auto_compactions = true;
  DestroyAndReopen(options);
  ASSERT_OK(Put("poi", "Finch"));
  ASSERT_OK(db_->Merge(WriteOptions(), "poi", "Reese"));
  ASSERT_OK(db_->Merge(WriteOptions(), "poi", "Shaw"));
  ASSERT_OK(db_->Merge(WriteOptions(), "poi", "Root"));
  options.max_successive_merges = 2;
  Reopen(options);
}

class DBTestSharedWriteBufferAcrossCFs
    : public DBTestBase,
      public testing::WithParamInterface<std::tuple<bool, bool>> {
 public:
  DBTestSharedWriteBufferAcrossCFs()
      : DBTestBase("db_test_shared_write_buffer", /*env_do_fsync=*/true) {}
  void SetUp() override {
    use_old_interface_ = std::get<0>(GetParam());
    cost_cache_ = std::get<1>(GetParam());
  }
  bool use_old_interface_;
  bool cost_cache_;
};

TEST_P(DBTestSharedWriteBufferAcrossCFs, SharedWriteBufferAcrossCFs) {
  Options options = CurrentOptions();
  options.arena_block_size = 4096;
  auto flush_listener = std::make_shared<FlushCounterListener>();
  options.listeners.push_back(flush_listener);
  // Don't trip the listener at shutdown.
  options.avoid_flush_during_shutdown = true;

  // Avoid undeterministic value by malloc_usable_size();
  // Force arena block size to 1
  ROCKSDB_NAMESPACE::SyncPoint::GetInstance()->SetCallBack(
      "Arena::Arena:0", [&](void* arg) {
        size_t* block_size = static_cast<size_t*>(arg);
        *block_size = 1;
      });

  ROCKSDB_NAMESPACE::SyncPoint::GetInstance()->SetCallBack(
      "Arena::AllocateNewBlock:0", [&](void* arg) {
        std::pair<size_t*, size_t*>* pair =
            static_cast<std::pair<size_t*, size_t*>*>(arg);
        *std::get<0>(*pair) = *std::get<1>(*pair);
      });
  ROCKSDB_NAMESPACE::SyncPoint::GetInstance()->EnableProcessing();

  // The total soft write buffer size is about 105000
  std::shared_ptr<Cache> cache = NewLRUCache(4 * 1024 * 1024, 2);
  ASSERT_LT(cache->GetUsage(), 256 * 1024);

  if (use_old_interface_) {
    options.db_write_buffer_size = 120000;  // this is the real limit
  } else if (!cost_cache_) {
    options.write_buffer_manager.reset(new WriteBufferManager(114285));
  } else {
    options.write_buffer_manager.reset(new WriteBufferManager(114285, cache));
  }
  options.write_buffer_size = 500000;  // this is never hit
  CreateAndReopenWithCF({"pikachu", "dobrynia", "nikitich"}, options);

  WriteOptions wo;
  wo.disableWAL = true;

  std::function<void()> wait_flush = [&]() {
    ASSERT_OK(dbfull()->TEST_WaitForFlushMemTable(handles_[0]));
    ASSERT_OK(dbfull()->TEST_WaitForFlushMemTable(handles_[1]));
    ASSERT_OK(dbfull()->TEST_WaitForFlushMemTable(handles_[2]));
    ASSERT_OK(dbfull()->TEST_WaitForFlushMemTable(handles_[3]));
    // Ensure background work is fully finished including listener callbacks
    // before accessing listener state.
    ASSERT_OK(dbfull()->TEST_WaitForBackgroundWork());
  };

  // Create some data and flush "default" and "nikitich" so that they
  // are newer CFs created.
  flush_listener->expected_flush_reason = FlushReason::kManualFlush;
  ASSERT_OK(Put(3, Key(1), DummyString(1), wo));
  ASSERT_OK(Flush(3));
  ASSERT_OK(Put(3, Key(1), DummyString(1), wo));
  ASSERT_OK(Put(0, Key(1), DummyString(1), wo));
  ASSERT_OK(Flush(0));
  ASSERT_EQ(GetNumberOfSstFilesForColumnFamily(db_, "default"),
            static_cast<uint64_t>(1));
  ASSERT_EQ(GetNumberOfSstFilesForColumnFamily(db_, "nikitich"),
            static_cast<uint64_t>(1));

  flush_listener->expected_flush_reason = FlushReason::kWriteBufferManager;
  ASSERT_OK(Put(3, Key(1), DummyString(30000), wo));
  if (cost_cache_) {
    ASSERT_GE(cache->GetUsage(), 256 * 1024);
    ASSERT_LE(cache->GetUsage(), 2 * 256 * 1024);
  }
  wait_flush();
  ASSERT_OK(Put(0, Key(1), DummyString(60000), wo));
  if (cost_cache_) {
    ASSERT_GE(cache->GetUsage(), 256 * 1024);
    ASSERT_LE(cache->GetUsage(), 2 * 256 * 1024);
  }
  wait_flush();
  ASSERT_OK(Put(2, Key(1), DummyString(1), wo));
  // No flush should trigger
  wait_flush();
  {
    ASSERT_EQ(GetNumberOfSstFilesForColumnFamily(db_, "default"),
              static_cast<uint64_t>(1));
    ASSERT_EQ(GetNumberOfSstFilesForColumnFamily(db_, "pikachu"),
              static_cast<uint64_t>(0));
    ASSERT_EQ(GetNumberOfSstFilesForColumnFamily(db_, "dobrynia"),
              static_cast<uint64_t>(0));
    ASSERT_EQ(GetNumberOfSstFilesForColumnFamily(db_, "nikitich"),
              static_cast<uint64_t>(1));
  }

  // Trigger a flush. Flushing "nikitich".
  ASSERT_OK(Put(3, Key(2), DummyString(30000), wo));
  wait_flush();
  ASSERT_OK(Put(0, Key(1), DummyString(1), wo));
  wait_flush();
  {
    ASSERT_EQ(GetNumberOfSstFilesForColumnFamily(db_, "default"),
              static_cast<uint64_t>(1));
    ASSERT_EQ(GetNumberOfSstFilesForColumnFamily(db_, "pikachu"),
              static_cast<uint64_t>(0));
    ASSERT_EQ(GetNumberOfSstFilesForColumnFamily(db_, "dobrynia"),
              static_cast<uint64_t>(0));
    ASSERT_EQ(GetNumberOfSstFilesForColumnFamily(db_, "nikitich"),
              static_cast<uint64_t>(2));
  }

  // Without hitting the threshold, no flush should trigger.
  ASSERT_OK(Put(2, Key(1), DummyString(30000), wo));
  wait_flush();
  ASSERT_OK(Put(2, Key(1), DummyString(1), wo));
  wait_flush();
  ASSERT_OK(Put(2, Key(1), DummyString(1), wo));
  wait_flush();
  {
    ASSERT_EQ(GetNumberOfSstFilesForColumnFamily(db_, "default"),
              static_cast<uint64_t>(1));
    ASSERT_EQ(GetNumberOfSstFilesForColumnFamily(db_, "pikachu"),
              static_cast<uint64_t>(0));
    ASSERT_EQ(GetNumberOfSstFilesForColumnFamily(db_, "dobrynia"),
              static_cast<uint64_t>(0));
    ASSERT_EQ(GetNumberOfSstFilesForColumnFamily(db_, "nikitich"),
              static_cast<uint64_t>(2));
  }

  // Hit the write buffer limit again. "default"
  // will have been flushed.
  ASSERT_OK(Put(2, Key(2), DummyString(10000), wo));
  wait_flush();
  ASSERT_OK(Put(3, Key(1), DummyString(1), wo));
  wait_flush();
  ASSERT_OK(Put(0, Key(1), DummyString(1), wo));
  wait_flush();
  ASSERT_OK(Put(0, Key(1), DummyString(1), wo));
  wait_flush();
  ASSERT_OK(Put(0, Key(1), DummyString(1), wo));
  wait_flush();
  {
    ASSERT_EQ(GetNumberOfSstFilesForColumnFamily(db_, "default"),
              static_cast<uint64_t>(2));
    ASSERT_EQ(GetNumberOfSstFilesForColumnFamily(db_, "pikachu"),
              static_cast<uint64_t>(0));
    ASSERT_EQ(GetNumberOfSstFilesForColumnFamily(db_, "dobrynia"),
              static_cast<uint64_t>(0));
    ASSERT_EQ(GetNumberOfSstFilesForColumnFamily(db_, "nikitich"),
              static_cast<uint64_t>(2));
  }

  // Trigger another flush. This time "dobrynia". "pikachu" should not
  // be flushed, althrough it was never flushed.
  ASSERT_OK(Put(1, Key(1), DummyString(1), wo));
  wait_flush();
  ASSERT_OK(Put(2, Key(1), DummyString(80000), wo));
  wait_flush();
  ASSERT_OK(Put(1, Key(1), DummyString(1), wo));
  wait_flush();
  ASSERT_OK(Put(2, Key(1), DummyString(1), wo));
  wait_flush();

  {
    ASSERT_EQ(GetNumberOfSstFilesForColumnFamily(db_, "default"),
              static_cast<uint64_t>(2));
    ASSERT_EQ(GetNumberOfSstFilesForColumnFamily(db_, "pikachu"),
              static_cast<uint64_t>(0));
    ASSERT_EQ(GetNumberOfSstFilesForColumnFamily(db_, "dobrynia"),
              static_cast<uint64_t>(1));
    ASSERT_EQ(GetNumberOfSstFilesForColumnFamily(db_, "nikitich"),
              static_cast<uint64_t>(2));
  }
  if (cost_cache_) {
    ASSERT_GE(cache->GetUsage(), 256 * 1024);
    Close();
    options.write_buffer_manager.reset();
    last_options_.write_buffer_manager.reset();
    ASSERT_LT(cache->GetUsage(), 256 * 1024);
  }
  ROCKSDB_NAMESPACE::SyncPoint::GetInstance()->DisableProcessing();
}

INSTANTIATE_TEST_CASE_P(DBTestSharedWriteBufferAcrossCFs,
                        DBTestSharedWriteBufferAcrossCFs,
                        ::testing::Values(std::make_tuple(true, false),
                                          std::make_tuple(false, false),
                                          std::make_tuple(false, true)));

TEST_F(DBTest2, SharedWriteBufferLimitAcrossDB) {
  std::string dbname2 = test::PerThreadDBPath("db_shared_wb_db2");
  Options options = CurrentOptions();
  options.arena_block_size = 4096;
  auto flush_listener = std::make_shared<FlushCounterListener>();
  options.listeners.push_back(flush_listener);
  // Don't trip the listener at shutdown.
  options.avoid_flush_during_shutdown = true;
  // Avoid undeterministic value by malloc_usable_size();
  // Force arena block size to 1
  ROCKSDB_NAMESPACE::SyncPoint::GetInstance()->SetCallBack(
      "Arena::Arena:0", [&](void* arg) {
        size_t* block_size = static_cast<size_t*>(arg);
        *block_size = 1;
      });

  ROCKSDB_NAMESPACE::SyncPoint::GetInstance()->SetCallBack(
      "Arena::AllocateNewBlock:0", [&](void* arg) {
        std::pair<size_t*, size_t*>* pair =
            static_cast<std::pair<size_t*, size_t*>*>(arg);
        *std::get<0>(*pair) = *std::get<1>(*pair);
      });
  ROCKSDB_NAMESPACE::SyncPoint::GetInstance()->EnableProcessing();

  options.write_buffer_size = 500000;  // this is never hit
  // Use a write buffer total size so that the soft limit is about
  // 105000.
  options.write_buffer_manager.reset(new WriteBufferManager(120000));
  CreateAndReopenWithCF({"cf1", "cf2"}, options);

  ASSERT_OK(DestroyDB(dbname2, options));
  DB* db2 = nullptr;
  ASSERT_OK(DB::Open(options, dbname2, &db2));

  WriteOptions wo;
  wo.disableWAL = true;

  std::function<void()> wait_flush = [&]() {
    ASSERT_OK(dbfull()->TEST_WaitForFlushMemTable(handles_[0]));
    ASSERT_OK(dbfull()->TEST_WaitForFlushMemTable(handles_[1]));
    ASSERT_OK(dbfull()->TEST_WaitForFlushMemTable(handles_[2]));
    ASSERT_OK(static_cast<DBImpl*>(db2)->TEST_WaitForFlushMemTable());
    // Ensure background work is fully finished including listener callbacks
    // before accessing listener state.
    ASSERT_OK(dbfull()->TEST_WaitForBackgroundWork());
    ASSERT_OK(
        static_cast_with_check<DBImpl>(db2)->TEST_WaitForBackgroundWork());
  };

  // Trigger a flush on cf2
  flush_listener->expected_flush_reason = FlushReason::kWriteBufferManager;
  ASSERT_OK(Put(2, Key(1), DummyString(70000), wo));
  wait_flush();
  ASSERT_OK(Put(0, Key(1), DummyString(20000), wo));
  wait_flush();

  // Insert to DB2
  ASSERT_OK(db2->Put(wo, Key(2), DummyString(20000)));
  wait_flush();

  ASSERT_OK(Put(2, Key(1), DummyString(1), wo));
  wait_flush();
  ASSERT_OK(static_cast<DBImpl*>(db2)->TEST_WaitForFlushMemTable());
  {
    ASSERT_EQ(GetNumberOfSstFilesForColumnFamily(db_, "default") +
                  GetNumberOfSstFilesForColumnFamily(db_, "cf1") +
                  GetNumberOfSstFilesForColumnFamily(db_, "cf2"),
              static_cast<uint64_t>(1));
    ASSERT_EQ(GetNumberOfSstFilesForColumnFamily(db2, "default"),
              static_cast<uint64_t>(0));
  }

  // Triggering to flush another CF in DB1
  ASSERT_OK(db2->Put(wo, Key(2), DummyString(70000)));
  wait_flush();
  ASSERT_OK(Put(2, Key(1), DummyString(1), wo));
  wait_flush();
  {
    ASSERT_EQ(GetNumberOfSstFilesForColumnFamily(db_, "default"),
              static_cast<uint64_t>(1));
    ASSERT_EQ(GetNumberOfSstFilesForColumnFamily(db_, "cf1"),
              static_cast<uint64_t>(0));
    ASSERT_EQ(GetNumberOfSstFilesForColumnFamily(db_, "cf2"),
              static_cast<uint64_t>(1));
    ASSERT_EQ(GetNumberOfSstFilesForColumnFamily(db2, "default"),
              static_cast<uint64_t>(0));
  }

  // Triggering flush in DB2.
  ASSERT_OK(db2->Put(wo, Key(3), DummyString(40000)));
  wait_flush();
  ASSERT_OK(db2->Put(wo, Key(1), DummyString(1)));
  wait_flush();
  ASSERT_OK(static_cast<DBImpl*>(db2)->TEST_WaitForFlushMemTable());
  {
    ASSERT_EQ(GetNumberOfSstFilesForColumnFamily(db_, "default"),
              static_cast<uint64_t>(1));
    ASSERT_EQ(GetNumberOfSstFilesForColumnFamily(db_, "cf1"),
              static_cast<uint64_t>(0));
    ASSERT_EQ(GetNumberOfSstFilesForColumnFamily(db_, "cf2"),
              static_cast<uint64_t>(1));
    ASSERT_EQ(GetNumberOfSstFilesForColumnFamily(db2, "default"),
              static_cast<uint64_t>(1));
  }

  delete db2;
  ASSERT_OK(DestroyDB(dbname2, options));

  ROCKSDB_NAMESPACE::SyncPoint::GetInstance()->DisableProcessing();
}

TEST_F(DBTest2, TestWriteBufferNoLimitWithCache) {
  Options options = CurrentOptions();
  options.arena_block_size = 4096;
  std::shared_ptr<Cache> cache = NewLRUCache(LRUCacheOptions(
      10000000 /* capacity */, 1 /* num_shard_bits */,
      false /* strict_capacity_limit */, 0.0 /* high_pri_pool_ratio */,
      nullptr /* memory_allocator */, kDefaultToAdaptiveMutex,
      kDontChargeCacheMetadata));

  options.write_buffer_size = 50000;  // this is never hit
  // Use a write buffer total size so that the soft limit is about
  // 105000.
  options.write_buffer_manager.reset(new WriteBufferManager(0, cache));
  Reopen(options);

  ASSERT_OK(Put("foo", "bar"));
  // One dummy entry is 256KB.
  ASSERT_GT(cache->GetUsage(), 128000);
}

namespace {
void ValidateKeyExistence(DB* db, const std::vector<Slice>& keys_must_exist,
                          const std::vector<Slice>& keys_must_not_exist) {
  // Ensure that expected keys exist
  std::vector<std::string> values;
  if (keys_must_exist.size() > 0) {
    std::vector<Status> status_list =
        db->MultiGet(ReadOptions(), keys_must_exist, &values);
    for (size_t i = 0; i < keys_must_exist.size(); i++) {
      ASSERT_OK(status_list[i]);
    }
  }

  // Ensure that given keys don't exist
  if (keys_must_not_exist.size() > 0) {
    std::vector<Status> status_list =
        db->MultiGet(ReadOptions(), keys_must_not_exist, &values);
    for (size_t i = 0; i < keys_must_not_exist.size(); i++) {
      ASSERT_TRUE(status_list[i].IsNotFound());
    }
  }
}

}  // anonymous namespace

TEST_F(DBTest2, WalFilterTest) {
  class TestWalFilter : public WalFilter {
   private:
    // Processing option that is requested to be applied at the given index
    WalFilter::WalProcessingOption wal_processing_option_;
    // Index at which to apply wal_processing_option_
    // At other indexes default wal_processing_option::kContinueProcessing is
    // returned.
    size_t apply_option_at_record_index_;
    // Current record index, incremented with each record encountered.
    size_t current_record_index_;

   public:
    TestWalFilter(WalFilter::WalProcessingOption wal_processing_option,
                  size_t apply_option_for_record_index)
        : wal_processing_option_(wal_processing_option),
          apply_option_at_record_index_(apply_option_for_record_index),
          current_record_index_(0) {}

    WalProcessingOption LogRecord(const WriteBatch& /*batch*/,
                                  WriteBatch* /*new_batch*/,
                                  bool* /*batch_changed*/) const override {
      WalFilter::WalProcessingOption option_to_return;

      if (current_record_index_ == apply_option_at_record_index_) {
        option_to_return = wal_processing_option_;
      } else {
        option_to_return = WalProcessingOption::kContinueProcessing;
      }

      // Filter is passed as a const object for RocksDB to not modify the
      // object, however we modify it for our own purpose here and hence
      // cast the constness away.
      (const_cast<TestWalFilter*>(this)->current_record_index_)++;

      return option_to_return;
    }

    const char* Name() const override { return "TestWalFilter"; }
  };

  // Create 3 batches with two keys each
  std::vector<std::vector<std::string>> batch_keys(3);

  batch_keys[0].push_back("key1");
  batch_keys[0].push_back("key2");
  batch_keys[1].push_back("key3");
  batch_keys[1].push_back("key4");
  batch_keys[2].push_back("key5");
  batch_keys[2].push_back("key6");

  // Test with all WAL processing options
  for (int option = 0;
       option < static_cast<int>(
                    WalFilter::WalProcessingOption::kWalProcessingOptionMax);
       option++) {
    Options options = OptionsForLogIterTest();
    DestroyAndReopen(options);
    CreateAndReopenWithCF({"pikachu"}, options);

    // Write given keys in given batches
    for (size_t i = 0; i < batch_keys.size(); i++) {
      WriteBatch batch;
      for (size_t j = 0; j < batch_keys[i].size(); j++) {
        ASSERT_OK(batch.Put(handles_[0], batch_keys[i][j], DummyString(1024)));
      }
      ASSERT_OK(dbfull()->Write(WriteOptions(), &batch));
    }

    WalFilter::WalProcessingOption wal_processing_option =
        static_cast<WalFilter::WalProcessingOption>(option);

    // Create a test filter that would apply wal_processing_option at the first
    // record
    size_t apply_option_for_record_index = 1;
    TestWalFilter test_wal_filter(wal_processing_option,
                                  apply_option_for_record_index);

    // Reopen database with option to use WAL filter
    options = OptionsForLogIterTest();
    options.wal_filter = &test_wal_filter;
    Status status =
        TryReopenWithColumnFamilies({"default", "pikachu"}, options);
    if (wal_processing_option ==
        WalFilter::WalProcessingOption::kCorruptedRecord) {
      ASSERT_NOK(status);
      // In case of corruption we can turn off paranoid_checks to reopen
      // databse
      options.paranoid_checks = false;
      ReopenWithColumnFamilies({"default", "pikachu"}, options);
    } else {
      ASSERT_OK(status);
    }

    // Compute which keys we expect to be found
    // and which we expect not to be found after recovery.
    std::vector<Slice> keys_must_exist;
    std::vector<Slice> keys_must_not_exist;
    switch (wal_processing_option) {
      case WalFilter::WalProcessingOption::kCorruptedRecord:
      case WalFilter::WalProcessingOption::kContinueProcessing: {
        fprintf(stderr, "Testing with complete WAL processing\n");
        // we expect all records to be processed
        for (size_t i = 0; i < batch_keys.size(); i++) {
          for (size_t j = 0; j < batch_keys[i].size(); j++) {
            keys_must_exist.emplace_back(batch_keys[i][j]);
          }
        }
        break;
      }
      case WalFilter::WalProcessingOption::kIgnoreCurrentRecord: {
        fprintf(stderr,
                "Testing with ignoring record %" ROCKSDB_PRIszt " only\n",
                apply_option_for_record_index);
        // We expect the record with apply_option_for_record_index to be not
        // found.
        for (size_t i = 0; i < batch_keys.size(); i++) {
          for (size_t j = 0; j < batch_keys[i].size(); j++) {
            if (i == apply_option_for_record_index) {
              keys_must_not_exist.emplace_back(batch_keys[i][j]);
            } else {
              keys_must_exist.emplace_back(batch_keys[i][j]);
            }
          }
        }
        break;
      }
      case WalFilter::WalProcessingOption::kStopReplay: {
        fprintf(stderr,
                "Testing with stopping replay from record %" ROCKSDB_PRIszt
                "\n",
                apply_option_for_record_index);
        // We expect records beyond apply_option_for_record_index to be not
        // found.
        for (size_t i = 0; i < batch_keys.size(); i++) {
          for (size_t j = 0; j < batch_keys[i].size(); j++) {
            if (i >= apply_option_for_record_index) {
              keys_must_not_exist.emplace_back(batch_keys[i][j]);
            } else {
              keys_must_exist.emplace_back(batch_keys[i][j]);
            }
          }
        }
        break;
      }
      default:
        FAIL();  // unhandled case
    }

    bool checked_after_reopen = false;

    while (true) {
      // Ensure that expected keys exists
      // and not expected keys don't exist after recovery
      ValidateKeyExistence(db_, keys_must_exist, keys_must_not_exist);

      if (checked_after_reopen) {
        break;
      }

      // reopen database again to make sure previous log(s) are not used
      //(even if they were skipped)
      // reopn database with option to use WAL filter
      options = OptionsForLogIterTest();
      ReopenWithColumnFamilies({"default", "pikachu"}, options);

      checked_after_reopen = true;
    }
  }
}

TEST_F(DBTest2, WalFilterTestWithChangeBatch) {
  class ChangeBatchHandler : public WriteBatch::Handler {
   private:
    // Batch to insert keys in
    WriteBatch* new_write_batch_;
    // Number of keys to add in the new batch
    size_t num_keys_to_add_in_new_batch_;
    // Number of keys added to new batch
    size_t num_keys_added_;

   public:
    ChangeBatchHandler(WriteBatch* new_write_batch,
                       size_t num_keys_to_add_in_new_batch)
        : new_write_batch_(new_write_batch),
          num_keys_to_add_in_new_batch_(num_keys_to_add_in_new_batch),
          num_keys_added_(0) {}
    void Put(const Slice& key, const Slice& value) override {
      if (num_keys_added_ < num_keys_to_add_in_new_batch_) {
        ASSERT_OK(new_write_batch_->Put(key, value));
        ++num_keys_added_;
      }
    }
  };

  class TestWalFilterWithChangeBatch : public WalFilter {
   private:
    // Index at which to start changing records
    size_t change_records_from_index_;
    // Number of keys to add in the new batch
    size_t num_keys_to_add_in_new_batch_;
    // Current record index, incremented with each record encountered.
    size_t current_record_index_;

   public:
    TestWalFilterWithChangeBatch(size_t change_records_from_index,
                                 size_t num_keys_to_add_in_new_batch)
        : change_records_from_index_(change_records_from_index),
          num_keys_to_add_in_new_batch_(num_keys_to_add_in_new_batch),
          current_record_index_(0) {}

    WalProcessingOption LogRecord(const WriteBatch& batch,
                                  WriteBatch* new_batch,
                                  bool* batch_changed) const override {
      if (current_record_index_ >= change_records_from_index_) {
        ChangeBatchHandler handler(new_batch, num_keys_to_add_in_new_batch_);
        Status s = batch.Iterate(&handler);
        if (s.ok()) {
          *batch_changed = true;
        } else {
          assert(false);
        }
      }

      // Filter is passed as a const object for RocksDB to not modify the
      // object, however we modify it for our own purpose here and hence
      // cast the constness away.
      (const_cast<TestWalFilterWithChangeBatch*>(this)
           ->current_record_index_)++;

      return WalProcessingOption::kContinueProcessing;
    }

    const char* Name() const override { return "TestWalFilterWithChangeBatch"; }
  };

  std::vector<std::vector<std::string>> batch_keys(3);

  batch_keys[0].push_back("key1");
  batch_keys[0].push_back("key2");
  batch_keys[1].push_back("key3");
  batch_keys[1].push_back("key4");
  batch_keys[2].push_back("key5");
  batch_keys[2].push_back("key6");

  Options options = OptionsForLogIterTest();
  DestroyAndReopen(options);
  CreateAndReopenWithCF({"pikachu"}, options);

  // Write given keys in given batches
  for (size_t i = 0; i < batch_keys.size(); i++) {
    WriteBatch batch;
    for (size_t j = 0; j < batch_keys[i].size(); j++) {
      ASSERT_OK(batch.Put(handles_[0], batch_keys[i][j], DummyString(1024)));
    }
    ASSERT_OK(dbfull()->Write(WriteOptions(), &batch));
  }

  // Create a test filter that would apply wal_processing_option at the first
  // record
  size_t change_records_from_index = 1;
  size_t num_keys_to_add_in_new_batch = 1;
  TestWalFilterWithChangeBatch test_wal_filter_with_change_batch(
      change_records_from_index, num_keys_to_add_in_new_batch);

  // Reopen database with option to use WAL filter
  options = OptionsForLogIterTest();
  options.wal_filter = &test_wal_filter_with_change_batch;
  ReopenWithColumnFamilies({"default", "pikachu"}, options);

  // Ensure that all keys exist before change_records_from_index_
  // And after that index only single key exists
  // as our filter adds only single key for each batch
  std::vector<Slice> keys_must_exist;
  std::vector<Slice> keys_must_not_exist;

  for (size_t i = 0; i < batch_keys.size(); i++) {
    for (size_t j = 0; j < batch_keys[i].size(); j++) {
      if (i >= change_records_from_index && j >= num_keys_to_add_in_new_batch) {
        keys_must_not_exist.emplace_back(batch_keys[i][j]);
      } else {
        keys_must_exist.emplace_back(batch_keys[i][j]);
      }
    }
  }

  bool checked_after_reopen = false;

  while (true) {
    // Ensure that expected keys exists
    // and not expected keys don't exist after recovery
    ValidateKeyExistence(db_, keys_must_exist, keys_must_not_exist);

    if (checked_after_reopen) {
      break;
    }

    // reopen database again to make sure previous log(s) are not used
    //(even if they were skipped)
    // reopn database with option to use WAL filter
    options = OptionsForLogIterTest();
    ReopenWithColumnFamilies({"default", "pikachu"}, options);

    checked_after_reopen = true;
  }
}

TEST_F(DBTest2, WalFilterTestWithChangeBatchExtraKeys) {
  class TestWalFilterWithChangeBatchAddExtraKeys : public WalFilter {
   public:
    WalProcessingOption LogRecord(const WriteBatch& batch,
                                  WriteBatch* new_batch,
                                  bool* batch_changed) const override {
      *new_batch = batch;
      Status s = new_batch->Put("key_extra", "value_extra");
      if (s.ok()) {
        *batch_changed = true;
      } else {
        assert(false);
      }
      return WalProcessingOption::kContinueProcessing;
    }

    const char* Name() const override {
      return "WalFilterTestWithChangeBatchExtraKeys";
    }
  };

  std::vector<std::vector<std::string>> batch_keys(3);

  batch_keys[0].push_back("key1");
  batch_keys[0].push_back("key2");
  batch_keys[1].push_back("key3");
  batch_keys[1].push_back("key4");
  batch_keys[2].push_back("key5");
  batch_keys[2].push_back("key6");

  Options options = OptionsForLogIterTest();
  DestroyAndReopen(options);
  CreateAndReopenWithCF({"pikachu"}, options);

  // Write given keys in given batches
  for (size_t i = 0; i < batch_keys.size(); i++) {
    WriteBatch batch;
    for (size_t j = 0; j < batch_keys[i].size(); j++) {
      ASSERT_OK(batch.Put(handles_[0], batch_keys[i][j], DummyString(1024)));
    }
    ASSERT_OK(dbfull()->Write(WriteOptions(), &batch));
  }

  // Create a test filter that would add extra keys
  TestWalFilterWithChangeBatchAddExtraKeys test_wal_filter_extra_keys;

  // Reopen database with option to use WAL filter
  options = OptionsForLogIterTest();
  options.wal_filter = &test_wal_filter_extra_keys;
  Status status = TryReopenWithColumnFamilies({"default", "pikachu"}, options);
  ASSERT_TRUE(status.IsNotSupported());

  // Reopen without filter, now reopen should succeed - previous
  // attempt to open must not have altered the db.
  options = OptionsForLogIterTest();
  ReopenWithColumnFamilies({"default", "pikachu"}, options);

  std::vector<Slice> keys_must_exist;
  std::vector<Slice> keys_must_not_exist;  // empty vector

  for (size_t i = 0; i < batch_keys.size(); i++) {
    for (size_t j = 0; j < batch_keys[i].size(); j++) {
      keys_must_exist.emplace_back(batch_keys[i][j]);
    }
  }

  ValidateKeyExistence(db_, keys_must_exist, keys_must_not_exist);
}

TEST_F(DBTest2, WalFilterTestWithColumnFamilies) {
  class TestWalFilterWithColumnFamilies : public WalFilter {
   private:
    // column_family_id -> log_number map (provided to WALFilter)
    std::map<uint32_t, uint64_t> cf_log_number_map_;
    // column_family_name -> column_family_id map (provided to WALFilter)
    std::map<std::string, uint32_t> cf_name_id_map_;
    // column_family_name -> keys_found_in_wal map
    // We store keys that are applicable to the column_family
    // during recovery (i.e. aren't already flushed to SST file(s))
    // for verification against the keys we expect.
    std::map<uint32_t, std::vector<std::string>> cf_wal_keys_;

   public:
    void ColumnFamilyLogNumberMap(
        const std::map<uint32_t, uint64_t>& cf_lognumber_map,
        const std::map<std::string, uint32_t>& cf_name_id_map) override {
      cf_log_number_map_ = cf_lognumber_map;
      cf_name_id_map_ = cf_name_id_map;
    }

    WalProcessingOption LogRecordFound(unsigned long long log_number,
                                       const std::string& /*log_file_name*/,
                                       const WriteBatch& batch,
                                       WriteBatch* /*new_batch*/,
                                       bool* /*batch_changed*/) override {
      class LogRecordBatchHandler : public WriteBatch::Handler {
       private:
        const std::map<uint32_t, uint64_t>& cf_log_number_map_;
        std::map<uint32_t, std::vector<std::string>>& cf_wal_keys_;
        unsigned long long log_number_;

       public:
        LogRecordBatchHandler(
            unsigned long long current_log_number,
            const std::map<uint32_t, uint64_t>& cf_log_number_map,
            std::map<uint32_t, std::vector<std::string>>& cf_wal_keys)
            : cf_log_number_map_(cf_log_number_map),
              cf_wal_keys_(cf_wal_keys),
              log_number_(current_log_number) {}

        Status PutCF(uint32_t column_family_id, const Slice& key,
                     const Slice& /*value*/) override {
          auto it = cf_log_number_map_.find(column_family_id);
          assert(it != cf_log_number_map_.end());
          unsigned long long log_number_for_cf = it->second;
          // If the current record is applicable for column_family_id
          // (i.e. isn't flushed to SST file(s) for column_family_id)
          // add it to the cf_wal_keys_ map for verification.
          if (log_number_ >= log_number_for_cf) {
            cf_wal_keys_[column_family_id].push_back(
                std::string(key.data(), key.size()));
          }
          return Status::OK();
        }
      } handler(log_number, cf_log_number_map_, cf_wal_keys_);

      Status s = batch.Iterate(&handler);
      if (!s.ok()) {
        // TODO(AR) is this ok?
        return WalProcessingOption::kCorruptedRecord;
      }

      return WalProcessingOption::kContinueProcessing;
    }

    const char* Name() const override {
      return "WalFilterTestWithColumnFamilies";
    }

    const std::map<uint32_t, std::vector<std::string>>& GetColumnFamilyKeys() {
      return cf_wal_keys_;
    }

    const std::map<std::string, uint32_t>& GetColumnFamilyNameIdMap() {
      return cf_name_id_map_;
    }
  };

  std::vector<std::vector<std::string>> batch_keys_pre_flush(3);

  batch_keys_pre_flush[0].push_back("key1");
  batch_keys_pre_flush[0].push_back("key2");
  batch_keys_pre_flush[1].push_back("key3");
  batch_keys_pre_flush[1].push_back("key4");
  batch_keys_pre_flush[2].push_back("key5");
  batch_keys_pre_flush[2].push_back("key6");

  Options options = OptionsForLogIterTest();
  DestroyAndReopen(options);
  CreateAndReopenWithCF({"pikachu"}, options);

  // Write given keys in given batches
  for (size_t i = 0; i < batch_keys_pre_flush.size(); i++) {
    WriteBatch batch;
    for (size_t j = 0; j < batch_keys_pre_flush[i].size(); j++) {
      ASSERT_OK(batch.Put(handles_[0], batch_keys_pre_flush[i][j],
                          DummyString(1024)));
      ASSERT_OK(batch.Put(handles_[1], batch_keys_pre_flush[i][j],
                          DummyString(1024)));
    }
    ASSERT_OK(dbfull()->Write(WriteOptions(), &batch));
  }

  // Flush default column-family
  ASSERT_OK(db_->Flush(FlushOptions(), handles_[0]));

  // Do some more writes
  std::vector<std::vector<std::string>> batch_keys_post_flush(3);

  batch_keys_post_flush[0].push_back("key7");
  batch_keys_post_flush[0].push_back("key8");
  batch_keys_post_flush[1].push_back("key9");
  batch_keys_post_flush[1].push_back("key10");
  batch_keys_post_flush[2].push_back("key11");
  batch_keys_post_flush[2].push_back("key12");

  // Write given keys in given batches
  for (size_t i = 0; i < batch_keys_post_flush.size(); i++) {
    WriteBatch batch;
    for (size_t j = 0; j < batch_keys_post_flush[i].size(); j++) {
      ASSERT_OK(batch.Put(handles_[0], batch_keys_post_flush[i][j],
                          DummyString(1024)));
      ASSERT_OK(batch.Put(handles_[1], batch_keys_post_flush[i][j],
                          DummyString(1024)));
    }
    ASSERT_OK(dbfull()->Write(WriteOptions(), &batch));
  }

  // On Recovery we should only find the second batch applicable to default CF
  // But both batches applicable to pikachu CF

  // Create a test filter that would add extra keys
  TestWalFilterWithColumnFamilies test_wal_filter_column_families;

  // Reopen database with option to use WAL filter
  options = OptionsForLogIterTest();
  options.wal_filter = &test_wal_filter_column_families;
  Status status = TryReopenWithColumnFamilies({"default", "pikachu"}, options);
  ASSERT_TRUE(status.ok());

  // verify that handles_[0] only has post_flush keys
  // while handles_[1] has pre and post flush keys
  auto cf_wal_keys = test_wal_filter_column_families.GetColumnFamilyKeys();
  auto name_id_map = test_wal_filter_column_families.GetColumnFamilyNameIdMap();
  size_t index = 0;
  auto keys_cf = cf_wal_keys[name_id_map[kDefaultColumnFamilyName]];
  // default column-family, only post_flush keys are expected
  for (size_t i = 0; i < batch_keys_post_flush.size(); i++) {
    for (size_t j = 0; j < batch_keys_post_flush[i].size(); j++) {
      Slice key_from_the_log(keys_cf[index++]);
      Slice batch_key(batch_keys_post_flush[i][j]);
      ASSERT_EQ(key_from_the_log.compare(batch_key), 0);
    }
  }
  ASSERT_EQ(index, keys_cf.size());

  index = 0;
  keys_cf = cf_wal_keys[name_id_map["pikachu"]];
  // pikachu column-family, all keys are expected
  for (size_t i = 0; i < batch_keys_pre_flush.size(); i++) {
    for (size_t j = 0; j < batch_keys_pre_flush[i].size(); j++) {
      Slice key_from_the_log(keys_cf[index++]);
      Slice batch_key(batch_keys_pre_flush[i][j]);
      ASSERT_EQ(key_from_the_log.compare(batch_key), 0);
    }
  }

  for (size_t i = 0; i < batch_keys_post_flush.size(); i++) {
    for (size_t j = 0; j < batch_keys_post_flush[i].size(); j++) {
      Slice key_from_the_log(keys_cf[index++]);
      Slice batch_key(batch_keys_post_flush[i][j]);
      ASSERT_EQ(key_from_the_log.compare(batch_key), 0);
    }
  }
  ASSERT_EQ(index, keys_cf.size());
}

TEST_F(DBTest2, PresetCompressionDict) {
  // Verifies that compression ratio improves when dictionary is enabled, and
  // improves even further when the dictionary is trained by ZSTD.
  const size_t kBlockSizeBytes = 4 << 10;
  const size_t kL0FileBytes = 128 << 10;
  const size_t kApproxPerBlockOverheadBytes = 50;
  const int kNumL0Files = 5;

  Options options;
  // Make sure to use any custom env that the test is configured with.
  options.env = CurrentOptions().env;
  options.allow_concurrent_memtable_write = false;
  options.arena_block_size = kBlockSizeBytes;
  options.create_if_missing = true;
  options.disable_auto_compactions = true;
  options.level0_file_num_compaction_trigger = kNumL0Files;
  options.memtable_factory.reset(
      test::NewSpecialSkipListFactory(kL0FileBytes / kBlockSizeBytes));
  options.num_levels = 2;
  options.target_file_size_base = kL0FileBytes;
  options.target_file_size_multiplier = 2;
  options.write_buffer_size = kL0FileBytes;
  BlockBasedTableOptions table_options;
  table_options.block_size = kBlockSizeBytes;
  std::vector<CompressionType> compression_types;
  if (Zlib_Supported()) {
    compression_types.push_back(kZlibCompression);
  }
#if LZ4_VERSION_NUMBER >= 10400  // r124+
  compression_types.push_back(kLZ4Compression);
  compression_types.push_back(kLZ4HCCompression);
#endif  // LZ4_VERSION_NUMBER >= 10400
  if (ZSTD_Supported()) {
    compression_types.push_back(kZSTD);
  }

  enum DictionaryTypes : int {
    kWithoutDict,
    kWithDict,
    kWithZSTDfinalizeDict,
    kWithZSTDTrainedDict,
    kDictEnd,
  };

  for (auto compression_type : compression_types) {
    options.compression = compression_type;
    size_t bytes_without_dict = 0;
    size_t bytes_with_dict = 0;
    size_t bytes_with_zstd_finalize_dict = 0;
    size_t bytes_with_zstd_trained_dict = 0;
    for (int i = kWithoutDict; i < kDictEnd; i++) {
      // First iteration: compress without preset dictionary
      // Second iteration: compress with preset dictionary
      // Third iteration (zstd only): compress with zstd-trained dictionary
      //
      // To make sure the compression dictionary has the intended effect, we
      // verify the compressed size is smaller in successive iterations. Also in
      // the non-first iterations, verify the data we get out is the same data
      // we put in.
      switch (i) {
        case kWithoutDict:
          options.compression_opts.max_dict_bytes = 0;
          options.compression_opts.zstd_max_train_bytes = 0;
          break;
        case kWithDict:
          options.compression_opts.max_dict_bytes = kBlockSizeBytes;
          options.compression_opts.zstd_max_train_bytes = 0;
          break;
        case kWithZSTDfinalizeDict:
          if (compression_type != kZSTD ||
              !ZSTD_FinalizeDictionarySupported()) {
            continue;
          }
          options.compression_opts.max_dict_bytes = kBlockSizeBytes;
          options.compression_opts.zstd_max_train_bytes = kL0FileBytes;
          options.compression_opts.use_zstd_dict_trainer = false;
          break;
        case kWithZSTDTrainedDict:
          if (compression_type != kZSTD || !ZSTD_TrainDictionarySupported()) {
            continue;
          }
          options.compression_opts.max_dict_bytes = kBlockSizeBytes;
          options.compression_opts.zstd_max_train_bytes = kL0FileBytes;
          options.compression_opts.use_zstd_dict_trainer = true;
          break;
        default:
          assert(false);
      }

      options.statistics = ROCKSDB_NAMESPACE::CreateDBStatistics();
      options.table_factory.reset(NewBlockBasedTableFactory(table_options));
      CreateAndReopenWithCF({"pikachu"}, options);
      Random rnd(301);
      std::string seq_datas[10];
      for (int j = 0; j < 10; ++j) {
        seq_datas[j] =
            rnd.RandomString(kBlockSizeBytes - kApproxPerBlockOverheadBytes);
      }

      ASSERT_EQ(0, NumTableFilesAtLevel(0, 1));
      for (int j = 0; j < kNumL0Files; ++j) {
        for (size_t k = 0; k < kL0FileBytes / kBlockSizeBytes + 1; ++k) {
          auto key_num = j * (kL0FileBytes / kBlockSizeBytes) + k;
          ASSERT_OK(Put(1, Key(static_cast<int>(key_num)),
                        seq_datas[(key_num / 10) % 10]));
        }
        ASSERT_OK(dbfull()->TEST_WaitForFlushMemTable(handles_[1]));
        ASSERT_EQ(j + 1, NumTableFilesAtLevel(0, 1));
      }
      ASSERT_OK(dbfull()->TEST_CompactRange(0, nullptr, nullptr, handles_[1],
                                            true /* disallow_trivial_move */));
      ASSERT_EQ(0, NumTableFilesAtLevel(0, 1));
      ASSERT_GT(NumTableFilesAtLevel(1, 1), 0);

      // Get the live sst files size
      size_t total_sst_bytes = TotalSize(1);
      if (i == kWithoutDict) {
        bytes_without_dict = total_sst_bytes;
      } else if (i == kWithDict) {
        bytes_with_dict = total_sst_bytes;
      } else if (i == kWithZSTDfinalizeDict) {
        bytes_with_zstd_finalize_dict = total_sst_bytes;
      } else if (i == kWithZSTDTrainedDict) {
        bytes_with_zstd_trained_dict = total_sst_bytes;
      }

      for (size_t j = 0; j < kNumL0Files * (kL0FileBytes / kBlockSizeBytes);
           j++) {
        ASSERT_EQ(seq_datas[(j / 10) % 10], Get(1, Key(static_cast<int>(j))));
      }
      if (i == kWithDict) {
        ASSERT_GT(bytes_without_dict, bytes_with_dict);
      } else if (i == kWithZSTDTrainedDict) {
        // In zstd compression, it is sometimes possible that using a finalized
        // dictionary does not get as good a compression ratio as raw content
        // dictionary. But using a dictionary should always get better
        // compression ratio than not using one.
        ASSERT_TRUE(bytes_with_dict > bytes_with_zstd_finalize_dict ||
                    bytes_without_dict > bytes_with_zstd_finalize_dict);
      } else if (i == kWithZSTDTrainedDict) {
        // In zstd compression, it is sometimes possible that using a trained
        // dictionary does not get as good a compression ratio as without
        // training.
        // But using a dictionary (with or without training) should always get
        // better compression ratio than not using one.
        ASSERT_TRUE(bytes_with_dict > bytes_with_zstd_trained_dict ||
                    bytes_without_dict > bytes_with_zstd_trained_dict);
      }

      DestroyAndReopen(options);
    }
  }
}

TEST_F(DBTest2, PresetCompressionDictLocality) {
  if (!ZSTD_Supported()) {
    return;
  }
  // Verifies that compression dictionary is generated from local data. The
  // verification simply checks all output SSTs have different compression
  // dictionaries. We do not verify effectiveness as that'd likely be flaky in
  // the future.
  const int kNumEntriesPerFile = 1 << 10;  // 1KB
  const int kNumBytesPerEntry = 1 << 10;   // 1KB
  const int kNumFiles = 4;
  Options options = CurrentOptions();
  options.compression = kZSTD;
  options.compression_opts.max_dict_bytes = 1 << 14;        // 16KB
  options.compression_opts.zstd_max_train_bytes = 1 << 18;  // 256KB
  options.statistics = ROCKSDB_NAMESPACE::CreateDBStatistics();
  options.target_file_size_base = kNumEntriesPerFile * kNumBytesPerEntry;
  BlockBasedTableOptions table_options;
  table_options.cache_index_and_filter_blocks = true;
  options.table_factory.reset(NewBlockBasedTableFactory(table_options));
  Reopen(options);

  Random rnd(301);
  for (int i = 0; i < kNumFiles; ++i) {
    for (int j = 0; j < kNumEntriesPerFile; ++j) {
      ASSERT_OK(Put(Key(i * kNumEntriesPerFile + j),
                    rnd.RandomString(kNumBytesPerEntry)));
    }
    ASSERT_OK(Flush());
    MoveFilesToLevel(1);
    ASSERT_EQ(NumTableFilesAtLevel(1), i + 1);
  }

  // Store all the dictionaries generated during a full compaction.
  std::vector<std::string> compression_dicts;
  ROCKSDB_NAMESPACE::SyncPoint::GetInstance()->SetCallBack(
      "BlockBasedTableBuilder::WriteCompressionDictBlock:RawDict",
      [&](void* arg) {
        compression_dicts.emplace_back(static_cast<Slice*>(arg)->ToString());
      });
  ROCKSDB_NAMESPACE::SyncPoint::GetInstance()->EnableProcessing();
  CompactRangeOptions compact_range_opts;
  compact_range_opts.bottommost_level_compaction =
      BottommostLevelCompaction::kForceOptimized;
  ASSERT_OK(db_->CompactRange(compact_range_opts, nullptr, nullptr));

  // Dictionary compression should not be so good as to compress four totally
  // random files into one. If it does then there's probably something wrong
  // with the test.
  ASSERT_GT(NumTableFilesAtLevel(1), 1);

  // Furthermore, there should be one compression dictionary generated per file.
  // And they should all be different from each other.
  ASSERT_EQ(NumTableFilesAtLevel(1),
            static_cast<int>(compression_dicts.size()));
  for (size_t i = 1; i < compression_dicts.size(); ++i) {
    std::string& a = compression_dicts[i - 1];
    std::string& b = compression_dicts[i];
    size_t alen = a.size();
    size_t blen = b.size();
    ASSERT_TRUE(alen != blen || memcmp(a.data(), b.data(), alen) != 0);
  }
}

class PresetCompressionDictTest
    : public DBTestBase,
      public testing::WithParamInterface<std::tuple<CompressionType, bool>> {
 public:
  PresetCompressionDictTest()
      : DBTestBase("db_test2", false /* env_do_fsync */),
        compression_type_(std::get<0>(GetParam())),
        bottommost_(std::get<1>(GetParam())) {}

 protected:
  const CompressionType compression_type_;
  const bool bottommost_;
};

INSTANTIATE_TEST_CASE_P(
    DBTest2, PresetCompressionDictTest,
    ::testing::Combine(::testing::ValuesIn(GetSupportedDictCompressions()),
                       ::testing::Bool()));

TEST_P(PresetCompressionDictTest, Flush) {
  // Verifies that dictionary is generated and written during flush only when
  // `ColumnFamilyOptions::compression` enables dictionary. Also verifies the
  // size of the dictionary is within expectations according to the limit on
  // buffering set by `CompressionOptions::max_dict_buffer_bytes`.
  const size_t kValueLen = 256;
  const size_t kKeysPerFile = 1 << 10;
  const size_t kDictLen = 16 << 10;
  const size_t kBlockLen = 4 << 10;

  Options options = CurrentOptions();
  if (bottommost_) {
    options.bottommost_compression = compression_type_;
    options.bottommost_compression_opts.enabled = true;
    options.bottommost_compression_opts.max_dict_bytes = kDictLen;
    options.bottommost_compression_opts.max_dict_buffer_bytes = kBlockLen;
  } else {
    options.compression = compression_type_;
    options.compression_opts.max_dict_bytes = kDictLen;
    options.compression_opts.max_dict_buffer_bytes = kBlockLen;
  }
  options.memtable_factory.reset(test::NewSpecialSkipListFactory(kKeysPerFile));
  options.statistics = CreateDBStatistics();
  BlockBasedTableOptions bbto;
  bbto.block_size = kBlockLen;
  bbto.cache_index_and_filter_blocks = true;
  options.table_factory.reset(NewBlockBasedTableFactory(bbto));
  Reopen(options);

  Random rnd(301);
  for (size_t i = 0; i <= kKeysPerFile; ++i) {
    ASSERT_OK(Put(Key(static_cast<int>(i)), rnd.RandomString(kValueLen)));
  }
  ASSERT_OK(dbfull()->TEST_WaitForFlushMemTable());

  // We can use `BLOCK_CACHE_COMPRESSION_DICT_BYTES_INSERT` to detect whether a
  // compression dictionary exists since dictionaries would be preloaded when
  // the flush finishes.
  if (bottommost_) {
    // Flush is never considered bottommost. This should change in the future
    // since flushed files may have nothing underneath them, like the one in
    // this test case.
    ASSERT_EQ(
        TestGetTickerCount(options, BLOCK_CACHE_COMPRESSION_DICT_BYTES_INSERT),
        0);
  } else {
    ASSERT_GT(
        TestGetTickerCount(options, BLOCK_CACHE_COMPRESSION_DICT_BYTES_INSERT),
        0);
    // TODO(ajkr): fix the below assertion to work with ZSTD. The expectation on
    // number of bytes needs to be adjusted in case the cached block is in
    // ZSTD's digested dictionary format.
    if (compression_type_ != kZSTD &&
        compression_type_ != kZSTDNotFinalCompression) {
      // Although we limited buffering to `kBlockLen`, there may be up to two
      // blocks of data included in the dictionary since we only check limit
      // after each block is built.
      ASSERT_LE(TestGetTickerCount(options,
                                   BLOCK_CACHE_COMPRESSION_DICT_BYTES_INSERT),
                2 * kBlockLen);
    }
  }
}

TEST_P(PresetCompressionDictTest, CompactNonBottommost) {
  // Verifies that dictionary is generated and written during compaction to
  // non-bottommost level only when `ColumnFamilyOptions::compression` enables
  // dictionary. Also verifies the size of the dictionary is within expectations
  // according to the limit on buffering set by
  // `CompressionOptions::max_dict_buffer_bytes`.
  const size_t kValueLen = 256;
  const size_t kKeysPerFile = 1 << 10;
  const size_t kDictLen = 16 << 10;
  const size_t kBlockLen = 4 << 10;

  Options options = CurrentOptions();
  if (bottommost_) {
    options.bottommost_compression = compression_type_;
    options.bottommost_compression_opts.enabled = true;
    options.bottommost_compression_opts.max_dict_bytes = kDictLen;
    options.bottommost_compression_opts.max_dict_buffer_bytes = kBlockLen;
  } else {
    options.compression = compression_type_;
    options.compression_opts.max_dict_bytes = kDictLen;
    options.compression_opts.max_dict_buffer_bytes = kBlockLen;
  }
  options.disable_auto_compactions = true;
  options.statistics = CreateDBStatistics();
  BlockBasedTableOptions bbto;
  bbto.block_size = kBlockLen;
  bbto.cache_index_and_filter_blocks = true;
  options.table_factory.reset(NewBlockBasedTableFactory(bbto));
  Reopen(options);

  Random rnd(301);
  for (size_t j = 0; j <= kKeysPerFile; ++j) {
    ASSERT_OK(Put(Key(static_cast<int>(j)), rnd.RandomString(kValueLen)));
  }
  ASSERT_OK(Flush());
  MoveFilesToLevel(2);

  for (int i = 0; i < 2; ++i) {
    for (size_t j = 0; j <= kKeysPerFile; ++j) {
      ASSERT_OK(Put(Key(static_cast<int>(j)), rnd.RandomString(kValueLen)));
    }
    ASSERT_OK(Flush());
  }
  ASSERT_EQ("2,0,1", FilesPerLevel(0));

  uint64_t prev_compression_dict_bytes_inserted =
      TestGetTickerCount(options, BLOCK_CACHE_COMPRESSION_DICT_BYTES_INSERT);
  // This L0->L1 compaction merges the two L0 files into L1. The produced L1
  // file is not bottommost due to the existing L2 file covering the same key-
  // range.
  ASSERT_OK(dbfull()->TEST_CompactRange(0, nullptr, nullptr));
  ASSERT_EQ("0,1,1", FilesPerLevel(0));
  // We can use `BLOCK_CACHE_COMPRESSION_DICT_BYTES_INSERT` to detect whether a
  // compression dictionary exists since dictionaries would be preloaded when
  // the compaction finishes.
  if (bottommost_) {
    ASSERT_EQ(
        TestGetTickerCount(options, BLOCK_CACHE_COMPRESSION_DICT_BYTES_INSERT),
        prev_compression_dict_bytes_inserted);
  } else {
    ASSERT_GT(
        TestGetTickerCount(options, BLOCK_CACHE_COMPRESSION_DICT_BYTES_INSERT),
        prev_compression_dict_bytes_inserted);
    // TODO(ajkr): fix the below assertion to work with ZSTD. The expectation on
    // number of bytes needs to be adjusted in case the cached block is in
    // ZSTD's digested dictionary format.
    if (compression_type_ != kZSTD &&
        compression_type_ != kZSTDNotFinalCompression) {
      // Although we limited buffering to `kBlockLen`, there may be up to two
      // blocks of data included in the dictionary since we only check limit
      // after each block is built.
      ASSERT_LE(TestGetTickerCount(options,
                                   BLOCK_CACHE_COMPRESSION_DICT_BYTES_INSERT),
                prev_compression_dict_bytes_inserted + 2 * kBlockLen);
    }
  }
}

TEST_P(PresetCompressionDictTest, CompactBottommost) {
  // Verifies that dictionary is generated and written during compaction to
  // non-bottommost level only when either `ColumnFamilyOptions::compression` or
  // `ColumnFamilyOptions::bottommost_compression` enables dictionary. Also
  // verifies the size of the dictionary is within expectations according to the
  // limit on buffering set by `CompressionOptions::max_dict_buffer_bytes`.
  const size_t kValueLen = 256;
  const size_t kKeysPerFile = 1 << 10;
  const size_t kDictLen = 16 << 10;
  const size_t kBlockLen = 4 << 10;

  Options options = CurrentOptions();
  if (bottommost_) {
    options.bottommost_compression = compression_type_;
    options.bottommost_compression_opts.enabled = true;
    options.bottommost_compression_opts.max_dict_bytes = kDictLen;
    options.bottommost_compression_opts.max_dict_buffer_bytes = kBlockLen;
  } else {
    options.compression = compression_type_;
    options.compression_opts.max_dict_bytes = kDictLen;
    options.compression_opts.max_dict_buffer_bytes = kBlockLen;
  }
  options.disable_auto_compactions = true;
  options.statistics = CreateDBStatistics();
  BlockBasedTableOptions bbto;
  bbto.block_size = kBlockLen;
  bbto.cache_index_and_filter_blocks = true;
  options.table_factory.reset(NewBlockBasedTableFactory(bbto));
  Reopen(options);

  Random rnd(301);
  for (int i = 0; i < 2; ++i) {
    for (size_t j = 0; j <= kKeysPerFile; ++j) {
      ASSERT_OK(Put(Key(static_cast<int>(j)), rnd.RandomString(kValueLen)));
    }
    ASSERT_OK(Flush());
  }
  ASSERT_EQ("2", FilesPerLevel(0));

  uint64_t prev_compression_dict_bytes_inserted =
      TestGetTickerCount(options, BLOCK_CACHE_COMPRESSION_DICT_BYTES_INSERT);
  CompactRangeOptions cro;
  ASSERT_OK(db_->CompactRange(cro, nullptr, nullptr));
  ASSERT_EQ("0,1", FilesPerLevel(0));
  ASSERT_GT(
      TestGetTickerCount(options, BLOCK_CACHE_COMPRESSION_DICT_BYTES_INSERT),
      prev_compression_dict_bytes_inserted);
  // TODO(ajkr): fix the below assertion to work with ZSTD. The expectation on
  // number of bytes needs to be adjusted in case the cached block is in ZSTD's
  // digested dictionary format.
  if (compression_type_ != kZSTD &&
      compression_type_ != kZSTDNotFinalCompression) {
    // Although we limited buffering to `kBlockLen`, there may be up to two
    // blocks of data included in the dictionary since we only check limit after
    // each block is built.
    ASSERT_LE(
        TestGetTickerCount(options, BLOCK_CACHE_COMPRESSION_DICT_BYTES_INSERT),
        prev_compression_dict_bytes_inserted + 2 * kBlockLen);
  }
}

class CompactionCompressionListener : public EventListener {
 public:
  explicit CompactionCompressionListener(Options* db_options)
      : db_options_(db_options) {}

  void OnCompactionCompleted(DB* db, const CompactionJobInfo& ci) override {
    // Figure out last level with files
    int bottommost_level = 0;
    for (int level = 0; level < db->NumberLevels(); level++) {
      std::string files_at_level;
      ASSERT_TRUE(
          db->GetProperty("rocksdb.num-files-at-level" + std::to_string(level),
                          &files_at_level));
      if (files_at_level != "0") {
        bottommost_level = level;
      }
    }

    if (db_options_->bottommost_compression != kDisableCompressionOption &&
        ci.output_level == bottommost_level) {
      ASSERT_EQ(ci.compression, db_options_->bottommost_compression);
    } else if (db_options_->compression_per_level.size() != 0) {
      ASSERT_EQ(ci.compression,
                db_options_->compression_per_level[ci.output_level]);
    } else {
      ASSERT_EQ(ci.compression, db_options_->compression);
    }
    max_level_checked = std::max(max_level_checked, ci.output_level);
  }

  int max_level_checked = 0;
  const Options* db_options_;
};

enum CompressionFailureType {
  kTestCompressionFail,
  kTestDecompressionFail,
  kTestDecompressionCorruption
};

class CompressionFailuresTest
    : public DBTest2,
      public testing::WithParamInterface<std::tuple<
          CompressionFailureType, CompressionType, uint32_t, uint32_t>> {
 public:
  CompressionFailuresTest() {
    std::tie(compression_failure_type_, compression_type_,
             compression_max_dict_bytes_, compression_parallel_threads_) =
        GetParam();
  }

  CompressionFailureType compression_failure_type_ = kTestCompressionFail;
  CompressionType compression_type_ = kNoCompression;
  uint32_t compression_max_dict_bytes_ = 0;
  uint32_t compression_parallel_threads_ = 0;
};

INSTANTIATE_TEST_CASE_P(
    DBTest2, CompressionFailuresTest,
    ::testing::Combine(::testing::Values(kTestCompressionFail,
                                         kTestDecompressionFail,
                                         kTestDecompressionCorruption),
                       ::testing::ValuesIn(GetSupportedCompressions()),
                       ::testing::Values(0, 10), ::testing::Values(1, 4)));

TEST_P(CompressionFailuresTest, CompressionFailures) {
  if (compression_type_ == kNoCompression) {
    return;
  }

  Options options = CurrentOptions();
  options.level0_file_num_compaction_trigger = 2;
  options.max_bytes_for_level_base = 1024;
  options.max_bytes_for_level_multiplier = 2;
  options.num_levels = 7;
  options.max_background_compactions = 1;
  options.target_file_size_base = 512;

  BlockBasedTableOptions table_options;
  table_options.block_size = 512;
  table_options.verify_compression = true;
  options.table_factory.reset(NewBlockBasedTableFactory(table_options));

  options.compression = compression_type_;
  options.compression_opts.parallel_threads = compression_parallel_threads_;
  options.compression_opts.max_dict_bytes = compression_max_dict_bytes_;
  options.bottommost_compression_opts.parallel_threads =
      compression_parallel_threads_;
  options.bottommost_compression_opts.max_dict_bytes =
      compression_max_dict_bytes_;

  if (compression_failure_type_ == kTestCompressionFail) {
    ROCKSDB_NAMESPACE::SyncPoint::GetInstance()->SetCallBack(
        "CompressData:TamperWithReturnValue", [](void* arg) {
          bool* ret = static_cast<bool*>(arg);
          *ret = false;
        });
  } else if (compression_failure_type_ == kTestDecompressionFail) {
    ROCKSDB_NAMESPACE::SyncPoint::GetInstance()->SetCallBack(
        "UncompressBlockData:TamperWithReturnValue", [](void* arg) {
          Status* ret = static_cast<Status*>(arg);
          ASSERT_OK(*ret);
          *ret = Status::Corruption("kTestDecompressionFail");
        });
  } else if (compression_failure_type_ == kTestDecompressionCorruption) {
    ROCKSDB_NAMESPACE::SyncPoint::GetInstance()->SetCallBack(
        "UncompressBlockData:"
        "TamperWithDecompressionOutput",
        [](void* arg) {
          BlockContents* contents = static_cast<BlockContents*>(arg);
          // Ensure uncompressed data != original data
          const size_t len = contents->data.size() + 1;
          std::unique_ptr<char[]> fake_data(new char[len]());
          *contents = BlockContents(std::move(fake_data), len);
        });
  }

  std::map<std::string, std::string> key_value_written;

  const int kKeySize = 5;
  const int kValUnitSize = 16;
  const int kValSize = 256;
  Random rnd(405);

  Status s = Status::OK();

  DestroyAndReopen(options);
  // Write 10 random files
  for (int i = 0; i < 10; i++) {
    for (int j = 0; j < 5; j++) {
      std::string key = rnd.RandomString(kKeySize);
      // Ensure good compression ratio
      std::string valueUnit = rnd.RandomString(kValUnitSize);
      std::string value;
      for (int k = 0; k < kValSize; k += kValUnitSize) {
        value += valueUnit;
      }
      s = Put(key, value);
      if (compression_failure_type_ == kTestCompressionFail) {
        key_value_written[key] = value;
        ASSERT_OK(s);
      }
    }
    s = Flush();
    if (compression_failure_type_ == kTestCompressionFail) {
      ASSERT_OK(s);
    }
    s = dbfull()->TEST_WaitForCompact();
    if (compression_failure_type_ == kTestCompressionFail) {
      ASSERT_OK(s);
    }
    if (i == 4) {
      // Make compression fail at the mid of table building
      ROCKSDB_NAMESPACE::SyncPoint::GetInstance()->EnableProcessing();
    }
  }
  ROCKSDB_NAMESPACE::SyncPoint::GetInstance()->DisableProcessing();

  if (compression_failure_type_ == kTestCompressionFail) {
    // Should be kNoCompression, check content consistency
    std::unique_ptr<Iterator> db_iter(db_->NewIterator(ReadOptions()));
    for (db_iter->SeekToFirst(); db_iter->Valid(); db_iter->Next()) {
      std::string key = db_iter->key().ToString();
      std::string value = db_iter->value().ToString();
      ASSERT_NE(key_value_written.find(key), key_value_written.end());
      ASSERT_EQ(key_value_written[key], value);
      key_value_written.erase(key);
    }
    ASSERT_OK(db_iter->status());
    ASSERT_EQ(0, key_value_written.size());
  } else if (compression_failure_type_ == kTestDecompressionFail) {
    ASSERT_EQ(std::string(s.getState()),
              "Could not decompress: kTestDecompressionFail");
  } else if (compression_failure_type_ == kTestDecompressionCorruption) {
    ASSERT_EQ(std::string(s.getState()),
              "Decompressed block did not match pre-compression block");
  }
}

TEST_F(DBTest2, CompressionOptions) {
  if (!Zlib_Supported() || !Snappy_Supported()) {
    return;
  }

  Options options = CurrentOptions();
  options.level0_file_num_compaction_trigger = 2;
  options.max_bytes_for_level_base = 100;
  options.max_bytes_for_level_multiplier = 2;
  options.num_levels = 7;
  options.max_background_compactions = 1;

  CompactionCompressionListener* listener =
      new CompactionCompressionListener(&options);
  options.listeners.emplace_back(listener);

  const int kKeySize = 5;
  const int kValSize = 20;
  Random rnd(301);

  std::vector<uint32_t> compression_parallel_threads = {1, 4};

  std::map<std::string, std::string> key_value_written;

  for (int iter = 0; iter <= 2; iter++) {
    listener->max_level_checked = 0;

    if (iter == 0) {
      // Use different compression algorithms for different levels but
      // always use Zlib for bottommost level
      options.compression_per_level = {kNoCompression,     kNoCompression,
                                       kNoCompression,     kSnappyCompression,
                                       kSnappyCompression, kSnappyCompression,
                                       kZlibCompression};
      options.compression = kNoCompression;
      options.bottommost_compression = kZlibCompression;
    } else if (iter == 1) {
      // Use Snappy except for bottommost level use ZLib
      options.compression_per_level = {};
      options.compression = kSnappyCompression;
      options.bottommost_compression = kZlibCompression;
    } else if (iter == 2) {
      // Use Snappy everywhere
      options.compression_per_level = {};
      options.compression = kSnappyCompression;
      options.bottommost_compression = kDisableCompressionOption;
    }

    for (auto num_threads : compression_parallel_threads) {
      options.compression_opts.parallel_threads = num_threads;
      options.bottommost_compression_opts.parallel_threads = num_threads;

      DestroyAndReopen(options);
      // Write 10 random files
      for (int i = 0; i < 10; i++) {
        for (int j = 0; j < 5; j++) {
          std::string key = rnd.RandomString(kKeySize);
          std::string value = rnd.RandomString(kValSize);
          key_value_written[key] = value;
          ASSERT_OK(Put(key, value));
        }
        ASSERT_OK(Flush());
        ASSERT_OK(dbfull()->TEST_WaitForCompact());
      }

      // Make sure that we wrote enough to check all 7 levels
      ASSERT_EQ(listener->max_level_checked, 6);

      // Make sure database content is the same as key_value_written
      std::unique_ptr<Iterator> db_iter(db_->NewIterator(ReadOptions()));
      for (db_iter->SeekToFirst(); db_iter->Valid(); db_iter->Next()) {
        std::string key = db_iter->key().ToString();
        std::string value = db_iter->value().ToString();
        ASSERT_NE(key_value_written.find(key), key_value_written.end());
        ASSERT_EQ(key_value_written[key], value);
        key_value_written.erase(key);
      }
      ASSERT_OK(db_iter->status());
      ASSERT_EQ(0, key_value_written.size());
    }
  }
}

class CompactionStallTestListener : public EventListener {
 public:
  CompactionStallTestListener()
      : compacting_files_cnt_(0), compacted_files_cnt_(0) {}

  void OnCompactionBegin(DB* /*db*/, const CompactionJobInfo& ci) override {
    ASSERT_EQ(ci.cf_name, "default");
    ASSERT_EQ(ci.base_input_level, 0);
    ASSERT_EQ(ci.compaction_reason, CompactionReason::kLevelL0FilesNum);
    compacting_files_cnt_ += ci.input_files.size();
  }

  void OnCompactionCompleted(DB* /*db*/, const CompactionJobInfo& ci) override {
    ASSERT_EQ(ci.cf_name, "default");
    ASSERT_EQ(ci.base_input_level, 0);
    ASSERT_EQ(ci.compaction_reason, CompactionReason::kLevelL0FilesNum);
    compacted_files_cnt_ += ci.input_files.size();
  }

  std::atomic<size_t> compacting_files_cnt_;
  std::atomic<size_t> compacted_files_cnt_;
};

TEST_F(DBTest2, CompactionStall) {
  ROCKSDB_NAMESPACE::SyncPoint::GetInstance()->LoadDependency(
      {{"DBImpl::BGWorkCompaction", "DBTest2::CompactionStall:0"},
       {"DBImpl::BGWorkCompaction", "DBTest2::CompactionStall:1"},
       {"DBTest2::CompactionStall:2",
        "DBImpl::NotifyOnCompactionBegin::UnlockMutex"},
       {"DBTest2::CompactionStall:3",
        "DBImpl::NotifyOnCompactionCompleted::UnlockMutex"}});
  ROCKSDB_NAMESPACE::SyncPoint::GetInstance()->EnableProcessing();

  Options options = CurrentOptions();
  options.level0_file_num_compaction_trigger = 4;
  options.max_background_compactions = 40;
  CompactionStallTestListener* listener = new CompactionStallTestListener();
  options.listeners.emplace_back(listener);
  DestroyAndReopen(options);
  // make sure all background compaction jobs can be scheduled
  auto stop_token =
      dbfull()->TEST_write_controler().GetCompactionPressureToken();

  Random rnd(301);

  // 4 Files in L0
  for (int i = 0; i < 4; i++) {
    for (int j = 0; j < 10; j++) {
      ASSERT_OK(Put(rnd.RandomString(10), rnd.RandomString(10)));
    }
    ASSERT_OK(Flush());
  }

  // Wait for compaction to be triggered
  TEST_SYNC_POINT("DBTest2::CompactionStall:0");

  // Clear "DBImpl::BGWorkCompaction" SYNC_POINT since we want to hold it again
  // at DBTest2::CompactionStall::1
  ROCKSDB_NAMESPACE::SyncPoint::GetInstance()->ClearTrace();

  // Another 6 L0 files to trigger compaction again
  for (int i = 0; i < 6; i++) {
    for (int j = 0; j < 10; j++) {
      ASSERT_OK(Put(rnd.RandomString(10), rnd.RandomString(10)));
    }
    ASSERT_OK(Flush());
  }

  // Wait for another compaction to be triggered
  TEST_SYNC_POINT("DBTest2::CompactionStall:1");

  // Hold NotifyOnCompactionBegin in the unlock mutex section
  TEST_SYNC_POINT("DBTest2::CompactionStall:2");

  // Hold NotifyOnCompactionCompleted in the unlock mutex section
  TEST_SYNC_POINT("DBTest2::CompactionStall:3");

  ASSERT_OK(dbfull()->TEST_WaitForCompact());
  ASSERT_LT(NumTableFilesAtLevel(0),
            options.level0_file_num_compaction_trigger);
  ASSERT_GT(listener->compacted_files_cnt_.load(),
            10 - options.level0_file_num_compaction_trigger);
  ASSERT_EQ(listener->compacting_files_cnt_.load(),
            listener->compacted_files_cnt_.load());

  ROCKSDB_NAMESPACE::SyncPoint::GetInstance()->DisableProcessing();
}


TEST_F(DBTest2, FirstSnapshotTest) {
  Options options;
  options.write_buffer_size = 100000;  // Small write buffer
  options = CurrentOptions(options);
  CreateAndReopenWithCF({"pikachu"}, options);

  // This snapshot will have sequence number 0 what is expected behaviour.
  const Snapshot* s1 = db_->GetSnapshot();

  ASSERT_OK(Put(1, "k1", std::string(100000, 'x')));  // Fill memtable
  ASSERT_OK(Put(1, "k2", std::string(100000, 'y')));  // Trigger flush

  db_->ReleaseSnapshot(s1);
}

TEST_F(DBTest2, DuplicateSnapshot) {
  Options options;
  options = CurrentOptions(options);
  std::vector<const Snapshot*> snapshots;
  DBImpl* dbi = static_cast_with_check<DBImpl>(db_);
  SequenceNumber oldest_ww_snap, first_ww_snap;

  ASSERT_OK(Put("k", "v"));  // inc seq
  snapshots.push_back(db_->GetSnapshot());
  snapshots.push_back(db_->GetSnapshot());
  ASSERT_OK(Put("k", "v"));  // inc seq
  snapshots.push_back(db_->GetSnapshot());
  snapshots.push_back(dbi->GetSnapshotForWriteConflictBoundary());
  first_ww_snap = snapshots.back()->GetSequenceNumber();
  ASSERT_OK(Put("k", "v"));  // inc seq
  snapshots.push_back(dbi->GetSnapshotForWriteConflictBoundary());
  snapshots.push_back(db_->GetSnapshot());
  ASSERT_OK(Put("k", "v"));  // inc seq
  snapshots.push_back(db_->GetSnapshot());

  {
    InstrumentedMutexLock l(dbi->mutex());
    auto seqs = dbi->snapshots().GetAll(&oldest_ww_snap);
    ASSERT_EQ(seqs.size(), 4);  // duplicates are not counted
    ASSERT_EQ(oldest_ww_snap, first_ww_snap);
  }

  for (auto s : snapshots) {
    db_->ReleaseSnapshot(s);
  }
}

class PinL0IndexAndFilterBlocksTest
    : public DBTestBase,
      public testing::WithParamInterface<std::tuple<bool, bool>> {
 public:
  PinL0IndexAndFilterBlocksTest()
      : DBTestBase("db_pin_l0_index_bloom_test", /*env_do_fsync=*/true) {}
  void SetUp() override {
    infinite_max_files_ = std::get<0>(GetParam());
    disallow_preload_ = std::get<1>(GetParam());
  }

  void CreateTwoLevels(Options* options, bool close_afterwards) {
    if (infinite_max_files_) {
      options->max_open_files = -1;
    }
    options->create_if_missing = true;
    options->statistics = ROCKSDB_NAMESPACE::CreateDBStatistics();
    BlockBasedTableOptions table_options;
    table_options.cache_index_and_filter_blocks = true;
    table_options.pin_l0_filter_and_index_blocks_in_cache = true;
    table_options.filter_policy.reset(NewBloomFilterPolicy(20));
    options->table_factory.reset(NewBlockBasedTableFactory(table_options));
    CreateAndReopenWithCF({"pikachu"}, *options);

    ASSERT_OK(Put(1, "a", "begin"));
    ASSERT_OK(Put(1, "z", "end"));
    ASSERT_OK(Flush(1));
    // move this table to L1
    ASSERT_OK(dbfull()->TEST_CompactRange(0, nullptr, nullptr, handles_[1]));
    ASSERT_EQ(1, NumTableFilesAtLevel(1, 1));

    // reset block cache
    table_options.block_cache = NewLRUCache(64 * 1024);
    options->table_factory.reset(NewBlockBasedTableFactory(table_options));
    ASSERT_OK(TryReopenWithColumnFamilies({"default", "pikachu"}, *options));
    // create new table at L0
    ASSERT_OK(Put(1, "a2", "begin2"));
    ASSERT_OK(Put(1, "z2", "end2"));
    ASSERT_OK(Flush(1));

    if (close_afterwards) {
      Close();  // This ensures that there is no ref to block cache entries
    }
    table_options.block_cache->EraseUnRefEntries();
  }

  bool infinite_max_files_;
  bool disallow_preload_;
};

TEST_P(PinL0IndexAndFilterBlocksTest,
       IndexAndFilterBlocksOfNewTableAddedToCacheWithPinning) {
  Options options = CurrentOptions();
  if (infinite_max_files_) {
    options.max_open_files = -1;
  }
  options.create_if_missing = true;
  options.statistics = ROCKSDB_NAMESPACE::CreateDBStatistics();
  BlockBasedTableOptions table_options;
  table_options.cache_index_and_filter_blocks = true;
  table_options.pin_l0_filter_and_index_blocks_in_cache = true;
  table_options.filter_policy.reset(NewBloomFilterPolicy(20));
  options.table_factory.reset(NewBlockBasedTableFactory(table_options));
  CreateAndReopenWithCF({"pikachu"}, options);

  ASSERT_OK(Put(1, "key", "val"));
  // Create a new table.
  ASSERT_OK(Flush(1));

  // index/filter blocks added to block cache right after table creation.
  ASSERT_EQ(1, TestGetTickerCount(options, BLOCK_CACHE_FILTER_MISS));
  ASSERT_EQ(0, TestGetTickerCount(options, BLOCK_CACHE_FILTER_HIT));
  ASSERT_EQ(1, TestGetTickerCount(options, BLOCK_CACHE_INDEX_MISS));
  ASSERT_EQ(0, TestGetTickerCount(options, BLOCK_CACHE_INDEX_HIT));

  // only index/filter were added
  ASSERT_EQ(2, TestGetTickerCount(options, BLOCK_CACHE_ADD));
  ASSERT_EQ(0, TestGetTickerCount(options, BLOCK_CACHE_DATA_MISS));

  std::string value;
  // Miss and hit count should remain the same, they're all pinned.
  ASSERT_TRUE(db_->KeyMayExist(ReadOptions(), handles_[1], "key", &value));
  ASSERT_EQ(1, TestGetTickerCount(options, BLOCK_CACHE_FILTER_MISS));
  ASSERT_EQ(0, TestGetTickerCount(options, BLOCK_CACHE_FILTER_HIT));
  ASSERT_EQ(1, TestGetTickerCount(options, BLOCK_CACHE_INDEX_MISS));
  ASSERT_EQ(0, TestGetTickerCount(options, BLOCK_CACHE_INDEX_HIT));

  // Miss and hit count should remain the same, they're all pinned.
  value = Get(1, "key");
  ASSERT_EQ(1, TestGetTickerCount(options, BLOCK_CACHE_FILTER_MISS));
  ASSERT_EQ(0, TestGetTickerCount(options, BLOCK_CACHE_FILTER_HIT));
  ASSERT_EQ(1, TestGetTickerCount(options, BLOCK_CACHE_INDEX_MISS));
  ASSERT_EQ(0, TestGetTickerCount(options, BLOCK_CACHE_INDEX_HIT));
}

TEST_P(PinL0IndexAndFilterBlocksTest,
       MultiLevelIndexAndFilterBlocksCachedWithPinning) {
  Options options = CurrentOptions();
  PinL0IndexAndFilterBlocksTest::CreateTwoLevels(&options, false);
  // get base cache values
  uint64_t fm = TestGetTickerCount(options, BLOCK_CACHE_FILTER_MISS);
  uint64_t fh = TestGetTickerCount(options, BLOCK_CACHE_FILTER_HIT);
  uint64_t im = TestGetTickerCount(options, BLOCK_CACHE_INDEX_MISS);
  uint64_t ih = TestGetTickerCount(options, BLOCK_CACHE_INDEX_HIT);

  std::string value;
  // this should be read from L0
  // so cache values don't change
  value = Get(1, "a2");
  ASSERT_EQ(fm, TestGetTickerCount(options, BLOCK_CACHE_FILTER_MISS));
  ASSERT_EQ(fh, TestGetTickerCount(options, BLOCK_CACHE_FILTER_HIT));
  ASSERT_EQ(im, TestGetTickerCount(options, BLOCK_CACHE_INDEX_MISS));
  ASSERT_EQ(ih, TestGetTickerCount(options, BLOCK_CACHE_INDEX_HIT));

  // this should be read from L1
  // the file is opened, prefetching results in a cache filter miss
  // the block is loaded and added to the cache,
  // then the get results in a cache hit for L1
  // When we have inifinite max_files, there is still cache miss because we have
  // reset the block cache
  value = Get(1, "a");
  ASSERT_EQ(fm + 1, TestGetTickerCount(options, BLOCK_CACHE_FILTER_MISS));
  ASSERT_EQ(im + 1, TestGetTickerCount(options, BLOCK_CACHE_INDEX_MISS));
}

TEST_P(PinL0IndexAndFilterBlocksTest, DisablePrefetchingNonL0IndexAndFilter) {
  Options options = CurrentOptions();
  // This ensures that db does not ref anything in the block cache, so
  // EraseUnRefEntries could clear them up.
  bool close_afterwards = true;
  PinL0IndexAndFilterBlocksTest::CreateTwoLevels(&options, close_afterwards);

  // Get base cache values
  uint64_t fm = TestGetTickerCount(options, BLOCK_CACHE_FILTER_MISS);
  uint64_t fh = TestGetTickerCount(options, BLOCK_CACHE_FILTER_HIT);
  uint64_t im = TestGetTickerCount(options, BLOCK_CACHE_INDEX_MISS);
  uint64_t ih = TestGetTickerCount(options, BLOCK_CACHE_INDEX_HIT);

  if (disallow_preload_) {
    // Now we have two files. We narrow the max open files to allow 3 entries
    // so that preloading SST files won't happen.
    options.max_open_files = 13;
    // RocksDB sanitize max open files to at least 20. Modify it back.
    ROCKSDB_NAMESPACE::SyncPoint::GetInstance()->SetCallBack(
        "SanitizeOptions::AfterChangeMaxOpenFiles", [&](void* arg) {
          int* max_open_files = static_cast<int*>(arg);
          *max_open_files = 13;
        });
  }
  ROCKSDB_NAMESPACE::SyncPoint::GetInstance()->EnableProcessing();

  // Reopen database. If max_open_files is set as -1, table readers will be
  // preloaded. This will trigger a BlockBasedTable::Open() and prefetch
  // L0 index and filter. Level 1's prefetching is disabled in DB::Open()
  ASSERT_OK(TryReopenWithColumnFamilies({"default", "pikachu"}, options));

  ROCKSDB_NAMESPACE::SyncPoint::GetInstance()->DisableProcessing();

  if (!disallow_preload_) {
    // After reopen, cache miss are increased by one because we read (and only
    // read) filter and index on L0
    ASSERT_EQ(fm + 1, TestGetTickerCount(options, BLOCK_CACHE_FILTER_MISS));
    ASSERT_EQ(fh, TestGetTickerCount(options, BLOCK_CACHE_FILTER_HIT));
    ASSERT_EQ(im + 1, TestGetTickerCount(options, BLOCK_CACHE_INDEX_MISS));
    ASSERT_EQ(ih, TestGetTickerCount(options, BLOCK_CACHE_INDEX_HIT));
  } else {
    // If max_open_files is not -1, we do not preload table readers, so there is
    // no change.
    ASSERT_EQ(fm, TestGetTickerCount(options, BLOCK_CACHE_FILTER_MISS));
    ASSERT_EQ(fh, TestGetTickerCount(options, BLOCK_CACHE_FILTER_HIT));
    ASSERT_EQ(im, TestGetTickerCount(options, BLOCK_CACHE_INDEX_MISS));
    ASSERT_EQ(ih, TestGetTickerCount(options, BLOCK_CACHE_INDEX_HIT));
  }
  std::string value;
  // this should be read from L0
  value = Get(1, "a2");
  // If max_open_files is -1, we have pinned index and filter in Rep, so there
  // will not be changes in index and filter misses or hits. If max_open_files
  // is not -1, Get() will open a TableReader and prefetch index and filter.
  ASSERT_EQ(fm + 1, TestGetTickerCount(options, BLOCK_CACHE_FILTER_MISS));
  ASSERT_EQ(fh, TestGetTickerCount(options, BLOCK_CACHE_FILTER_HIT));
  ASSERT_EQ(im + 1, TestGetTickerCount(options, BLOCK_CACHE_INDEX_MISS));
  ASSERT_EQ(ih, TestGetTickerCount(options, BLOCK_CACHE_INDEX_HIT));

  // this should be read from L1
  value = Get(1, "a");
  if (!disallow_preload_) {
    // In infinite max files case, there's a cache miss in executing Get()
    // because index and filter are not prefetched before.
    ASSERT_EQ(fm + 2, TestGetTickerCount(options, BLOCK_CACHE_FILTER_MISS));
    ASSERT_EQ(fh, TestGetTickerCount(options, BLOCK_CACHE_FILTER_HIT));
    ASSERT_EQ(im + 2, TestGetTickerCount(options, BLOCK_CACHE_INDEX_MISS));
    ASSERT_EQ(ih, TestGetTickerCount(options, BLOCK_CACHE_INDEX_HIT));
  } else {
    // In this case, cache miss will be increased by one in
    // BlockBasedTable::Open() because this is not in DB::Open() code path so we
    // will prefetch L1's index and filter. Cache hit will also be increased by
    // one because Get() will read index and filter from the block cache
    // prefetched in previous Open() call.
    ASSERT_EQ(fm + 2, TestGetTickerCount(options, BLOCK_CACHE_FILTER_MISS));
    ASSERT_EQ(fh + 1, TestGetTickerCount(options, BLOCK_CACHE_FILTER_HIT));
    ASSERT_EQ(im + 2, TestGetTickerCount(options, BLOCK_CACHE_INDEX_MISS));
    ASSERT_EQ(ih + 1, TestGetTickerCount(options, BLOCK_CACHE_INDEX_HIT));
  }

  // Force a full compaction to one single file. There will be a block
  // cache read for both of index and filter. If prefetch doesn't explicitly
  // happen, it will happen when verifying the file.
  Compact(1, "a", "zzzzz");
  ASSERT_OK(dbfull()->TEST_WaitForCompact());

  if (!disallow_preload_) {
    ASSERT_EQ(fm + 3, TestGetTickerCount(options, BLOCK_CACHE_FILTER_MISS));
    ASSERT_EQ(fh, TestGetTickerCount(options, BLOCK_CACHE_FILTER_HIT));
    ASSERT_EQ(im + 3, TestGetTickerCount(options, BLOCK_CACHE_INDEX_MISS));
    ASSERT_EQ(ih + 2, TestGetTickerCount(options, BLOCK_CACHE_INDEX_HIT));
  } else {
    ASSERT_EQ(fm + 3, TestGetTickerCount(options, BLOCK_CACHE_FILTER_MISS));
    ASSERT_EQ(fh + 1, TestGetTickerCount(options, BLOCK_CACHE_FILTER_HIT));
    ASSERT_EQ(im + 3, TestGetTickerCount(options, BLOCK_CACHE_INDEX_MISS));
    ASSERT_EQ(ih + 3, TestGetTickerCount(options, BLOCK_CACHE_INDEX_HIT));
  }

  // Bloom and index hit will happen when a Get() happens.
  value = Get(1, "a");
  if (!disallow_preload_) {
    ASSERT_EQ(fm + 3, TestGetTickerCount(options, BLOCK_CACHE_FILTER_MISS));
    ASSERT_EQ(fh + 1, TestGetTickerCount(options, BLOCK_CACHE_FILTER_HIT));
    ASSERT_EQ(im + 3, TestGetTickerCount(options, BLOCK_CACHE_INDEX_MISS));
    ASSERT_EQ(ih + 3, TestGetTickerCount(options, BLOCK_CACHE_INDEX_HIT));
  } else {
    ASSERT_EQ(fm + 3, TestGetTickerCount(options, BLOCK_CACHE_FILTER_MISS));
    ASSERT_EQ(fh + 2, TestGetTickerCount(options, BLOCK_CACHE_FILTER_HIT));
    ASSERT_EQ(im + 3, TestGetTickerCount(options, BLOCK_CACHE_INDEX_MISS));
    ASSERT_EQ(ih + 4, TestGetTickerCount(options, BLOCK_CACHE_INDEX_HIT));
  }
}

INSTANTIATE_TEST_CASE_P(PinL0IndexAndFilterBlocksTest,
                        PinL0IndexAndFilterBlocksTest,
                        ::testing::Values(std::make_tuple(true, false),
                                          std::make_tuple(false, false),
                                          std::make_tuple(false, true)));

TEST_F(DBTest2, MaxCompactionBytesTest) {
  Options options = CurrentOptions();
  options.memtable_factory.reset(test::NewSpecialSkipListFactory(
      DBTestBase::kNumKeysByGenerateNewRandomFile));
  options.compaction_style = kCompactionStyleLevel;
  options.write_buffer_size = 200 << 10;
  options.arena_block_size = 4 << 10;
  options.level0_file_num_compaction_trigger = 4;
  options.num_levels = 4;
  options.compression = kNoCompression;
  options.max_bytes_for_level_base = 450 << 10;
  options.target_file_size_base = 100 << 10;
  // Infinite for full compaction.
  options.max_compaction_bytes = options.target_file_size_base * 100;

  Reopen(options);

  Random rnd(301);

  for (int num = 0; num < 8; num++) {
    GenerateNewRandomFile(&rnd);
  }
  CompactRangeOptions cro;
  cro.bottommost_level_compaction = BottommostLevelCompaction::kForce;
  ASSERT_OK(db_->CompactRange(cro, nullptr, nullptr));
  ASSERT_EQ("0,0,8", FilesPerLevel(0));

  // When compact from Ln -> Ln+1, cut a file if the file overlaps with
  // more than three files in Ln+1.
  options.max_compaction_bytes = options.target_file_size_base * 3;
  Reopen(options);

  GenerateNewRandomFile(&rnd);
  // Add three more small files that overlap with the previous file
  for (int i = 0; i < 3; i++) {
    ASSERT_OK(Put("a", "z"));
    ASSERT_OK(Flush());
  }
  ASSERT_OK(dbfull()->TEST_WaitForCompact());

  // Output files to L1 are cut to 4 pieces, according to
  // options.max_compaction_bytes (300K)
  // There are 8 files on L2 (grandparents level), each one is 100K. The first
  // file overlaps with a, b which max_compaction_bytes is less than 300K, the
  // second one overlaps with d, e, which is also less than 300K. Including any
  // extra grandparent file will make the future compaction larger than 300K.
  // L1: [  1  ] [  2 ]  [  3  ] [ 4 ]
  // L2: [a] [b] [c] [d] [e] [f] [g] [h]
  ASSERT_EQ("0,4,8", FilesPerLevel(0));
}

static void UniqueIdCallback(void* arg) {
  int* result = static_cast<int*>(arg);
  if (*result == -1) {
    *result = 0;
  }

  ROCKSDB_NAMESPACE::SyncPoint::GetInstance()->ClearTrace();
  ROCKSDB_NAMESPACE::SyncPoint::GetInstance()->SetCallBack(
      "GetUniqueIdFromFile:FS_IOC_GETVERSION", UniqueIdCallback);
}

class MockPersistentCache : public PersistentCache {
 public:
  explicit MockPersistentCache(const bool is_compressed, const size_t max_size)
      : is_compressed_(is_compressed), max_size_(max_size) {
    ROCKSDB_NAMESPACE::SyncPoint::GetInstance()->EnableProcessing();
    ROCKSDB_NAMESPACE::SyncPoint::GetInstance()->SetCallBack(
        "GetUniqueIdFromFile:FS_IOC_GETVERSION", UniqueIdCallback);
  }

  ~MockPersistentCache() override = default;

  PersistentCache::StatsType Stats() override {
    return PersistentCache::StatsType();
  }

  uint64_t NewId() override {
    return last_id_.fetch_add(1, std::memory_order_relaxed);
  }

  Status Insert(const Slice& page_key, const char* data,
                const size_t size) override {
    MutexLock _(&lock_);

    if (size_ > max_size_) {
      size_ -= data_.begin()->second.size();
      data_.erase(data_.begin());
    }

    data_.insert(std::make_pair(page_key.ToString(), std::string(data, size)));
    size_ += size;
    return Status::OK();
  }

  Status Lookup(const Slice& page_key, std::unique_ptr<char[]>* data,
                size_t* size) override {
    MutexLock _(&lock_);
    auto it = data_.find(page_key.ToString());
    if (it == data_.end()) {
      return Status::NotFound();
    }

    assert(page_key.ToString() == it->first);
    data->reset(new char[it->second.size()]);
    memcpy(data->get(), it->second.c_str(), it->second.size());
    *size = it->second.size();
    return Status::OK();
  }

  bool IsCompressed() override { return is_compressed_; }

  std::string GetPrintableOptions() const override {
    return "MockPersistentCache";
  }

  port::Mutex lock_;
  std::map<std::string, std::string> data_;
  const bool is_compressed_ = true;
  size_t size_ = 0;
  const size_t max_size_ = 10 * 1024;  // 10KiB
  std::atomic<uint64_t> last_id_{1};
};

#ifdef OS_LINUX
// Make sure that in CPU time perf context counters, Env::NowCPUNanos()
// is used, rather than Env::CPUNanos();
TEST_F(DBTest2, TestPerfContextGetCpuTime) {
  // force resizing table cache so table handle is not preloaded so that
  // we can measure find_table_nanos during Get().
  dbfull()->TEST_table_cache()->SetCapacity(0);
  ASSERT_OK(Put("foo", "bar"));
  ASSERT_OK(Flush());
  env_->now_cpu_count_.store(0);
  env_->SetMockSleep();

  // NOTE: Presumed unnecessary and removed: resetting mock time in env

  // CPU timing is not enabled with kEnableTimeExceptForMutex
  SetPerfLevel(PerfLevel::kEnableTimeExceptForMutex);
  ASSERT_EQ("bar", Get("foo"));
  ASSERT_EQ(0, get_perf_context()->get_cpu_nanos);
  ASSERT_EQ(0, env_->now_cpu_count_.load());

  constexpr uint64_t kDummyAddonSeconds = uint64_t{1000000};
  constexpr uint64_t kDummyAddonNanos = 1000000000U * kDummyAddonSeconds;

  // Add time to NowNanos() reading.
  ROCKSDB_NAMESPACE::SyncPoint::GetInstance()->SetCallBack(
      "TableCache::FindTable:0",
      [&](void* /*arg*/) { env_->MockSleepForSeconds(kDummyAddonSeconds); });
  ROCKSDB_NAMESPACE::SyncPoint::GetInstance()->EnableProcessing();

  SetPerfLevel(PerfLevel::kEnableTimeAndCPUTimeExceptForMutex);
  ASSERT_EQ("bar", Get("foo"));
  ASSERT_GT(env_->now_cpu_count_.load(), 2);
  ASSERT_LT(get_perf_context()->get_cpu_nanos, kDummyAddonNanos);
  ASSERT_GT(get_perf_context()->find_table_nanos, kDummyAddonNanos);

  SetPerfLevel(PerfLevel::kDisable);
  ROCKSDB_NAMESPACE::SyncPoint::GetInstance()->DisableProcessing();
}

TEST_F(DBTest2, TestPerfContextIterCpuTime) {
  DestroyAndReopen(CurrentOptions());
  // force resizing table cache so table handle is not preloaded so that
  // we can measure find_table_nanos during iteration
  dbfull()->TEST_table_cache()->SetCapacity(0);

  const size_t kNumEntries = 10;
  for (size_t i = 0; i < kNumEntries; ++i) {
    ASSERT_OK(Put("k" + std::to_string(i), "v" + std::to_string(i)));
  }
  ASSERT_OK(Flush());
  for (size_t i = 0; i < kNumEntries; ++i) {
    ASSERT_EQ("v" + std::to_string(i), Get("k" + std::to_string(i)));
  }
  std::string last_key = "k" + std::to_string(kNumEntries - 1);
  std::string last_value = "v" + std::to_string(kNumEntries - 1);
  env_->now_cpu_count_.store(0);
  env_->SetMockSleep();

  // NOTE: Presumed unnecessary and removed: resetting mock time in env

  // CPU timing is not enabled with kEnableTimeExceptForMutex
  SetPerfLevel(PerfLevel::kEnableTimeExceptForMutex);
  Iterator* iter = db_->NewIterator(ReadOptions());
  iter->Seek("k0");
  ASSERT_TRUE(iter->Valid());
  ASSERT_EQ("v0", iter->value().ToString());
  iter->SeekForPrev(last_key);
  ASSERT_TRUE(iter->Valid());
  iter->SeekToLast();
  ASSERT_TRUE(iter->Valid());
  ASSERT_EQ(last_value, iter->value().ToString());
  iter->SeekToFirst();
  ASSERT_TRUE(iter->Valid());
  ASSERT_EQ("v0", iter->value().ToString());
  ASSERT_EQ(0, get_perf_context()->iter_seek_cpu_nanos);
  iter->Next();
  ASSERT_TRUE(iter->Valid());
  ASSERT_EQ("v1", iter->value().ToString());
  ASSERT_EQ(0, get_perf_context()->iter_next_cpu_nanos);
  iter->Prev();
  ASSERT_TRUE(iter->Valid());
  ASSERT_OK(iter->status());
  ASSERT_EQ("v0", iter->value().ToString());
  ASSERT_EQ(0, get_perf_context()->iter_prev_cpu_nanos);
  ASSERT_EQ(0, env_->now_cpu_count_.load());
  delete iter;

  constexpr uint64_t kDummyAddonSeconds = uint64_t{1000000};
  constexpr uint64_t kDummyAddonNanos = 1000000000U * kDummyAddonSeconds;

  // Add time to NowNanos() reading.
  ROCKSDB_NAMESPACE::SyncPoint::GetInstance()->SetCallBack(
      "TableCache::FindTable:0",
      [&](void* /*arg*/) { env_->MockSleepForSeconds(kDummyAddonSeconds); });
  ROCKSDB_NAMESPACE::SyncPoint::GetInstance()->EnableProcessing();

  SetPerfLevel(PerfLevel::kEnableTimeAndCPUTimeExceptForMutex);
  iter = db_->NewIterator(ReadOptions());
  iter->Seek("k0");
  ASSERT_TRUE(iter->Valid());
  ASSERT_EQ("v0", iter->value().ToString());
  iter->SeekForPrev(last_key);
  ASSERT_TRUE(iter->Valid());
  iter->SeekToLast();
  ASSERT_TRUE(iter->Valid());
  ASSERT_EQ(last_value, iter->value().ToString());
  iter->SeekToFirst();
  ASSERT_TRUE(iter->Valid());
  ASSERT_EQ("v0", iter->value().ToString());
  ASSERT_GT(get_perf_context()->iter_seek_cpu_nanos, 0);
  ASSERT_LT(get_perf_context()->iter_seek_cpu_nanos, kDummyAddonNanos);
  iter->Next();
  ASSERT_TRUE(iter->Valid());
  ASSERT_EQ("v1", iter->value().ToString());
  ASSERT_GT(get_perf_context()->iter_next_cpu_nanos, 0);
  ASSERT_LT(get_perf_context()->iter_next_cpu_nanos, kDummyAddonNanos);
  iter->Prev();
  ASSERT_TRUE(iter->Valid());
  ASSERT_OK(iter->status());
  ASSERT_EQ("v0", iter->value().ToString());
  ASSERT_GT(get_perf_context()->iter_prev_cpu_nanos, 0);
  ASSERT_LT(get_perf_context()->iter_prev_cpu_nanos, kDummyAddonNanos);
  ASSERT_GE(env_->now_cpu_count_.load(), 12);
  ASSERT_GT(get_perf_context()->find_table_nanos, kDummyAddonNanos);

  SetPerfLevel(PerfLevel::kDisable);
  ROCKSDB_NAMESPACE::SyncPoint::GetInstance()->DisableProcessing();
  delete iter;
}
#endif  // OS_LINUX

#if !defined OS_SOLARIS
TEST_F(DBTest2, PersistentCache) {
  int num_iter = 80;

  Options options;
  options.write_buffer_size = 64 * 1024;  // small write buffer
  options.statistics = ROCKSDB_NAMESPACE::CreateDBStatistics();
  options = CurrentOptions(options);

  auto bsizes = {/*no block cache*/ 0, /*1M*/ 1 * 1024 * 1024};
  auto types = {/*compressed*/ 1, /*uncompressed*/ 0};
  for (auto bsize : bsizes) {
    for (auto type : types) {
      BlockBasedTableOptions table_options;
      table_options.persistent_cache.reset(
          new MockPersistentCache(type, 10 * 1024));
      table_options.no_block_cache = true;
      table_options.block_cache = bsize ? NewLRUCache(bsize) : nullptr;
      options.table_factory.reset(NewBlockBasedTableFactory(table_options));

      DestroyAndReopen(options);
      CreateAndReopenWithCF({"pikachu"}, options);
      // default column family doesn't have block cache
      Options no_block_cache_opts;
      no_block_cache_opts.statistics = options.statistics;
      no_block_cache_opts = CurrentOptions(no_block_cache_opts);
      BlockBasedTableOptions table_options_no_bc;
      table_options_no_bc.no_block_cache = true;
      no_block_cache_opts.table_factory.reset(
          NewBlockBasedTableFactory(table_options_no_bc));
      ReopenWithColumnFamilies(
          {"default", "pikachu"},
          std::vector<Options>({no_block_cache_opts, options}));

      Random rnd(301);

      // Write 8MB (80 values, each 100K)
      ASSERT_EQ(NumTableFilesAtLevel(0, 1), 0);
      std::vector<std::string> values;
      std::string str;
      for (int i = 0; i < num_iter; i++) {
        if (i % 4 == 0) {  // high compression ratio
          str = rnd.RandomString(1000);
        }
        values.push_back(str);
        ASSERT_OK(Put(1, Key(i), values[i]));
      }

      // flush all data from memtable so that reads are from block cache
      ASSERT_OK(Flush(1));

      for (int i = 0; i < num_iter; i++) {
        ASSERT_EQ(Get(1, Key(i)), values[i]);
      }

      auto hit = options.statistics->getTickerCount(PERSISTENT_CACHE_HIT);
      auto miss = options.statistics->getTickerCount(PERSISTENT_CACHE_MISS);

      ASSERT_GT(hit, 0);
      ASSERT_GT(miss, 0);
    }
  }
}
#endif  // !defined OS_SOLARIS

namespace {
void CountSyncPoint() {
  TEST_SYNC_POINT_CALLBACK("DBTest2::MarkedPoint", nullptr /* arg */);
}
}  // anonymous namespace

TEST_F(DBTest2, SyncPointMarker) {
  std::atomic<int> sync_point_called(0);
  ROCKSDB_NAMESPACE::SyncPoint::GetInstance()->SetCallBack(
      "DBTest2::MarkedPoint",
      [&](void* /*arg*/) { sync_point_called.fetch_add(1); });

  // The first dependency enforces Marker can be loaded before MarkedPoint.
  // The second checks that thread 1's MarkedPoint should be disabled here.
  // Execution order:
  // |   Thread 1    |  Thread 2   |
  // |               |   Marker    |
  // |  MarkedPoint  |             |
  // | Thread1First  |             |
  // |               | MarkedPoint |
  ROCKSDB_NAMESPACE::SyncPoint::GetInstance()->LoadDependencyAndMarkers(
      {{"DBTest2::SyncPointMarker:Thread1First", "DBTest2::MarkedPoint"}},
      {{"DBTest2::SyncPointMarker:Marker", "DBTest2::MarkedPoint"}});

  ROCKSDB_NAMESPACE::SyncPoint::GetInstance()->EnableProcessing();

  std::function<void()> func1 = [&]() {
    CountSyncPoint();
    TEST_SYNC_POINT("DBTest2::SyncPointMarker:Thread1First");
  };

  std::function<void()> func2 = [&]() {
    TEST_SYNC_POINT("DBTest2::SyncPointMarker:Marker");
    CountSyncPoint();
  };

  auto thread1 = port::Thread(func1);
  auto thread2 = port::Thread(func2);
  thread1.join();
  thread2.join();

  // Callback is only executed once
  ASSERT_EQ(sync_point_called.load(), 1);
  ROCKSDB_NAMESPACE::SyncPoint::GetInstance()->DisableProcessing();
}

size_t GetEncodedEntrySize(size_t key_size, size_t value_size) {
  std::string buffer;

  PutVarint32(&buffer, static_cast<uint32_t>(0));
  PutVarint32(&buffer, static_cast<uint32_t>(key_size));
  PutVarint32(&buffer, static_cast<uint32_t>(value_size));

  return buffer.size() + key_size + value_size;
}

TEST_F(DBTest2, ReadAmpBitmap) {
  Options options = CurrentOptions();
  BlockBasedTableOptions bbto;
  uint32_t bytes_per_bit[2] = {1, 16};
  for (size_t k = 0; k < 2; k++) {
    // Disable delta encoding to make it easier to calculate read amplification
    bbto.use_delta_encoding = false;
    // Huge block cache to make it easier to calculate read amplification
    bbto.block_cache = NewLRUCache(1024 * 1024 * 1024);
    bbto.read_amp_bytes_per_bit = bytes_per_bit[k];
    options.table_factory.reset(NewBlockBasedTableFactory(bbto));
    options.statistics = ROCKSDB_NAMESPACE::CreateDBStatistics();
    DestroyAndReopen(options);

    const size_t kNumEntries = 10000;

    Random rnd(301);
    for (size_t i = 0; i < kNumEntries; i++) {
      ASSERT_OK(Put(Key(static_cast<int>(i)), rnd.RandomString(100)));
    }
    ASSERT_OK(Flush());

    Close();
    Reopen(options);

    // Read keys/values randomly and verify that reported read amp error
    // is less than 2%
    uint64_t total_useful_bytes = 0;
    std::set<int> read_keys;
    std::string value;
    for (size_t i = 0; i < kNumEntries * 5; i++) {
      int key_idx = rnd.Next() % kNumEntries;
      std::string key = Key(key_idx);
      ASSERT_OK(db_->Get(ReadOptions(), key, &value));

      if (read_keys.find(key_idx) == read_keys.end()) {
        auto internal_key = InternalKey(key, 0, ValueType::kTypeValue);
        total_useful_bytes +=
            GetEncodedEntrySize(internal_key.size(), value.size());
        read_keys.insert(key_idx);
      }

      double expected_read_amp =
          static_cast<double>(total_useful_bytes) /
          options.statistics->getTickerCount(READ_AMP_TOTAL_READ_BYTES);

      double read_amp =
          static_cast<double>(options.statistics->getTickerCount(
              READ_AMP_ESTIMATE_USEFUL_BYTES)) /
          options.statistics->getTickerCount(READ_AMP_TOTAL_READ_BYTES);

      double error_pct = fabs(expected_read_amp - read_amp) * 100;
      // Error between reported read amp and real read amp should be less than
      // 2%
      EXPECT_LE(error_pct, 2);
    }

    // Make sure we read every thing in the DB (which is smaller than our cache)
    Iterator* iter = db_->NewIterator(ReadOptions());
    for (iter->SeekToFirst(); iter->Valid(); iter->Next()) {
      ASSERT_EQ(iter->value().ToString(), Get(iter->key().ToString()));
    }
    ASSERT_OK(iter->status());
    delete iter;

    // Read amp is on average 100% since we read all what we loaded in memory
    if (k == 0) {
      ASSERT_EQ(
          options.statistics->getTickerCount(READ_AMP_ESTIMATE_USEFUL_BYTES),
          options.statistics->getTickerCount(READ_AMP_TOTAL_READ_BYTES));
    } else {
      ASSERT_NEAR(
          options.statistics->getTickerCount(READ_AMP_ESTIMATE_USEFUL_BYTES) *
              1.0f /
              options.statistics->getTickerCount(READ_AMP_TOTAL_READ_BYTES),
          1, .01);
    }
  }
}

#ifndef OS_SOLARIS  // GetUniqueIdFromFile is not implemented
TEST_F(DBTest2, ReadAmpBitmapLiveInCacheAfterDBClose) {
  {
    const int kIdBufLen = 100;
    char id_buf[kIdBufLen];
    Status s = Status::NotSupported();
#ifndef OS_WIN
    // You can't open a directory on windows using random access file
    std::unique_ptr<RandomAccessFile> file;
    s = env_->NewRandomAccessFile(dbname_, &file, EnvOptions());
    if (s.ok()) {
      if (file->GetUniqueId(id_buf, kIdBufLen) == 0) {
        // fs holding db directory doesn't support getting a unique file id,
        // this means that running this test will fail because lru_cache will
        // load the blocks again regardless of them being already in the cache
        return;
      }
    }
#endif
    if (!s.ok()) {
      std::unique_ptr<Directory> dir;
      ASSERT_OK(env_->NewDirectory(dbname_, &dir));
      if (dir->GetUniqueId(id_buf, kIdBufLen) == 0) {
        // fs holding db directory doesn't support getting a unique file id,
        // this means that running this test will fail because lru_cache will
        // load the blocks again regardless of them being already in the cache
        return;
      }
    }
  }
  uint32_t bytes_per_bit[2] = {1, 16};
  for (size_t k = 0; k < 2; k++) {
    std::shared_ptr<Cache> lru_cache = NewLRUCache(1024 * 1024 * 1024);
    std::shared_ptr<Statistics> stats = ROCKSDB_NAMESPACE::CreateDBStatistics();

    Options options = CurrentOptions();
    BlockBasedTableOptions bbto;
    // Disable delta encoding to make it easier to calculate read amplification
    bbto.use_delta_encoding = false;
    // Huge block cache to make it easier to calculate read amplification
    bbto.block_cache = lru_cache;
    bbto.read_amp_bytes_per_bit = bytes_per_bit[k];
    options.table_factory.reset(NewBlockBasedTableFactory(bbto));
    options.statistics = stats;
    DestroyAndReopen(options);

    const int kNumEntries = 10000;

    Random rnd(301);
    for (int i = 0; i < kNumEntries; i++) {
      ASSERT_OK(Put(Key(i), rnd.RandomString(100)));
    }
    ASSERT_OK(Flush());

    Close();
    Reopen(options);

    std::set<int> read_keys;
    std::string value;
    // Iter1: Read half the DB, Read even keys
    // Key(0), Key(2), Key(4), Key(6), Key(8), ...
    for (int i = 0; i < kNumEntries; i += 2) {
      std::string key = Key(i);
      ASSERT_OK(db_->Get(ReadOptions(), key, &value));

      if (read_keys.find(i) == read_keys.end()) {
        auto internal_key = InternalKey(key, 0, ValueType::kTypeValue);
        read_keys.insert(i);
      }
    }

    size_t total_useful_bytes_iter1 =
        options.statistics->getTickerCount(READ_AMP_ESTIMATE_USEFUL_BYTES);
    size_t total_loaded_bytes_iter1 =
        options.statistics->getTickerCount(READ_AMP_TOTAL_READ_BYTES);

    Close();
    std::shared_ptr<Statistics> new_statistics =
        ROCKSDB_NAMESPACE::CreateDBStatistics();
    // Destroy old statistics obj that the blocks in lru_cache are pointing to
    options.statistics.reset();
    // Use the statistics object that we just created
    options.statistics = new_statistics;
    Reopen(options);

    // Iter2: Read half the DB, Read odd keys
    // Key(1), Key(3), Key(5), Key(7), Key(9), ...
    for (int i = 1; i < kNumEntries; i += 2) {
      std::string key = Key(i);
      ASSERT_OK(db_->Get(ReadOptions(), key, &value));

      if (read_keys.find(i) == read_keys.end()) {
        auto internal_key = InternalKey(key, 0, ValueType::kTypeValue);
        read_keys.insert(i);
      }
    }

    size_t total_useful_bytes_iter2 =
        options.statistics->getTickerCount(READ_AMP_ESTIMATE_USEFUL_BYTES);
    size_t total_loaded_bytes_iter2 =
        options.statistics->getTickerCount(READ_AMP_TOTAL_READ_BYTES);

    // Read amp is on average 100% since we read all what we loaded in memory
    if (k == 0) {
      ASSERT_EQ(total_useful_bytes_iter1 + total_useful_bytes_iter2,
                total_loaded_bytes_iter1 + total_loaded_bytes_iter2);
    } else {
      ASSERT_NEAR((total_useful_bytes_iter1 + total_useful_bytes_iter2) * 1.0f /
                      (total_loaded_bytes_iter1 + total_loaded_bytes_iter2),
                  1, .01);
    }
  }
}
#endif  // !OS_SOLARIS

TEST_F(DBTest2, AutomaticCompactionOverlapManualCompaction) {
  Options options = CurrentOptions();
  options.num_levels = 3;
  options.IncreaseParallelism(20);
  DestroyAndReopen(options);

  ASSERT_OK(Put(Key(0), "a"));
  ASSERT_OK(Put(Key(5), "a"));
  ASSERT_OK(Flush());

  ASSERT_OK(Put(Key(10), "a"));
  ASSERT_OK(Put(Key(15), "a"));
  ASSERT_OK(Flush());

  CompactRangeOptions cro;
  cro.change_level = true;
  cro.target_level = 2;
  ASSERT_OK(db_->CompactRange(cro, nullptr, nullptr));

  auto get_stat = [](std::string level_str, LevelStatType type,
                     std::map<std::string, std::string> props) {
    auto prop_str =
        "compaction." + level_str + "." +
        InternalStats::compaction_level_stats.at(type).property_name.c_str();
    auto prop_item = props.find(prop_str);
    return prop_item == props.end() ? 0 : std::stod(prop_item->second);
  };

  // Trivial move 2 files to L2
  ASSERT_EQ("0,0,2", FilesPerLevel());
  // Also test that the stats GetMapProperty API reporting the same result
  {
    std::map<std::string, std::string> prop;
    ASSERT_TRUE(dbfull()->GetMapProperty("rocksdb.cfstats", &prop));
    ASSERT_EQ(0, get_stat("L0", LevelStatType::NUM_FILES, prop));
    ASSERT_EQ(0, get_stat("L1", LevelStatType::NUM_FILES, prop));
    ASSERT_EQ(2, get_stat("L2", LevelStatType::NUM_FILES, prop));
    ASSERT_EQ(2, get_stat("Sum", LevelStatType::NUM_FILES, prop));
  }

  // While the compaction is running, we will create 2 new files that
  // can fit in L2, these 2 files will be moved to L2 and overlap with
  // the running compaction and break the LSM consistency.
  ROCKSDB_NAMESPACE::SyncPoint::GetInstance()->SetCallBack(
      "CompactionJob::Run():Start", [&](void* /*arg*/) {
        ASSERT_OK(
            dbfull()->SetOptions({{"level0_file_num_compaction_trigger", "2"},
                                  {"max_bytes_for_level_base", "1"}}));
        ASSERT_OK(Put(Key(6), "a"));
        ASSERT_OK(Put(Key(7), "a"));
        ASSERT_OK(Flush());

        ASSERT_OK(Put(Key(8), "a"));
        ASSERT_OK(Put(Key(9), "a"));
        ASSERT_OK(Flush());
      });
  ROCKSDB_NAMESPACE::SyncPoint::GetInstance()->EnableProcessing();

  // Run a manual compaction that will compact the 2 files in L2
  // into 1 file in L2
  cro.exclusive_manual_compaction = false;
  cro.bottommost_level_compaction = BottommostLevelCompaction::kForceOptimized;
  ASSERT_OK(db_->CompactRange(cro, nullptr, nullptr));

  ROCKSDB_NAMESPACE::SyncPoint::GetInstance()->DisableProcessing();

  // Test that the stats GetMapProperty API reporting 1 file in L2
  {
    std::map<std::string, std::string> prop;
    ASSERT_TRUE(dbfull()->GetMapProperty("rocksdb.cfstats", &prop));
    ASSERT_EQ(1, get_stat("L2", LevelStatType::NUM_FILES, prop));
  }
}

TEST_F(DBTest2, ManualCompactionOverlapManualCompaction) {
  Options options = CurrentOptions();
  options.num_levels = 2;
  options.IncreaseParallelism(20);
  options.disable_auto_compactions = true;
  DestroyAndReopen(options);

  ASSERT_OK(Put(Key(0), "a"));
  ASSERT_OK(Put(Key(5), "a"));
  ASSERT_OK(Flush());

  ASSERT_OK(Put(Key(10), "a"));
  ASSERT_OK(Put(Key(15), "a"));
  ASSERT_OK(Flush());

  ASSERT_OK(db_->CompactRange(CompactRangeOptions(), nullptr, nullptr));

  // Trivial move 2 files to L1
  ASSERT_EQ("0,2", FilesPerLevel());

  std::function<void()> bg_manual_compact = [&]() {
    std::string k1 = Key(6);
    std::string k2 = Key(9);
    Slice k1s(k1);
    Slice k2s(k2);
    CompactRangeOptions cro;
    cro.exclusive_manual_compaction = false;
    ASSERT_OK(db_->CompactRange(cro, &k1s, &k2s));
  };
  ROCKSDB_NAMESPACE::port::Thread bg_thread;

  // While the compaction is running, we will create 2 new files that
  // can fit in L1, these 2 files will be moved to L1 and overlap with
  // the running compaction and break the LSM consistency.
  std::atomic<bool> flag(false);
  ROCKSDB_NAMESPACE::SyncPoint::GetInstance()->SetCallBack(
      "CompactionJob::Run():Start", [&](void* /*arg*/) {
        if (flag.exchange(true)) {
          // We want to make sure to call this callback only once
          return;
        }
        ASSERT_OK(Put(Key(6), "a"));
        ASSERT_OK(Put(Key(7), "a"));
        ASSERT_OK(Flush());

        ASSERT_OK(Put(Key(8), "a"));
        ASSERT_OK(Put(Key(9), "a"));
        ASSERT_OK(Flush());

        // Start a non-exclusive manual compaction in a bg thread
        bg_thread = port::Thread(bg_manual_compact);
        // This manual compaction conflict with the other manual compaction
        // so it should wait until the first compaction finish
        env_->SleepForMicroseconds(1000000);
      });
  ROCKSDB_NAMESPACE::SyncPoint::GetInstance()->EnableProcessing();

  // Run a manual compaction that will compact the 2 files in L1
  // into 1 file in L1
  CompactRangeOptions cro;
  cro.exclusive_manual_compaction = false;
  cro.bottommost_level_compaction = BottommostLevelCompaction::kForceOptimized;
  ASSERT_OK(db_->CompactRange(cro, nullptr, nullptr));
  bg_thread.join();

  ROCKSDB_NAMESPACE::SyncPoint::GetInstance()->DisableProcessing();
}

TEST_F(DBTest2, PausingManualCompaction1) {
  Options options = CurrentOptions();
  options.disable_auto_compactions = true;
  options.num_levels = 7;

  DestroyAndReopen(options);
  Random rnd(301);
  // Generate a file containing 10 keys.
  for (int i = 0; i < 10; i++) {
    ASSERT_OK(Put(Key(i), rnd.RandomString(50)));
  }
  ASSERT_OK(Flush());

  // Generate another file containing same keys
  for (int i = 0; i < 10; i++) {
    ASSERT_OK(Put(Key(i), rnd.RandomString(50)));
  }
  ASSERT_OK(Flush());

  int manual_compactions_paused = 0;
  ROCKSDB_NAMESPACE::SyncPoint::GetInstance()->SetCallBack(
      "CompactionJob::Run():PausingManualCompaction:1", [&](void* arg) {
        auto canceled = static_cast<std::atomic<bool>*>(arg);
        // CompactRange triggers manual compaction and cancel the compaction
        // by set *canceled as true
        if (canceled != nullptr) {
          canceled->store(true, std::memory_order_release);
        }
        manual_compactions_paused += 1;
      });
  ROCKSDB_NAMESPACE::SyncPoint::GetInstance()->SetCallBack(
      "TestCompactFiles:PausingManualCompaction:3", [&](void* arg) {
        auto paused = static_cast<std::atomic<int>*>(arg);
        // CompactFiles() relies on manual_compactions_paused to
        // determine if thie compaction should be paused or not
        ASSERT_EQ(0, paused->load(std::memory_order_acquire));
        paused->fetch_add(1, std::memory_order_release);
      });
  ROCKSDB_NAMESPACE::SyncPoint::GetInstance()->EnableProcessing();

  std::vector<std::string> files_before_compact, files_after_compact;
  // Remember file name before compaction is triggered
  std::vector<LiveFileMetaData> files_meta;
  dbfull()->GetLiveFilesMetaData(&files_meta);
  for (const auto& file : files_meta) {
    files_before_compact.push_back(file.name);
  }

  // OK, now trigger a manual compaction
  ASSERT_TRUE(dbfull()
                  ->CompactRange(CompactRangeOptions(), nullptr, nullptr)
                  .IsManualCompactionPaused());

  // Wait for compactions to get scheduled and stopped
  ASSERT_OK(dbfull()->TEST_WaitForCompact());

  // Get file names after compaction is stopped
  files_meta.clear();
  dbfull()->GetLiveFilesMetaData(&files_meta);
  for (const auto& file : files_meta) {
    files_after_compact.push_back(file.name);
  }

  // Like nothing happened
  ASSERT_EQ(files_before_compact, files_after_compact);
  ASSERT_EQ(manual_compactions_paused, 1);

  manual_compactions_paused = 0;
  // Now make sure CompactFiles also not run
  ASSERT_TRUE(dbfull()
                  ->CompactFiles(ROCKSDB_NAMESPACE::CompactionOptions(),
                                 files_before_compact, 0)
                  .IsManualCompactionPaused());
  // Wait for manual compaction to get scheduled and finish
  ASSERT_OK(dbfull()->TEST_WaitForCompact());

  files_meta.clear();
  files_after_compact.clear();
  dbfull()->GetLiveFilesMetaData(&files_meta);
  for (const auto& file : files_meta) {
    files_after_compact.push_back(file.name);
  }

  ASSERT_EQ(files_before_compact, files_after_compact);
  // CompactFiles returns at entry point
  ASSERT_EQ(manual_compactions_paused, 0);

  ROCKSDB_NAMESPACE::SyncPoint::GetInstance()->DisableProcessing();
}

// PausingManualCompaction does not affect auto compaction
TEST_F(DBTest2, PausingManualCompaction2) {
  Options options = CurrentOptions();
  options.level0_file_num_compaction_trigger = 2;
  options.disable_auto_compactions = false;

  DestroyAndReopen(options);
  dbfull()->DisableManualCompaction();

  Random rnd(301);
  for (int i = 0; i < 2; i++) {
    // Generate a file containing 100 keys.
    for (int j = 0; j < 100; j++) {
      ASSERT_OK(Put(Key(j), rnd.RandomString(50)));
    }
    ASSERT_OK(Flush());
  }
  ASSERT_OK(dbfull()->TEST_WaitForCompact());

  std::vector<LiveFileMetaData> files_meta;
  dbfull()->GetLiveFilesMetaData(&files_meta);
  ASSERT_EQ(files_meta.size(), 1);
}

TEST_F(DBTest2, PausingManualCompaction3) {
  CompactRangeOptions compact_options;
  Options options = CurrentOptions();
  options.disable_auto_compactions = true;
  options.num_levels = 7;

  Random rnd(301);
  auto generate_files = [&]() {
    for (int i = 0; i < options.num_levels; i++) {
      for (int j = 0; j < options.num_levels - i + 1; j++) {
        for (int k = 0; k < 1000; k++) {
          ASSERT_OK(Put(Key(k + j * 1000), rnd.RandomString(50)));
        }
        ASSERT_OK(Flush());
      }

      for (int l = 1; l < options.num_levels - i; l++) {
        MoveFilesToLevel(l);
      }
    }
  };

  DestroyAndReopen(options);
  generate_files();
  ASSERT_EQ("2,3,4,5,6,7,8", FilesPerLevel());
  int run_manual_compactions = 0;
  ROCKSDB_NAMESPACE::SyncPoint::GetInstance()->SetCallBack(
      "CompactionJob::Run():PausingManualCompaction:1",
      [&](void* /*arg*/) { run_manual_compactions++; });
  ROCKSDB_NAMESPACE::SyncPoint::GetInstance()->EnableProcessing();

  dbfull()->DisableManualCompaction();
  ASSERT_TRUE(dbfull()
                  ->CompactRange(compact_options, nullptr, nullptr)
                  .IsManualCompactionPaused());
  ASSERT_OK(dbfull()->TEST_WaitForCompact());
  // As manual compaction disabled, not even reach sync point
  ASSERT_EQ(run_manual_compactions, 0);
  ASSERT_EQ("2,3,4,5,6,7,8", FilesPerLevel());

  ROCKSDB_NAMESPACE::SyncPoint::GetInstance()->ClearCallBack(
      "CompactionJob::Run():PausingManualCompaction:1");
  dbfull()->EnableManualCompaction();
  ASSERT_OK(dbfull()->CompactRange(compact_options, nullptr, nullptr));
  ASSERT_OK(dbfull()->TEST_WaitForCompact());
  ASSERT_EQ("0,0,0,0,0,0,2", FilesPerLevel());

  ROCKSDB_NAMESPACE::SyncPoint::GetInstance()->DisableProcessing();
}

TEST_F(DBTest2, PausingManualCompaction4) {
  CompactRangeOptions compact_options;
  Options options = CurrentOptions();
  options.disable_auto_compactions = true;
  options.num_levels = 7;

  Random rnd(301);
  auto generate_files = [&]() {
    for (int i = 0; i < options.num_levels; i++) {
      for (int j = 0; j < options.num_levels - i + 1; j++) {
        for (int k = 0; k < 1000; k++) {
          ASSERT_OK(Put(Key(k + j * 1000), rnd.RandomString(50)));
        }
        ASSERT_OK(Flush());
      }

      for (int l = 1; l < options.num_levels - i; l++) {
        MoveFilesToLevel(l);
      }
    }
  };

  DestroyAndReopen(options);
  generate_files();
  ASSERT_EQ("2,3,4,5,6,7,8", FilesPerLevel());
  int run_manual_compactions = 0;
  ROCKSDB_NAMESPACE::SyncPoint::GetInstance()->SetCallBack(
      "CompactionJob::Run():PausingManualCompaction:2", [&](void* arg) {
        auto canceled = static_cast<std::atomic<bool>*>(arg);
        // CompactRange triggers manual compaction and cancel the compaction
        // by set *canceled as true
        if (canceled != nullptr) {
          canceled->store(true, std::memory_order_release);
        }
        run_manual_compactions++;
      });
  ROCKSDB_NAMESPACE::SyncPoint::GetInstance()->SetCallBack(
      "TestCompactFiles:PausingManualCompaction:3", [&](void* arg) {
        auto paused = static_cast<std::atomic<int>*>(arg);
        // CompactFiles() relies on manual_compactions_paused to
        // determine if thie compaction should be paused or not
        ASSERT_EQ(0, paused->load(std::memory_order_acquire));
        paused->fetch_add(1, std::memory_order_release);
      });
  ROCKSDB_NAMESPACE::SyncPoint::GetInstance()->EnableProcessing();

  ASSERT_TRUE(dbfull()
                  ->CompactRange(compact_options, nullptr, nullptr)
                  .IsManualCompactionPaused());
  ASSERT_OK(dbfull()->TEST_WaitForCompact());
  ASSERT_EQ(run_manual_compactions, 1);
  ASSERT_EQ("2,3,4,5,6,7,8", FilesPerLevel());

  ROCKSDB_NAMESPACE::SyncPoint::GetInstance()->ClearCallBack(
      "CompactionJob::Run():PausingManualCompaction:2");
  ASSERT_OK(dbfull()->CompactRange(compact_options, nullptr, nullptr));
  ASSERT_OK(dbfull()->TEST_WaitForCompact());
  ASSERT_EQ("0,0,0,0,0,0,2", FilesPerLevel());

  ROCKSDB_NAMESPACE::SyncPoint::GetInstance()->DisableProcessing();
}

TEST_F(DBTest2, CancelManualCompaction1) {
  CompactRangeOptions compact_options;
  auto canceledPtr =
      std::unique_ptr<std::atomic<bool>>(new std::atomic<bool>{true});
  compact_options.canceled = canceledPtr.get();

  Options options = CurrentOptions();
  options.disable_auto_compactions = true;
  options.num_levels = 7;

  Random rnd(301);
  auto generate_files = [&]() {
    for (int i = 0; i < options.num_levels; i++) {
      for (int j = 0; j < options.num_levels - i + 1; j++) {
        for (int k = 0; k < 1000; k++) {
          ASSERT_OK(Put(Key(k + j * 1000), rnd.RandomString(50)));
        }
        ASSERT_OK(Flush());
      }

      for (int l = 1; l < options.num_levels - i; l++) {
        MoveFilesToLevel(l);
      }
    }
  };

  DestroyAndReopen(options);
  generate_files();
  ASSERT_EQ("2,3,4,5,6,7,8", FilesPerLevel());

  int run_manual_compactions = 0;
  ROCKSDB_NAMESPACE::SyncPoint::GetInstance()->SetCallBack(
      "CompactionJob::Run():PausingManualCompaction:1",
      [&](void* /*arg*/) { run_manual_compactions++; });
  ROCKSDB_NAMESPACE::SyncPoint::GetInstance()->EnableProcessing();

  // Setup a callback to disable compactions after a couple of levels are
  // compacted
  int compactions_run = 0;
  ROCKSDB_NAMESPACE::SyncPoint::GetInstance()->SetCallBack(
      "DBImpl::RunManualCompaction()::1",
      [&](void* /*arg*/) { ++compactions_run; });

  ASSERT_TRUE(dbfull()
                  ->CompactRange(compact_options, nullptr, nullptr)
                  .IsManualCompactionPaused());
  ASSERT_OK(dbfull()->TEST_WaitForCompact());

  // Since compactions are disabled, we shouldn't start compacting.
  // E.g. we should call the compaction function exactly one time.
  ASSERT_EQ(compactions_run, 0);
  ASSERT_EQ(run_manual_compactions, 0);
  ASSERT_EQ("2,3,4,5,6,7,8", FilesPerLevel());

  compactions_run = 0;
  ROCKSDB_NAMESPACE::SyncPoint::GetInstance()->ClearCallBack(
      "DBImpl::RunManualCompaction()::1");
  ROCKSDB_NAMESPACE::SyncPoint::GetInstance()->SetCallBack(
      "DBImpl::RunManualCompaction()::1", [&](void* /*arg*/) {
        ++compactions_run;
        // After 3 compactions disable
        if (compactions_run == 3) {
          compact_options.canceled->store(true, std::memory_order_release);
        }
      });

  compact_options.canceled->store(false, std::memory_order_release);
  ASSERT_TRUE(dbfull()
                  ->CompactRange(compact_options, nullptr, nullptr)
                  .IsManualCompactionPaused());
  ASSERT_OK(dbfull()->TEST_WaitForCompact());

  ASSERT_EQ(compactions_run, 3);

  ROCKSDB_NAMESPACE::SyncPoint::GetInstance()->ClearCallBack(
      "DBImpl::RunManualCompaction()::1");
  ROCKSDB_NAMESPACE::SyncPoint::GetInstance()->ClearCallBack(
      "CompactionJob::Run():PausingManualCompaction:1");

  // Compactions should work again if we re-enable them..
  compact_options.canceled->store(false, std::memory_order_relaxed);
  ASSERT_OK(dbfull()->CompactRange(compact_options, nullptr, nullptr));
  ASSERT_OK(dbfull()->TEST_WaitForCompact());
  ASSERT_EQ("0,0,0,0,0,0,2", FilesPerLevel());

  ROCKSDB_NAMESPACE::SyncPoint::GetInstance()->DisableProcessing();
}

TEST_F(DBTest2, CancelManualCompaction2) {
  CompactRangeOptions compact_options;
  auto canceledPtr =
      std::unique_ptr<std::atomic<bool>>(new std::atomic<bool>{true});
  compact_options.canceled = canceledPtr.get();
  compact_options.max_subcompactions = 1;

  Options options = CurrentOptions();
  options.disable_auto_compactions = true;
  options.num_levels = 7;

  Random rnd(301);
  auto generate_files = [&]() {
    for (int i = 0; i < options.num_levels; i++) {
      for (int j = 0; j < options.num_levels - i + 1; j++) {
        for (int k = 0; k < 1000; k++) {
          ASSERT_OK(Put(Key(k + j * 1000), rnd.RandomString(50)));
        }
        ASSERT_OK(Flush());
      }

      for (int l = 1; l < options.num_levels - i; l++) {
        MoveFilesToLevel(l);
      }
    }
  };

  DestroyAndReopen(options);
  generate_files();
  ASSERT_EQ("2,3,4,5,6,7,8", FilesPerLevel());

  ROCKSDB_NAMESPACE::SyncPoint::GetInstance()->EnableProcessing();

  int compactions_run = 0;
  std::atomic<int> kv_compactions{0};
  int compactions_stopped_at = 0;
  int kv_compactions_stopped_at = 0;
  ROCKSDB_NAMESPACE::SyncPoint::GetInstance()->SetCallBack(
      "DBImpl::RunManualCompaction()::1", [&](void* /*arg*/) {
        ++compactions_run;
        // After 3 compactions disable
      });

  ROCKSDB_NAMESPACE::SyncPoint::GetInstance()->SetCallBack(
      "CompactionIterator:ProcessKV", [&](void* /*arg*/) {
        int kv_compactions_run =
            kv_compactions.fetch_add(1, std::memory_order_release);
        if (kv_compactions_run == 5) {
          compact_options.canceled->store(true, std::memory_order_release);
          kv_compactions_stopped_at = kv_compactions_run;
          compactions_stopped_at = compactions_run;
        }
      });

  compact_options.canceled->store(false, std::memory_order_release);
  ASSERT_TRUE(dbfull()
                  ->CompactRange(compact_options, nullptr, nullptr)
                  .IsManualCompactionPaused());
  ASSERT_OK(dbfull()->TEST_WaitForCompact());

  // NOTE: as we set compact_options.max_subcompacitons = 1, and store true to
  // the canceled variable from the single compacting thread (via callback),
  // this value is deterministically kv_compactions_stopped_at + 1.
  ASSERT_EQ(kv_compactions, kv_compactions_stopped_at + 1);
  ASSERT_EQ(compactions_run, compactions_stopped_at);

  ROCKSDB_NAMESPACE::SyncPoint::GetInstance()->ClearCallBack(
      "CompactionIterator::ProcessKV");
  ROCKSDB_NAMESPACE::SyncPoint::GetInstance()->ClearCallBack(
      "DBImpl::RunManualCompaction()::1");
  ROCKSDB_NAMESPACE::SyncPoint::GetInstance()->ClearCallBack(
      "CompactionJob::Run():PausingManualCompaction:1");

  // Compactions should work again if we re-enable them..
  compact_options.canceled->store(false, std::memory_order_relaxed);
  ASSERT_OK(dbfull()->CompactRange(compact_options, nullptr, nullptr));
  ASSERT_OK(dbfull()->TEST_WaitForCompact());
  ASSERT_EQ("0,0,0,0,0,0,2", FilesPerLevel());

  ROCKSDB_NAMESPACE::SyncPoint::GetInstance()->DisableProcessing();
}

class CancelCompactionListener : public EventListener {
 public:
  CancelCompactionListener()
      : num_compaction_started_(0), num_compaction_ended_(0) {}

  void OnCompactionBegin(DB* /*db*/, const CompactionJobInfo& ci) override {
    ASSERT_EQ(ci.cf_name, "default");
    ASSERT_EQ(ci.base_input_level, 0);
    num_compaction_started_++;
  }

  void OnCompactionCompleted(DB* /*db*/, const CompactionJobInfo& ci) override {
    ASSERT_EQ(ci.cf_name, "default");
    ASSERT_EQ(ci.base_input_level, 0);
    ASSERT_EQ(ci.status.code(), code_);
    ASSERT_EQ(ci.status.subcode(), subcode_);
    num_compaction_ended_++;
  }

  std::atomic<size_t> num_compaction_started_;
  std::atomic<size_t> num_compaction_ended_;
  Status::Code code_;
  Status::SubCode subcode_;
};

TEST_F(DBTest2, CancelManualCompactionWithListener) {
  CompactRangeOptions compact_options;
  auto canceledPtr =
      std::unique_ptr<std::atomic<bool>>(new std::atomic<bool>{true});
  compact_options.canceled = canceledPtr.get();
  compact_options.max_subcompactions = 1;

  Options options = CurrentOptions();
  options.disable_auto_compactions = true;
  CancelCompactionListener* listener = new CancelCompactionListener();
  options.listeners.emplace_back(listener);

  DestroyAndReopen(options);

  Random rnd(301);
  for (int i = 0; i < 10; i++) {
    for (int j = 0; j < 10; j++) {
      ASSERT_OK(Put(Key(i + j * 10), rnd.RandomString(50)));
    }
    ASSERT_OK(Flush());
  }

  ROCKSDB_NAMESPACE::SyncPoint::GetInstance()->EnableProcessing();

  ROCKSDB_NAMESPACE::SyncPoint::GetInstance()->SetCallBack(
      "CompactionIterator:ProcessKV", [&](void* /*arg*/) {
        compact_options.canceled->store(true, std::memory_order_release);
      });

  int running_compaction = 0;
  ROCKSDB_NAMESPACE::SyncPoint::GetInstance()->SetCallBack(
      "CompactionJob::FinishCompactionOutputFile1",
      [&](void* /*arg*/) { running_compaction++; });

  // Case I: 1 Notify begin compaction, 2 Set *canceled as true to disable
  // manual compaction in the callback function, 3 Compaction not run,
  // 4 Notify compaction end.
  listener->code_ = Status::kIncomplete;
  listener->subcode_ = Status::SubCode::kManualCompactionPaused;

  compact_options.canceled->store(false, std::memory_order_release);
  ASSERT_TRUE(dbfull()
                  ->CompactRange(compact_options, nullptr, nullptr)
                  .IsManualCompactionPaused());
  ASSERT_OK(dbfull()->TEST_WaitForCompact());

  ASSERT_GT(listener->num_compaction_started_, 0);
  ASSERT_EQ(listener->num_compaction_started_, listener->num_compaction_ended_);
  ASSERT_EQ(running_compaction, 0);

  listener->num_compaction_started_ = 0;
  listener->num_compaction_ended_ = 0;

  // Case II: 1 Set *canceled as true in the callback function to disable manual
  // compaction, 2 Notify begin compaction (return without notifying), 3 Notify
  // compaction end (return without notifying).
  ASSERT_TRUE(dbfull()
                  ->CompactRange(compact_options, nullptr, nullptr)
                  .IsManualCompactionPaused());
  ASSERT_OK(dbfull()->TEST_WaitForCompact());

  ASSERT_EQ(listener->num_compaction_started_, 0);
  ASSERT_EQ(listener->num_compaction_started_, listener->num_compaction_ended_);
  ASSERT_EQ(running_compaction, 0);

  // Case III: 1 Notify begin compaction, 2 Compaction in between
  // 3. Set *canceled as true in the callback function to disable manual
  // compaction, 4 Notify compaction end.
  ROCKSDB_NAMESPACE::SyncPoint::GetInstance()->ClearCallBack(
      "CompactionIterator:ProcessKV");

  ROCKSDB_NAMESPACE::SyncPoint::GetInstance()->SetCallBack(
      "CompactionJob::Run:BeforeVerify", [&](void* /*arg*/) {
        compact_options.canceled->store(true, std::memory_order_release);
      });

  listener->code_ = Status::kOk;
  listener->subcode_ = Status::SubCode::kNone;

  compact_options.canceled->store(false, std::memory_order_release);
  ASSERT_OK(dbfull()->CompactRange(compact_options, nullptr, nullptr));
  ASSERT_OK(dbfull()->TEST_WaitForCompact());

  ASSERT_GT(listener->num_compaction_started_, 0);
  ASSERT_EQ(listener->num_compaction_started_, listener->num_compaction_ended_);

  // Compaction job will succeed.
  ASSERT_GT(running_compaction, 0);

  ROCKSDB_NAMESPACE::SyncPoint::GetInstance()->ClearAllCallBacks();
  ROCKSDB_NAMESPACE::SyncPoint::GetInstance()->DisableProcessing();
}

TEST_F(DBTest2, CompactionOnBottomPriorityWithListener) {
  int num_levels = 3;
  const int kNumFilesTrigger = 4;

  Options options = CurrentOptions();
  env_->SetBackgroundThreads(0, Env::Priority::HIGH);
  env_->SetBackgroundThreads(0, Env::Priority::LOW);
  env_->SetBackgroundThreads(1, Env::Priority::BOTTOM);
  options.env = env_;
  options.compaction_style = kCompactionStyleUniversal;
  options.num_levels = num_levels;
  options.write_buffer_size = 100 << 10;     // 100KB
  options.target_file_size_base = 32 << 10;  // 32KB
  options.level0_file_num_compaction_trigger = kNumFilesTrigger;
  // Trigger compaction if size amplification exceeds 110%
  options.compaction_options_universal.max_size_amplification_percent = 110;

  CancelCompactionListener* listener = new CancelCompactionListener();
  options.listeners.emplace_back(listener);

  DestroyAndReopen(options);

  int num_bottom_thread_compaction_scheduled = 0;
  ROCKSDB_NAMESPACE::SyncPoint::GetInstance()->EnableProcessing();

  ROCKSDB_NAMESPACE::SyncPoint::GetInstance()->SetCallBack(
      "DBImpl::BackgroundCompaction:ForwardToBottomPriPool",
      [&](void* /*arg*/) { num_bottom_thread_compaction_scheduled++; });

  int num_compaction_jobs = 0;
  ROCKSDB_NAMESPACE::SyncPoint::GetInstance()->SetCallBack(
      "CompactionJob::Run():End",
      [&](void* /*arg*/) { num_compaction_jobs++; });

  listener->code_ = Status::kOk;
  listener->subcode_ = Status::SubCode::kNone;

  Random rnd(301);
  for (int i = 0; i < 1; ++i) {
    for (int num = 0; num < kNumFilesTrigger; num++) {
      int key_idx = 0;
      GenerateNewFile(&rnd, &key_idx, true /* no_wait */);
      // use no_wait above because that one waits for flush and compaction. We
      // don't want to wait for compaction because the full compaction is
      // intentionally blocked while more files are flushed.
      ASSERT_OK(dbfull()->TEST_WaitForFlushMemTable());
    }
  }
  ASSERT_OK(dbfull()->TEST_WaitForCompact());
  ASSERT_GT(num_bottom_thread_compaction_scheduled, 0);
  ASSERT_EQ(num_compaction_jobs, 1);
  ASSERT_GT(listener->num_compaction_started_, 0);
  ASSERT_EQ(listener->num_compaction_started_, listener->num_compaction_ended_);

  ROCKSDB_NAMESPACE::SyncPoint::GetInstance()->ClearAllCallBacks();
  ROCKSDB_NAMESPACE::SyncPoint::GetInstance()->DisableProcessing();
}

TEST_F(DBTest2, OptimizeForPointLookup) {
  Options options = CurrentOptions();
  Close();
  options.OptimizeForPointLookup(2);
  ASSERT_OK(DB::Open(options, dbname_, &db_));

  ASSERT_OK(Put("foo", "v1"));
  ASSERT_EQ("v1", Get("foo"));
  ASSERT_OK(Flush());
  ASSERT_EQ("v1", Get("foo"));
}

TEST_F(DBTest2, OptimizeForSmallDB) {
  Options options = CurrentOptions();
  Close();
  options.OptimizeForSmallDb();

  // Find the cache object
  ASSERT_TRUE(options.table_factory->IsInstanceOf(
      TableFactory::kBlockBasedTableName()));
  auto table_options =
      options.table_factory->GetOptions<BlockBasedTableOptions>();

  ASSERT_TRUE(table_options != nullptr);
  std::shared_ptr<Cache> cache = table_options->block_cache;

  ASSERT_EQ(0, cache->GetUsage());
  ASSERT_OK(DB::Open(options, dbname_, &db_));
  ASSERT_OK(Put("foo", "v1"));

  // memtable size is costed to the block cache
  ASSERT_NE(0, cache->GetUsage());

  ASSERT_EQ("v1", Get("foo"));
  ASSERT_OK(Flush());

  size_t prev_size = cache->GetUsage();
  // Remember block cache size, so that we can find that
  // it is filled after Get().
  // Use pinnable slice so that it can ping the block so that
  // when we check the size it is not evicted.
  PinnableSlice value;
  ASSERT_OK(db_->Get(ReadOptions(), db_->DefaultColumnFamily(), "foo", &value));
  ASSERT_GT(cache->GetUsage(), prev_size);
  value.Reset();
}


TEST_F(DBTest2, IterRaceFlush1) {
  ASSERT_OK(Put("foo", "v1"));

  ROCKSDB_NAMESPACE::SyncPoint::GetInstance()->LoadDependency(
      {{"DBImpl::NewIterator:1", "DBTest2::IterRaceFlush:1"},
       {"DBTest2::IterRaceFlush:2", "DBImpl::NewIterator:2"}});

  ROCKSDB_NAMESPACE::SyncPoint::GetInstance()->EnableProcessing();

  ROCKSDB_NAMESPACE::port::Thread t1([&] {
    TEST_SYNC_POINT("DBTest2::IterRaceFlush:1");
    ASSERT_OK(Put("foo", "v2"));
    ASSERT_OK(Flush());
    TEST_SYNC_POINT("DBTest2::IterRaceFlush:2");
  });

  // iterator is created after the first Put(), and its snapshot sequence is
  // assigned after second Put(), so it must see v2.
  {
    std::unique_ptr<Iterator> it(db_->NewIterator(ReadOptions()));
    it->Seek("foo");
    ASSERT_TRUE(it->Valid());
    ASSERT_OK(it->status());
    ASSERT_EQ("foo", it->key().ToString());
    ASSERT_EQ("v2", it->value().ToString());
  }

  t1.join();
  ROCKSDB_NAMESPACE::SyncPoint::GetInstance()->DisableProcessing();
}

TEST_F(DBTest2, IterRaceFlush2) {
  ASSERT_OK(Put("foo", "v1"));

  ROCKSDB_NAMESPACE::SyncPoint::GetInstance()->LoadDependency(
      {{"DBImpl::NewIterator:3", "DBTest2::IterRaceFlush2:1"},
       {"DBTest2::IterRaceFlush2:2", "DBImpl::NewIterator:4"}});

  ROCKSDB_NAMESPACE::SyncPoint::GetInstance()->EnableProcessing();

  ROCKSDB_NAMESPACE::port::Thread t1([&] {
    TEST_SYNC_POINT("DBTest2::IterRaceFlush2:1");
    ASSERT_OK(Put("foo", "v2"));
    ASSERT_OK(Flush());
    TEST_SYNC_POINT("DBTest2::IterRaceFlush2:2");
  });

  // iterator is created after the first Put(), and its snapshot sequence is
  // assigned before second Put(), thus it must see v1.
  {
    std::unique_ptr<Iterator> it(db_->NewIterator(ReadOptions()));
    it->Seek("foo");
    ASSERT_TRUE(it->Valid());
    ASSERT_OK(it->status());
    ASSERT_EQ("foo", it->key().ToString());
    ASSERT_EQ("v1", it->value().ToString());
  }

  t1.join();
  ROCKSDB_NAMESPACE::SyncPoint::GetInstance()->DisableProcessing();
}

TEST_F(DBTest2, IterRefreshRaceFlush) {
  ASSERT_OK(Put("foo", "v1"));

  ROCKSDB_NAMESPACE::SyncPoint::GetInstance()->LoadDependency(
      {{"ArenaWrappedDBIter::Refresh:1", "DBTest2::IterRefreshRaceFlush:1"},
       {"DBTest2::IterRefreshRaceFlush:2", "ArenaWrappedDBIter::Refresh:2"}});

  ROCKSDB_NAMESPACE::SyncPoint::GetInstance()->EnableProcessing();

  ROCKSDB_NAMESPACE::port::Thread t1([&] {
    TEST_SYNC_POINT("DBTest2::IterRefreshRaceFlush:1");
    ASSERT_OK(Put("foo", "v2"));
    ASSERT_OK(Flush());
    TEST_SYNC_POINT("DBTest2::IterRefreshRaceFlush:2");
  });

  // iterator is refreshed after the first Put(), and its sequence number is
  // assigned after second Put(), thus it must see v2.
  {
    std::unique_ptr<Iterator> it(db_->NewIterator(ReadOptions()));
    ASSERT_OK(it->status());
    ASSERT_OK(it->Refresh());
    it->Seek("foo");
    ASSERT_TRUE(it->Valid());
    ASSERT_OK(it->status());
    ASSERT_EQ("foo", it->key().ToString());
    ASSERT_EQ("v2", it->value().ToString());
  }

  t1.join();
  ROCKSDB_NAMESPACE::SyncPoint::GetInstance()->DisableProcessing();
}

TEST_F(DBTest2, GetRaceFlush1) {
  ASSERT_OK(Put("foo", "v1"));

  ROCKSDB_NAMESPACE::SyncPoint::GetInstance()->LoadDependency(
      {{"DBImpl::GetImpl:1", "DBTest2::GetRaceFlush:1"},
       {"DBTest2::GetRaceFlush:2", "DBImpl::GetImpl:2"}});

  ROCKSDB_NAMESPACE::SyncPoint::GetInstance()->EnableProcessing();

  ROCKSDB_NAMESPACE::port::Thread t1([&] {
    TEST_SYNC_POINT("DBTest2::GetRaceFlush:1");
    ASSERT_OK(Put("foo", "v2"));
    ASSERT_OK(Flush());
    TEST_SYNC_POINT("DBTest2::GetRaceFlush:2");
  });

  // Get() is issued after the first Put(), so it should see either
  // "v1" or "v2".
  ASSERT_NE("NOT_FOUND", Get("foo"));
  t1.join();
  ROCKSDB_NAMESPACE::SyncPoint::GetInstance()->DisableProcessing();
}

TEST_F(DBTest2, GetRaceFlush2) {
  ASSERT_OK(Put("foo", "v1"));

  ROCKSDB_NAMESPACE::SyncPoint::GetInstance()->LoadDependency(
      {{"DBImpl::GetImpl:3", "DBTest2::GetRaceFlush:1"},
       {"DBTest2::GetRaceFlush:2", "DBImpl::GetImpl:4"}});

  ROCKSDB_NAMESPACE::SyncPoint::GetInstance()->EnableProcessing();

  port::Thread t1([&] {
    TEST_SYNC_POINT("DBTest2::GetRaceFlush:1");
    ASSERT_OK(Put("foo", "v2"));
    ASSERT_OK(Flush());
    TEST_SYNC_POINT("DBTest2::GetRaceFlush:2");
  });

  // Get() is issued after the first Put(), so it should see either
  // "v1" or "v2".
  ASSERT_NE("NOT_FOUND", Get("foo"));
  t1.join();
  ROCKSDB_NAMESPACE::SyncPoint::GetInstance()->DisableProcessing();
}

TEST_F(DBTest2, DirectIO) {
  if (!IsDirectIOSupported()) {
    return;
  }
  Options options = CurrentOptions();
  options.use_direct_reads = options.use_direct_io_for_flush_and_compaction =
      true;
  options.allow_mmap_reads = options.allow_mmap_writes = false;
  DestroyAndReopen(options);

  ASSERT_OK(Put(Key(0), "a"));
  ASSERT_OK(Put(Key(5), "a"));
  ASSERT_OK(Flush());

  ASSERT_OK(Put(Key(10), "a"));
  ASSERT_OK(Put(Key(15), "a"));
  ASSERT_OK(Flush());

  ASSERT_OK(db_->CompactRange(CompactRangeOptions(), nullptr, nullptr));
  Reopen(options);
}

TEST_F(DBTest2, MemtableOnlyIterator) {
  Options options = CurrentOptions();
  CreateAndReopenWithCF({"pikachu"}, options);

  ASSERT_OK(Put(1, "foo", "first"));
  ASSERT_OK(Put(1, "bar", "second"));

  ReadOptions ropt;
  ropt.read_tier = kMemtableTier;
  std::string value;
  Iterator* it = nullptr;

  // Before flushing
  // point lookups
  ASSERT_OK(db_->Get(ropt, handles_[1], "foo", &value));
  ASSERT_EQ("first", value);
  ASSERT_OK(db_->Get(ropt, handles_[1], "bar", &value));
  ASSERT_EQ("second", value);

  // Memtable-only iterator (read_tier=kMemtableTier); data not flushed yet.
  it = db_->NewIterator(ropt, handles_[1]);
  int count = 0;
  for (it->SeekToFirst(); it->Valid(); it->Next()) {
    ASSERT_TRUE(it->Valid());
    count++;
  }
  ASSERT_TRUE(!it->Valid());
  ASSERT_OK(it->status());
  ASSERT_EQ(2, count);
  delete it;

  ASSERT_OK(Flush(1));

  // After flushing
  // point lookups
  ASSERT_OK(db_->Get(ropt, handles_[1], "foo", &value));
  ASSERT_EQ("first", value);
  ASSERT_OK(db_->Get(ropt, handles_[1], "bar", &value));
  ASSERT_EQ("second", value);
  // nothing should be returned using memtable-only iterator after flushing.
  it = db_->NewIterator(ropt, handles_[1]);
  ASSERT_OK(it->status());
  count = 0;
  for (it->SeekToFirst(); it->Valid(); it->Next()) {
    ASSERT_TRUE(it->Valid());
    count++;
  }
  ASSERT_TRUE(!it->Valid());
  ASSERT_EQ(0, count);
  ASSERT_OK(it->status());
  delete it;

  // Add a key to memtable
  ASSERT_OK(Put(1, "foobar", "third"));
  it = db_->NewIterator(ropt, handles_[1]);
  ASSERT_OK(it->status());
  count = 0;
  for (it->SeekToFirst(); it->Valid(); it->Next()) {
    ASSERT_TRUE(it->Valid());
    ASSERT_EQ("foobar", it->key().ToString());
    ASSERT_EQ("third", it->value().ToString());
    count++;
  }
  ASSERT_TRUE(!it->Valid());
  ASSERT_EQ(1, count);
  ASSERT_OK(it->status());
  delete it;
}

TEST_F(DBTest2, LowPriWrite) {
  Options options = CurrentOptions();
  // Compaction pressure should trigger since 6 files
  options.level0_file_num_compaction_trigger = 4;
  options.level0_slowdown_writes_trigger = 12;
  options.level0_stop_writes_trigger = 30;
  options.delayed_write_rate = 8 * 1024 * 1024;
  Reopen(options);

  std::atomic<int> rate_limit_count(0);

  ROCKSDB_NAMESPACE::SyncPoint::GetInstance()->SetCallBack(
      "GenericRateLimiter::Request:1", [&](void* arg) {
        rate_limit_count.fetch_add(1);
        int64_t* rate_bytes_per_sec = static_cast<int64_t*>(arg);
        ASSERT_EQ(1024 * 1024, *rate_bytes_per_sec);
      });

  // Make a trivial L5 for L0 to compact into. L6 will be large so debt ratio
  // will not cause compaction pressure.
  Random rnd(301);
  ASSERT_OK(Put("", rnd.RandomString(102400)));
  ASSERT_OK(Flush());
  MoveFilesToLevel(6);
  ASSERT_OK(Put("", ""));
  ASSERT_OK(Flush());
  MoveFilesToLevel(5);

  // Block compaction
  ROCKSDB_NAMESPACE::SyncPoint::GetInstance()->LoadDependency({
      {"DBTest.LowPriWrite:0", "DBImpl::BGWorkCompaction"},
  });
  ROCKSDB_NAMESPACE::SyncPoint::GetInstance()->EnableProcessing();
  WriteOptions wo;
  for (int i = 0; i < 6; i++) {
    wo.low_pri = false;
    ASSERT_OK(Put("", "", wo));
    wo.low_pri = true;
    ASSERT_OK(Put("", "", wo));
    ASSERT_OK(Flush());
  }
  ASSERT_EQ(0, rate_limit_count.load());
  wo.low_pri = true;
  ASSERT_OK(Put("", "", wo));
  ASSERT_EQ(1, rate_limit_count.load());
  wo.low_pri = false;
  ASSERT_OK(Put("", "", wo));
  ASSERT_EQ(1, rate_limit_count.load());

  wo.low_pri = true;
  std::string big_value = std::string(1 * 1024 * 1024, 'x');
  ASSERT_OK(Put("", big_value, wo));
  ASSERT_LT(1, rate_limit_count.load());
  // Reset
  rate_limit_count = 0;
  wo.low_pri = false;
  ASSERT_OK(Put("", big_value, wo));
  ASSERT_EQ(0, rate_limit_count.load());

  TEST_SYNC_POINT("DBTest.LowPriWrite:0");
  ROCKSDB_NAMESPACE::SyncPoint::GetInstance()->DisableProcessing();

  ASSERT_OK(dbfull()->TEST_WaitForCompact());
  wo.low_pri = true;
  ASSERT_OK(Put("", "", wo));
  ASSERT_EQ(0, rate_limit_count.load());
  wo.low_pri = false;
  ASSERT_OK(Put("", "", wo));
  ASSERT_EQ(0, rate_limit_count.load());
}

TEST_F(DBTest2, RateLimitedCompactionReads) {
  // compaction input has 512KB data
  const int kNumKeysPerFile = 128;
  const int kBytesPerKey = 1024;
  const int kNumL0Files = 4;

  for (int compaction_readahead_size : {0, 32 << 10}) {
    for (auto use_direct_io : {false, true}) {
      if (use_direct_io && !IsDirectIOSupported()) {
        continue;
      }
      Options options = CurrentOptions();
      options.compaction_readahead_size = compaction_readahead_size;
      options.compression = kNoCompression;
      options.level0_file_num_compaction_trigger = kNumL0Files;
      options.memtable_factory.reset(
          test::NewSpecialSkipListFactory(kNumKeysPerFile));
      // takes roughly one second, split into 100 x 10ms intervals. Each
      // interval permits 5.12KB, which is smaller than the block size, so this
      // test exercises the code for chunking reads.
      options.rate_limiter.reset(NewGenericRateLimiter(
          static_cast<int64_t>(kNumL0Files * kNumKeysPerFile *
                               kBytesPerKey) /* rate_bytes_per_sec */,
          10 * 1000 /* refill_period_us */, 10 /* fairness */,
          RateLimiter::Mode::kReadsOnly));
      options.use_direct_reads =
          options.use_direct_io_for_flush_and_compaction = use_direct_io;
      BlockBasedTableOptions bbto;
      bbto.block_size = 16384;
      bbto.no_block_cache = true;
      options.table_factory.reset(NewBlockBasedTableFactory(bbto));
      DestroyAndReopen(options);

      // To precisely control when to start bg compaction for excluding previous
      // rate-limited bytes of flush read for table verification
      std::shared_ptr<test::SleepingBackgroundTask> sleeping_task(
          new test::SleepingBackgroundTask());
      env_->SetBackgroundThreads(1, Env::LOW);
      env_->Schedule(&test::SleepingBackgroundTask::DoSleepTask,
                     sleeping_task.get(), Env::Priority::LOW);
      sleeping_task->WaitUntilSleeping();

      for (int i = 0; i < kNumL0Files; ++i) {
        for (int j = 0; j <= kNumKeysPerFile; ++j) {
          ASSERT_OK(Put(Key(j), DummyString(kBytesPerKey)));
        }
        ASSERT_OK(dbfull()->TEST_WaitForFlushMemTable());
        if (i + 1 < kNumL0Files) {
          ASSERT_EQ(i + 1, NumTableFilesAtLevel(0));
        }
      }

      size_t rate_limited_bytes_start_bytes =
          options.rate_limiter->GetTotalBytesThrough(Env::IO_TOTAL);

      sleeping_task->WakeUp();
      sleeping_task->WaitUntilDone();
      ASSERT_OK(dbfull()->TEST_WaitForCompact());
      ASSERT_EQ(0, NumTableFilesAtLevel(0));
      // should be slightly above 512KB due to non-data blocks read. Arbitrarily
      // chose 1MB as the upper bound on the total bytes read.
      size_t rate_limited_bytes =
          static_cast<size_t>(
              options.rate_limiter->GetTotalBytesThrough(Env::IO_TOTAL)) -
          rate_limited_bytes_start_bytes;
      // The charges can exist for `IO_LOW` and `IO_USER` priorities.
      size_t rate_limited_bytes_by_pri =
          options.rate_limiter->GetTotalBytesThrough(Env::IO_LOW) +
          options.rate_limiter->GetTotalBytesThrough(Env::IO_USER);
      ASSERT_EQ(rate_limited_bytes,
                static_cast<size_t>(rate_limited_bytes_by_pri));
      // Include the explicit prefetch of the footer in direct I/O case.
      size_t direct_io_extra = use_direct_io ? 512 * 1024 : 0;
      ASSERT_GE(
          rate_limited_bytes,
          static_cast<size_t>(kNumKeysPerFile * kBytesPerKey * kNumL0Files));
      ASSERT_LT(
          rate_limited_bytes,
          static_cast<size_t>(2 * kNumKeysPerFile * kBytesPerKey * kNumL0Files +
                              direct_io_extra));

      Iterator* iter = db_->NewIterator(ReadOptions());
      ASSERT_OK(iter->status());
      for (iter->SeekToFirst(); iter->Valid(); iter->Next()) {
        ASSERT_EQ(iter->value().ToString(), DummyString(kBytesPerKey));
      }
      delete iter;
      // bytes read for user iterator shouldn't count against the rate limit.
      rate_limited_bytes_by_pri =
          options.rate_limiter->GetTotalBytesThrough(Env::IO_LOW) +
          options.rate_limiter->GetTotalBytesThrough(Env::IO_USER);
      ASSERT_EQ(rate_limited_bytes,
                static_cast<size_t>(rate_limited_bytes_by_pri));
    }
  }
}

// Make sure DB can be reopen with reduced number of levels, given no file
// is on levels higher than the new num_levels.
TEST_F(DBTest2, ReduceLevel) {
  Options options;
  options.env = env_;
  options.disable_auto_compactions = true;
  options.num_levels = 7;
  Reopen(options);
  ASSERT_OK(Put("foo", "bar"));
  ASSERT_OK(Flush());
  MoveFilesToLevel(6);
  ASSERT_EQ("0,0,0,0,0,0,1", FilesPerLevel());
  CompactRangeOptions compact_options;
  compact_options.change_level = true;
  compact_options.target_level = 1;
  ASSERT_OK(dbfull()->CompactRange(compact_options, nullptr, nullptr));
  ASSERT_EQ("0,1", FilesPerLevel());
  options.num_levels = 3;
  Reopen(options);
  ASSERT_EQ("0,1", FilesPerLevel());
}

// Test that ReadCallback is actually used in both memtbale and sst tables
TEST_F(DBTest2, ReadCallbackTest) {
  Options options;
  options.disable_auto_compactions = true;
  options.num_levels = 7;
  options.env = env_;
  Reopen(options);
  std::vector<const Snapshot*> snapshots;
  // Try to create a db with multiple layers and a memtable
  const std::string key = "foo";
  const std::string value = "bar";
  // This test assumes that the seq start with 1 and increased by 1 after each
  // write batch of size 1. If that behavior changes, the test needs to be
  // updated as well.
  // TODO(myabandeh): update this test to use the seq number that is returned by
  // the DB instead of assuming what seq the DB used.
  int i = 1;
  for (; i < 10; i++) {
    ASSERT_OK(Put(key, value + std::to_string(i)));
    // Take a snapshot to avoid the value being removed during compaction
    auto snapshot = dbfull()->GetSnapshot();
    snapshots.push_back(snapshot);
  }
  ASSERT_OK(Flush());
  for (; i < 20; i++) {
    ASSERT_OK(Put(key, value + std::to_string(i)));
    // Take a snapshot to avoid the value being removed during compaction
    auto snapshot = dbfull()->GetSnapshot();
    snapshots.push_back(snapshot);
  }
  ASSERT_OK(Flush());
  MoveFilesToLevel(6);
  ASSERT_EQ("0,0,0,0,0,0,2", FilesPerLevel());
  for (; i < 30; i++) {
    ASSERT_OK(Put(key, value + std::to_string(i)));
    auto snapshot = dbfull()->GetSnapshot();
    snapshots.push_back(snapshot);
  }
  ASSERT_OK(Flush());
  ASSERT_EQ("1,0,0,0,0,0,2", FilesPerLevel());
  // And also add some values to the memtable
  for (; i < 40; i++) {
    ASSERT_OK(Put(key, value + std::to_string(i)));
    auto snapshot = dbfull()->GetSnapshot();
    snapshots.push_back(snapshot);
  }

  class TestReadCallback : public ReadCallback {
   public:
    explicit TestReadCallback(SequenceNumber snapshot)
        : ReadCallback(snapshot), snapshot_(snapshot) {}
    bool IsVisibleFullCheck(SequenceNumber seq) override {
      return seq <= snapshot_;
    }

   private:
    SequenceNumber snapshot_;
  };

  for (int seq = 1; seq < i; seq++) {
    PinnableSlice pinnable_val;
    ReadOptions roptions;
    TestReadCallback callback(seq);
    bool dont_care = true;
    DBImpl::GetImplOptions get_impl_options;
    get_impl_options.column_family = dbfull()->DefaultColumnFamily();
    get_impl_options.value = &pinnable_val;
    get_impl_options.value_found = &dont_care;
    get_impl_options.callback = &callback;
    Status s = dbfull()->GetImpl(roptions, key, get_impl_options);
    ASSERT_TRUE(s.ok());
    // Assuming that after each Put the DB increased seq by one, the value and
    // seq number must be equal since we also inc value by 1 after each Put.
    ASSERT_EQ(value + std::to_string(seq), pinnable_val.ToString());
  }

  for (auto snapshot : snapshots) {
    dbfull()->ReleaseSnapshot(snapshot);
  }
}


TEST_F(DBTest2, LiveFilesOmitObsoleteFiles) {
  // Regression test for race condition where an obsolete file is returned to
  // user as a "live file" but then deleted, all while file deletions are
  // disabled.
  //
  // It happened like this:
  //
  // 1. [flush thread] Log file "x.log" found by FindObsoleteFiles
  // 2. [user thread] DisableFileDeletions, GetSortedWalFiles are called and the
  //    latter returned "x.log"
  // 3. [flush thread] PurgeObsoleteFiles deleted "x.log"
  // 4. [user thread] Reading "x.log" failed
  //
  // Unfortunately the only regression test I can come up with involves sleep.
  // We cannot set SyncPoints to repro since, once the fix is applied, the
  // SyncPoints would cause a deadlock as the repro's sequence of events is now
  // prohibited.
  //
  // Instead, if we sleep for a second between Find and Purge, and ensure the
  // read attempt happens after purge, then the sequence of events will almost
  // certainly happen on the old code.
  ROCKSDB_NAMESPACE::SyncPoint::GetInstance()->LoadDependency({
      {"DBImpl::BackgroundCallFlush:FilesFound",
       "DBTest2::LiveFilesOmitObsoleteFiles:FlushTriggered"},
      {"DBImpl::PurgeObsoleteFiles:End",
       "DBTest2::LiveFilesOmitObsoleteFiles:LiveFilesCaptured"},
  });
  ROCKSDB_NAMESPACE::SyncPoint::GetInstance()->SetCallBack(
      "DBImpl::PurgeObsoleteFiles:Begin",
      [&](void* /*arg*/) { env_->SleepForMicroseconds(1000000); });
  ROCKSDB_NAMESPACE::SyncPoint::GetInstance()->EnableProcessing();

  ASSERT_OK(Put("key", "val"));
  FlushOptions flush_opts;
  flush_opts.wait = false;
  ASSERT_OK(db_->Flush(flush_opts));
  TEST_SYNC_POINT("DBTest2::LiveFilesOmitObsoleteFiles:FlushTriggered");

  ASSERT_OK(db_->DisableFileDeletions());
  VectorLogPtr log_files;
  ASSERT_OK(db_->GetSortedWalFiles(log_files));
  TEST_SYNC_POINT("DBTest2::LiveFilesOmitObsoleteFiles:LiveFilesCaptured");
  for (const auto& log_file : log_files) {
    ASSERT_OK(env_->FileExists(LogFileName(dbname_, log_file->LogNumber())));
  }

  ASSERT_OK(db_->EnableFileDeletions());
  ROCKSDB_NAMESPACE::SyncPoint::GetInstance()->DisableProcessing();
}

TEST_F(DBTest2, TestNumPread) {
  Options options = CurrentOptions();
  bool prefetch_supported =
      test::IsPrefetchSupported(env_->GetFileSystem(), dbname_);
  // disable block cache
  BlockBasedTableOptions table_options;
  table_options.no_block_cache = true;
  options.table_factory.reset(NewBlockBasedTableFactory(table_options));
  Reopen(options);
  env_->count_random_reads_ = true;
  env_->random_file_open_counter_.store(0);
  ASSERT_OK(Put("bar", "foo"));
  ASSERT_OK(Put("foo", "bar"));
  ASSERT_OK(Flush());
  if (prefetch_supported) {
    // After flush, we'll open the file and read footer, meta block,
    // property block and index block.
    ASSERT_EQ(4, env_->random_read_counter_.Read());
  } else {
    // With prefetch not supported, we will do a single read into a buffer
    ASSERT_EQ(1, env_->random_read_counter_.Read());
  }
  ASSERT_EQ(1, env_->random_file_open_counter_.load());

  // One pread per a normal data block read
  env_->random_file_open_counter_.store(0);
  env_->random_read_counter_.Reset();
  ASSERT_EQ("bar", Get("foo"));
  ASSERT_EQ(1, env_->random_read_counter_.Read());
  // All files are already opened.
  ASSERT_EQ(0, env_->random_file_open_counter_.load());

  env_->random_file_open_counter_.store(0);
  env_->random_read_counter_.Reset();
  ASSERT_OK(Put("bar2", "foo2"));
  ASSERT_OK(Put("foo2", "bar2"));
  ASSERT_OK(Flush());
  if (prefetch_supported) {
    // After flush, we'll open the file and read footer, meta block,
    // property block and index block.
    ASSERT_EQ(4, env_->random_read_counter_.Read());
  } else {
    // With prefetch not supported, we will do a single read into a buffer
    ASSERT_EQ(1, env_->random_read_counter_.Read());
  }
  ASSERT_EQ(1, env_->random_file_open_counter_.load());

  env_->random_file_open_counter_.store(0);
  env_->random_read_counter_.Reset();
  ASSERT_OK(db_->CompactRange(CompactRangeOptions(), nullptr, nullptr));
  if (prefetch_supported) {
    // Compaction needs two input blocks, which requires 2 preads, and
    // generate a new SST file which needs 4 preads (footer, meta block,
    // property block and index block). In total 6.
    ASSERT_EQ(6, env_->random_read_counter_.Read());
  } else {
    // With prefetch off, compaction needs two input blocks,
    // followed by a single buffered read.  In total 3.
    ASSERT_EQ(3, env_->random_read_counter_.Read());
  }
  // All compaction input files should have already been opened.
  ASSERT_EQ(1, env_->random_file_open_counter_.load());

  // One pread per a normal data block read
  env_->random_file_open_counter_.store(0);
  env_->random_read_counter_.Reset();
  ASSERT_EQ("foo2", Get("bar2"));
  ASSERT_EQ(1, env_->random_read_counter_.Read());
  // SST files are already opened.
  ASSERT_EQ(0, env_->random_file_open_counter_.load());
}

class TraceExecutionResultHandler : public TraceRecordResult::Handler {
 public:
  TraceExecutionResultHandler() = default;
  ~TraceExecutionResultHandler() override = default;

  Status Handle(const StatusOnlyTraceExecutionResult& result) override {
    if (result.GetStartTimestamp() > result.GetEndTimestamp()) {
      return Status::InvalidArgument("Invalid timestamps.");
    }
    result.GetStatus().PermitUncheckedError();
    switch (result.GetTraceType()) {
      case kTraceWrite: {
        total_latency_ += result.GetLatency();
        cnt_++;
        writes_++;
        break;
      }
      default:
        return Status::Corruption("Type mismatch.");
    }
    return Status::OK();
  }

  Status Handle(const SingleValueTraceExecutionResult& result) override {
    if (result.GetStartTimestamp() > result.GetEndTimestamp()) {
      return Status::InvalidArgument("Invalid timestamps.");
    }
    result.GetStatus().PermitUncheckedError();
    switch (result.GetTraceType()) {
      case kTraceGet: {
        total_latency_ += result.GetLatency();
        cnt_++;
        gets_++;
        break;
      }
      default:
        return Status::Corruption("Type mismatch.");
    }
    return Status::OK();
  }

  Status Handle(const MultiValuesTraceExecutionResult& result) override {
    if (result.GetStartTimestamp() > result.GetEndTimestamp()) {
      return Status::InvalidArgument("Invalid timestamps.");
    }
    for (const Status& s : result.GetMultiStatus()) {
      s.PermitUncheckedError();
    }
    switch (result.GetTraceType()) {
      case kTraceMultiGet: {
        total_latency_ += result.GetLatency();
        cnt_++;
        multigets_++;
        break;
      }
      default:
        return Status::Corruption("Type mismatch.");
    }
    return Status::OK();
  }

  Status Handle(const IteratorTraceExecutionResult& result) override {
    if (result.GetStartTimestamp() > result.GetEndTimestamp()) {
      return Status::InvalidArgument("Invalid timestamps.");
    }
    result.GetStatus().PermitUncheckedError();
    switch (result.GetTraceType()) {
      case kTraceIteratorSeek:
      case kTraceIteratorSeekForPrev: {
        total_latency_ += result.GetLatency();
        cnt_++;
        seeks_++;
        break;
      }
      default:
        return Status::Corruption("Type mismatch.");
    }
    return Status::OK();
  }

  void Reset() {
    total_latency_ = 0;
    cnt_ = 0;
    writes_ = 0;
    gets_ = 0;
    seeks_ = 0;
    multigets_ = 0;
  }

  double GetAvgLatency() const {
    return cnt_ == 0 ? 0.0 : 1.0 * total_latency_ / cnt_;
  }

  int GetNumWrites() const { return writes_; }

  int GetNumGets() const { return gets_; }

  int GetNumIterSeeks() const { return seeks_; }

  int GetNumMultiGets() const { return multigets_; }

 private:
  std::atomic<uint64_t> total_latency_{0};
  std::atomic<uint32_t> cnt_{0};
  std::atomic<int> writes_{0};
  std::atomic<int> gets_{0};
  std::atomic<int> seeks_{0};
  std::atomic<int> multigets_{0};
};

TEST_F(DBTest2, TraceAndReplay) {
  Options options = CurrentOptions();
  options.merge_operator = MergeOperators::CreatePutOperator();
  ReadOptions ro;
  WriteOptions wo;
  TraceOptions trace_opts;
  EnvOptions env_opts;
  CreateAndReopenWithCF({"pikachu"}, options);
  Random rnd(301);
  Iterator* single_iter = nullptr;

  ASSERT_TRUE(db_->EndTrace().IsIOError());

  std::string trace_filename = dbname_ + "/rocksdb.trace";
  std::unique_ptr<TraceWriter> trace_writer;
  ASSERT_OK(NewFileTraceWriter(env_, env_opts, trace_filename, &trace_writer));
  ASSERT_OK(db_->StartTrace(trace_opts, std::move(trace_writer)));

  // 5 Writes
  ASSERT_OK(Put(0, "a", "1"));
  ASSERT_OK(Merge(0, "b", "2"));
  ASSERT_OK(Delete(0, "c"));
  ASSERT_OK(SingleDelete(0, "d"));
  ASSERT_OK(db_->DeleteRange(wo, dbfull()->DefaultColumnFamily(), "e", "f"));

  // 6th Write
  WriteBatch batch;
  ASSERT_OK(batch.Put("f", "11"));
  ASSERT_OK(batch.Merge("g", "12"));
  ASSERT_OK(batch.Delete("h"));
  ASSERT_OK(batch.SingleDelete("i"));
  ASSERT_OK(batch.DeleteRange("j", "k"));
  ASSERT_OK(db_->Write(wo, &batch));

  // 2 Seek(ForPrev)s
  single_iter = db_->NewIterator(ro);
  single_iter->Seek("f");  // Seek 1
  single_iter->SeekForPrev("g");
  ASSERT_OK(single_iter->status());
  delete single_iter;

  // 2 Gets
  ASSERT_EQ("1", Get(0, "a"));
  ASSERT_EQ("12", Get(0, "g"));

  // 7th and 8th Write, 3rd Get
  ASSERT_OK(Put(1, "foo", "bar"));
  ASSERT_OK(Put(1, "rocksdb", "rocks"));
  ASSERT_EQ("NOT_FOUND", Get(1, "leveldb"));

  // Total Write x 8, Get x 3, Seek x 2.
  ASSERT_OK(db_->EndTrace());
  // These should not get into the trace file as it is after EndTrace.
  ASSERT_OK(Put("hello", "world"));
  ASSERT_OK(Merge("foo", "bar"));

  // Open another db, replay, and verify the data
  std::string value;
  std::string dbname2 = test::PerThreadDBPath(env_, "/db_replay");
  ASSERT_OK(DestroyDB(dbname2, options));

  // Using a different name than db2, to pacify infer's use-after-lifetime
  // warnings (http://fbinfer.com).
  DB* db2_init = nullptr;
  options.create_if_missing = true;
  ASSERT_OK(DB::Open(options, dbname2, &db2_init));
  ColumnFamilyHandle* cf;
  ASSERT_OK(
      db2_init->CreateColumnFamily(ColumnFamilyOptions(), "pikachu", &cf));
  delete cf;
  delete db2_init;

  DB* db2 = nullptr;
  std::vector<ColumnFamilyDescriptor> column_families;
  ColumnFamilyOptions cf_options;
  cf_options.merge_operator = MergeOperators::CreatePutOperator();
  column_families.emplace_back("default", cf_options);
  column_families.emplace_back("pikachu", ColumnFamilyOptions());
  std::vector<ColumnFamilyHandle*> handles;
  DBOptions db_opts;
  db_opts.env = env_;
  ASSERT_OK(DB::Open(db_opts, dbname2, column_families, &handles, &db2));

  env_->SleepForMicroseconds(100);
  // Verify that the keys don't already exist
  ASSERT_TRUE(db2->Get(ro, handles[0], "a", &value).IsNotFound());
  ASSERT_TRUE(db2->Get(ro, handles[0], "g", &value).IsNotFound());

  std::unique_ptr<TraceReader> trace_reader;
  ASSERT_OK(NewFileTraceReader(env_, env_opts, trace_filename, &trace_reader));
  std::unique_ptr<Replayer> replayer;
  ASSERT_OK(
      db2->NewDefaultReplayer(handles, std::move(trace_reader), &replayer));

  TraceExecutionResultHandler res_handler;
  std::function<void(Status, std::unique_ptr<TraceRecordResult> &&)> res_cb =
      [&res_handler](Status exec_s, std::unique_ptr<TraceRecordResult>&& res) {
        ASSERT_TRUE(exec_s.ok() || exec_s.IsNotSupported());
        if (res != nullptr) {
          ASSERT_OK(res->Accept(&res_handler));
          res.reset();
        }
      };

  // Unprepared replay should fail with Status::Incomplete()
  ASSERT_TRUE(replayer->Replay(ReplayOptions(), nullptr).IsIncomplete());
  ASSERT_OK(replayer->Prepare());
  // Ok to repeatedly Prepare().
  ASSERT_OK(replayer->Prepare());
  // Replay using 1 thread, 1x speed.
  ASSERT_OK(replayer->Replay(ReplayOptions(1, 1.0), res_cb));
  ASSERT_GE(res_handler.GetAvgLatency(), 0.0);
  ASSERT_EQ(res_handler.GetNumWrites(), 8);
  ASSERT_EQ(res_handler.GetNumGets(), 3);
  ASSERT_EQ(res_handler.GetNumIterSeeks(), 2);
  ASSERT_EQ(res_handler.GetNumMultiGets(), 0);
  res_handler.Reset();

  ASSERT_OK(db2->Get(ro, handles[0], "a", &value));
  ASSERT_EQ("1", value);
  ASSERT_OK(db2->Get(ro, handles[0], "g", &value));
  ASSERT_EQ("12", value);
  ASSERT_TRUE(db2->Get(ro, handles[0], "hello", &value).IsNotFound());
  ASSERT_TRUE(db2->Get(ro, handles[0], "world", &value).IsNotFound());

  ASSERT_OK(db2->Get(ro, handles[1], "foo", &value));
  ASSERT_EQ("bar", value);
  ASSERT_OK(db2->Get(ro, handles[1], "rocksdb", &value));
  ASSERT_EQ("rocks", value);

  // Re-replay should fail with Status::Incomplete() if Prepare() was not
  // called. Currently we don't distinguish between unprepared and trace end.
  ASSERT_TRUE(replayer->Replay(ReplayOptions(), nullptr).IsIncomplete());

  // Re-replay using 2 threads, 2x speed.
  ASSERT_OK(replayer->Prepare());
  ASSERT_OK(replayer->Replay(ReplayOptions(2, 2.0), res_cb));
  ASSERT_GE(res_handler.GetAvgLatency(), 0.0);
  ASSERT_EQ(res_handler.GetNumWrites(), 8);
  ASSERT_EQ(res_handler.GetNumGets(), 3);
  ASSERT_EQ(res_handler.GetNumIterSeeks(), 2);
  ASSERT_EQ(res_handler.GetNumMultiGets(), 0);
  res_handler.Reset();

  // Re-replay using 2 threads, 1/2 speed.
  ASSERT_OK(replayer->Prepare());
  ASSERT_OK(replayer->Replay(ReplayOptions(2, 0.5), res_cb));
  ASSERT_GE(res_handler.GetAvgLatency(), 0.0);
  ASSERT_EQ(res_handler.GetNumWrites(), 8);
  ASSERT_EQ(res_handler.GetNumGets(), 3);
  ASSERT_EQ(res_handler.GetNumIterSeeks(), 2);
  ASSERT_EQ(res_handler.GetNumMultiGets(), 0);
  res_handler.Reset();

  replayer.reset();

  for (auto handle : handles) {
    delete handle;
  }
  delete db2;
  ASSERT_OK(DestroyDB(dbname2, options));
}

TEST_F(DBTest2, TraceAndManualReplay) {
  Options options = CurrentOptions();
  options.merge_operator = MergeOperators::CreatePutOperator();
  ReadOptions ro;
  WriteOptions wo;
  TraceOptions trace_opts;
  EnvOptions env_opts;
  CreateAndReopenWithCF({"pikachu"}, options);
  Random rnd(301);
  Iterator* single_iter = nullptr;

  ASSERT_TRUE(db_->EndTrace().IsIOError());

  std::string trace_filename = dbname_ + "/rocksdb.trace";
  std::unique_ptr<TraceWriter> trace_writer;
  ASSERT_OK(NewFileTraceWriter(env_, env_opts, trace_filename, &trace_writer));
  ASSERT_OK(db_->StartTrace(trace_opts, std::move(trace_writer)));

  ASSERT_OK(Put(0, "a", "1"));
  ASSERT_OK(Merge(0, "b", "2"));
  ASSERT_OK(Delete(0, "c"));
  ASSERT_OK(SingleDelete(0, "d"));
  ASSERT_OK(db_->DeleteRange(wo, dbfull()->DefaultColumnFamily(), "e", "f"));

  WriteBatch batch;
  ASSERT_OK(batch.Put("f", "11"));
  ASSERT_OK(batch.Merge("g", "12"));
  ASSERT_OK(batch.Delete("h"));
  ASSERT_OK(batch.SingleDelete("i"));
  ASSERT_OK(batch.DeleteRange("j", "k"));
  ASSERT_OK(db_->Write(wo, &batch));

  single_iter = db_->NewIterator(ro);
  single_iter->Seek("f");
  single_iter->SeekForPrev("g");
  ASSERT_OK(single_iter->status());
  delete single_iter;

  // Write some sequenced keys for testing lower/upper bounds of iterator.
  batch.Clear();
  ASSERT_OK(batch.Put("iter-0", "iter-0"));
  ASSERT_OK(batch.Put("iter-1", "iter-1"));
  ASSERT_OK(batch.Put("iter-2", "iter-2"));
  ASSERT_OK(batch.Put("iter-3", "iter-3"));
  ASSERT_OK(batch.Put("iter-4", "iter-4"));
  ASSERT_OK(db_->Write(wo, &batch));

  ReadOptions bounded_ro = ro;
  Slice lower_bound("iter-1");
  Slice upper_bound("iter-3");
  bounded_ro.iterate_lower_bound = &lower_bound;
  bounded_ro.iterate_upper_bound = &upper_bound;
  single_iter = db_->NewIterator(bounded_ro);
  single_iter->Seek("iter-0");
  ASSERT_EQ(single_iter->key().ToString(), "iter-1");
  single_iter->Seek("iter-2");
  ASSERT_EQ(single_iter->key().ToString(), "iter-2");
  single_iter->Seek("iter-4");
  ASSERT_FALSE(single_iter->Valid());
  single_iter->SeekForPrev("iter-0");
  ASSERT_FALSE(single_iter->Valid());
  single_iter->SeekForPrev("iter-2");
  ASSERT_EQ(single_iter->key().ToString(), "iter-2");
  single_iter->SeekForPrev("iter-4");
  ASSERT_EQ(single_iter->key().ToString(), "iter-2");
  ASSERT_OK(single_iter->status());
  delete single_iter;

  ASSERT_EQ("1", Get(0, "a"));
  ASSERT_EQ("12", Get(0, "g"));

  ASSERT_OK(Put(1, "foo", "bar"));
  ASSERT_OK(Put(1, "rocksdb", "rocks"));
  ASSERT_EQ("NOT_FOUND", Get(1, "leveldb"));

  // Same as TraceAndReplay, Write x 8, Get x 3, Seek x 2.
  // Plus 1 WriteBatch for iterator with lower/upper bounds, and 6
  // Seek(ForPrev)s.
  // Total Write x 9, Get x 3, Seek x 8
  ASSERT_OK(db_->EndTrace());
  // These should not get into the trace file as it is after EndTrace.
  ASSERT_OK(Put("hello", "world"));
  ASSERT_OK(Merge("foo", "bar"));

  // Open another db, replay, and verify the data
  std::string value;
  std::string dbname2 = test::PerThreadDBPath(env_, "/db_replay");
  ASSERT_OK(DestroyDB(dbname2, options));

  // Using a different name than db2, to pacify infer's use-after-lifetime
  // warnings (http://fbinfer.com).
  DB* db2_init = nullptr;
  options.create_if_missing = true;
  ASSERT_OK(DB::Open(options, dbname2, &db2_init));
  ColumnFamilyHandle* cf;
  ASSERT_OK(
      db2_init->CreateColumnFamily(ColumnFamilyOptions(), "pikachu", &cf));
  delete cf;
  delete db2_init;

  DB* db2 = nullptr;
  std::vector<ColumnFamilyDescriptor> column_families;
  ColumnFamilyOptions cf_options;
  cf_options.merge_operator = MergeOperators::CreatePutOperator();
  column_families.emplace_back("default", cf_options);
  column_families.emplace_back("pikachu", ColumnFamilyOptions());
  std::vector<ColumnFamilyHandle*> handles;
  DBOptions db_opts;
  db_opts.env = env_;
  ASSERT_OK(DB::Open(db_opts, dbname2, column_families, &handles, &db2));

  env_->SleepForMicroseconds(100);
  // Verify that the keys don't already exist
  ASSERT_TRUE(db2->Get(ro, handles[0], "a", &value).IsNotFound());
  ASSERT_TRUE(db2->Get(ro, handles[0], "g", &value).IsNotFound());

  std::unique_ptr<TraceReader> trace_reader;
  ASSERT_OK(NewFileTraceReader(env_, env_opts, trace_filename, &trace_reader));
  std::unique_ptr<Replayer> replayer;
  ASSERT_OK(
      db2->NewDefaultReplayer(handles, std::move(trace_reader), &replayer));

  TraceExecutionResultHandler res_handler;

  // Manual replay for 2 times. The 2nd checks if the replay can restart.
  std::unique_ptr<TraceRecord> record;
  std::unique_ptr<TraceRecordResult> result;
  for (int i = 0; i < 2; i++) {
    // Next should fail if unprepared.
    ASSERT_TRUE(replayer->Next(nullptr).IsIncomplete());
    ASSERT_OK(replayer->Prepare());
    Status s = Status::OK();
    // Looping until trace end.
    while (s.ok()) {
      s = replayer->Next(&record);
      // Skip unsupported operations.
      if (s.IsNotSupported()) {
        continue;
      }
      if (s.ok()) {
        ASSERT_OK(replayer->Execute(record, &result));
        if (result != nullptr) {
          ASSERT_OK(result->Accept(&res_handler));
          if (record->GetTraceType() == kTraceIteratorSeek ||
              record->GetTraceType() == kTraceIteratorSeekForPrev) {
            IteratorSeekQueryTraceRecord* iter_rec =
                dynamic_cast<IteratorSeekQueryTraceRecord*>(record.get());
            IteratorTraceExecutionResult* iter_res =
                dynamic_cast<IteratorTraceExecutionResult*>(result.get());
            // Check if lower/upper bounds are correctly saved and decoded.
            std::string lower_str = iter_rec->GetLowerBound().ToString();
            std::string upper_str = iter_rec->GetUpperBound().ToString();
            std::string iter_key = iter_res->GetKey().ToString();
            std::string iter_value = iter_res->GetValue().ToString();
            if (!lower_str.empty() && !upper_str.empty()) {
              ASSERT_EQ(lower_str, "iter-1");
              ASSERT_EQ(upper_str, "iter-3");
              if (iter_res->GetValid()) {
                // If iterator is valid, then lower_bound <= key < upper_bound.
                ASSERT_GE(iter_key, lower_str);
                ASSERT_LT(iter_key, upper_str);
              } else {
                // If iterator is invalid, then
                //   key < lower_bound or key >= upper_bound.
                ASSERT_TRUE(iter_key < lower_str || iter_key >= upper_str);
              }
            }
            // If iterator is invalid, the key and value should be empty.
            if (!iter_res->GetValid()) {
              ASSERT_TRUE(iter_key.empty());
              ASSERT_TRUE(iter_value.empty());
            }
          }
          result.reset();
        }
      }
    }
    // Status::Incomplete() will be returned when manually reading the trace
    // end, or Prepare() was not called.
    ASSERT_TRUE(s.IsIncomplete());
    ASSERT_TRUE(replayer->Next(nullptr).IsIncomplete());
    ASSERT_GE(res_handler.GetAvgLatency(), 0.0);
    ASSERT_EQ(res_handler.GetNumWrites(), 9);
    ASSERT_EQ(res_handler.GetNumGets(), 3);
    ASSERT_EQ(res_handler.GetNumIterSeeks(), 8);
    ASSERT_EQ(res_handler.GetNumMultiGets(), 0);
    res_handler.Reset();
  }

  ASSERT_OK(db2->Get(ro, handles[0], "a", &value));
  ASSERT_EQ("1", value);
  ASSERT_OK(db2->Get(ro, handles[0], "g", &value));
  ASSERT_EQ("12", value);
  ASSERT_TRUE(db2->Get(ro, handles[0], "hello", &value).IsNotFound());
  ASSERT_TRUE(db2->Get(ro, handles[0], "world", &value).IsNotFound());

  ASSERT_OK(db2->Get(ro, handles[1], "foo", &value));
  ASSERT_EQ("bar", value);
  ASSERT_OK(db2->Get(ro, handles[1], "rocksdb", &value));
  ASSERT_EQ("rocks", value);

  // Test execution of artificially created TraceRecords.
  uint64_t fake_ts = 1U;
  // Write
  batch.Clear();
  ASSERT_OK(batch.Put("trace-record-write1", "write1"));
  ASSERT_OK(batch.Put("trace-record-write2", "write2"));
  record.reset(new WriteQueryTraceRecord(batch.Data(), fake_ts++));
  ASSERT_OK(replayer->Execute(record, &result));
  ASSERT_TRUE(result != nullptr);
  ASSERT_OK(result->Accept(&res_handler));  // Write x 1
  ASSERT_OK(db2->Get(ro, handles[0], "trace-record-write1", &value));
  ASSERT_EQ("write1", value);
  ASSERT_OK(db2->Get(ro, handles[0], "trace-record-write2", &value));
  ASSERT_EQ("write2", value);
  ASSERT_GE(res_handler.GetAvgLatency(), 0.0);
  ASSERT_EQ(res_handler.GetNumWrites(), 1);
  ASSERT_EQ(res_handler.GetNumGets(), 0);
  ASSERT_EQ(res_handler.GetNumIterSeeks(), 0);
  ASSERT_EQ(res_handler.GetNumMultiGets(), 0);
  res_handler.Reset();

  // Get related
  // Get an existing key.
  record.reset(new GetQueryTraceRecord(handles[0]->GetID(),
                                       "trace-record-write1", fake_ts++));
  ASSERT_OK(replayer->Execute(record, &result));
  ASSERT_TRUE(result != nullptr);
  ASSERT_OK(result->Accept(&res_handler));  // Get x 1
  // Get an non-existing key, should still return Status::OK().
  record.reset(new GetQueryTraceRecord(handles[0]->GetID(), "trace-record-get",
                                       fake_ts++));
  ASSERT_OK(replayer->Execute(record, &result));
  ASSERT_TRUE(result != nullptr);
  ASSERT_OK(result->Accept(&res_handler));  // Get x 2
  // Get from an invalid (non-existing) cf_id.
  uint32_t invalid_cf_id = handles[1]->GetID() + 1;
  record.reset(new GetQueryTraceRecord(invalid_cf_id, "whatever", fake_ts++));
  ASSERT_TRUE(replayer->Execute(record, &result).IsCorruption());
  ASSERT_TRUE(result == nullptr);
  ASSERT_GE(res_handler.GetAvgLatency(), 0.0);
  ASSERT_EQ(res_handler.GetNumWrites(), 0);
  ASSERT_EQ(res_handler.GetNumGets(), 2);
  ASSERT_EQ(res_handler.GetNumIterSeeks(), 0);
  ASSERT_EQ(res_handler.GetNumMultiGets(), 0);
  res_handler.Reset();

  // Iteration related
  for (IteratorSeekQueryTraceRecord::SeekType seekType :
       {IteratorSeekQueryTraceRecord::kSeek,
        IteratorSeekQueryTraceRecord::kSeekForPrev}) {
    // Seek to an existing key.
    record.reset(new IteratorSeekQueryTraceRecord(
        seekType, handles[0]->GetID(), "trace-record-write1", fake_ts++));
    ASSERT_OK(replayer->Execute(record, &result));
    ASSERT_TRUE(result != nullptr);
    ASSERT_OK(result->Accept(&res_handler));  // Seek x 1 in one iteration
    // Seek to an non-existing key, should still return Status::OK().
    record.reset(new IteratorSeekQueryTraceRecord(
        seekType, handles[0]->GetID(), "trace-record-get", fake_ts++));
    ASSERT_OK(replayer->Execute(record, &result));
    ASSERT_TRUE(result != nullptr);
    ASSERT_OK(result->Accept(&res_handler));  // Seek x 2 in one iteration
    // Seek from an invalid cf_id.
    record.reset(new IteratorSeekQueryTraceRecord(seekType, invalid_cf_id,
                                                  "whatever", fake_ts++));
    ASSERT_TRUE(replayer->Execute(record, &result).IsCorruption());
    ASSERT_TRUE(result == nullptr);
  }
  ASSERT_GE(res_handler.GetAvgLatency(), 0.0);
  ASSERT_EQ(res_handler.GetNumWrites(), 0);
  ASSERT_EQ(res_handler.GetNumGets(), 0);
  ASSERT_EQ(res_handler.GetNumIterSeeks(), 4);  // Seek x 2 in two iterations
  ASSERT_EQ(res_handler.GetNumMultiGets(), 0);
  res_handler.Reset();

  // MultiGet related
  // Get existing keys.
  record.reset(new MultiGetQueryTraceRecord(
      std::vector<uint32_t>({handles[0]->GetID(), handles[1]->GetID()}),
      std::vector<std::string>({"a", "foo"}), fake_ts++));
  ASSERT_OK(replayer->Execute(record, &result));
  ASSERT_TRUE(result != nullptr);
  ASSERT_OK(result->Accept(&res_handler));  // MultiGet x 1
  // Get all non-existing keys, should still return Status::OK().
  record.reset(new MultiGetQueryTraceRecord(
      std::vector<uint32_t>({handles[0]->GetID(), handles[1]->GetID()}),
      std::vector<std::string>({"no1", "no2"}), fake_ts++));
  ASSERT_OK(replayer->Execute(record, &result));
  ASSERT_TRUE(result != nullptr);
  ASSERT_OK(result->Accept(&res_handler));  // MultiGet x 2
  // Get mixed of existing and non-existing keys, should still return
  // Status::OK().
  record.reset(new MultiGetQueryTraceRecord(
      std::vector<uint32_t>({handles[0]->GetID(), handles[1]->GetID()}),
      std::vector<std::string>({"a", "no2"}), fake_ts++));
  ASSERT_OK(replayer->Execute(record, &result));
  ASSERT_TRUE(result != nullptr);
  MultiValuesTraceExecutionResult* mvr =
      dynamic_cast<MultiValuesTraceExecutionResult*>(result.get());
  ASSERT_TRUE(mvr != nullptr);
  ASSERT_OK(mvr->GetMultiStatus()[0]);
  ASSERT_TRUE(mvr->GetMultiStatus()[1].IsNotFound());
  ASSERT_EQ(mvr->GetValues()[0], "1");
  ASSERT_EQ(mvr->GetValues()[1], "");
  ASSERT_OK(result->Accept(&res_handler));  // MultiGet x 3
  // Get from an invalid (non-existing) cf_id.
  record.reset(new MultiGetQueryTraceRecord(
      std::vector<uint32_t>(
          {handles[0]->GetID(), handles[1]->GetID(), invalid_cf_id}),
      std::vector<std::string>({"a", "foo", "whatever"}), fake_ts++));
  ASSERT_TRUE(replayer->Execute(record, &result).IsCorruption());
  ASSERT_TRUE(result == nullptr);
  // Empty MultiGet
  record.reset(new MultiGetQueryTraceRecord(
      std::vector<uint32_t>(), std::vector<std::string>(), fake_ts++));
  ASSERT_TRUE(replayer->Execute(record, &result).IsInvalidArgument());
  ASSERT_TRUE(result == nullptr);
  // MultiGet size mismatch
  record.reset(new MultiGetQueryTraceRecord(
      std::vector<uint32_t>({handles[0]->GetID(), handles[1]->GetID()}),
      std::vector<std::string>({"a"}), fake_ts++));
  ASSERT_TRUE(replayer->Execute(record, &result).IsInvalidArgument());
  ASSERT_TRUE(result == nullptr);
  ASSERT_GE(res_handler.GetAvgLatency(), 0.0);
  ASSERT_EQ(res_handler.GetNumWrites(), 0);
  ASSERT_EQ(res_handler.GetNumGets(), 0);
  ASSERT_EQ(res_handler.GetNumIterSeeks(), 0);
  ASSERT_EQ(res_handler.GetNumMultiGets(), 3);
  res_handler.Reset();

  replayer.reset();

  for (auto handle : handles) {
    delete handle;
  }
  delete db2;
  ASSERT_OK(DestroyDB(dbname2, options));
}

TEST_F(DBTest2, TraceWithLimit) {
  Options options = CurrentOptions();
  options.merge_operator = MergeOperators::CreatePutOperator();
  ReadOptions ro;
  WriteOptions wo;
  TraceOptions trace_opts;
  EnvOptions env_opts;
  CreateAndReopenWithCF({"pikachu"}, options);
  Random rnd(301);

  // test the max trace file size options
  trace_opts.max_trace_file_size = 5;
  std::string trace_filename = dbname_ + "/rocksdb.trace1";
  std::unique_ptr<TraceWriter> trace_writer;
  ASSERT_OK(NewFileTraceWriter(env_, env_opts, trace_filename, &trace_writer));
  ASSERT_OK(db_->StartTrace(trace_opts, std::move(trace_writer)));
  ASSERT_OK(Put(0, "a", "1"));
  ASSERT_OK(Put(0, "b", "1"));
  ASSERT_OK(Put(0, "c", "1"));
  ASSERT_OK(db_->EndTrace());

  std::string dbname2 = test::PerThreadDBPath(env_, "/db_replay2");
  std::string value;
  ASSERT_OK(DestroyDB(dbname2, options));

  // Using a different name than db2, to pacify infer's use-after-lifetime
  // warnings (http://fbinfer.com).
  DB* db2_init = nullptr;
  options.create_if_missing = true;
  ASSERT_OK(DB::Open(options, dbname2, &db2_init));
  ColumnFamilyHandle* cf;
  ASSERT_OK(
      db2_init->CreateColumnFamily(ColumnFamilyOptions(), "pikachu", &cf));
  delete cf;
  delete db2_init;

  DB* db2 = nullptr;
  std::vector<ColumnFamilyDescriptor> column_families;
  ColumnFamilyOptions cf_options;
  cf_options.merge_operator = MergeOperators::CreatePutOperator();
  column_families.emplace_back("default", cf_options);
  column_families.emplace_back("pikachu", ColumnFamilyOptions());
  std::vector<ColumnFamilyHandle*> handles;
  DBOptions db_opts;
  db_opts.env = env_;
  ASSERT_OK(DB::Open(db_opts, dbname2, column_families, &handles, &db2));

  env_->SleepForMicroseconds(100);
  // Verify that the keys don't already exist
  ASSERT_TRUE(db2->Get(ro, handles[0], "a", &value).IsNotFound());
  ASSERT_TRUE(db2->Get(ro, handles[0], "b", &value).IsNotFound());
  ASSERT_TRUE(db2->Get(ro, handles[0], "c", &value).IsNotFound());

  std::unique_ptr<TraceReader> trace_reader;
  ASSERT_OK(NewFileTraceReader(env_, env_opts, trace_filename, &trace_reader));
  std::unique_ptr<Replayer> replayer;
  ASSERT_OK(
      db2->NewDefaultReplayer(handles, std::move(trace_reader), &replayer));
  ASSERT_OK(replayer->Prepare());
  ASSERT_OK(replayer->Replay(ReplayOptions(), nullptr));
  replayer.reset();

  ASSERT_TRUE(db2->Get(ro, handles[0], "a", &value).IsNotFound());
  ASSERT_TRUE(db2->Get(ro, handles[0], "b", &value).IsNotFound());
  ASSERT_TRUE(db2->Get(ro, handles[0], "c", &value).IsNotFound());

  for (auto handle : handles) {
    delete handle;
  }
  delete db2;
  ASSERT_OK(DestroyDB(dbname2, options));
}

TEST_F(DBTest2, TraceWithSampling) {
  Options options = CurrentOptions();
  ReadOptions ro;
  WriteOptions wo;
  TraceOptions trace_opts;
  EnvOptions env_opts;
  CreateAndReopenWithCF({"pikachu"}, options);
  Random rnd(301);

  // test the trace file sampling options
  trace_opts.sampling_frequency = 2;
  std::string trace_filename = dbname_ + "/rocksdb.trace_sampling";
  std::unique_ptr<TraceWriter> trace_writer;
  ASSERT_OK(NewFileTraceWriter(env_, env_opts, trace_filename, &trace_writer));
  ASSERT_OK(db_->StartTrace(trace_opts, std::move(trace_writer)));
  ASSERT_OK(Put(0, "a", "1"));
  ASSERT_OK(Put(0, "b", "2"));
  ASSERT_OK(Put(0, "c", "3"));
  ASSERT_OK(Put(0, "d", "4"));
  ASSERT_OK(Put(0, "e", "5"));
  ASSERT_OK(db_->EndTrace());

  std::string dbname2 = test::PerThreadDBPath(env_, "/db_replay_sampling");
  std::string value;
  ASSERT_OK(DestroyDB(dbname2, options));

  // Using a different name than db2, to pacify infer's use-after-lifetime
  // warnings (http://fbinfer.com).
  DB* db2_init = nullptr;
  options.create_if_missing = true;
  ASSERT_OK(DB::Open(options, dbname2, &db2_init));
  ColumnFamilyHandle* cf;
  ASSERT_OK(
      db2_init->CreateColumnFamily(ColumnFamilyOptions(), "pikachu", &cf));
  delete cf;
  delete db2_init;

  DB* db2 = nullptr;
  std::vector<ColumnFamilyDescriptor> column_families;
  ColumnFamilyOptions cf_options;
  column_families.emplace_back("default", cf_options);
  column_families.emplace_back("pikachu", ColumnFamilyOptions());
  std::vector<ColumnFamilyHandle*> handles;
  DBOptions db_opts;
  db_opts.env = env_;
  ASSERT_OK(DB::Open(db_opts, dbname2, column_families, &handles, &db2));

  env_->SleepForMicroseconds(100);
  ASSERT_TRUE(db2->Get(ro, handles[0], "a", &value).IsNotFound());
  ASSERT_TRUE(db2->Get(ro, handles[0], "b", &value).IsNotFound());
  ASSERT_TRUE(db2->Get(ro, handles[0], "c", &value).IsNotFound());
  ASSERT_TRUE(db2->Get(ro, handles[0], "d", &value).IsNotFound());
  ASSERT_TRUE(db2->Get(ro, handles[0], "e", &value).IsNotFound());

  std::unique_ptr<TraceReader> trace_reader;
  ASSERT_OK(NewFileTraceReader(env_, env_opts, trace_filename, &trace_reader));
  std::unique_ptr<Replayer> replayer;
  ASSERT_OK(
      db2->NewDefaultReplayer(handles, std::move(trace_reader), &replayer));
  ASSERT_OK(replayer->Prepare());
  ASSERT_OK(replayer->Replay(ReplayOptions(), nullptr));
  replayer.reset();

  ASSERT_TRUE(db2->Get(ro, handles[0], "a", &value).IsNotFound());
  ASSERT_FALSE(db2->Get(ro, handles[0], "b", &value).IsNotFound());
  ASSERT_TRUE(db2->Get(ro, handles[0], "c", &value).IsNotFound());
  ASSERT_FALSE(db2->Get(ro, handles[0], "d", &value).IsNotFound());
  ASSERT_TRUE(db2->Get(ro, handles[0], "e", &value).IsNotFound());

  for (auto handle : handles) {
    delete handle;
  }
  delete db2;
  ASSERT_OK(DestroyDB(dbname2, options));
}

TEST_F(DBTest2, TraceWithFilter) {
  Options options = CurrentOptions();
  options.merge_operator = MergeOperators::CreatePutOperator();
  ReadOptions ro;
  WriteOptions wo;
  TraceOptions trace_opts;
  EnvOptions env_opts;
  CreateAndReopenWithCF({"pikachu"}, options);
  Random rnd(301);
  Iterator* single_iter = nullptr;

  trace_opts.filter = TraceFilterType::kTraceFilterWrite;

  std::string trace_filename = dbname_ + "/rocksdb.trace";
  std::unique_ptr<TraceWriter> trace_writer;
  ASSERT_OK(NewFileTraceWriter(env_, env_opts, trace_filename, &trace_writer));
  ASSERT_OK(db_->StartTrace(trace_opts, std::move(trace_writer)));

  ASSERT_OK(Put(0, "a", "1"));
  ASSERT_OK(Merge(0, "b", "2"));
  ASSERT_OK(Delete(0, "c"));
  ASSERT_OK(SingleDelete(0, "d"));
  ASSERT_OK(db_->DeleteRange(wo, dbfull()->DefaultColumnFamily(), "e", "f"));

  WriteBatch batch;
  ASSERT_OK(batch.Put("f", "11"));
  ASSERT_OK(batch.Merge("g", "12"));
  ASSERT_OK(batch.Delete("h"));
  ASSERT_OK(batch.SingleDelete("i"));
  ASSERT_OK(batch.DeleteRange("j", "k"));
  ASSERT_OK(db_->Write(wo, &batch));

  single_iter = db_->NewIterator(ro);
  single_iter->Seek("f");
  single_iter->SeekForPrev("g");
  delete single_iter;

  ASSERT_EQ("1", Get(0, "a"));
  ASSERT_EQ("12", Get(0, "g"));

  ASSERT_OK(Put(1, "foo", "bar"));
  ASSERT_OK(Put(1, "rocksdb", "rocks"));
  ASSERT_EQ("NOT_FOUND", Get(1, "leveldb"));

  ASSERT_OK(db_->EndTrace());
  // These should not get into the trace file as it is after EndTrace.
  ASSERT_OK(Put("hello", "world"));
  ASSERT_OK(Merge("foo", "bar"));

  // Open another db, replay, and verify the data
  std::string value;
  std::string dbname2 = test::PerThreadDBPath(env_, "db_replay");
  ASSERT_OK(DestroyDB(dbname2, options));

  // Using a different name than db2, to pacify infer's use-after-lifetime
  // warnings (http://fbinfer.com).
  DB* db2_init = nullptr;
  options.create_if_missing = true;
  ASSERT_OK(DB::Open(options, dbname2, &db2_init));
  ColumnFamilyHandle* cf;
  ASSERT_OK(
      db2_init->CreateColumnFamily(ColumnFamilyOptions(), "pikachu", &cf));
  delete cf;
  delete db2_init;

  DB* db2 = nullptr;
  std::vector<ColumnFamilyDescriptor> column_families;
  ColumnFamilyOptions cf_options;
  cf_options.merge_operator = MergeOperators::CreatePutOperator();
  column_families.emplace_back("default", cf_options);
  column_families.emplace_back("pikachu", ColumnFamilyOptions());
  std::vector<ColumnFamilyHandle*> handles;
  DBOptions db_opts;
  db_opts.env = env_;
  ASSERT_OK(DB::Open(db_opts, dbname2, column_families, &handles, &db2));

  env_->SleepForMicroseconds(100);
  // Verify that the keys don't already exist
  ASSERT_TRUE(db2->Get(ro, handles[0], "a", &value).IsNotFound());
  ASSERT_TRUE(db2->Get(ro, handles[0], "g", &value).IsNotFound());

  std::unique_ptr<TraceReader> trace_reader;
  ASSERT_OK(NewFileTraceReader(env_, env_opts, trace_filename, &trace_reader));
  std::unique_ptr<Replayer> replayer;
  ASSERT_OK(
      db2->NewDefaultReplayer(handles, std::move(trace_reader), &replayer));
  ASSERT_OK(replayer->Prepare());
  ASSERT_OK(replayer->Replay(ReplayOptions(), nullptr));
  replayer.reset();

  // All the key-values should not present since we filter out the WRITE ops.
  ASSERT_TRUE(db2->Get(ro, handles[0], "a", &value).IsNotFound());
  ASSERT_TRUE(db2->Get(ro, handles[0], "g", &value).IsNotFound());
  ASSERT_TRUE(db2->Get(ro, handles[0], "hello", &value).IsNotFound());
  ASSERT_TRUE(db2->Get(ro, handles[0], "world", &value).IsNotFound());
  ASSERT_TRUE(db2->Get(ro, handles[0], "foo", &value).IsNotFound());
  ASSERT_TRUE(db2->Get(ro, handles[0], "rocksdb", &value).IsNotFound());

  for (auto handle : handles) {
    delete handle;
  }
  delete db2;
  ASSERT_OK(DestroyDB(dbname2, options));

  // Set up a new db.
  std::string dbname3 = test::PerThreadDBPath(env_, "db_not_trace_read");
  ASSERT_OK(DestroyDB(dbname3, options));

  DB* db3_init = nullptr;
  options.create_if_missing = true;
  ColumnFamilyHandle* cf3;
  ASSERT_OK(DB::Open(options, dbname3, &db3_init));
  ASSERT_OK(
      db3_init->CreateColumnFamily(ColumnFamilyOptions(), "pikachu", &cf3));
  delete cf3;
  delete db3_init;

  column_families.clear();
  column_families.emplace_back("default", cf_options);
  column_families.emplace_back("pikachu", ColumnFamilyOptions());
  handles.clear();

  DB* db3 = nullptr;
  ASSERT_OK(DB::Open(db_opts, dbname3, column_families, &handles, &db3));

  env_->SleepForMicroseconds(100);
  // Verify that the keys don't already exist
  ASSERT_TRUE(db3->Get(ro, handles[0], "a", &value).IsNotFound());
  ASSERT_TRUE(db3->Get(ro, handles[0], "g", &value).IsNotFound());

  // The tracer will not record the READ ops.
  trace_opts.filter = TraceFilterType::kTraceFilterGet;
  std::string trace_filename3 = dbname_ + "/rocksdb.trace_3";
  std::unique_ptr<TraceWriter> trace_writer3;
  ASSERT_OK(
      NewFileTraceWriter(env_, env_opts, trace_filename3, &trace_writer3));
  ASSERT_OK(db3->StartTrace(trace_opts, std::move(trace_writer3)));

  ASSERT_OK(db3->Put(wo, handles[0], "a", "1"));
  ASSERT_OK(db3->Merge(wo, handles[0], "b", "2"));
  ASSERT_OK(db3->Delete(wo, handles[0], "c"));
  ASSERT_OK(db3->SingleDelete(wo, handles[0], "d"));

  ASSERT_OK(db3->Get(ro, handles[0], "a", &value));
  ASSERT_EQ(value, "1");
  ASSERT_TRUE(db3->Get(ro, handles[0], "c", &value).IsNotFound());

  ASSERT_OK(db3->EndTrace());

  for (auto handle : handles) {
    delete handle;
  }
  delete db3;
  ASSERT_OK(DestroyDB(dbname3, options));

  std::unique_ptr<TraceReader> trace_reader3;
  ASSERT_OK(
      NewFileTraceReader(env_, env_opts, trace_filename3, &trace_reader3));

  // Count the number of records in the trace file;
  int count = 0;
  std::string data;
  Status s;
  while (true) {
    s = trace_reader3->Read(&data);
    if (!s.ok()) {
      break;
    }
    count += 1;
  }
  // We also need to count the header and footer
  // 4 WRITE + HEADER + FOOTER = 6
  ASSERT_EQ(count, 6);
}


TEST_F(DBTest2, PinnableSliceAndMmapReads) {
  Options options = CurrentOptions();
  options.env = env_;
  if (!IsMemoryMappedAccessSupported()) {
    ROCKSDB_GTEST_SKIP("Test requires default environment");
    return;
  }
  options.allow_mmap_reads = true;
  options.max_open_files = 100;
  options.compression = kNoCompression;
  Reopen(options);

  ASSERT_OK(Put("foo", "bar"));
  ASSERT_OK(Flush());

  PinnableSlice pinned_value;
  ASSERT_EQ(Get("foo", &pinned_value), Status::OK());
  // It is not safe to pin mmap files as they might disappear by compaction
  ASSERT_FALSE(pinned_value.IsPinned());
  ASSERT_EQ(pinned_value.ToString(), "bar");

  ASSERT_OK(dbfull()->TEST_CompactRange(
      0 /* level */, nullptr /* begin */, nullptr /* end */,
      nullptr /* column_family */, true /* disallow_trivial_move */));

  // Ensure pinned_value doesn't rely on memory munmap'd by the above
  // compaction. It crashes if it does.
  ASSERT_EQ(pinned_value.ToString(), "bar");

  pinned_value.Reset();
  // Unsafe to pin mmap files when they could be kicked out of table cache
  Close();
  ASSERT_OK(ReadOnlyReopen(options));
  ASSERT_EQ(Get("foo", &pinned_value), Status::OK());
  ASSERT_FALSE(pinned_value.IsPinned());
  ASSERT_EQ(pinned_value.ToString(), "bar");

  pinned_value.Reset();
  // In read-only mode with infinite capacity on table cache it should pin the
  // value and avoid the memcpy
  Close();
  options.max_open_files = -1;
  ASSERT_OK(ReadOnlyReopen(options));
  ASSERT_EQ(Get("foo", &pinned_value), Status::OK());
  ASSERT_TRUE(pinned_value.IsPinned());
  ASSERT_EQ(pinned_value.ToString(), "bar");
}

TEST_F(DBTest2, DISABLED_IteratorPinnedMemory) {
  Options options = CurrentOptions();
  options.create_if_missing = true;
  options.statistics = ROCKSDB_NAMESPACE::CreateDBStatistics();
  BlockBasedTableOptions bbto;
  bbto.no_block_cache = false;
  bbto.cache_index_and_filter_blocks = false;
  bbto.block_cache = NewLRUCache(100000);
  bbto.block_size = 400;  // small block size
  options.table_factory.reset(NewBlockBasedTableFactory(bbto));
  Reopen(options);

  Random rnd(301);
  std::string v = rnd.RandomString(400);

  // Since v is the size of a block, each key should take a block
  // of 400+ bytes.
  ASSERT_OK(Put("1", v));
  ASSERT_OK(Put("3", v));
  ASSERT_OK(Put("5", v));
  ASSERT_OK(Put("7", v));
  ASSERT_OK(Flush());

  ASSERT_EQ(0, bbto.block_cache->GetPinnedUsage());

  // Verify that iterators don't pin more than one data block in block cache
  // at each time.
  {
    std::unique_ptr<Iterator> iter(db_->NewIterator(ReadOptions()));
    iter->SeekToFirst();

    for (int i = 0; i < 4; i++) {
      ASSERT_TRUE(iter->Valid());
      // Block cache should contain exactly one block.
      ASSERT_GT(bbto.block_cache->GetPinnedUsage(), 0);
      ASSERT_LT(bbto.block_cache->GetPinnedUsage(), 800);
      iter->Next();
    }
    ASSERT_FALSE(iter->Valid());

    iter->Seek("4");
    ASSERT_TRUE(iter->Valid());

    ASSERT_GT(bbto.block_cache->GetPinnedUsage(), 0);
    ASSERT_LT(bbto.block_cache->GetPinnedUsage(), 800);

    iter->Seek("3");
    ASSERT_TRUE(iter->Valid());

    ASSERT_OK(iter->status());

    ASSERT_GT(bbto.block_cache->GetPinnedUsage(), 0);
    ASSERT_LT(bbto.block_cache->GetPinnedUsage(), 800);
  }
  ASSERT_EQ(0, bbto.block_cache->GetPinnedUsage());

  // Test compaction case
  ASSERT_OK(Put("2", v));
  ASSERT_OK(Put("5", v));
  ASSERT_OK(Put("6", v));
  ASSERT_OK(Put("8", v));
  ASSERT_OK(Flush());

  // Clear existing data in block cache
  bbto.block_cache->SetCapacity(0);
  bbto.block_cache->SetCapacity(100000);

  // Verify compaction input iterators don't hold more than one data blocks at
  // one time.
  std::atomic<bool> finished(false);
  std::atomic<int> block_newed(0);
  std::atomic<int> block_destroyed(0);
  ROCKSDB_NAMESPACE::SyncPoint::GetInstance()->SetCallBack(
      "Block::Block:0", [&](void* /*arg*/) {
        if (finished) {
          return;
        }
        // Two iterators. At most 2 outstanding blocks.
        EXPECT_GE(block_newed.load(), block_destroyed.load());
        EXPECT_LE(block_newed.load(), block_destroyed.load() + 1);
        block_newed.fetch_add(1);
      });
  ROCKSDB_NAMESPACE::SyncPoint::GetInstance()->SetCallBack(
      "Block::~Block", [&](void* /*arg*/) {
        if (finished) {
          return;
        }
        // Two iterators. At most 2 outstanding blocks.
        EXPECT_GE(block_newed.load(), block_destroyed.load() + 1);
        EXPECT_LE(block_newed.load(), block_destroyed.load() + 2);
        block_destroyed.fetch_add(1);
      });
  ROCKSDB_NAMESPACE::SyncPoint::GetInstance()->SetCallBack(
      "CompactionJob::Run:BeforeVerify",
      [&](void* /*arg*/) { finished = true; });
  ROCKSDB_NAMESPACE::SyncPoint::GetInstance()->EnableProcessing();

  ASSERT_OK(db_->CompactRange(CompactRangeOptions(), nullptr, nullptr));

  // Two input files. Each of them has 4 data blocks.
  ASSERT_EQ(8, block_newed.load());
  ASSERT_EQ(8, block_destroyed.load());

  ROCKSDB_NAMESPACE::SyncPoint::GetInstance()->DisableProcessing();
}

TEST_F(DBTest2, TestGetColumnFamilyHandleUnlocked) {
  // Setup sync point dependency to reproduce the race condition of
  // DBImpl::GetColumnFamilyHandleUnlocked
  ROCKSDB_NAMESPACE::SyncPoint::GetInstance()->LoadDependency({
      {"TestGetColumnFamilyHandleUnlocked::GetColumnFamilyHandleUnlocked1",
       "TestGetColumnFamilyHandleUnlocked::PreGetColumnFamilyHandleUnlocked2"},
      {"TestGetColumnFamilyHandleUnlocked::GetColumnFamilyHandleUnlocked2",
       "TestGetColumnFamilyHandleUnlocked::ReadColumnFamilyHandle1"},
  });
  SyncPoint::GetInstance()->EnableProcessing();

  CreateColumnFamilies({"test1", "test2"}, Options());
  ASSERT_EQ(handles_.size(), 2);

  DBImpl* dbi = static_cast_with_check<DBImpl>(db_);
  port::Thread user_thread1([&]() {
    auto cfh = dbi->GetColumnFamilyHandleUnlocked(handles_[0]->GetID());
    ASSERT_EQ(cfh->GetID(), handles_[0]->GetID());
    TEST_SYNC_POINT(
        "TestGetColumnFamilyHandleUnlocked::GetColumnFamilyHandleUnlocked1");
    TEST_SYNC_POINT(
        "TestGetColumnFamilyHandleUnlocked::ReadColumnFamilyHandle1");
    ASSERT_EQ(cfh->GetID(), handles_[0]->GetID());
  });

  port::Thread user_thread2([&]() {
    TEST_SYNC_POINT(
        "TestGetColumnFamilyHandleUnlocked::PreGetColumnFamilyHandleUnlocked2");
    auto cfh = dbi->GetColumnFamilyHandleUnlocked(handles_[1]->GetID());
    ASSERT_EQ(cfh->GetID(), handles_[1]->GetID());
    TEST_SYNC_POINT(
        "TestGetColumnFamilyHandleUnlocked::GetColumnFamilyHandleUnlocked2");
    ASSERT_EQ(cfh->GetID(), handles_[1]->GetID());
  });

  user_thread1.join();
  user_thread2.join();

  ROCKSDB_NAMESPACE::SyncPoint::GetInstance()->DisableProcessing();
  ROCKSDB_NAMESPACE::SyncPoint::GetInstance()->ClearAllCallBacks();
}

TEST_F(DBTest2, TestCompactFiles) {
  // Setup sync point dependency to reproduce the race condition of
  // DBImpl::GetColumnFamilyHandleUnlocked
  ROCKSDB_NAMESPACE::SyncPoint::GetInstance()->LoadDependency({
      {"TestCompactFiles::IngestExternalFile1",
       "TestCompactFiles::IngestExternalFile2"},
  });
  SyncPoint::GetInstance()->EnableProcessing();

  Options options;
  options.env = env_;
  options.num_levels = 2;
  options.disable_auto_compactions = true;
  Reopen(options);
  auto* handle = db_->DefaultColumnFamily();
  ASSERT_EQ(db_->NumberLevels(handle), 2);

  ROCKSDB_NAMESPACE::SstFileWriter sst_file_writer{
      ROCKSDB_NAMESPACE::EnvOptions(), options};
  std::string external_file1 = dbname_ + "/test_compact_files1.sst_t";
  std::string external_file2 = dbname_ + "/test_compact_files2.sst_t";
  std::string external_file3 = dbname_ + "/test_compact_files3.sst_t";

  ASSERT_OK(sst_file_writer.Open(external_file1));
  ASSERT_OK(sst_file_writer.Put("1", "1"));
  ASSERT_OK(sst_file_writer.Put("2", "2"));
  ASSERT_OK(sst_file_writer.Finish());

  ASSERT_OK(sst_file_writer.Open(external_file2));
  ASSERT_OK(sst_file_writer.Put("3", "3"));
  ASSERT_OK(sst_file_writer.Put("4", "4"));
  ASSERT_OK(sst_file_writer.Finish());

  ASSERT_OK(sst_file_writer.Open(external_file3));
  ASSERT_OK(sst_file_writer.Put("5", "5"));
  ASSERT_OK(sst_file_writer.Put("6", "6"));
  ASSERT_OK(sst_file_writer.Finish());

  ASSERT_OK(db_->IngestExternalFile(handle, {external_file1, external_file3},
                                    IngestExternalFileOptions()));
  ASSERT_EQ(NumTableFilesAtLevel(1, 0), 2);
  std::vector<std::string> files;
  GetSstFiles(env_, dbname_, &files);
  ASSERT_EQ(files.size(), 2);

  Status user_thread1_status;
  port::Thread user_thread1([&]() {
    user_thread1_status =
        db_->CompactFiles(CompactionOptions(), handle, files, 1);
  });

  Status user_thread2_status;
  port::Thread user_thread2([&]() {
    user_thread2_status = db_->IngestExternalFile(handle, {external_file2},
                                                  IngestExternalFileOptions());
    TEST_SYNC_POINT("TestCompactFiles::IngestExternalFile1");
  });

  user_thread1.join();
  user_thread2.join();

  ASSERT_OK(user_thread1_status);
  ASSERT_OK(user_thread2_status);

  ROCKSDB_NAMESPACE::SyncPoint::GetInstance()->DisableProcessing();
  ROCKSDB_NAMESPACE::SyncPoint::GetInstance()->ClearAllCallBacks();
}

TEST_F(DBTest2, MultiDBParallelOpenTest) {
  const int kNumDbs = 2;
  Options options = CurrentOptions();
  std::vector<std::string> dbnames;
  for (int i = 0; i < kNumDbs; ++i) {
    dbnames.emplace_back(test::PerThreadDBPath(env_, "db" + std::to_string(i)));
    ASSERT_OK(DestroyDB(dbnames.back(), options));
  }

  // Verify empty DBs can be created in parallel
  std::vector<std::thread> open_threads;
  std::vector<DB*> dbs{static_cast<unsigned int>(kNumDbs), nullptr};
  options.create_if_missing = true;
  for (int i = 0; i < kNumDbs; ++i) {
    open_threads.emplace_back(
        [&](int dbnum) {
          ASSERT_OK(DB::Open(options, dbnames[dbnum], &dbs[dbnum]));
        },
        i);
  }

  // Now add some data and close, so next we can verify non-empty DBs can be
  // recovered in parallel
  for (int i = 0; i < kNumDbs; ++i) {
    open_threads[i].join();
    ASSERT_OK(dbs[i]->Put(WriteOptions(), "xi", "gua"));
    delete dbs[i];
  }

  // Verify non-empty DBs can be recovered in parallel
  open_threads.clear();
  for (int i = 0; i < kNumDbs; ++i) {
    open_threads.emplace_back(
        [&](int dbnum) {
          ASSERT_OK(DB::Open(options, dbnames[dbnum], &dbs[dbnum]));
        },
        i);
  }

  // Wait and cleanup
  for (int i = 0; i < kNumDbs; ++i) {
    open_threads[i].join();
    delete dbs[i];
    ASSERT_OK(DestroyDB(dbnames[i], options));
  }
}

namespace {
class DummyOldStats : public Statistics {
 public:
  const char* Name() const override { return "DummyOldStats"; }
  uint64_t getTickerCount(uint32_t /*ticker_type*/) const override { return 0; }
  void recordTick(uint32_t /* ticker_type */, uint64_t /* count */) override {
    num_rt++;
  }
  void setTickerCount(uint32_t /*ticker_type*/, uint64_t /*count*/) override {}
  uint64_t getAndResetTickerCount(uint32_t /*ticker_type*/) override {
    return 0;
  }
  void measureTime(uint32_t /*histogram_type*/, uint64_t /*count*/) override {
    num_mt++;
  }
  void histogramData(
      uint32_t /*histogram_type*/,
      ROCKSDB_NAMESPACE::HistogramData* const /*data*/) const override {}
  std::string getHistogramString(uint32_t /*type*/) const override {
    return "";
  }
  bool HistEnabledForType(uint32_t /*type*/) const override { return false; }
  std::string ToString() const override { return ""; }
  std::atomic<int> num_rt{0};
  std::atomic<int> num_mt{0};
};
}  // anonymous namespace

TEST_F(DBTest2, OldStatsInterface) {
  DummyOldStats* dos = new DummyOldStats();
  std::shared_ptr<Statistics> stats(dos);
  Options options = CurrentOptions();
  options.create_if_missing = true;
  options.statistics = stats;
  Reopen(options);

  ASSERT_OK(Put("foo", "bar"));
  ASSERT_EQ("bar", Get("foo"));
  ASSERT_OK(Flush());
  ASSERT_EQ("bar", Get("foo"));

  ASSERT_GT(dos->num_rt, 0);
  ASSERT_GT(dos->num_mt, 0);
}

TEST_F(DBTest2, CloseWithUnreleasedSnapshot) {
  const Snapshot* ss = db_->GetSnapshot();

  for (auto h : handles_) {
    db_->DestroyColumnFamilyHandle(h);
  }
  handles_.clear();

  ASSERT_NOK(db_->Close());
  db_->ReleaseSnapshot(ss);
  ASSERT_OK(db_->Close());
  delete db_;
  db_ = nullptr;
}

TEST_F(DBTest2, PrefixBloomReseek) {
  Options options = CurrentOptions();
  options.create_if_missing = true;
  options.prefix_extractor.reset(NewCappedPrefixTransform(3));
  BlockBasedTableOptions bbto;
  bbto.filter_policy.reset(NewBloomFilterPolicy(10, false));
  bbto.whole_key_filtering = false;
  options.table_factory.reset(NewBlockBasedTableFactory(bbto));
  DestroyAndReopen(options);

  // Construct two L1 files with keys:
  // f1:[aaa1 ccc1] f2:[ddd0]
  ASSERT_OK(Put("aaa1", ""));
  ASSERT_OK(Put("ccc1", ""));
  ASSERT_OK(Flush());
  ASSERT_OK(Put("ddd0", ""));
  ASSERT_OK(Flush());
  CompactRangeOptions cro;
  cro.bottommost_level_compaction = BottommostLevelCompaction::kSkip;
  ASSERT_OK(db_->CompactRange(cro, nullptr, nullptr));

  ASSERT_OK(Put("bbb1", ""));

  Iterator* iter = db_->NewIterator(ReadOptions());
  ASSERT_OK(iter->status());

  // Seeking into f1, the iterator will check bloom filter which returns the
  // file iterator ot be invalidate, and the cursor will put into f2, with
  // the next key to be "ddd0".
  iter->Seek("bbb1");
  ASSERT_TRUE(iter->Valid());
  ASSERT_EQ("bbb1", iter->key().ToString());

  // Reseek ccc1, the L1 iterator needs to go back to f1 and reseek.
  iter->Seek("ccc1");
  ASSERT_TRUE(iter->Valid());
  ASSERT_EQ("ccc1", iter->key().ToString());

  delete iter;
}

TEST_F(DBTest2, PrefixBloomFilteredOut) {
  Options options = CurrentOptions();
  options.create_if_missing = true;
  options.prefix_extractor.reset(NewCappedPrefixTransform(3));
  BlockBasedTableOptions bbto;
  bbto.filter_policy.reset(NewBloomFilterPolicy(10, false));
  bbto.whole_key_filtering = false;
  options.table_factory.reset(NewBlockBasedTableFactory(bbto));
  DestroyAndReopen(options);

  // Construct two L1 files with keys:
  // f1:[aaa1 ccc1] f2:[ddd0]
  ASSERT_OK(Put("aaa1", ""));
  ASSERT_OK(Put("ccc1", ""));
  ASSERT_OK(Flush());
  ASSERT_OK(Put("ddd0", ""));
  ASSERT_OK(Flush());
  CompactRangeOptions cro;
  cro.bottommost_level_compaction = BottommostLevelCompaction::kSkip;
  ASSERT_OK(db_->CompactRange(cro, nullptr, nullptr));

  Iterator* iter = db_->NewIterator(ReadOptions());
  ASSERT_OK(iter->status());

  // Bloom filter is filterd out by f1.
  // This is just one of several valid position following the contract.
  // Postioning to ccc1 or ddd0 is also valid. This is just to validate
  // the behavior of the current implementation. If underlying implementation
  // changes, the test might fail here.
  iter->Seek("bbb1");
  ASSERT_OK(iter->status());
  ASSERT_FALSE(iter->Valid());

  delete iter;
}

TEST_F(DBTest2, RowCacheSnapshot) {
  Options options = CurrentOptions();
  options.statistics = ROCKSDB_NAMESPACE::CreateDBStatistics();
  options.row_cache = NewLRUCache(8 * 8192);
  DestroyAndReopen(options);

  ASSERT_OK(Put("foo", "bar1"));

  const Snapshot* s1 = db_->GetSnapshot();

  ASSERT_OK(Put("foo", "bar2"));
  ASSERT_OK(Flush());

  ASSERT_OK(Put("foo2", "bar"));
  const Snapshot* s2 = db_->GetSnapshot();
  ASSERT_OK(Put("foo3", "bar"));
  const Snapshot* s3 = db_->GetSnapshot();

  ASSERT_EQ(TestGetTickerCount(options, ROW_CACHE_HIT), 0);
  ASSERT_EQ(TestGetTickerCount(options, ROW_CACHE_MISS), 0);
  ASSERT_EQ(Get("foo"), "bar2");
  ASSERT_EQ(TestGetTickerCount(options, ROW_CACHE_HIT), 0);
  ASSERT_EQ(TestGetTickerCount(options, ROW_CACHE_MISS), 1);
  ASSERT_EQ(Get("foo"), "bar2");
  ASSERT_EQ(TestGetTickerCount(options, ROW_CACHE_HIT), 1);
  ASSERT_EQ(TestGetTickerCount(options, ROW_CACHE_MISS), 1);
  ASSERT_EQ(Get("foo", s1), "bar1");
  ASSERT_EQ(TestGetTickerCount(options, ROW_CACHE_HIT), 1);
  ASSERT_EQ(TestGetTickerCount(options, ROW_CACHE_MISS), 2);
  ASSERT_EQ(Get("foo", s2), "bar2");
  ASSERT_EQ(TestGetTickerCount(options, ROW_CACHE_HIT), 2);
  ASSERT_EQ(TestGetTickerCount(options, ROW_CACHE_MISS), 2);
  ASSERT_EQ(Get("foo", s1), "bar1");
  ASSERT_EQ(TestGetTickerCount(options, ROW_CACHE_HIT), 3);
  ASSERT_EQ(TestGetTickerCount(options, ROW_CACHE_MISS), 2);
  ASSERT_EQ(Get("foo", s3), "bar2");
  ASSERT_EQ(TestGetTickerCount(options, ROW_CACHE_HIT), 4);
  ASSERT_EQ(TestGetTickerCount(options, ROW_CACHE_MISS), 2);

  db_->ReleaseSnapshot(s1);
  db_->ReleaseSnapshot(s2);
  db_->ReleaseSnapshot(s3);
}

// When DB is reopened with multiple column families, the manifest file
// is written after the first CF is flushed, and it is written again
// after each flush. If DB crashes between the flushes, the flushed CF
// flushed will pass the latest log file, and now we require it not
// to be corrupted, and triggering a corruption report.
// We need to fix the bug and enable the test.
TEST_F(DBTest2, CrashInRecoveryMultipleCF) {
  const std::vector<std::string> sync_points = {
      "DBImpl::RecoverLogFiles:BeforeFlushFinalMemtable",
      "VersionSet::ProcessManifestWrites:BeforeWriteLastVersionEdit:0"};
  for (const auto& test_sync_point : sync_points) {
    Options options = CurrentOptions();
    // First destroy original db to ensure a clean start.
    DestroyAndReopen(options);
    options.create_if_missing = true;
    options.wal_recovery_mode = WALRecoveryMode::kPointInTimeRecovery;
    CreateAndReopenWithCF({"pikachu"}, options);
    ASSERT_OK(Put("foo", "bar"));
    ASSERT_OK(Flush());
    ASSERT_OK(Put(1, "foo", "bar"));
    ASSERT_OK(Flush(1));
    ASSERT_OK(Put("foo", "bar"));
    ASSERT_OK(Put(1, "foo", "bar"));
    // The value is large enough to be divided to two blocks.
    std::string large_value(400, ' ');
    ASSERT_OK(Put("foo1", large_value));
    ASSERT_OK(Put("foo2", large_value));
    Close();

    // Corrupt the log file in the middle, so that it is not corrupted
    // in the tail.
    std::vector<std::string> filenames;
    ASSERT_OK(env_->GetChildren(dbname_, &filenames));
    for (const auto& f : filenames) {
      uint64_t number;
      FileType type;
      if (ParseFileName(f, &number, &type) && type == FileType::kWalFile) {
        std::string fname = dbname_ + "/" + f;
        std::string file_content;
        ASSERT_OK(ReadFileToString(env_, fname, &file_content));
        file_content[400] = 'h';
        file_content[401] = 'a';
        ASSERT_OK(WriteStringToFile(env_, file_content, fname, false));
        break;
      }
    }

    // Reopen and freeze the file system after the first manifest write.
    FaultInjectionTestEnv fit_env(options.env);
    options.env = &fit_env;
    ROCKSDB_NAMESPACE::SyncPoint::GetInstance()->ClearAllCallBacks();
    ROCKSDB_NAMESPACE::SyncPoint::GetInstance()->SetCallBack(
        test_sync_point,
        [&](void* /*arg*/) { fit_env.SetFilesystemActive(false); });
    ROCKSDB_NAMESPACE::SyncPoint::GetInstance()->EnableProcessing();
    ASSERT_NOK(TryReopenWithColumnFamilies(
        {kDefaultColumnFamilyName, "pikachu"}, options));
    ROCKSDB_NAMESPACE::SyncPoint::GetInstance()->DisableProcessing();

    fit_env.SetFilesystemActive(true);
    // If we continue using failure ingestion Env, it will conplain something
    // when renaming current file, which is not expected. Need to investigate
    // why.
    options.env = env_;
    ASSERT_OK(TryReopenWithColumnFamilies({kDefaultColumnFamilyName, "pikachu"},
                                          options));
  }
}

TEST_F(DBTest2, SeekFileRangeDeleteTail) {
  Options options = CurrentOptions();
  options.prefix_extractor.reset(NewCappedPrefixTransform(1));
  options.num_levels = 3;
  DestroyAndReopen(options);

  ASSERT_OK(Put("a", "a"));
  const Snapshot* s1 = db_->GetSnapshot();
  ASSERT_OK(
      db_->DeleteRange(WriteOptions(), db_->DefaultColumnFamily(), "a", "f"));
  ASSERT_OK(Put("b", "a"));
  ASSERT_OK(Flush());

  ASSERT_OK(Put("x", "a"));
  ASSERT_OK(Put("z", "a"));
  ASSERT_OK(Flush());

  CompactRangeOptions cro;
  cro.change_level = true;
  cro.target_level = 2;
  ASSERT_OK(db_->CompactRange(cro, nullptr, nullptr));

  {
    ReadOptions ro;
    ro.total_order_seek = true;
    std::unique_ptr<Iterator> iter(db_->NewIterator(ro));
    ASSERT_OK(iter->status());
    iter->Seek("e");
    ASSERT_TRUE(iter->Valid());
    ASSERT_EQ("x", iter->key().ToString());
  }
  db_->ReleaseSnapshot(s1);
}

TEST_F(DBTest2, BackgroundPurgeTest) {
  Options options = CurrentOptions();
  options.write_buffer_manager =
      std::make_shared<ROCKSDB_NAMESPACE::WriteBufferManager>(1 << 20);
  options.avoid_unnecessary_blocking_io = true;
  DestroyAndReopen(options);
  size_t base_value = options.write_buffer_manager->memory_usage();

  ASSERT_OK(Put("a", "a"));
  Iterator* iter = db_->NewIterator(ReadOptions());
  ASSERT_OK(iter->status());
  ASSERT_OK(Flush());
  size_t value = options.write_buffer_manager->memory_usage();
  ASSERT_GT(value, base_value);

  db_->GetEnv()->SetBackgroundThreads(1, Env::Priority::HIGH);
  test::SleepingBackgroundTask sleeping_task_after;
  db_->GetEnv()->Schedule(&test::SleepingBackgroundTask::DoSleepTask,
                          &sleeping_task_after, Env::Priority::HIGH);
  delete iter;

  Env::Default()->SleepForMicroseconds(100000);
  value = options.write_buffer_manager->memory_usage();
  ASSERT_GT(value, base_value);

  sleeping_task_after.WakeUp();
  sleeping_task_after.WaitUntilDone();

  test::SleepingBackgroundTask sleeping_task_after2;
  db_->GetEnv()->Schedule(&test::SleepingBackgroundTask::DoSleepTask,
                          &sleeping_task_after2, Env::Priority::HIGH);
  sleeping_task_after2.WakeUp();
  sleeping_task_after2.WaitUntilDone();

  value = options.write_buffer_manager->memory_usage();
  ASSERT_EQ(base_value, value);
}

TEST_F(DBTest2, SwitchMemtableRaceWithNewManifest) {
  Options options = CurrentOptions();
  DestroyAndReopen(options);
  options.max_manifest_file_size = 10;
  options.create_if_missing = true;
  CreateAndReopenWithCF({"pikachu"}, options);
  ASSERT_EQ(2, handles_.size());

  ASSERT_OK(Put("foo", "value"));
  const int kL0Files = options.level0_file_num_compaction_trigger;
  for (int i = 0; i < kL0Files; ++i) {
    ASSERT_OK(Put(/*cf=*/1, "a", std::to_string(i)));
    ASSERT_OK(Flush(/*cf=*/1));
  }

  port::Thread thread([&]() { ASSERT_OK(Flush()); });
  ASSERT_OK(dbfull()->TEST_WaitForCompact());
  thread.join();
}

TEST_F(DBTest2, SameSmallestInSameLevel) {
  // This test validates fractional casacading logic when several files at one
  // one level only contains the same user key.
  Options options = CurrentOptions();
  options.merge_operator = MergeOperators::CreateStringAppendOperator();
  DestroyAndReopen(options);

  ASSERT_OK(Put("key", "1"));
  ASSERT_OK(Put("key", "2"));
  ASSERT_OK(db_->Merge(WriteOptions(), "key", "3"));
  ASSERT_OK(db_->Merge(WriteOptions(), "key", "4"));
  ASSERT_OK(Flush());
  CompactRangeOptions cro;
  cro.change_level = true;
  cro.target_level = 2;
  ASSERT_OK(dbfull()->CompactRange(cro, db_->DefaultColumnFamily(), nullptr,
                                   nullptr));

  ASSERT_OK(db_->Merge(WriteOptions(), "key", "5"));
  ASSERT_OK(Flush());
  ASSERT_OK(db_->Merge(WriteOptions(), "key", "6"));
  ASSERT_OK(Flush());
  ASSERT_OK(db_->Merge(WriteOptions(), "key", "7"));
  ASSERT_OK(Flush());
  ASSERT_OK(db_->Merge(WriteOptions(), "key", "8"));
  ASSERT_OK(Flush());
  ASSERT_OK(dbfull()->TEST_WaitForCompact());
  ASSERT_EQ("0,4,1", FilesPerLevel());

  ASSERT_EQ("2,3,4,5,6,7,8", Get("key"));
}

TEST_F(DBTest2, FileConsistencyCheckInOpen) {
  ASSERT_OK(Put("foo", "bar"));
  ASSERT_OK(Flush());

  SyncPoint::GetInstance()->SetCallBack(
      "VersionBuilder::CheckConsistencyBeforeReturn", [&](void* arg) {
        Status* ret_s = static_cast<Status*>(arg);
        *ret_s = Status::Corruption("fcc");
      });
  SyncPoint::GetInstance()->EnableProcessing();

  Options options = CurrentOptions();
  options.force_consistency_checks = true;
  ASSERT_NOK(TryReopen(options));

  SyncPoint::GetInstance()->DisableProcessing();
}

TEST_F(DBTest2, BlockBasedTablePrefixIndexSeekForPrev) {
  // create a DB with block prefix index
  BlockBasedTableOptions table_options;
  Options options = CurrentOptions();
  table_options.block_size = 300;
  table_options.index_type = BlockBasedTableOptions::kHashSearch;
  table_options.index_shortening =
      BlockBasedTableOptions::IndexShorteningMode::kNoShortening;
  options.table_factory.reset(NewBlockBasedTableFactory(table_options));
  options.prefix_extractor.reset(NewFixedPrefixTransform(1));

  Reopen(options);

  Random rnd(301);
  std::string large_value = rnd.RandomString(500);

  ASSERT_OK(Put("a1", large_value));
  ASSERT_OK(Put("x1", large_value));
  ASSERT_OK(Put("y1", large_value));
  ASSERT_OK(Flush());

  {
    std::unique_ptr<Iterator> iterator(db_->NewIterator(ReadOptions()));
    ASSERT_OK(iterator->status());
    iterator->SeekForPrev("x3");
    ASSERT_TRUE(iterator->Valid());
    ASSERT_EQ("x1", iterator->key().ToString());

    iterator->SeekForPrev("a3");
    ASSERT_TRUE(iterator->Valid());
    ASSERT_EQ("a1", iterator->key().ToString());

    iterator->SeekForPrev("y3");
    ASSERT_TRUE(iterator->Valid());
    ASSERT_EQ("y1", iterator->key().ToString());

    // Query more than one non-existing prefix to cover the case both
    // of empty hash bucket and hash bucket conflict.
    iterator->SeekForPrev("b1");
    // Result should be not valid or "a1".
    if (iterator->Valid()) {
      ASSERT_EQ("a1", iterator->key().ToString());
    }

    iterator->SeekForPrev("c1");
    // Result should be not valid or "a1".
    if (iterator->Valid()) {
      ASSERT_EQ("a1", iterator->key().ToString());
    }

    iterator->SeekForPrev("d1");
    // Result should be not valid or "a1".
    if (iterator->Valid()) {
      ASSERT_EQ("a1", iterator->key().ToString());
    }

    iterator->SeekForPrev("y3");
    ASSERT_TRUE(iterator->Valid());
    ASSERT_EQ("y1", iterator->key().ToString());
  }
}

TEST_F(DBTest2, PartitionedIndexPrefetchFailure) {
  Options options = last_options_;
  options.env = env_;
  options.max_open_files = 20;
  BlockBasedTableOptions bbto;
  bbto.index_type = BlockBasedTableOptions::IndexType::kTwoLevelIndexSearch;
  bbto.metadata_block_size = 128;
  bbto.block_size = 128;
  bbto.block_cache = NewLRUCache(16777216);
  bbto.cache_index_and_filter_blocks = true;
  options.table_factory.reset(NewBlockBasedTableFactory(bbto));
  DestroyAndReopen(options);

  // Force no table cache so every read will preload the SST file.
  dbfull()->TEST_table_cache()->SetCapacity(0);
  bbto.block_cache->SetCapacity(0);

  Random rnd(301);
  for (int i = 0; i < 4096; i++) {
    ASSERT_OK(Put(Key(i), rnd.RandomString(32)));
  }
  ASSERT_OK(Flush());

  // Try different random failures in table open for 300 times.
  for (int i = 0; i < 300; i++) {
    env_->num_reads_fails_ = 0;
    env_->rand_reads_fail_odd_ = 8;

    std::string value;
    Status s = dbfull()->Get(ReadOptions(), Key(1), &value);
    if (env_->num_reads_fails_ > 0) {
      ASSERT_NOK(s);
    } else {
      ASSERT_OK(s);
    }
  }

  env_->rand_reads_fail_odd_ = 0;
}

TEST_F(DBTest2, ChangePrefixExtractor) {
  for (bool use_partitioned_filter : {true, false}) {
    // create a DB with block prefix index
    BlockBasedTableOptions table_options;
    Options options = CurrentOptions();

    // Sometimes filter is checked based on upper bound. Assert counters
    // for that case. Otherwise, only check data correctness.
    bool expect_filter_check = !use_partitioned_filter;
    table_options.partition_filters = use_partitioned_filter;
    if (use_partitioned_filter) {
      table_options.index_type =
          BlockBasedTableOptions::IndexType::kTwoLevelIndexSearch;
    }
    table_options.filter_policy.reset(NewBloomFilterPolicy(10, false));

    options.table_factory.reset(NewBlockBasedTableFactory(table_options));
    options.statistics = CreateDBStatistics();

    options.prefix_extractor.reset(NewFixedPrefixTransform(2));
    DestroyAndReopen(options);

    Random rnd(301);

    ASSERT_OK(Put("aa", ""));
    ASSERT_OK(Put("xb", ""));
    ASSERT_OK(Put("xx1", ""));
    ASSERT_OK(Put("xz1", ""));
    ASSERT_OK(Put("zz", ""));
    ASSERT_OK(Flush());

    // After reopening DB with prefix size 2 => 1, prefix extractor
    // won't take effective unless it won't change results based
    // on upper bound and seek key.
    options.prefix_extractor.reset(NewFixedPrefixTransform(1));
    Reopen(options);

    {
      std::unique_ptr<Iterator> iterator(db_->NewIterator(ReadOptions()));
      ASSERT_OK(iterator->status());
      iterator->Seek("xa");
      ASSERT_TRUE(iterator->Valid());
      ASSERT_EQ("xb", iterator->key().ToString());
      if (expect_filter_check) {
        EXPECT_EQ(0, PopTicker(options, NON_LAST_LEVEL_SEEK_FILTER_MATCH));
      }

      iterator->Seek("xz");
      ASSERT_TRUE(iterator->Valid());
      ASSERT_EQ("xz1", iterator->key().ToString());
      if (expect_filter_check) {
        EXPECT_EQ(0, PopTicker(options, NON_LAST_LEVEL_SEEK_FILTER_MATCH));
      }
    }

    std::string ub_str = "xg9";
    Slice ub(ub_str);
    ReadOptions ro;
    ro.iterate_upper_bound = &ub;

    {
      std::unique_ptr<Iterator> iterator(db_->NewIterator(ro));
      ASSERT_OK(iterator->status());

      // SeekForPrev() never uses prefix bloom if it is changed.
      iterator->SeekForPrev("xg0");
      ASSERT_TRUE(iterator->Valid());
      ASSERT_EQ("xb", iterator->key().ToString());
      if (expect_filter_check) {
        EXPECT_EQ(0, PopTicker(options, NON_LAST_LEVEL_SEEK_FILTER_MATCH));
      }
    }

    ub_str = "xx9";
    ub = Slice(ub_str);
    {
      std::unique_ptr<Iterator> iterator(db_->NewIterator(ro));
      ASSERT_OK(iterator->status());

      iterator->Seek("x");
      ASSERT_TRUE(iterator->Valid());
      ASSERT_EQ("xb", iterator->key().ToString());
      if (expect_filter_check) {
        EXPECT_EQ(0, PopTicker(options, NON_LAST_LEVEL_SEEK_FILTER_MATCH));
      }

      iterator->Seek("xx0");
      ASSERT_TRUE(iterator->Valid());
      ASSERT_EQ("xx1", iterator->key().ToString());
      if (expect_filter_check) {
        EXPECT_EQ(1, PopTicker(options, NON_LAST_LEVEL_SEEK_FILTER_MATCH));
      }
    }

    CompactRangeOptions compact_range_opts;
    compact_range_opts.bottommost_level_compaction =
        BottommostLevelCompaction::kForce;
    ASSERT_OK(db_->CompactRange(compact_range_opts, nullptr, nullptr));
    ASSERT_OK(db_->CompactRange(compact_range_opts, nullptr, nullptr));

    // Re-execute similar queries after a full compaction
    {
      std::unique_ptr<Iterator> iterator(db_->NewIterator(ReadOptions()));

      iterator->Seek("x");
      ASSERT_TRUE(iterator->Valid());
      ASSERT_EQ("xb", iterator->key().ToString());
      if (expect_filter_check) {
        EXPECT_EQ(1, PopTicker(options, NON_LAST_LEVEL_SEEK_FILTER_MATCH));
      }

      iterator->Seek("xg");
      ASSERT_TRUE(iterator->Valid());
      ASSERT_EQ("xx1", iterator->key().ToString());
      if (expect_filter_check) {
        EXPECT_EQ(1, PopTicker(options, NON_LAST_LEVEL_SEEK_FILTER_MATCH));
      }

      iterator->Seek("xz");
      ASSERT_TRUE(iterator->Valid());
      ASSERT_EQ("xz1", iterator->key().ToString());
      if (expect_filter_check) {
        EXPECT_EQ(1, PopTicker(options, NON_LAST_LEVEL_SEEK_FILTER_MATCH));
      }

      ASSERT_OK(iterator->status());
    }
    {
      std::unique_ptr<Iterator> iterator(db_->NewIterator(ro));

      iterator->SeekForPrev("xx0");
      ASSERT_TRUE(iterator->Valid());
      ASSERT_EQ("xb", iterator->key().ToString());
      if (expect_filter_check) {
        EXPECT_EQ(1, PopTicker(options, NON_LAST_LEVEL_SEEK_FILTER_MATCH));
      }

      iterator->Seek("xx0");
      ASSERT_TRUE(iterator->Valid());
      ASSERT_EQ("xx1", iterator->key().ToString());
      if (expect_filter_check) {
        EXPECT_EQ(1, PopTicker(options, NON_LAST_LEVEL_SEEK_FILTER_MATCH));
      }

      ASSERT_OK(iterator->status());
    }

    ub_str = "xg9";
    ub = Slice(ub_str);
    {
      std::unique_ptr<Iterator> iterator(db_->NewIterator(ro));
      iterator->SeekForPrev("xg0");
      ASSERT_TRUE(iterator->Valid());
      ASSERT_EQ("xb", iterator->key().ToString());
      if (expect_filter_check) {
        EXPECT_EQ(1, PopTicker(options, NON_LAST_LEVEL_SEEK_FILTER_MATCH));
      }
      ASSERT_OK(iterator->status());
    }
  }
}

TEST_F(DBTest2, BlockBasedTablePrefixGetIndexNotFound) {
  // create a DB with block prefix index
  BlockBasedTableOptions table_options;
  Options options = CurrentOptions();
  table_options.block_size = 300;
  table_options.index_type = BlockBasedTableOptions::kHashSearch;
  table_options.index_shortening =
      BlockBasedTableOptions::IndexShorteningMode::kNoShortening;
  options.table_factory.reset(NewBlockBasedTableFactory(table_options));
  options.prefix_extractor.reset(NewFixedPrefixTransform(1));
  options.level0_file_num_compaction_trigger = 8;

  Reopen(options);

  ASSERT_OK(Put("b1", "ok"));
  ASSERT_OK(Flush());

  // Flushing several files so that the chance that hash bucket
  // is empty fo "b" in at least one of the files is high.
  ASSERT_OK(Put("a1", ""));
  ASSERT_OK(Put("c1", ""));
  ASSERT_OK(Flush());

  ASSERT_OK(Put("a2", ""));
  ASSERT_OK(Put("c2", ""));
  ASSERT_OK(Flush());

  ASSERT_OK(Put("a3", ""));
  ASSERT_OK(Put("c3", ""));
  ASSERT_OK(Flush());

  ASSERT_OK(Put("a4", ""));
  ASSERT_OK(Put("c4", ""));
  ASSERT_OK(Flush());

  ASSERT_OK(Put("a5", ""));
  ASSERT_OK(Put("c5", ""));
  ASSERT_OK(Flush());

  ASSERT_EQ("ok", Get("b1"));
}

TEST_F(DBTest2, AutoPrefixMode1) {
  do {
    // create a DB with block prefix index
    Options options = CurrentOptions();
    BlockBasedTableOptions table_options =
        *options.table_factory->GetOptions<BlockBasedTableOptions>();
    table_options.filter_policy.reset(NewBloomFilterPolicy(10, false));
    options.table_factory.reset(NewBlockBasedTableFactory(table_options));
    options.prefix_extractor.reset(NewFixedPrefixTransform(1));
    options.statistics = CreateDBStatistics();

    Reopen(options);

    Random rnd(301);
    std::string large_value = rnd.RandomString(500);

    ASSERT_OK(Put("a1", large_value));
    ASSERT_OK(Put("x1", large_value));
    ASSERT_OK(Put("y1", large_value));
    ASSERT_OK(Flush());

    ReadOptions ro;
    ro.total_order_seek = false;
    ro.auto_prefix_mode = true;

    const auto hit_stat = options.num_levels == 1
                              ? LAST_LEVEL_SEEK_FILTER_MATCH
                              : NON_LAST_LEVEL_SEEK_FILTER_MATCH;
    const auto miss_stat = options.num_levels == 1
                               ? LAST_LEVEL_SEEK_FILTERED
                               : NON_LAST_LEVEL_SEEK_FILTERED;
    {
      std::unique_ptr<Iterator> iterator(db_->NewIterator(ro));
      iterator->Seek("b1");
      ASSERT_TRUE(iterator->Valid());
      ASSERT_EQ("x1", iterator->key().ToString());
      EXPECT_EQ(0, TestGetAndResetTickerCount(options, hit_stat));
      EXPECT_EQ(0, TestGetAndResetTickerCount(options, miss_stat));
      ASSERT_OK(iterator->status());
    }

    Slice ub;
    ro.iterate_upper_bound = &ub;

    ub = "b9";
    {
      std::unique_ptr<Iterator> iterator(db_->NewIterator(ro));
      iterator->Seek("b1");
      ASSERT_FALSE(iterator->Valid());
      EXPECT_EQ(0, TestGetAndResetTickerCount(options, hit_stat));
      EXPECT_EQ(1, TestGetAndResetTickerCount(options, miss_stat));
      ASSERT_OK(iterator->status());
    }

    ub = "z";
    {
      std::unique_ptr<Iterator> iterator(db_->NewIterator(ro));
      iterator->Seek("b1");
      ASSERT_TRUE(iterator->Valid());
      ASSERT_EQ("x1", iterator->key().ToString());
      EXPECT_EQ(0, TestGetAndResetTickerCount(options, hit_stat));
      EXPECT_EQ(0, TestGetAndResetTickerCount(options, miss_stat));
      ASSERT_OK(iterator->status());
    }

    ub = "c";
    {
      std::unique_ptr<Iterator> iterator(db_->NewIterator(ro));
      iterator->Seek("b1");
      ASSERT_FALSE(iterator->Valid());
      EXPECT_EQ(0, TestGetAndResetTickerCount(options, hit_stat));
      EXPECT_EQ(1, TestGetAndResetTickerCount(options, miss_stat));
      ASSERT_OK(iterator->status());
    }

    ub = "c1";
    {
      std::unique_ptr<Iterator> iterator(db_->NewIterator(ro));
      iterator->Seek("b1");
      ASSERT_FALSE(iterator->Valid());
      EXPECT_EQ(0, TestGetAndResetTickerCount(options, hit_stat));
      EXPECT_EQ(0, TestGetAndResetTickerCount(options, miss_stat));
      ASSERT_OK(iterator->status());
    }

    // The same queries without recreating iterator
    {
      std::unique_ptr<Iterator> iterator(db_->NewIterator(ro));

      ub = "b9";
      iterator->Seek("b1");
      ASSERT_FALSE(iterator->Valid());
      EXPECT_EQ(0, TestGetAndResetTickerCount(options, hit_stat));
      EXPECT_EQ(1, TestGetAndResetTickerCount(options, miss_stat));
      ASSERT_OK(iterator->status());

      ub = "z";
      iterator->Seek("b1");
      ASSERT_TRUE(iterator->Valid());
      ASSERT_EQ("x1", iterator->key().ToString());
      EXPECT_EQ(0, TestGetAndResetTickerCount(options, hit_stat));
      EXPECT_EQ(0, TestGetAndResetTickerCount(options, miss_stat));

      ub = "c";
      iterator->Seek("b1");
      ASSERT_FALSE(iterator->Valid());
      EXPECT_EQ(0, TestGetAndResetTickerCount(options, hit_stat));
      EXPECT_EQ(1, TestGetAndResetTickerCount(options, miss_stat));

      ub = "b9";
      iterator->SeekForPrev("b1");
      ASSERT_TRUE(iterator->Valid());
      ASSERT_EQ("a1", iterator->key().ToString());
      EXPECT_EQ(0, TestGetAndResetTickerCount(options, hit_stat));
      EXPECT_EQ(0, TestGetAndResetTickerCount(options, miss_stat));

      ub = "zz";
      iterator->SeekToLast();
      ASSERT_TRUE(iterator->Valid());
      ASSERT_EQ("y1", iterator->key().ToString());

      iterator->SeekToFirst();
      ASSERT_TRUE(iterator->Valid());
      ASSERT_EQ("a1", iterator->key().ToString());
    }

    // Similar, now with reverse comparator
    // Technically, we are violating axiom 2 of prefix_extractors, but
    // it should be revised because of major use-cases using
    // ReverseBytewiseComparator with capped/fixed prefix Seek. (FIXME)
    options.comparator = ReverseBytewiseComparator();
    options.prefix_extractor.reset(NewFixedPrefixTransform(1));

    DestroyAndReopen(options);

    ASSERT_OK(Put("a1", large_value));
    ASSERT_OK(Put("x1", large_value));
    ASSERT_OK(Put("y1", large_value));
    ASSERT_OK(Flush());

    {
      std::unique_ptr<Iterator> iterator(db_->NewIterator(ro));

      ub = "b1";
      iterator->Seek("b9");
      ASSERT_FALSE(iterator->Valid());
      EXPECT_EQ(0, TestGetAndResetTickerCount(options, hit_stat));
      EXPECT_EQ(1, TestGetAndResetTickerCount(options, miss_stat));
      ASSERT_OK(iterator->status());

      ub = "b1";
      iterator->Seek("z");
      ASSERT_TRUE(iterator->Valid());
      ASSERT_EQ("y1", iterator->key().ToString());
      EXPECT_EQ(0, TestGetAndResetTickerCount(options, hit_stat));
      EXPECT_EQ(0, TestGetAndResetTickerCount(options, miss_stat));

      ub = "b1";
      iterator->Seek("c");
      ASSERT_FALSE(iterator->Valid());
      EXPECT_EQ(0, TestGetAndResetTickerCount(options, hit_stat));
      EXPECT_EQ(0, TestGetAndResetTickerCount(options, miss_stat));

      ub = "b";
      iterator->Seek("c9");
      ASSERT_FALSE(iterator->Valid());
      // Fails if ReverseBytewiseComparator::IsSameLengthImmediateSuccessor
      // is "correctly" implemented.
      EXPECT_EQ(0, TestGetAndResetTickerCount(options, hit_stat));
      EXPECT_EQ(0, TestGetAndResetTickerCount(options, miss_stat));

      ub = "a";
      iterator->Seek("b9");
      // Fails if ReverseBytewiseComparator::IsSameLengthImmediateSuccessor
      // is "correctly" implemented.
      ASSERT_TRUE(iterator->Valid());
      ASSERT_EQ("a1", iterator->key().ToString());
      EXPECT_EQ(0, TestGetAndResetTickerCount(options, hit_stat));
      EXPECT_EQ(0, TestGetAndResetTickerCount(options, miss_stat));

      ub = "b";
      iterator->Seek("a");
      ASSERT_FALSE(iterator->Valid());
      // Fails if ReverseBytewiseComparator::IsSameLengthImmediateSuccessor
      // matches BytewiseComparator::IsSameLengthImmediateSuccessor. Upper
      // comparing before seek key prevents a real bug from surfacing.
      EXPECT_EQ(0, TestGetAndResetTickerCount(options, hit_stat));
      EXPECT_EQ(0, TestGetAndResetTickerCount(options, miss_stat));

      ub = "b1";
      iterator->SeekForPrev("b9");
      ASSERT_TRUE(iterator->Valid());
      // Fails if ReverseBytewiseComparator::IsSameLengthImmediateSuccessor
      // is "correctly" implemented.
      ASSERT_EQ("x1", iterator->key().ToString());
      EXPECT_EQ(0, TestGetAndResetTickerCount(options, hit_stat));
      EXPECT_EQ(0, TestGetAndResetTickerCount(options, miss_stat));

      ub = "a";
      iterator->SeekToLast();
      ASSERT_TRUE(iterator->Valid());
      ASSERT_EQ("a1", iterator->key().ToString());

      iterator->SeekToFirst();
      ASSERT_TRUE(iterator->Valid());
      ASSERT_EQ("y1", iterator->key().ToString());
    }

    // Now something a bit different, related to "short" keys that
    // auto_prefix_mode can omit. See "BUG" section of auto_prefix_mode.
    options.comparator = BytewiseComparator();
    for (const auto config : {"fixed:2", "capped:2"}) {
      ASSERT_OK(SliceTransform::CreateFromString(ConfigOptions(), config,
                                                 &options.prefix_extractor));

      // FIXME: kHashSearch, etc. requires all keys be InDomain
      if (StartsWith(config, "fixed") &&
          (table_options.index_type == BlockBasedTableOptions::kHashSearch ||
           StartsWith(options.memtable_factory->Name(), "Hash"))) {
        continue;
      }
      DestroyAndReopen(options);

      const char* a_end_stuff = "a\xffXYZ";
      const char* b_begin_stuff = "b\x00XYZ";
      ASSERT_OK(Put("a", large_value));
      ASSERT_OK(Put("b", large_value));
      ASSERT_OK(Put(Slice(b_begin_stuff, 3), large_value));
      ASSERT_OK(Put("c", large_value));
      ASSERT_OK(Flush());

      // control showing valid optimization with auto_prefix mode
      ub = Slice(a_end_stuff, 4);
      ro.iterate_upper_bound = &ub;

      std::unique_ptr<Iterator> iterator(db_->NewIterator(ro));
      iterator->Seek(Slice(a_end_stuff, 2));
      ASSERT_FALSE(iterator->Valid());
      EXPECT_EQ(0, TestGetAndResetTickerCount(options, hit_stat));
      EXPECT_EQ(1, TestGetAndResetTickerCount(options, miss_stat));
      ASSERT_OK(iterator->status());

      // test, cannot be validly optimized with auto_prefix_mode
      ub = Slice(b_begin_stuff, 2);
      ro.iterate_upper_bound = &ub;

      iterator->Seek(Slice(a_end_stuff, 2));
      // !!! BUG !!! See "BUG" section of auto_prefix_mode.
      ASSERT_FALSE(iterator->Valid());
      EXPECT_EQ(0, TestGetAndResetTickerCount(options, hit_stat));
      EXPECT_EQ(1, TestGetAndResetTickerCount(options, miss_stat));
      ASSERT_OK(iterator->status());

      // To prove that is the wrong result, now use total order seek
      ReadOptions tos_ro = ro;
      tos_ro.total_order_seek = true;
      tos_ro.auto_prefix_mode = false;
      iterator.reset(db_->NewIterator(tos_ro));
      iterator->Seek(Slice(a_end_stuff, 2));
      ASSERT_TRUE(iterator->Valid());
      ASSERT_EQ("b", iterator->key().ToString());
      EXPECT_EQ(0, TestGetAndResetTickerCount(options, hit_stat));
      EXPECT_EQ(0, TestGetAndResetTickerCount(options, miss_stat));
      ASSERT_OK(iterator->status());
    }
  } while (ChangeOptions(kSkipPlainTable));
}

class RenameCurrentTest : public DBTestBase,
                          public testing::WithParamInterface<std::string> {
 public:
  RenameCurrentTest()
      : DBTestBase("rename_current_test", /*env_do_fsync=*/true),
        sync_point_(GetParam()) {}

  ~RenameCurrentTest() override = default;

  void SetUp() override {
    env_->no_file_overwrite_.store(true, std::memory_order_release);
  }

  void TearDown() override {
    env_->no_file_overwrite_.store(false, std::memory_order_release);
  }

  void SetupSyncPoints() {
    SyncPoint::GetInstance()->DisableProcessing();
    SyncPoint::GetInstance()->SetCallBack(sync_point_, [&](void* arg) {
      Status* s = static_cast<Status*>(arg);
      assert(s);
      *s = Status::IOError("Injected IO error.");
    });
  }

  const std::string sync_point_;
};

INSTANTIATE_TEST_CASE_P(DistributedFS, RenameCurrentTest,
                        ::testing::Values("SetCurrentFile:BeforeRename",
                                          "SetCurrentFile:AfterRename"));

TEST_P(RenameCurrentTest, Open) {
  Destroy(last_options_);
  Options options = GetDefaultOptions();
  options.create_if_missing = true;
  SetupSyncPoints();
  SyncPoint::GetInstance()->EnableProcessing();
  Status s = TryReopen(options);
  ASSERT_NOK(s);

  SyncPoint::GetInstance()->DisableProcessing();
  Reopen(options);
}

TEST_P(RenameCurrentTest, Flush) {
  Destroy(last_options_);
  Options options = GetDefaultOptions();
  options.max_manifest_file_size = 1;
  options.create_if_missing = true;
  Reopen(options);
  ASSERT_OK(Put("key", "value"));
  SetupSyncPoints();
  SyncPoint::GetInstance()->EnableProcessing();
  ASSERT_NOK(Flush());

  ASSERT_NOK(Put("foo", "value"));

  SyncPoint::GetInstance()->DisableProcessing();
  Reopen(options);
  ASSERT_EQ("value", Get("key"));
  ASSERT_EQ("NOT_FOUND", Get("foo"));
}

TEST_P(RenameCurrentTest, Compaction) {
  Destroy(last_options_);
  Options options = GetDefaultOptions();
  options.max_manifest_file_size = 1;
  options.create_if_missing = true;
  Reopen(options);
  ASSERT_OK(Put("a", "a_value"));
  ASSERT_OK(Put("c", "c_value"));
  ASSERT_OK(Flush());

  ASSERT_OK(Put("b", "b_value"));
  ASSERT_OK(Put("d", "d_value"));
  ASSERT_OK(Flush());

  SetupSyncPoints();
  SyncPoint::GetInstance()->EnableProcessing();
  ASSERT_NOK(db_->CompactRange(CompactRangeOptions(), /*begin=*/nullptr,
                               /*end=*/nullptr));

  ASSERT_NOK(Put("foo", "value"));

  SyncPoint::GetInstance()->DisableProcessing();
  Reopen(options);
  ASSERT_EQ("NOT_FOUND", Get("foo"));
  ASSERT_EQ("d_value", Get("d"));
}

TEST_F(DBTest2, LastLevelTemperature) {
  class TestListener : public EventListener {
   public:
    void OnFileReadFinish(const FileOperationInfo& info) override {
      UpdateFileTemperature(info);
    }

    void OnFileWriteFinish(const FileOperationInfo& info) override {
      UpdateFileTemperature(info);
    }

    void OnFileFlushFinish(const FileOperationInfo& info) override {
      UpdateFileTemperature(info);
    }

    void OnFileSyncFinish(const FileOperationInfo& info) override {
      UpdateFileTemperature(info);
    }

    void OnFileCloseFinish(const FileOperationInfo& info) override {
      UpdateFileTemperature(info);
    }

    bool ShouldBeNotifiedOnFileIO() override { return true; }

    std::unordered_map<uint64_t, Temperature> file_temperatures;

   private:
    void UpdateFileTemperature(const FileOperationInfo& info) {
      auto filename = GetFileName(info.path);
      uint64_t number;
      FileType type;
      ASSERT_TRUE(ParseFileName(filename, &number, &type));
      if (type == kTableFile) {
        MutexLock l(&mutex_);
        auto ret = file_temperatures.insert({number, info.temperature});
        if (!ret.second) {
          // the same file temperature should always be the same for all events
          ASSERT_TRUE(ret.first->second == info.temperature);
        }
      }
    }

    std::string GetFileName(const std::string& fname) {
      auto filename = fname.substr(fname.find_last_of(kFilePathSeparator) + 1);
      // workaround only for Windows that the file path could contain both
      // Windows FilePathSeparator and '/'
      filename = filename.substr(filename.find_last_of('/') + 1);
      return filename;
    }

    port::Mutex mutex_;
  };

  const int kNumLevels = 7;
  const int kLastLevel = kNumLevels - 1;

  auto* listener = new TestListener();

  Options options = CurrentOptions();
  options.last_level_temperature = Temperature::kWarm;
  options.level0_file_num_compaction_trigger = 2;
  options.level_compaction_dynamic_level_bytes = true;
  options.num_levels = kNumLevels;
  options.statistics = CreateDBStatistics();
  options.listeners.emplace_back(listener);
  Reopen(options);

  auto size = GetSstSizeHelper(Temperature::kUnknown);
  ASSERT_EQ(size, 0);
  size = GetSstSizeHelper(Temperature::kWarm);
  ASSERT_EQ(size, 0);
  size = GetSstSizeHelper(Temperature::kHot);
  ASSERT_EQ(size, 0);

  ASSERT_OK(Put("foo", "bar"));
  ASSERT_OK(Put("bar", "bar"));
  ASSERT_OK(Flush());
  ASSERT_OK(Put("foo", "bar"));
  ASSERT_OK(Put("bar", "bar"));
  ASSERT_OK(Flush());
  ASSERT_OK(dbfull()->TEST_WaitForCompact());

  get_iostats_context()->Reset();
  IOStatsContext* iostats = get_iostats_context();

  ColumnFamilyMetaData metadata;
  db_->GetColumnFamilyMetaData(&metadata);
  ASSERT_EQ(1, metadata.file_count);
  SstFileMetaData meta = metadata.levels[kLastLevel].files[0];
  ASSERT_EQ(Temperature::kWarm, meta.temperature);
  uint64_t number;
  FileType type;
  ASSERT_TRUE(ParseFileName(meta.name, &number, &type));
  ASSERT_EQ(listener->file_temperatures.at(number), meta.temperature);

  size = GetSstSizeHelper(Temperature::kUnknown);
  ASSERT_EQ(size, 0);
  size = GetSstSizeHelper(Temperature::kWarm);
  ASSERT_GT(size, 0);
  ASSERT_EQ(iostats->file_io_stats_by_temperature.hot_file_read_count, 0);
  ASSERT_EQ(iostats->file_io_stats_by_temperature.warm_file_read_count, 0);
  ASSERT_EQ(iostats->file_io_stats_by_temperature.hot_file_read_count, 0);
  ASSERT_EQ(options.statistics->getTickerCount(HOT_FILE_READ_BYTES), 0);
  ASSERT_GT(options.statistics->getTickerCount(WARM_FILE_READ_BYTES), 0);
  ASSERT_EQ(options.statistics->getTickerCount(COLD_FILE_READ_BYTES), 0);

  ASSERT_EQ("bar", Get("foo"));

  ASSERT_EQ(iostats->file_io_stats_by_temperature.hot_file_read_count, 0);
  ASSERT_EQ(iostats->file_io_stats_by_temperature.warm_file_read_count, 1);
  ASSERT_EQ(iostats->file_io_stats_by_temperature.hot_file_read_count, 0);
  ASSERT_EQ(iostats->file_io_stats_by_temperature.hot_file_bytes_read, 0);
  ASSERT_GT(iostats->file_io_stats_by_temperature.warm_file_bytes_read, 0);
  ASSERT_EQ(iostats->file_io_stats_by_temperature.cold_file_bytes_read, 0);
  ASSERT_EQ(options.statistics->getTickerCount(HOT_FILE_READ_BYTES), 0);
  ASSERT_GT(options.statistics->getTickerCount(WARM_FILE_READ_BYTES), 0);
  ASSERT_EQ(options.statistics->getTickerCount(COLD_FILE_READ_BYTES), 0);
  ASSERT_EQ(options.statistics->getTickerCount(HOT_FILE_READ_COUNT), 0);
  ASSERT_GT(options.statistics->getTickerCount(WARM_FILE_READ_COUNT), 0);
  ASSERT_EQ(options.statistics->getTickerCount(COLD_FILE_READ_COUNT), 0);

  // non-bottommost file still has unknown temperature
  ASSERT_OK(Put("foo", "bar"));
  ASSERT_OK(Put("bar", "bar"));
  ASSERT_OK(Flush());
  ASSERT_EQ("bar", Get("bar"));
  ASSERT_EQ(iostats->file_io_stats_by_temperature.hot_file_read_count, 0);
  ASSERT_EQ(iostats->file_io_stats_by_temperature.warm_file_read_count, 1);
  ASSERT_EQ(iostats->file_io_stats_by_temperature.hot_file_read_count, 0);
  ASSERT_EQ(iostats->file_io_stats_by_temperature.hot_file_bytes_read, 0);
  ASSERT_GT(iostats->file_io_stats_by_temperature.warm_file_bytes_read, 0);
  ASSERT_EQ(iostats->file_io_stats_by_temperature.cold_file_bytes_read, 0);
  ASSERT_EQ(options.statistics->getTickerCount(HOT_FILE_READ_BYTES), 0);
  ASSERT_GT(options.statistics->getTickerCount(WARM_FILE_READ_BYTES), 0);
  ASSERT_EQ(options.statistics->getTickerCount(COLD_FILE_READ_BYTES), 0);
  ASSERT_EQ(options.statistics->getTickerCount(HOT_FILE_READ_COUNT), 0);
  ASSERT_GT(options.statistics->getTickerCount(WARM_FILE_READ_COUNT), 0);
  ASSERT_EQ(options.statistics->getTickerCount(COLD_FILE_READ_COUNT), 0);

  db_->GetColumnFamilyMetaData(&metadata);
  ASSERT_EQ(2, metadata.file_count);
  meta = metadata.levels[0].files[0];
  ASSERT_EQ(Temperature::kUnknown, meta.temperature);
  ASSERT_TRUE(ParseFileName(meta.name, &number, &type));
  ASSERT_EQ(listener->file_temperatures.at(number), meta.temperature);

  meta = metadata.levels[kLastLevel].files[0];
  ASSERT_EQ(Temperature::kWarm, meta.temperature);
  ASSERT_TRUE(ParseFileName(meta.name, &number, &type));
  ASSERT_EQ(listener->file_temperatures.at(number), meta.temperature);

  size = GetSstSizeHelper(Temperature::kUnknown);
  ASSERT_GT(size, 0);
  size = GetSstSizeHelper(Temperature::kWarm);
  ASSERT_GT(size, 0);

  // reopen and check the information is persisted
  Reopen(options);
  db_->GetColumnFamilyMetaData(&metadata);
  ASSERT_EQ(2, metadata.file_count);
  meta = metadata.levels[0].files[0];
  ASSERT_EQ(Temperature::kUnknown, meta.temperature);
  ASSERT_TRUE(ParseFileName(meta.name, &number, &type));
  ASSERT_EQ(listener->file_temperatures.at(number), meta.temperature);

  meta = metadata.levels[kLastLevel].files[0];
  ASSERT_EQ(Temperature::kWarm, meta.temperature);
  ASSERT_TRUE(ParseFileName(meta.name, &number, &type));
  ASSERT_EQ(listener->file_temperatures.at(number), meta.temperature);
  size = GetSstSizeHelper(Temperature::kUnknown);
  ASSERT_GT(size, 0);
  size = GetSstSizeHelper(Temperature::kWarm);
  ASSERT_GT(size, 0);

  // check other non-exist temperatures
  size = GetSstSizeHelper(Temperature::kHot);
  ASSERT_EQ(size, 0);
  size = GetSstSizeHelper(Temperature::kCold);
  ASSERT_EQ(size, 0);
  std::string prop;
  ASSERT_TRUE(dbfull()->GetProperty(
      DB::Properties::kLiveSstFilesSizeAtTemperature + std::to_string(22),
      &prop));
  ASSERT_EQ(std::atoi(prop.c_str()), 0);

  Reopen(options);
  db_->GetColumnFamilyMetaData(&metadata);
  ASSERT_EQ(2, metadata.file_count);
  meta = metadata.levels[0].files[0];
  ASSERT_EQ(Temperature::kUnknown, meta.temperature);
  ASSERT_TRUE(ParseFileName(meta.name, &number, &type));
  ASSERT_EQ(listener->file_temperatures.at(number), meta.temperature);

  meta = metadata.levels[kLastLevel].files[0];
  ASSERT_EQ(Temperature::kWarm, meta.temperature);
  ASSERT_TRUE(ParseFileName(meta.name, &number, &type));
  ASSERT_EQ(listener->file_temperatures.at(number), meta.temperature);
}

TEST_F(DBTest2, LastLevelTemperatureUniversal) {
  const int kTriggerNum = 3;
  const int kNumLevels = 5;
  const int kBottommostLevel = kNumLevels - 1;
  Options options = CurrentOptions();
  options.compaction_style = kCompactionStyleUniversal;
  options.level0_file_num_compaction_trigger = kTriggerNum;
  options.num_levels = kNumLevels;
  options.statistics = CreateDBStatistics();
  DestroyAndReopen(options);

  auto size = GetSstSizeHelper(Temperature::kUnknown);
  ASSERT_EQ(size, 0);
  size = GetSstSizeHelper(Temperature::kWarm);
  ASSERT_EQ(size, 0);
  size = GetSstSizeHelper(Temperature::kHot);
  ASSERT_EQ(size, 0);
  get_iostats_context()->Reset();
  IOStatsContext* iostats = get_iostats_context();

  for (int i = 0; i < kTriggerNum; i++) {
    ASSERT_OK(Put("foo", "bar"));
    ASSERT_OK(Put("bar", "bar"));
    ASSERT_OK(Flush());
  }
  ASSERT_OK(dbfull()->TEST_WaitForCompact());

  ColumnFamilyMetaData metadata;
  db_->GetColumnFamilyMetaData(&metadata);
  ASSERT_EQ(1, metadata.file_count);
  ASSERT_EQ(Temperature::kUnknown,
            metadata.levels[kBottommostLevel].files[0].temperature);
  size = GetSstSizeHelper(Temperature::kUnknown);
  ASSERT_GT(size, 0);
  size = GetSstSizeHelper(Temperature::kWarm);
  ASSERT_EQ(size, 0);
  ASSERT_EQ(iostats->file_io_stats_by_temperature.hot_file_read_count, 0);
  ASSERT_EQ(iostats->file_io_stats_by_temperature.warm_file_read_count, 0);
  ASSERT_EQ(iostats->file_io_stats_by_temperature.cold_file_read_count, 0);
  ASSERT_EQ(options.statistics->getTickerCount(HOT_FILE_READ_BYTES), 0);
  ASSERT_EQ(options.statistics->getTickerCount(WARM_FILE_READ_BYTES), 0);
  ASSERT_EQ(options.statistics->getTickerCount(COLD_FILE_READ_BYTES), 0);
  ASSERT_EQ(options.statistics->getTickerCount(HOT_FILE_READ_COUNT), 0);
  ASSERT_EQ(options.statistics->getTickerCount(WARM_FILE_READ_COUNT), 0);
  ASSERT_EQ(options.statistics->getTickerCount(COLD_FILE_READ_COUNT), 0);
  ASSERT_EQ("bar", Get("foo"));

  ASSERT_EQ(iostats->file_io_stats_by_temperature.hot_file_read_count, 0);
  ASSERT_EQ(iostats->file_io_stats_by_temperature.warm_file_read_count, 0);
  ASSERT_EQ(iostats->file_io_stats_by_temperature.hot_file_read_count, 0);
  ASSERT_EQ(iostats->file_io_stats_by_temperature.hot_file_bytes_read, 0);
  ASSERT_EQ(iostats->file_io_stats_by_temperature.warm_file_bytes_read, 0);
  ASSERT_EQ(iostats->file_io_stats_by_temperature.cold_file_bytes_read, 0);
  ASSERT_EQ(options.statistics->getTickerCount(HOT_FILE_READ_BYTES), 0);
  ASSERT_EQ(options.statistics->getTickerCount(WARM_FILE_READ_BYTES), 0);
  ASSERT_EQ(options.statistics->getTickerCount(COLD_FILE_READ_BYTES), 0);
  ASSERT_EQ(options.statistics->getTickerCount(HOT_FILE_READ_COUNT), 0);
  ASSERT_EQ(options.statistics->getTickerCount(WARM_FILE_READ_COUNT), 0);
  ASSERT_EQ(options.statistics->getTickerCount(COLD_FILE_READ_COUNT), 0);

  ASSERT_OK(Put("foo", "bar"));
  ASSERT_OK(Put("bar", "bar"));
  ASSERT_OK(Flush());
  ASSERT_OK(dbfull()->TEST_WaitForCompact());
  db_->GetColumnFamilyMetaData(&metadata);
  ASSERT_EQ(2, metadata.file_count);
  ASSERT_EQ(Temperature::kUnknown, metadata.levels[0].files[0].temperature);
  size = GetSstSizeHelper(Temperature::kUnknown);
  ASSERT_GT(size, 0);
  size = GetSstSizeHelper(Temperature::kWarm);
  ASSERT_EQ(size, 0);

  // Update last level temperature
  options.last_level_temperature = Temperature::kWarm;
  Reopen(options);
  db_->GetColumnFamilyMetaData(&metadata);
  // Should not impact existing ones
  ASSERT_EQ(Temperature::kUnknown,
            metadata.levels[kBottommostLevel].files[0].temperature);
  size = GetSstSizeHelper(Temperature::kUnknown);
  ASSERT_GT(size, 0);
  size = GetSstSizeHelper(Temperature::kWarm);
  ASSERT_EQ(size, 0);

  // new generated file should have the new settings
  ASSERT_OK(db_->CompactRange(CompactRangeOptions(), nullptr, nullptr));
  db_->GetColumnFamilyMetaData(&metadata);
  ASSERT_EQ(1, metadata.file_count);
  ASSERT_EQ(Temperature::kWarm,
            metadata.levels[kBottommostLevel].files[0].temperature);
  size = GetSstSizeHelper(Temperature::kUnknown);
  ASSERT_EQ(size, 0);
  size = GetSstSizeHelper(Temperature::kWarm);
  ASSERT_GT(size, 0);
  ASSERT_EQ(options.statistics->getTickerCount(HOT_FILE_READ_BYTES), 0);
  ASSERT_GT(options.statistics->getTickerCount(WARM_FILE_READ_BYTES), 0);
  ASSERT_EQ(options.statistics->getTickerCount(COLD_FILE_READ_BYTES), 0);
  ASSERT_EQ(options.statistics->getTickerCount(HOT_FILE_READ_COUNT), 0);
  ASSERT_GT(options.statistics->getTickerCount(WARM_FILE_READ_COUNT), 0);
  ASSERT_EQ(options.statistics->getTickerCount(COLD_FILE_READ_COUNT), 0);

  // non-bottommost file still has unknown temperature
  ASSERT_OK(Put("foo", "bar"));
  ASSERT_OK(Put("bar", "bar"));
  ASSERT_OK(Flush());
  ASSERT_OK(dbfull()->TEST_WaitForCompact());
  db_->GetColumnFamilyMetaData(&metadata);
  ASSERT_EQ(2, metadata.file_count);
  ASSERT_EQ(Temperature::kUnknown, metadata.levels[0].files[0].temperature);
  size = GetSstSizeHelper(Temperature::kUnknown);
  ASSERT_GT(size, 0);
  size = GetSstSizeHelper(Temperature::kWarm);
  ASSERT_GT(size, 0);

  // check other non-exist temperatures
  size = GetSstSizeHelper(Temperature::kHot);
  ASSERT_EQ(size, 0);
  size = GetSstSizeHelper(Temperature::kCold);
  ASSERT_EQ(size, 0);
  std::string prop;
  ASSERT_TRUE(dbfull()->GetProperty(
      DB::Properties::kLiveSstFilesSizeAtTemperature + std::to_string(22),
      &prop));
  ASSERT_EQ(std::atoi(prop.c_str()), 0);

  // Update last level temperature dynamically with SetOptions
  auto s = db_->SetOptions({{"last_level_temperature", "kCold"}});
  ASSERT_OK(s);
  ASSERT_EQ(db_->GetOptions().last_level_temperature, Temperature::kCold);
  db_->GetColumnFamilyMetaData(&metadata);
  // Should not impact the existing files
  ASSERT_EQ(Temperature::kWarm,
            metadata.levels[kBottommostLevel].files[0].temperature);
  size = GetSstSizeHelper(Temperature::kUnknown);
  ASSERT_GT(size, 0);
  size = GetSstSizeHelper(Temperature::kWarm);
  ASSERT_GT(size, 0);
  size = GetSstSizeHelper(Temperature::kCold);
  ASSERT_EQ(size, 0);

  // new generated files should have the new settings
  ASSERT_OK(db_->CompactRange(CompactRangeOptions(), nullptr, nullptr));
  db_->GetColumnFamilyMetaData(&metadata);
  ASSERT_EQ(1, metadata.file_count);
  ASSERT_EQ(Temperature::kCold,
            metadata.levels[kBottommostLevel].files[0].temperature);
  size = GetSstSizeHelper(Temperature::kUnknown);
  ASSERT_EQ(size, 0);
  size = GetSstSizeHelper(Temperature::kWarm);
  ASSERT_EQ(size, 0);
  size = GetSstSizeHelper(Temperature::kCold);
  ASSERT_GT(size, 0);

  // kLastTemperature is an invalid temperature
  options.last_level_temperature = Temperature::kLastTemperature;
  s = TryReopen(options);
  ASSERT_TRUE(s.IsIOError());
}

TEST_F(DBTest2, LastLevelStatistics) {
<<<<<<< HEAD
  for (bool write_time_default : {false, true}) {
    SCOPED_TRACE("write time default? " + std::to_string(write_time_default));
    Options options = CurrentOptions();
    options.bottommost_temperature = Temperature::kWarm;
    if (write_time_default) {
      options.default_write_temperature = Temperature::kHot;
      ASSERT_EQ(options.default_temperature, Temperature::kUnknown);
    } else {
      options.default_temperature = Temperature::kHot;
      ASSERT_EQ(options.default_write_temperature, Temperature::kUnknown);
    }
    options.level0_file_num_compaction_trigger = 2;
    options.level_compaction_dynamic_level_bytes = true;
    options.statistics = CreateDBStatistics();
    BlockBasedTableOptions bbto;
    bbto.no_block_cache = true;
    options.table_factory.reset(NewBlockBasedTableFactory(bbto));
=======
  Options options = CurrentOptions();
  options.last_level_temperature = Temperature::kWarm;
  options.default_temperature = Temperature::kHot;
  options.level0_file_num_compaction_trigger = 2;
  options.level_compaction_dynamic_level_bytes = true;
  options.statistics = CreateDBStatistics();
  Reopen(options);

  // generate 1 sst on level 0
  ASSERT_OK(Put("foo", "bar"));
  ASSERT_OK(Put("bar", "bar"));
  ASSERT_OK(Flush());
  ASSERT_EQ("bar", Get("bar"));

  ASSERT_GT(options.statistics->getTickerCount(NON_LAST_LEVEL_READ_BYTES), 0);
  ASSERT_GT(options.statistics->getTickerCount(NON_LAST_LEVEL_READ_COUNT), 0);
  ASSERT_EQ(options.statistics->getTickerCount(NON_LAST_LEVEL_READ_BYTES),
            options.statistics->getTickerCount(HOT_FILE_READ_BYTES));
  ASSERT_EQ(options.statistics->getTickerCount(NON_LAST_LEVEL_READ_COUNT),
            options.statistics->getTickerCount(HOT_FILE_READ_COUNT));
  ASSERT_EQ(options.statistics->getTickerCount(LAST_LEVEL_READ_BYTES), 0);
  ASSERT_EQ(options.statistics->getTickerCount(LAST_LEVEL_READ_COUNT), 0);

  // 2nd flush to trigger compaction
  ASSERT_OK(Put("foo", "bar"));
  ASSERT_OK(Put("bar", "bar"));
  ASSERT_OK(Flush());
  ASSERT_OK(dbfull()->TEST_WaitForCompact());
  ASSERT_EQ("bar", Get("bar"));

  ASSERT_EQ(options.statistics->getTickerCount(NON_LAST_LEVEL_READ_BYTES),
            options.statistics->getTickerCount(HOT_FILE_READ_BYTES));
  ASSERT_EQ(options.statistics->getTickerCount(NON_LAST_LEVEL_READ_COUNT),
            options.statistics->getTickerCount(HOT_FILE_READ_COUNT));
  ASSERT_EQ(options.statistics->getTickerCount(LAST_LEVEL_READ_BYTES),
            options.statistics->getTickerCount(WARM_FILE_READ_BYTES));
  ASSERT_EQ(options.statistics->getTickerCount(LAST_LEVEL_READ_COUNT),
            options.statistics->getTickerCount(WARM_FILE_READ_COUNT));

  auto pre_bytes =
      options.statistics->getTickerCount(NON_LAST_LEVEL_READ_BYTES);
  auto pre_count =
      options.statistics->getTickerCount(NON_LAST_LEVEL_READ_COUNT);

  // 3rd flush to generate 1 sst on level 0
  ASSERT_OK(Put("foo", "bar"));
  ASSERT_OK(Put("bar", "bar"));
  ASSERT_OK(Flush());
  ASSERT_EQ("bar", Get("bar"));
>>>>>>> 1fa5dff7

    DestroyAndReopen(options);

    // generate 1 sst on level 0
    ASSERT_OK(Put("foo1", "bar"));
    ASSERT_OK(Put("bar", "bar"));
    ASSERT_OK(Flush());
    ASSERT_EQ("bar", Get("bar"));

    ASSERT_GT(options.statistics->getTickerCount(NON_LAST_LEVEL_READ_BYTES), 0);
    ASSERT_GT(options.statistics->getTickerCount(NON_LAST_LEVEL_READ_COUNT), 0);
    ASSERT_EQ(options.statistics->getTickerCount(NON_LAST_LEVEL_READ_BYTES),
              options.statistics->getTickerCount(HOT_FILE_READ_BYTES));
    ASSERT_EQ(options.statistics->getTickerCount(NON_LAST_LEVEL_READ_COUNT),
              options.statistics->getTickerCount(HOT_FILE_READ_COUNT));
    ASSERT_EQ(options.statistics->getTickerCount(LAST_LEVEL_READ_BYTES), 0);
    ASSERT_EQ(options.statistics->getTickerCount(LAST_LEVEL_READ_COUNT), 0);

    // 2nd flush to trigger compaction
    ASSERT_OK(Put("foo2", "bar"));
    ASSERT_OK(Put("bar", "bar"));
    ASSERT_OK(Flush());
    ASSERT_OK(dbfull()->TEST_WaitForCompact());
    ASSERT_EQ("bar", Get("bar"));

    ASSERT_EQ(options.statistics->getTickerCount(NON_LAST_LEVEL_READ_BYTES),
              options.statistics->getTickerCount(HOT_FILE_READ_BYTES));
    ASSERT_EQ(options.statistics->getTickerCount(NON_LAST_LEVEL_READ_COUNT),
              options.statistics->getTickerCount(HOT_FILE_READ_COUNT));
    ASSERT_EQ(options.statistics->getTickerCount(LAST_LEVEL_READ_BYTES),
              options.statistics->getTickerCount(WARM_FILE_READ_BYTES));
    ASSERT_EQ(options.statistics->getTickerCount(LAST_LEVEL_READ_COUNT),
              options.statistics->getTickerCount(WARM_FILE_READ_COUNT));

    auto pre_bytes =
        options.statistics->getTickerCount(NON_LAST_LEVEL_READ_BYTES);
    auto pre_count =
        options.statistics->getTickerCount(NON_LAST_LEVEL_READ_COUNT);

    // 3rd flush to generate 1 sst on level 0
    ASSERT_OK(Put("foo3", "bar"));
    ASSERT_OK(Put("bar", "bar"));
    ASSERT_OK(Flush());
    ASSERT_EQ("bar", Get("foo1"));
    ASSERT_EQ("bar", Get("foo2"));
    ASSERT_EQ("bar", Get("foo3"));
    ASSERT_EQ("bar", Get("bar"));

    ASSERT_GT(options.statistics->getTickerCount(NON_LAST_LEVEL_READ_BYTES),
              pre_bytes);
    ASSERT_GT(options.statistics->getTickerCount(NON_LAST_LEVEL_READ_COUNT),
              pre_count);
    ASSERT_EQ(options.statistics->getTickerCount(NON_LAST_LEVEL_READ_BYTES),
              options.statistics->getTickerCount(HOT_FILE_READ_BYTES));
    ASSERT_EQ(options.statistics->getTickerCount(NON_LAST_LEVEL_READ_COUNT),
              options.statistics->getTickerCount(HOT_FILE_READ_COUNT));
    ASSERT_EQ(options.statistics->getTickerCount(LAST_LEVEL_READ_BYTES),
              options.statistics->getTickerCount(WARM_FILE_READ_BYTES));
    ASSERT_EQ(options.statistics->getTickerCount(LAST_LEVEL_READ_COUNT),
              options.statistics->getTickerCount(WARM_FILE_READ_COUNT));
    // Control
    ASSERT_NE(options.statistics->getTickerCount(LAST_LEVEL_READ_COUNT),
              options.statistics->getTickerCount(NON_LAST_LEVEL_READ_COUNT));

    // Not a realistic setting to make last level kWarm and default temp kCold.
    // This is just for testing default temp can be reset on reopen while the
    // last level temp is consistent across DB reopen because those file's temp
    // are persisted in manifest.
    options.default_temperature = Temperature::kCold;
    ASSERT_OK(options.statistics->Reset());
    Reopen(options);
    ASSERT_EQ("bar", Get("foo1"));
    ASSERT_EQ("bar", Get("foo2"));
    ASSERT_EQ("bar", Get("foo3"));
    ASSERT_EQ("bar", Get("bar"));

    if (write_time_default) {
      // Unchanged
      ASSERT_EQ(options.statistics->getTickerCount(NON_LAST_LEVEL_READ_BYTES),
                options.statistics->getTickerCount(HOT_FILE_READ_BYTES));
      ASSERT_EQ(options.statistics->getTickerCount(NON_LAST_LEVEL_READ_COUNT),
                options.statistics->getTickerCount(HOT_FILE_READ_COUNT));

      ASSERT_LT(0, options.statistics->getTickerCount(HOT_FILE_READ_BYTES));
      ASSERT_EQ(0, options.statistics->getTickerCount(COLD_FILE_READ_BYTES));
    } else {
      // Changed (in how we map kUnknown)
      ASSERT_EQ(options.statistics->getTickerCount(NON_LAST_LEVEL_READ_BYTES),
                options.statistics->getTickerCount(COLD_FILE_READ_BYTES));
      ASSERT_EQ(options.statistics->getTickerCount(NON_LAST_LEVEL_READ_COUNT),
                options.statistics->getTickerCount(COLD_FILE_READ_COUNT));

      ASSERT_EQ(0, options.statistics->getTickerCount(HOT_FILE_READ_BYTES));
      ASSERT_LT(0, options.statistics->getTickerCount(COLD_FILE_READ_BYTES));
    }

    ASSERT_EQ(options.statistics->getTickerCount(LAST_LEVEL_READ_BYTES),
              options.statistics->getTickerCount(WARM_FILE_READ_BYTES));
    ASSERT_EQ(options.statistics->getTickerCount(LAST_LEVEL_READ_COUNT),
              options.statistics->getTickerCount(WARM_FILE_READ_COUNT));
    // Control
    ASSERT_NE(options.statistics->getTickerCount(LAST_LEVEL_READ_COUNT),
              options.statistics->getTickerCount(NON_LAST_LEVEL_READ_COUNT));
  }
}

TEST_F(DBTest2, CheckpointFileTemperature) {
  class NoLinkTestFS : public FileTemperatureTestFS {
    using FileTemperatureTestFS::FileTemperatureTestFS;

    IOStatus LinkFile(const std::string&, const std::string&, const IOOptions&,
                      IODebugContext*) override {
      // return not supported to force checkpoint copy the file instead of just
      // link
      return IOStatus::NotSupported();
    }
  };
  auto test_fs = std::make_shared<NoLinkTestFS>(env_->GetFileSystem());
  std::unique_ptr<Env> env(new CompositeEnvWrapper(env_, test_fs));
  Options options = CurrentOptions();
  options.last_level_temperature = Temperature::kWarm;
  // set dynamic_level to true so the compaction would compact the data to the
  // last level directly which will have the last_level_temperature
  options.level_compaction_dynamic_level_bytes = true;
  options.level0_file_num_compaction_trigger = 2;
  options.env = env.get();
  Reopen(options);

  // generate a bottommost file and a non-bottommost file
  ASSERT_OK(Put("foo", "bar"));
  ASSERT_OK(Put("bar", "bar"));
  ASSERT_OK(Flush());
  ASSERT_OK(Put("foo", "bar"));
  ASSERT_OK(Put("bar", "bar"));
  ASSERT_OK(Flush());
  ASSERT_OK(dbfull()->TEST_WaitForCompact());
  ASSERT_OK(Put("foo", "bar"));
  ASSERT_OK(Put("bar", "bar"));
  ASSERT_OK(Flush());
  auto size = GetSstSizeHelper(Temperature::kWarm);
  ASSERT_GT(size, 0);

  std::map<uint64_t, Temperature> temperatures;
  std::vector<LiveFileStorageInfo> infos;
  ASSERT_OK(
      dbfull()->GetLiveFilesStorageInfo(LiveFilesStorageInfoOptions(), &infos));
  for (const auto& info : infos) {
    temperatures.emplace(info.file_number, info.temperature);
  }

  test_fs->PopRequestedSstFileTemperatures();
  Checkpoint* checkpoint;
  ASSERT_OK(Checkpoint::Create(db_, &checkpoint));
  ASSERT_OK(
      checkpoint->CreateCheckpoint(dbname_ + kFilePathSeparator + "tempcp"));

  // checking src file src_temperature hints: 2 sst files: 1 sst is kWarm,
  // another is kUnknown
  std::vector<std::pair<uint64_t, Temperature>> requested_temps;
  test_fs->PopRequestedSstFileTemperatures(&requested_temps);
  // Two requests
  ASSERT_EQ(requested_temps.size(), 2);
  std::set<uint64_t> distinct_requests;
  for (const auto& requested_temp : requested_temps) {
    // Matching manifest temperatures
    ASSERT_EQ(temperatures.at(requested_temp.first), requested_temp.second);
    distinct_requests.insert(requested_temp.first);
  }
  // Each request to distinct file
  ASSERT_EQ(distinct_requests.size(), requested_temps.size());

  delete checkpoint;
  Close();
}

TEST_F(DBTest2, FileTemperatureManifestFixup) {
  auto test_fs = std::make_shared<FileTemperatureTestFS>(env_->GetFileSystem());
  std::unique_ptr<Env> env(new CompositeEnvWrapper(env_, test_fs));
  Options options = CurrentOptions();
  options.last_level_temperature = Temperature::kWarm;
  // set dynamic_level to true so the compaction would compact the data to the
  // last level directly which will have the last_level_temperature
  options.level_compaction_dynamic_level_bytes = true;
  options.level0_file_num_compaction_trigger = 2;
  options.env = env.get();
  std::vector<std::string> cfs = {/*"default",*/ "test1", "test2"};
  CreateAndReopenWithCF(cfs, options);
  // Needed for later re-opens (weird)
  cfs.insert(cfs.begin(), kDefaultColumnFamilyName);

  // Generate a bottommost file in all CFs
  for (int cf = 0; cf < 3; ++cf) {
    ASSERT_OK(Put(cf, "a", "val"));
    ASSERT_OK(Put(cf, "c", "val"));
    ASSERT_OK(Flush(cf));
    ASSERT_OK(Put(cf, "b", "val"));
    ASSERT_OK(Put(cf, "d", "val"));
    ASSERT_OK(Flush(cf));
  }
  ASSERT_OK(dbfull()->TEST_WaitForCompact());

  // verify
  ASSERT_GT(GetSstSizeHelper(Temperature::kWarm), 0);
  ASSERT_EQ(GetSstSizeHelper(Temperature::kUnknown), 0);
  ASSERT_EQ(GetSstSizeHelper(Temperature::kCold), 0);
  ASSERT_EQ(GetSstSizeHelper(Temperature::kHot), 0);

  // Generate a non-bottommost file in all CFs
  for (int cf = 0; cf < 3; ++cf) {
    ASSERT_OK(Put(cf, "e", "val"));
    ASSERT_OK(Flush(cf));
  }

  // re-verify
  ASSERT_GT(GetSstSizeHelper(Temperature::kWarm), 0);
  // Not supported: ASSERT_GT(GetSstSizeHelper(Temperature::kUnknown), 0);
  ASSERT_EQ(GetSstSizeHelper(Temperature::kCold), 0);
  ASSERT_EQ(GetSstSizeHelper(Temperature::kHot), 0);

  // Now change FS temperature on bottommost file(s) to kCold
  std::map<uint64_t, Temperature> current_temps;
  test_fs->CopyCurrentSstFileTemperatures(&current_temps);
  for (auto e : current_temps) {
    if (e.second == Temperature::kWarm) {
      test_fs->OverrideSstFileTemperature(e.first, Temperature::kCold);
    }
  }
  // Metadata not yet updated
  ASSERT_EQ(Get("a"), "val");
  ASSERT_EQ(GetSstSizeHelper(Temperature::kCold), 0);

  // Update with Close and UpdateManifestForFilesState, but first save cf
  // descriptors
  std::vector<ColumnFamilyDescriptor> column_families;
  for (size_t i = 0; i < handles_.size(); ++i) {
    ColumnFamilyDescriptor cfdescriptor;
    handles_[i]->GetDescriptor(&cfdescriptor).PermitUncheckedError();
    column_families.push_back(cfdescriptor);
  }
  Close();
  experimental::UpdateManifestForFilesStateOptions update_opts;
  update_opts.update_temperatures = true;

  ASSERT_OK(experimental::UpdateManifestForFilesState(
      options, dbname_, column_families, update_opts));

  // Re-open and re-verify after update
  ReopenWithColumnFamilies(cfs, options);
  ASSERT_GT(GetSstSizeHelper(Temperature::kCold), 0);
  // Not supported: ASSERT_GT(GetSstSizeHelper(Temperature::kUnknown), 0);
  ASSERT_EQ(GetSstSizeHelper(Temperature::kWarm), 0);
  ASSERT_EQ(GetSstSizeHelper(Temperature::kHot), 0);

  // Change kUnknown to kHot
  test_fs->CopyCurrentSstFileTemperatures(&current_temps);
  for (auto e : current_temps) {
    if (e.second == Temperature::kUnknown) {
      test_fs->OverrideSstFileTemperature(e.first, Temperature::kHot);
    }
  }

  // Update with Close and UpdateManifestForFilesState
  Close();
  ASSERT_OK(experimental::UpdateManifestForFilesState(
      options, dbname_, column_families, update_opts));

  // Re-open and re-verify after update
  ReopenWithColumnFamilies(cfs, options);
  ASSERT_GT(GetSstSizeHelper(Temperature::kCold), 0);
  ASSERT_EQ(GetSstSizeHelper(Temperature::kUnknown), 0);
  ASSERT_EQ(GetSstSizeHelper(Temperature::kWarm), 0);
  ASSERT_GT(GetSstSizeHelper(Temperature::kHot), 0);

  Close();
}

// WAL recovery mode is WALRecoveryMode::kPointInTimeRecovery.
TEST_F(DBTest2, PointInTimeRecoveryWithIOErrorWhileReadingWal) {
  Options options = CurrentOptions();
  DestroyAndReopen(options);
  ASSERT_OK(Put("foo", "value0"));
  Close();
  SyncPoint::GetInstance()->DisableProcessing();
  SyncPoint::GetInstance()->ClearAllCallBacks();
  bool should_inject_error = false;
  SyncPoint::GetInstance()->SetCallBack(
      "DBImpl::RecoverLogFiles:BeforeReadWal",
      [&](void* /*arg*/) { should_inject_error = true; });
  SyncPoint::GetInstance()->SetCallBack(
      "LogReader::ReadMore:AfterReadFile", [&](void* arg) {
        if (should_inject_error) {
          ASSERT_NE(nullptr, arg);
          *static_cast<Status*>(arg) = Status::IOError("Injected IOError");
        }
      });
  SyncPoint::GetInstance()->EnableProcessing();
  options.avoid_flush_during_recovery = true;
  options.wal_recovery_mode = WALRecoveryMode::kPointInTimeRecovery;
  Status s = TryReopen(options);
  ASSERT_TRUE(s.IsIOError());
}

TEST_F(DBTest2, PointInTimeRecoveryWithSyncFailureInCFCreation) {
  ROCKSDB_NAMESPACE::SyncPoint::GetInstance()->LoadDependency(
      {{"DBImpl::BackgroundCallFlush:Start:1",
        "PointInTimeRecoveryWithSyncFailureInCFCreation:1"},
       {"PointInTimeRecoveryWithSyncFailureInCFCreation:2",
        "DBImpl::BackgroundCallFlush:Start:2"}});
  ROCKSDB_NAMESPACE::SyncPoint::GetInstance()->EnableProcessing();

  CreateColumnFamilies({"test1"}, Options());
  ASSERT_OK(Put("foo", "bar"));

  // Creating a CF when a flush is going on, log is synced but the
  // closed log file is not synced and corrupted.
  port::Thread flush_thread([&]() { ASSERT_NOK(Flush()); });
  TEST_SYNC_POINT("PointInTimeRecoveryWithSyncFailureInCFCreation:1");
  CreateColumnFamilies({"test2"}, Options());
  env_->corrupt_in_sync_ = true;
  TEST_SYNC_POINT("PointInTimeRecoveryWithSyncFailureInCFCreation:2");
  flush_thread.join();
  env_->corrupt_in_sync_ = false;
  ROCKSDB_NAMESPACE::SyncPoint::GetInstance()->DisableProcessing();

  // Reopening the DB should not corrupt anything
  Options options = CurrentOptions();
  options.wal_recovery_mode = WALRecoveryMode::kPointInTimeRecovery;
  ReopenWithColumnFamilies({"default", "test1", "test2"}, options);
}

TEST_F(DBTest2, SortL0FilesByEpochNumber) {
  Options options = CurrentOptions();
  options.num_levels = 1;
  options.compaction_style = kCompactionStyleUniversal;
  DestroyAndReopen(options);

  // Set up L0 files to be sorted by their epoch_number
  ASSERT_OK(Put("key1", "seq1"));

  SstFileWriter sst_file_writer{EnvOptions(), options};
  std::string external_file1 = dbname_ + "/test_files1.sst";
  std::string external_file2 = dbname_ + "/test_files2.sst";
  ASSERT_OK(sst_file_writer.Open(external_file1));
  ASSERT_OK(sst_file_writer.Put("key2", "seq0"));
  ASSERT_OK(sst_file_writer.Finish());
  ASSERT_OK(sst_file_writer.Open(external_file2));
  ASSERT_OK(sst_file_writer.Put("key3", "seq0"));
  ASSERT_OK(sst_file_writer.Finish());

  ASSERT_OK(Put("key4", "seq2"));
  ASSERT_OK(Flush());

  auto* handle = db_->DefaultColumnFamily();
  ASSERT_OK(db_->IngestExternalFile(handle, {external_file1, external_file2},
                                    IngestExternalFileOptions()));

  // To verify L0 files are sorted by epoch_number in descending order
  // instead of largest_seqno
  std::vector<FileMetaData*> level0_files = GetLevelFileMetadatas(0 /* level*/);
  ASSERT_EQ(level0_files.size(), 3);

  EXPECT_EQ(level0_files[0]->epoch_number, 3);
  EXPECT_EQ(level0_files[0]->fd.largest_seqno, 0);
  ASSERT_EQ(level0_files[0]->num_entries, 1);
  ASSERT_TRUE(level0_files[0]->largest.user_key() == Slice("key3"));

  EXPECT_EQ(level0_files[1]->epoch_number, 2);
  EXPECT_EQ(level0_files[1]->fd.largest_seqno, 0);
  ASSERT_EQ(level0_files[1]->num_entries, 1);
  ASSERT_TRUE(level0_files[1]->largest.user_key() == Slice("key2"));

  EXPECT_EQ(level0_files[2]->epoch_number, 1);
  EXPECT_EQ(level0_files[2]->fd.largest_seqno, 2);
  ASSERT_EQ(level0_files[2]->num_entries, 2);
  ASSERT_TRUE(level0_files[2]->largest.user_key() == Slice("key4"));
  ASSERT_TRUE(level0_files[2]->smallest.user_key() == Slice("key1"));

  // To verify compacted file is assigned with the minimum epoch_number
  // among input files'
  ASSERT_OK(db_->CompactRange(CompactRangeOptions(), nullptr, nullptr));

  level0_files = GetLevelFileMetadatas(0 /* level*/);
  ASSERT_EQ(level0_files.size(), 1);
  EXPECT_EQ(level0_files[0]->epoch_number, 1);
  ASSERT_EQ(level0_files[0]->num_entries, 4);
  ASSERT_TRUE(level0_files[0]->largest.user_key() == Slice("key4"));
  ASSERT_TRUE(level0_files[0]->smallest.user_key() == Slice("key1"));
}

TEST_F(DBTest2, SameEpochNumberAfterCompactRangeChangeLevel) {
  Options options = CurrentOptions();
  options.num_levels = 7;
  options.compaction_style = CompactionStyle::kCompactionStyleLevel;
  options.disable_auto_compactions = true;
  DestroyAndReopen(options);

  // Set up the file in L1 to be moved to L0 in later step of CompactRange()
  ASSERT_OK(Put("key1", "seq1"));
  ASSERT_OK(Flush());
  MoveFilesToLevel(1, 0);
  std::vector<FileMetaData*> level0_files = GetLevelFileMetadatas(0 /* level*/);
  ASSERT_EQ(level0_files.size(), 0);
  std::vector<FileMetaData*> level1_files = GetLevelFileMetadatas(1 /* level*/);
  ASSERT_EQ(level1_files.size(), 1);
  std::vector<FileMetaData*> level2_files = GetLevelFileMetadatas(2 /* level*/);
  ASSERT_EQ(level2_files.size(), 0);

  ASSERT_EQ(level1_files[0]->epoch_number, 1);

  // To verify CompactRange() moving file to L0 still keeps the file's
  // epoch_number
  CompactRangeOptions croptions;
  croptions.change_level = true;
  croptions.target_level = 0;
  ASSERT_OK(db_->CompactRange(croptions, nullptr, nullptr));
  level0_files = GetLevelFileMetadatas(0 /* level*/);
  level1_files = GetLevelFileMetadatas(1 /* level*/);
  ASSERT_EQ(level0_files.size(), 1);
  ASSERT_EQ(level1_files.size(), 0);

  EXPECT_EQ(level0_files[0]->epoch_number, 1);

  ASSERT_EQ(level0_files[0]->num_entries, 1);
  ASSERT_TRUE(level0_files[0]->largest.user_key() == Slice("key1"));
}

TEST_F(DBTest2, RecoverEpochNumber) {
  for (bool allow_ingest_behind : {true, false}) {
    Options options = CurrentOptions();
    options.allow_ingest_behind = allow_ingest_behind;
    options.num_levels = 7;
    options.compaction_style = kCompactionStyleLevel;
    options.disable_auto_compactions = true;
    DestroyAndReopen(options);
    CreateAndReopenWithCF({"cf1"}, options);
    VersionSet* versions = dbfull()->GetVersionSet();
    assert(versions);
    const ColumnFamilyData* default_cf =
        versions->GetColumnFamilySet()->GetDefault();
    const ColumnFamilyData* cf1 =
        versions->GetColumnFamilySet()->GetColumnFamily("cf1");

    // Set up files in default CF to recover in later step
    ASSERT_OK(Put("key1", "epoch1"));
    ASSERT_OK(Flush());
    MoveFilesToLevel(1 /* level*/, 0 /* cf*/);
    ASSERT_OK(Put("key2", "epoch2"));
    ASSERT_OK(Flush());

    std::vector<FileMetaData*> level0_files =
        GetLevelFileMetadatas(0 /* level*/);
    ASSERT_EQ(level0_files.size(), 1);
    ASSERT_EQ(level0_files[0]->epoch_number,
              allow_ingest_behind
                  ? 2 + kReservedEpochNumberForFileIngestedBehind
                  : 2);
    ASSERT_EQ(level0_files[0]->num_entries, 1);
    ASSERT_TRUE(level0_files[0]->largest.user_key() == Slice("key2"));

    std::vector<FileMetaData*> level1_files =
        GetLevelFileMetadatas(1 /* level*/);
    ASSERT_EQ(level1_files.size(), 1);
    ASSERT_EQ(level1_files[0]->epoch_number,
              allow_ingest_behind
                  ? 1 + kReservedEpochNumberForFileIngestedBehind
                  : 1);
    ASSERT_EQ(level1_files[0]->num_entries, 1);
    ASSERT_TRUE(level1_files[0]->largest.user_key() == Slice("key1"));

    // Set up files in cf1 to recover in later step
    ASSERT_OK(Put(1 /* cf */, "cf1_key1", "epoch1"));
    ASSERT_OK(Flush(1 /* cf */));

    std::vector<FileMetaData*> level0_files_cf1 =
        GetLevelFileMetadatas(0 /* level*/, 1 /* cf*/);
    ASSERT_EQ(level0_files_cf1.size(), 1);
    ASSERT_EQ(level0_files_cf1[0]->epoch_number,
              allow_ingest_behind
                  ? 1 + kReservedEpochNumberForFileIngestedBehind
                  : 1);
    ASSERT_EQ(level0_files_cf1[0]->num_entries, 1);
    ASSERT_TRUE(level0_files_cf1[0]->largest.user_key() == Slice("cf1_key1"));

    ASSERT_EQ(default_cf->GetNextEpochNumber(),
              allow_ingest_behind
                  ? 3 + kReservedEpochNumberForFileIngestedBehind
                  : 3);
    ASSERT_EQ(cf1->GetNextEpochNumber(),
              allow_ingest_behind
                  ? 2 + kReservedEpochNumberForFileIngestedBehind
                  : 2);

    // To verify epoch_number of files of different levels/CFs are
    // persisted and recovered correctly
    ReopenWithColumnFamilies({"default", "cf1"}, options);
    versions = dbfull()->GetVersionSet();
    assert(versions);
    default_cf = versions->GetColumnFamilySet()->GetDefault();
    cf1 = versions->GetColumnFamilySet()->GetColumnFamily("cf1");

    level0_files = GetLevelFileMetadatas(0 /* level*/);
    ASSERT_EQ(level0_files.size(), 1);
    EXPECT_EQ(level0_files[0]->epoch_number,
              allow_ingest_behind
                  ? 2 + kReservedEpochNumberForFileIngestedBehind
                  : 2);
    ASSERT_EQ(level0_files[0]->num_entries, 1);
    ASSERT_TRUE(level0_files[0]->largest.user_key() == Slice("key2"));

    level1_files = GetLevelFileMetadatas(1 /* level*/);
    ASSERT_EQ(level1_files.size(), 1);
    EXPECT_EQ(level1_files[0]->epoch_number,
              allow_ingest_behind
                  ? 1 + kReservedEpochNumberForFileIngestedBehind
                  : 1);
    ASSERT_EQ(level1_files[0]->num_entries, 1);
    ASSERT_TRUE(level1_files[0]->largest.user_key() == Slice("key1"));

    level0_files_cf1 = GetLevelFileMetadatas(0 /* level*/, 1 /* cf*/);
    ASSERT_EQ(level0_files_cf1.size(), 1);
    EXPECT_EQ(level0_files_cf1[0]->epoch_number,
              allow_ingest_behind
                  ? 1 + kReservedEpochNumberForFileIngestedBehind
                  : 1);
    ASSERT_EQ(level0_files_cf1[0]->num_entries, 1);
    ASSERT_TRUE(level0_files_cf1[0]->largest.user_key() == Slice("cf1_key1"));

    // To verify next epoch number is recovered correctly
    EXPECT_EQ(default_cf->GetNextEpochNumber(),
              allow_ingest_behind
                  ? 3 + kReservedEpochNumberForFileIngestedBehind
                  : 3);
    EXPECT_EQ(cf1->GetNextEpochNumber(),
              allow_ingest_behind
                  ? 2 + kReservedEpochNumberForFileIngestedBehind
                  : 2);
  }
}


TEST_F(DBTest2, RenameDirectory) {
  Options options = CurrentOptions();
  DestroyAndReopen(options);
  ASSERT_OK(Put("foo", "value0"));
  Close();
  auto old_dbname = dbname_;
  auto new_dbname = dbname_ + "_2";
  EXPECT_OK(env_->RenameFile(dbname_, new_dbname));
  options.create_if_missing = false;
  dbname_ = new_dbname;
  ASSERT_OK(TryReopen(options));
  ASSERT_EQ("value0", Get("foo"));
  Destroy(options);
  dbname_ = old_dbname;
}

TEST_F(DBTest2, SstUniqueIdVerifyBackwardCompatible) {
  const int kNumSst = 3;
  const int kLevel0Trigger = 4;
  auto options = CurrentOptions();
  options.level0_file_num_compaction_trigger = kLevel0Trigger;
  options.statistics = CreateDBStatistics();
  // Skip for now
  options.verify_sst_unique_id_in_manifest = false;
  Reopen(options);

  std::atomic_int skipped = 0;
  std::atomic_int passed = 0;
  SyncPoint::GetInstance()->SetCallBack(
      "BlockBasedTable::Open::SkippedVerifyUniqueId",
      [&](void* /*arg*/) { skipped++; });
  SyncPoint::GetInstance()->SetCallBack(
      "BlockBasedTable::Open::PassedVerifyUniqueId",
      [&](void* /*arg*/) { passed++; });
  SyncPoint::GetInstance()->EnableProcessing();

  // generate a few SSTs
  for (int i = 0; i < kNumSst; i++) {
    for (int j = 0; j < 100; j++) {
      ASSERT_OK(Put(Key(i * 10 + j), "value"));
    }
    ASSERT_OK(Flush());
  }

  // Verification has been skipped on files so far
  EXPECT_EQ(skipped, kNumSst);
  EXPECT_EQ(passed, 0);

  // Reopen with verification
  options.verify_sst_unique_id_in_manifest = true;
  skipped = 0;
  passed = 0;
  Reopen(options);
  EXPECT_EQ(skipped, 0);
  EXPECT_EQ(passed, kNumSst);

  // Now simulate no unique id in manifest for next file
  // NOTE: this only works for loading manifest from disk,
  // not in-memory manifest, so we need to re-open below.
  SyncPoint::GetInstance()->SetCallBack(
      "VersionEdit::EncodeTo:UniqueId", [&](void* arg) {
        auto unique_id = static_cast<UniqueId64x2*>(arg);
        // remove id before writing it to manifest
        (*unique_id)[0] = 0;
        (*unique_id)[1] = 0;
      });

  // test compaction generated Sst
  for (int i = kNumSst; i < kLevel0Trigger; i++) {
    for (int j = 0; j < 100; j++) {
      ASSERT_OK(Put(Key(i * 10 + j), "value"));
    }
    ASSERT_OK(Flush());
  }
  ASSERT_OK(dbfull()->TEST_WaitForCompact());

  ASSERT_EQ("0,1", FilesPerLevel(0));

  // Reopen (with verification)
  ASSERT_TRUE(options.verify_sst_unique_id_in_manifest);
  skipped = 0;
  passed = 0;
  Reopen(options);
  EXPECT_EQ(skipped, 1);
  EXPECT_EQ(passed, 0);
}

TEST_F(DBTest2, SstUniqueIdVerify) {
  const int kNumSst = 3;
  const int kLevel0Trigger = 4;
  auto options = CurrentOptions();
  options.level0_file_num_compaction_trigger = kLevel0Trigger;
  // Allow mismatch for now
  options.verify_sst_unique_id_in_manifest = false;
  Reopen(options);

  SyncPoint::GetInstance()->SetCallBack(
      "PropertyBlockBuilder::AddTableProperty:Start", [&](void* props_vs) {
        auto props = static_cast<TableProperties*>(props_vs);
        // update table property session_id to a different one, which
        // changes unique ID
        props->db_session_id = DBImpl::GenerateDbSessionId(nullptr);
      });
  SyncPoint::GetInstance()->EnableProcessing();

  // generate a few SSTs
  for (int i = 0; i < kNumSst; i++) {
    for (int j = 0; j < 100; j++) {
      ASSERT_OK(Put(Key(i * 10 + j), "value"));
    }
    ASSERT_OK(Flush());
  }

  // Reopen with verification should report corruption
  options.verify_sst_unique_id_in_manifest = true;
  auto s = TryReopen(options);
  ASSERT_TRUE(s.IsCorruption());

  // Reopen without verification should be fine
  options.verify_sst_unique_id_in_manifest = false;
  Reopen(options);

  // test compaction generated Sst
  for (int i = kNumSst; i < kLevel0Trigger; i++) {
    for (int j = 0; j < 100; j++) {
      ASSERT_OK(Put(Key(i * 10 + j), "value"));
    }
    ASSERT_OK(Flush());
  }
  ASSERT_OK(dbfull()->TEST_WaitForCompact());

  ASSERT_EQ("0,1", FilesPerLevel(0));

  // Reopen with verification should fail
  options.verify_sst_unique_id_in_manifest = true;
  s = TryReopen(options);
  ASSERT_TRUE(s.IsCorruption());
}

TEST_F(DBTest2, SstUniqueIdVerifyMultiCFs) {
  const int kNumSst = 3;
  const int kLevel0Trigger = 4;
  auto options = CurrentOptions();
  options.level0_file_num_compaction_trigger = kLevel0Trigger;
  // Allow mismatch for now
  options.verify_sst_unique_id_in_manifest = false;

  CreateAndReopenWithCF({"one", "two"}, options);

  // generate good SSTs
  for (int cf_num : {0, 2}) {
    for (int i = 0; i < kNumSst; i++) {
      for (int j = 0; j < 100; j++) {
        ASSERT_OK(Put(cf_num, Key(i * 10 + j), "value"));
      }
      ASSERT_OK(Flush(cf_num));
    }
  }

  // generate SSTs with bad unique id
  SyncPoint::GetInstance()->SetCallBack(
      "PropertyBlockBuilder::AddTableProperty:Start", [&](void* props_vs) {
        auto props = static_cast<TableProperties*>(props_vs);
        // update table property session_id to a different one
        props->db_session_id = DBImpl::GenerateDbSessionId(nullptr);
      });
  SyncPoint::GetInstance()->EnableProcessing();
  for (int i = 0; i < kNumSst; i++) {
    for (int j = 0; j < 100; j++) {
      ASSERT_OK(Put(1, Key(i * 10 + j), "value"));
    }
    ASSERT_OK(Flush(1));
  }

  // Reopen with verification should report corruption
  options.verify_sst_unique_id_in_manifest = true;
  auto s = TryReopenWithColumnFamilies({"default", "one", "two"}, options);
  ASSERT_TRUE(s.IsCorruption());
}

TEST_F(DBTest2, BestEffortsRecoveryWithSstUniqueIdVerification) {
  const auto tamper_with_uniq_id = [&](void* arg) {
    auto props = static_cast<TableProperties*>(arg);
    assert(props);
    // update table property session_id to a different one
    props->db_session_id = DBImpl::GenerateDbSessionId(nullptr);
  };

  const auto assert_db = [&](size_t expected_count,
                             const std::string& expected_v) {
    std::unique_ptr<Iterator> it(db_->NewIterator(ReadOptions()));
    size_t cnt = 0;
    for (it->SeekToFirst(); it->Valid(); it->Next(), ++cnt) {
      ASSERT_EQ(std::to_string(cnt), it->key());
      ASSERT_EQ(expected_v, it->value());
    }
    EXPECT_OK(it->status());
    ASSERT_EQ(expected_count, cnt);
  };

  const int num_l0_compaction_trigger = 8;
  const int num_l0 = num_l0_compaction_trigger - 1;
  Options options = CurrentOptions();
  options.level0_file_num_compaction_trigger = num_l0_compaction_trigger;

  for (int k = 0; k < num_l0; ++k) {
    // Allow mismatch for now
    options.verify_sst_unique_id_in_manifest = false;

    DestroyAndReopen(options);

    constexpr size_t num_keys_per_file = 10;
    for (int i = 0; i < num_l0; ++i) {
      for (size_t j = 0; j < num_keys_per_file; ++j) {
        ASSERT_OK(Put(std::to_string(j), "v" + std::to_string(i)));
      }
      if (i == k) {
        SyncPoint::GetInstance()->DisableProcessing();
        SyncPoint::GetInstance()->SetCallBack(
            "PropertyBlockBuilder::AddTableProperty:Start",
            tamper_with_uniq_id);
        SyncPoint::GetInstance()->EnableProcessing();
      }
      ASSERT_OK(Flush());
    }

    options.verify_sst_unique_id_in_manifest = true;
    Status s = TryReopen(options);
    ASSERT_TRUE(s.IsCorruption());

    options.best_efforts_recovery = true;
    Reopen(options);
    assert_db(k == 0 ? 0 : num_keys_per_file, "v" + std::to_string(k - 1));

    // Reopen with regular recovery
    options.best_efforts_recovery = false;
    Reopen(options);
    assert_db(k == 0 ? 0 : num_keys_per_file, "v" + std::to_string(k - 1));

    SyncPoint::GetInstance()->DisableProcessing();
    SyncPoint::GetInstance()->ClearAllCallBacks();

    for (size_t i = 0; i < num_keys_per_file; ++i) {
      ASSERT_OK(Put(std::to_string(i), "v"));
    }
    ASSERT_OK(Flush());
    Reopen(options);
    {
      for (size_t i = 0; i < num_keys_per_file; ++i) {
        ASSERT_EQ("v", Get(std::to_string(i)));
      }
    }
  }
}

TEST_F(DBTest2, GetLatestSeqAndTsForKey) {
  Destroy(last_options_);

  Options options = CurrentOptions();
  options.max_write_buffer_size_to_maintain = 64 << 10;
  options.create_if_missing = true;
  options.disable_auto_compactions = true;
  options.comparator = test::BytewiseComparatorWithU64TsWrapper();
  options.statistics = CreateDBStatistics();

  Reopen(options);

  constexpr uint64_t kTsU64Value = 12;

  for (uint64_t key = 0; key < 100; ++key) {
    std::string ts;
    PutFixed64(&ts, kTsU64Value);

    std::string key_str;
    PutFixed64(&key_str, key);
    std::reverse(key_str.begin(), key_str.end());
    ASSERT_OK(db_->Put(WriteOptions(), key_str, ts, "value"));
  }

  ASSERT_OK(Flush());

  constexpr bool cache_only = true;
  constexpr SequenceNumber lower_bound_seq = 0;
  auto* cfhi = static_cast_with_check<ColumnFamilyHandleImpl>(
      dbfull()->DefaultColumnFamily());
  assert(cfhi);
  assert(cfhi->cfd());
  SuperVersion* sv = cfhi->cfd()->GetSuperVersion();
  for (uint64_t key = 0; key < 100; ++key) {
    std::string key_str;
    PutFixed64(&key_str, key);
    std::reverse(key_str.begin(), key_str.end());
    std::string ts;
    SequenceNumber seq = kMaxSequenceNumber;
    bool found_record_for_key = false;
    bool is_blob_index = false;

    const Status s = dbfull()->GetLatestSequenceForKey(
        sv, key_str, cache_only, lower_bound_seq, &seq, &ts,
        &found_record_for_key, &is_blob_index);
    ASSERT_OK(s);
    std::string expected_ts;
    PutFixed64(&expected_ts, kTsU64Value);
    ASSERT_EQ(expected_ts, ts);
    ASSERT_TRUE(found_record_for_key);
    ASSERT_FALSE(is_blob_index);
  }

  // Verify that no read to SST files.
  ASSERT_EQ(0, options.statistics->getTickerCount(GET_HIT_L0));
}

#if defined(ZSTD_ADVANCED)
TEST_F(DBTest2, ZSTDChecksum) {
  // Verify that corruption during decompression is caught.
  Options options = CurrentOptions();
  options.create_if_missing = true;
  options.compression = kZSTD;
  options.compression_opts.max_compressed_bytes_per_kb = 1024;
  options.compression_opts.checksum = true;
  DestroyAndReopen(options);
  Random rnd(33);
  ASSERT_OK(Put(Key(0), rnd.RandomString(4 << 10)));
  SyncPoint::GetInstance()->SetCallBack(
      "BlockBasedTableBuilder::WriteBlock:TamperWithCompressedData",
      [&](void* arg) {
        std::string* output = static_cast<std::string*>(arg);
        // https://github.com/facebook/zstd/blob/dev/doc/zstd_compression_format.md#zstandard-frames
        // Checksum is the last 4 bytes, corrupting that part in unit test is
        // more controllable.
        output->data()[output->size() - 1]++;
      });
  SyncPoint::GetInstance()->EnableProcessing();
  ASSERT_OK(Flush());
  PinnableSlice val;
  Status s = Get(Key(0), &val);
  ASSERT_TRUE(s.IsCorruption());

  // Corruption caught during flush.
  options.paranoid_file_checks = true;
  DestroyAndReopen(options);
  ASSERT_OK(Put(Key(0), rnd.RandomString(4 << 10)));
  s = Flush();
  ASSERT_TRUE(s.IsCorruption());
}
#endif

}  // namespace ROCKSDB_NAMESPACE

int main(int argc, char** argv) {
  ROCKSDB_NAMESPACE::port::InstallStackTraceHandler();
  ::testing::InitGoogleTest(&argc, argv);
  RegisterCustomObjects(argc, argv);
  return RUN_ALL_TESTS();
}<|MERGE_RESOLUTION|>--- conflicted
+++ resolved
@@ -6904,11 +6904,10 @@
 }
 
 TEST_F(DBTest2, LastLevelStatistics) {
-<<<<<<< HEAD
   for (bool write_time_default : {false, true}) {
     SCOPED_TRACE("write time default? " + std::to_string(write_time_default));
     Options options = CurrentOptions();
-    options.bottommost_temperature = Temperature::kWarm;
+    options.last_level_temperature = Temperature::kWarm;
     if (write_time_default) {
       options.default_write_temperature = Temperature::kHot;
       ASSERT_EQ(options.default_temperature, Temperature::kUnknown);
@@ -6922,57 +6921,6 @@
     BlockBasedTableOptions bbto;
     bbto.no_block_cache = true;
     options.table_factory.reset(NewBlockBasedTableFactory(bbto));
-=======
-  Options options = CurrentOptions();
-  options.last_level_temperature = Temperature::kWarm;
-  options.default_temperature = Temperature::kHot;
-  options.level0_file_num_compaction_trigger = 2;
-  options.level_compaction_dynamic_level_bytes = true;
-  options.statistics = CreateDBStatistics();
-  Reopen(options);
-
-  // generate 1 sst on level 0
-  ASSERT_OK(Put("foo", "bar"));
-  ASSERT_OK(Put("bar", "bar"));
-  ASSERT_OK(Flush());
-  ASSERT_EQ("bar", Get("bar"));
-
-  ASSERT_GT(options.statistics->getTickerCount(NON_LAST_LEVEL_READ_BYTES), 0);
-  ASSERT_GT(options.statistics->getTickerCount(NON_LAST_LEVEL_READ_COUNT), 0);
-  ASSERT_EQ(options.statistics->getTickerCount(NON_LAST_LEVEL_READ_BYTES),
-            options.statistics->getTickerCount(HOT_FILE_READ_BYTES));
-  ASSERT_EQ(options.statistics->getTickerCount(NON_LAST_LEVEL_READ_COUNT),
-            options.statistics->getTickerCount(HOT_FILE_READ_COUNT));
-  ASSERT_EQ(options.statistics->getTickerCount(LAST_LEVEL_READ_BYTES), 0);
-  ASSERT_EQ(options.statistics->getTickerCount(LAST_LEVEL_READ_COUNT), 0);
-
-  // 2nd flush to trigger compaction
-  ASSERT_OK(Put("foo", "bar"));
-  ASSERT_OK(Put("bar", "bar"));
-  ASSERT_OK(Flush());
-  ASSERT_OK(dbfull()->TEST_WaitForCompact());
-  ASSERT_EQ("bar", Get("bar"));
-
-  ASSERT_EQ(options.statistics->getTickerCount(NON_LAST_LEVEL_READ_BYTES),
-            options.statistics->getTickerCount(HOT_FILE_READ_BYTES));
-  ASSERT_EQ(options.statistics->getTickerCount(NON_LAST_LEVEL_READ_COUNT),
-            options.statistics->getTickerCount(HOT_FILE_READ_COUNT));
-  ASSERT_EQ(options.statistics->getTickerCount(LAST_LEVEL_READ_BYTES),
-            options.statistics->getTickerCount(WARM_FILE_READ_BYTES));
-  ASSERT_EQ(options.statistics->getTickerCount(LAST_LEVEL_READ_COUNT),
-            options.statistics->getTickerCount(WARM_FILE_READ_COUNT));
-
-  auto pre_bytes =
-      options.statistics->getTickerCount(NON_LAST_LEVEL_READ_BYTES);
-  auto pre_count =
-      options.statistics->getTickerCount(NON_LAST_LEVEL_READ_COUNT);
-
-  // 3rd flush to generate 1 sst on level 0
-  ASSERT_OK(Put("foo", "bar"));
-  ASSERT_OK(Put("bar", "bar"));
-  ASSERT_OK(Flush());
-  ASSERT_EQ("bar", Get("bar"));
->>>>>>> 1fa5dff7
 
     DestroyAndReopen(options);
 
