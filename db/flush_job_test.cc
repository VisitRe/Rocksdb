//  Copyright (c) 2011-present, Facebook, Inc.  All rights reserved.
//  This source code is licensed under both the GPLv2 (found in the
//  COPYING file in the root directory) and Apache 2.0 License
//  (found in the LICENSE.Apache file in the root directory).

#include <algorithm>
#include <array>
#include <map>
#include <string>

#include "db/blob_index.h"
#include "db/column_family.h"
#include "db/db_impl/db_impl.h"
#include "db/flush_job.h"
#include "db/version_set.h"
#include "file/writable_file_writer.h"
#include "rocksdb/cache.h"
#include "rocksdb/write_buffer_manager.h"
#include "table/mock_table.h"
#include "test_util/testharness.h"
#include "test_util/testutil.h"
#include "util/string_util.h"

namespace rocksdb {

// TODO(icanadi) Mock out everything else:
// 1. VersionSet
// 2. Memtable
class FlushJobTest : public testing::Test {
 public:
  FlushJobTest()
      : env_(Env::Default()),
        dbname_(test::PerThreadDBPath("flush_job_test")),
        options_(),
        db_options_(options_),
        column_family_names_({kDefaultColumnFamilyName, "foo", "bar"}),
        table_cache_(NewLRUCache(50000, 16)),
        write_buffer_manager_(db_options_.db_write_buffer_size),
        versions_(new VersionSet(dbname_, &db_options_, env_options_,
                                 table_cache_.get(), &write_buffer_manager_,
                                 &write_controller_,
                                 /*block_cache_tracer=*/nullptr)),
        shutting_down_(false),
        mock_table_factory_(new mock::MockTableFactory()) {
    EXPECT_OK(env_->CreateDirIfMissing(dbname_));
    db_options_.db_paths.emplace_back(dbname_,
                                      std::numeric_limits<uint64_t>::max());
    db_options_.statistics = rocksdb::CreateDBStatistics();
    // TODO(icanadi) Remove this once we mock out VersionSet
    NewDB();
    std::vector<ColumnFamilyDescriptor> column_families;
    cf_options_.table_factory = mock_table_factory_;
    for (const auto& cf_name : column_family_names_) {
      column_families.emplace_back(cf_name, cf_options_);
    }

    EXPECT_OK(versions_->Recover(column_families, false));
  }

  void NewDB() {
    SetIdentityFile(env_, dbname_);
    VersionEdit new_db;
    if (db_options_.write_dbid_to_manifest) {
      DBImpl* impl = new DBImpl(DBOptions(), dbname_);
      std::string db_id;
      impl->GetDbIdentityFromIdentityFile(&db_id);
      new_db.SetDBId(db_id);
    }
    new_db.SetLogNumber(0);
    new_db.SetNextFile(2);
    new_db.SetLastSequence(0);

    autovector<VersionEdit> new_cfs;
    SequenceNumber last_seq = 1;
    uint32_t cf_id = 1;
    for (size_t i = 1; i != column_family_names_.size(); ++i) {
      VersionEdit new_cf;
      new_cf.AddColumnFamily(column_family_names_[i]);
      new_cf.SetColumnFamily(cf_id++);
      new_cf.SetLogNumber(0);
      new_cf.SetNextFile(2);
      new_cf.SetLastSequence(last_seq++);
      new_cfs.emplace_back(new_cf);
    }

    const std::string manifest = DescriptorFileName(dbname_, 1);
    std::unique_ptr<WritableFile> file;
    Status s = env_->NewWritableFile(
        manifest, &file, env_->OptimizeForManifestWrite(env_options_));
    ASSERT_OK(s);
    std::unique_ptr<WritableFileWriter> file_writer(
        new WritableFileWriter(std::move(file), manifest, EnvOptions()));
    {
      log::Writer log(std::move(file_writer), 0, false);
      std::string record;
      new_db.EncodeTo(&record);
      s = log.AddRecord(record);

      for (const auto& e : new_cfs) {
        record.clear();
        e.EncodeTo(&record);
        s = log.AddRecord(record);
        ASSERT_OK(s);
      }
    }
    ASSERT_OK(s);
    // Make "CURRENT" file that points to the new manifest file.
    s = SetCurrentFile(env_, dbname_, 1, nullptr);
  }

  std::unique_ptr<DbPathSupplier> GetDbPathSupplier() {
    return std::unique_ptr<DbPathSupplier>(new FixedDbPathSupplier(
        *versions_->GetColumnFamilySet()->GetDefault()->ioptions(), 0));
  }

  Env* env_;
  std::string dbname_;
  EnvOptions env_options_;
  Options options_;
  ImmutableDBOptions db_options_;
  const std::vector<std::string> column_family_names_;
  std::shared_ptr<Cache> table_cache_;
  WriteController write_controller_;
  WriteBufferManager write_buffer_manager_;
  ColumnFamilyOptions cf_options_;
  std::unique_ptr<VersionSet> versions_;
  InstrumentedMutex mutex_;
  std::atomic<bool> shutting_down_;
  std::shared_ptr<mock::MockTableFactory> mock_table_factory_;
};

TEST_F(FlushJobTest, Empty) {
  JobContext job_context(0);
  auto cfd = versions_->GetColumnFamilySet()->GetDefault();
  EventLogger event_logger(db_options_.info_log.get());
  SnapshotChecker* snapshot_checker = nullptr;  // not relavant
  FlushJob flush_job(dbname_, versions_->GetColumnFamilySet()->GetDefault(),
                     db_options_, *cfd->GetLatestMutableCFOptions(),
                     nullptr /* memtable_id */, env_options_, versions_.get(),
                     &mutex_, &shutting_down_, {}, kMaxSequenceNumber,
                     snapshot_checker, &job_context, nullptr, nullptr,
                     kNoCompression, nullptr, &event_logger, false,
                     true /* sync_output_directory */,
                     true /* write_manifest */, Env::Priority::USER,
                     GetDbPathSupplier());
  {
    InstrumentedMutexLock l(&mutex_);
    flush_job.PickMemTable();
    ASSERT_OK(flush_job.Run());
  }
  job_context.Clean();
}

TEST_F(FlushJobTest, NonEmpty) {
  JobContext job_context(0);
  auto cfd = versions_->GetColumnFamilySet()->GetDefault();
  auto new_mem = cfd->ConstructNewMemtable(*cfd->GetLatestMutableCFOptions(),
                                           kMaxSequenceNumber);
  new_mem->Ref();
  auto inserted_keys = mock::MakeMockFile();
  // Test data:
  //   seqno [    1,    2 ... 8998, 8999, 9000, 9001, 9002 ... 9999 ]
  //   key   [ 1001, 1002 ... 9998, 9999,    0,    1,    2 ...  999 ]
  //   range-delete "9995" -> "9999" at seqno 10000
  //   blob references with seqnos 10001..10006
  for (int i = 1; i < 10000; ++i) {
    std::string key(ToString((i + 1000) % 10000));
    std::string value("value" + key);
    new_mem->Add(SequenceNumber(i), kTypeValue, key, value);
    if ((i + 1000) % 10000 < 9995) {
      InternalKey internal_key(key, SequenceNumber(i), kTypeValue);
      inserted_keys.insert({internal_key.Encode().ToString(), value});
    }
  }

  {
    new_mem->Add(SequenceNumber(10000), kTypeRangeDeletion, "9995", "9999a");
    InternalKey internal_key("9995", SequenceNumber(10000), kTypeRangeDeletion);
    inserted_keys.insert({internal_key.Encode().ToString(), "9999a"});
  }

#ifndef ROCKSDB_LITE
  // Note: the first two blob references will not be considered when resolving
  // the oldest blob file referenced (the first one is inlined TTL, while the
  // second one is TTL and thus points to a TTL blob file).
  constexpr std::array<uint64_t, 6> blob_file_numbers{
      kInvalidBlobFileNumber, 5, 103, 17, 102, 101};
  for (size_t i = 0; i < blob_file_numbers.size(); ++i) {
    std::string key(ToString(i + 10001));
    std::string blob_index;
    if (i == 0) {
      BlobIndex::EncodeInlinedTTL(&blob_index, /* expiration */ 1234567890ULL,
                                  "foo");
    } else if (i == 1) {
      BlobIndex::EncodeBlobTTL(&blob_index, /* expiration */ 1234567890ULL,
                               blob_file_numbers[i], /* offset */ i << 10,
                               /* size */ i << 20, kNoCompression);
    } else {
      BlobIndex::EncodeBlob(&blob_index, blob_file_numbers[i],
                            /* offset */ i << 10, /* size */ i << 20,
                            kNoCompression);
    }

    const SequenceNumber seq(i + 10001);
    new_mem->Add(seq, kTypeBlobIndex, key, blob_index);

    InternalKey internal_key(key, seq, kTypeBlobIndex);
    inserted_keys.emplace_hint(inserted_keys.end(),
                               internal_key.Encode().ToString(), blob_index);
  }
#endif

  autovector<MemTable*> to_delete;
  cfd->imm()->Add(new_mem, &to_delete);
  for (auto& m : to_delete) {
    delete m;
  }

  EventLogger event_logger(db_options_.info_log.get());
  SnapshotChecker* snapshot_checker = nullptr;  // not relavant
  FlushJob flush_job(dbname_, versions_->GetColumnFamilySet()->GetDefault(),
                     db_options_, *cfd->GetLatestMutableCFOptions(),
                     nullptr /* memtable_id */, env_options_, versions_.get(),
                     &mutex_, &shutting_down_, {}, kMaxSequenceNumber,
                     snapshot_checker, &job_context, nullptr, nullptr,
                     kNoCompression, db_options_.statistics.get(),
                     &event_logger, true, true /* sync_output_directory */,
                     true /* write_manifest */, Env::Priority::USER,
                     GetDbPathSupplier());

  HistogramData hist;
  FileMetaData file_meta;
  mutex_.Lock();
  flush_job.PickMemTable();
  ASSERT_OK(flush_job.Run(nullptr, &file_meta));
  mutex_.Unlock();
  db_options_.statistics->histogramData(FLUSH_TIME, &hist);
  ASSERT_GT(hist.average, 0.0);

  ASSERT_EQ(ToString(0), file_meta.smallest.user_key().ToString());
  ASSERT_EQ("9999a", file_meta.largest.user_key().ToString());
  ASSERT_EQ(1, file_meta.fd.smallest_seqno);
#ifndef ROCKSDB_LITE
  ASSERT_EQ(10006, file_meta.fd.largest_seqno);
  ASSERT_EQ(17, file_meta.oldest_blob_file_number);
#else
  ASSERT_EQ(10000, file_meta.fd.largest_seqno);
#endif
  mock_table_factory_->AssertSingleFile(inserted_keys);
  job_context.Clean();
}

TEST_F(FlushJobTest, FlushMemTablesSingleColumnFamily) {
  const size_t num_mems = 2;
  const size_t num_mems_to_flush = 1;
  const size_t num_keys_per_table = 100;
  JobContext job_context(0);
  ColumnFamilyData* cfd = versions_->GetColumnFamilySet()->GetDefault();
  std::vector<uint64_t> memtable_ids;
  std::vector<MemTable*> new_mems;
  for (size_t i = 0; i != num_mems; ++i) {
    MemTable* mem = cfd->ConstructNewMemtable(*cfd->GetLatestMutableCFOptions(),
                                              kMaxSequenceNumber);
    mem->SetID(i);
    mem->Ref();
    new_mems.emplace_back(mem);
    memtable_ids.push_back(mem->GetID());

    for (size_t j = 0; j < num_keys_per_table; ++j) {
      std::string key(ToString(j + i * num_keys_per_table));
      std::string value("value" + key);
      mem->Add(SequenceNumber(j + i * num_keys_per_table), kTypeValue, key,
               value);
    }
  }

  autovector<MemTable*> to_delete;
  for (auto mem : new_mems) {
    cfd->imm()->Add(mem, &to_delete);
  }

  EventLogger event_logger(db_options_.info_log.get());
  SnapshotChecker* snapshot_checker = nullptr;  // not relavant

  assert(memtable_ids.size() == num_mems);
  uint64_t smallest_memtable_id = memtable_ids.front();
  uint64_t flush_memtable_id = smallest_memtable_id + num_mems_to_flush - 1;

  FlushJob flush_job(dbname_, versions_->GetColumnFamilySet()->GetDefault(),
                     db_options_, *cfd->GetLatestMutableCFOptions(),
                     &flush_memtable_id, env_options_, versions_.get(), &mutex_,
                     &shutting_down_, {}, kMaxSequenceNumber, snapshot_checker,
                     &job_context, nullptr, nullptr, kNoCompression,
                     db_options_.statistics.get(), &event_logger, true,
                     true /* sync_output_directory */,
                     true /* write_manifest */, Env::Priority::USER,
                     GetDbPathSupplier());
  HistogramData hist;
  FileMetaData file_meta;
  mutex_.Lock();
  flush_job.PickMemTable();
  ASSERT_OK(flush_job.Run(nullptr /* prep_tracker */, &file_meta));
  mutex_.Unlock();
  db_options_.statistics->histogramData(FLUSH_TIME, &hist);
  ASSERT_GT(hist.average, 0.0);

  ASSERT_EQ(ToString(0), file_meta.smallest.user_key().ToString());
  ASSERT_EQ("99", file_meta.largest.user_key().ToString());
  ASSERT_EQ(0, file_meta.fd.smallest_seqno);
  ASSERT_EQ(SequenceNumber(num_mems_to_flush * num_keys_per_table - 1),
            file_meta.fd.largest_seqno);
  ASSERT_EQ(kInvalidBlobFileNumber, file_meta.oldest_blob_file_number);

  for (auto m : to_delete) {
    delete m;
  }
  to_delete.clear();
  job_context.Clean();
}

TEST_F(FlushJobTest, FlushMemtablesMultipleColumnFamilies) {
  autovector<ColumnFamilyData*> all_cfds;
  for (auto cfd : *versions_->GetColumnFamilySet()) {
    all_cfds.push_back(cfd);
  }
  const std::vector<size_t> num_memtables = {2, 1, 3};
  assert(num_memtables.size() == column_family_names_.size());
  const size_t num_keys_per_memtable = 1000;
  JobContext job_context(0);
  std::vector<uint64_t> memtable_ids;
  std::vector<SequenceNumber> smallest_seqs;
  std::vector<SequenceNumber> largest_seqs;
  autovector<MemTable*> to_delete;
  SequenceNumber curr_seqno = 0;
  size_t k = 0;
  for (auto cfd : all_cfds) {
    smallest_seqs.push_back(curr_seqno);
    for (size_t i = 0; i != num_memtables[k]; ++i) {
      MemTable* mem = cfd->ConstructNewMemtable(
          *cfd->GetLatestMutableCFOptions(), kMaxSequenceNumber);
      mem->SetID(i);
      mem->Ref();

      for (size_t j = 0; j != num_keys_per_memtable; ++j) {
        std::string key(ToString(j + i * num_keys_per_memtable));
        std::string value("value" + key);
        mem->Add(curr_seqno++, kTypeValue, key, value);
      }

      cfd->imm()->Add(mem, &to_delete);
    }
    largest_seqs.push_back(curr_seqno - 1);
    memtable_ids.push_back(num_memtables[k++] - 1);
  }

  EventLogger event_logger(db_options_.info_log.get());
  SnapshotChecker* snapshot_checker = nullptr;  // not relevant
  std::vector<std::unique_ptr<FlushJob>> flush_jobs;
  k = 0;
  for (auto cfd : all_cfds) {
    std::vector<SequenceNumber> snapshot_seqs;
<<<<<<< HEAD
    flush_jobs.push_back(std::unique_ptr<FlushJob>(new FlushJob(
=======
    flush_jobs.emplace_back(new FlushJob(
>>>>>>> 925250f4
        dbname_, cfd, db_options_, *cfd->GetLatestMutableCFOptions(),
        &memtable_ids[k], env_options_, versions_.get(), &mutex_,
        &shutting_down_, snapshot_seqs, kMaxSequenceNumber, snapshot_checker,
        &job_context, nullptr, nullptr, kNoCompression,
        db_options_.statistics.get(), &event_logger, true,
        false /* sync_output_directory */, false /* write_manifest */,
<<<<<<< HEAD
        Env::Priority::USER, GetDbPathSupplier())));
=======
        Env::Priority::USER));
>>>>>>> 925250f4
    k++;
  }
  HistogramData hist;
  std::vector<FileMetaData> file_metas;
  // Call reserve to avoid auto-resizing
  file_metas.reserve(flush_jobs.size());
  mutex_.Lock();
  for (auto& job : flush_jobs) {
    job->PickMemTable();
  }
  for (auto& job : flush_jobs) {
    FileMetaData meta;
    // Run will release and re-acquire  mutex
    ASSERT_OK(job->Run(nullptr /**/, &meta));
    file_metas.emplace_back(meta);
  }
  autovector<FileMetaData*> file_meta_ptrs;
  for (auto& meta : file_metas) {
    file_meta_ptrs.push_back(&meta);
  }
  autovector<const autovector<MemTable*>*> mems_list;
  for (size_t i = 0; i != all_cfds.size(); ++i) {
    const auto& mems = flush_jobs[i]->GetMemTables();
    mems_list.push_back(&mems);
  }
  autovector<const MutableCFOptions*> mutable_cf_options_list;
  for (auto cfd : all_cfds) {
    mutable_cf_options_list.push_back(cfd->GetLatestMutableCFOptions());
  }

  Status s = InstallMemtableAtomicFlushResults(
      nullptr /* imm_lists */, all_cfds, mutable_cf_options_list, mems_list,
      versions_.get(), &mutex_, file_meta_ptrs, &job_context.memtables_to_free,
      nullptr /* db_directory */, nullptr /* log_buffer */);
  ASSERT_OK(s);

  mutex_.Unlock();
  db_options_.statistics->histogramData(FLUSH_TIME, &hist);
  ASSERT_GT(hist.average, 0.0);
  k = 0;
  for (const auto& file_meta : file_metas) {
    ASSERT_EQ(ToString(0), file_meta.smallest.user_key().ToString());
    ASSERT_EQ("999", file_meta.largest.user_key()
                         .ToString());  // max key by bytewise comparator
    ASSERT_EQ(smallest_seqs[k], file_meta.fd.smallest_seqno);
    ASSERT_EQ(largest_seqs[k], file_meta.fd.largest_seqno);
    // Verify that imm is empty
    ASSERT_EQ(std::numeric_limits<uint64_t>::max(),
              all_cfds[k]->imm()->GetEarliestMemTableID());
    ASSERT_EQ(0, all_cfds[k]->imm()->GetLatestMemTableID());
    ++k;
  }

  for (auto m : to_delete) {
    delete m;
  }
  to_delete.clear();
  job_context.Clean();
}

TEST_F(FlushJobTest, Snapshots) {
  JobContext job_context(0);
  auto cfd = versions_->GetColumnFamilySet()->GetDefault();
  auto new_mem = cfd->ConstructNewMemtable(*cfd->GetLatestMutableCFOptions(),
                                           kMaxSequenceNumber);

  std::set<SequenceNumber> snapshots_set;
  int keys = 10000;
  int max_inserts_per_keys = 8;

  Random rnd(301);
  for (int i = 0; i < keys / 2; ++i) {
    snapshots_set.insert(rnd.Uniform(keys * (max_inserts_per_keys / 2)) + 1);
  }
  // set has already removed the duplicate snapshots
  std::vector<SequenceNumber> snapshots(snapshots_set.begin(),
                                        snapshots_set.end());

  new_mem->Ref();
  SequenceNumber current_seqno = 0;
  auto inserted_keys = mock::MakeMockFile();
  for (int i = 1; i < keys; ++i) {
    std::string key(ToString(i));
    int insertions = rnd.Uniform(max_inserts_per_keys);
    for (int j = 0; j < insertions; ++j) {
      std::string value(test::RandomHumanReadableString(&rnd, 10));
      auto seqno = ++current_seqno;
      new_mem->Add(SequenceNumber(seqno), kTypeValue, key, value);
      // a key is visible only if:
      // 1. it's the last one written (j == insertions - 1)
      // 2. there's a snapshot pointing at it
      bool visible = (j == insertions - 1) ||
                     (snapshots_set.find(seqno) != snapshots_set.end());
      if (visible) {
        InternalKey internal_key(key, seqno, kTypeValue);
        inserted_keys.insert({internal_key.Encode().ToString(), value});
      }
    }
  }

  autovector<MemTable*> to_delete;
  cfd->imm()->Add(new_mem, &to_delete);
  for (auto& m : to_delete) {
    delete m;
  }

  EventLogger event_logger(db_options_.info_log.get());
  SnapshotChecker* snapshot_checker = nullptr;  // not relavant
  FlushJob flush_job(dbname_, versions_->GetColumnFamilySet()->GetDefault(),
                     db_options_, *cfd->GetLatestMutableCFOptions(),
                     nullptr /* memtable_id */, env_options_, versions_.get(),
                     &mutex_, &shutting_down_, snapshots, kMaxSequenceNumber,
                     snapshot_checker, &job_context, nullptr, nullptr,
                     kNoCompression, db_options_.statistics.get(),
                     &event_logger, true, true /* sync_output_directory */,
                     true /* write_manifest */, Env::Priority::USER,
                     GetDbPathSupplier());
  mutex_.Lock();
  flush_job.PickMemTable();
  ASSERT_OK(flush_job.Run());
  mutex_.Unlock();
  mock_table_factory_->AssertSingleFile(inserted_keys);
  HistogramData hist;
  db_options_.statistics->histogramData(FLUSH_TIME, &hist);
  ASSERT_GT(hist.average, 0.0);
  job_context.Clean();
}

}  // namespace rocksdb

int main(int argc, char** argv) {
  ::testing::InitGoogleTest(&argc, argv);
  return RUN_ALL_TESTS();
}<|MERGE_RESOLUTION|>--- conflicted
+++ resolved
@@ -359,22 +359,14 @@
   k = 0;
   for (auto cfd : all_cfds) {
     std::vector<SequenceNumber> snapshot_seqs;
-<<<<<<< HEAD
     flush_jobs.push_back(std::unique_ptr<FlushJob>(new FlushJob(
-=======
-    flush_jobs.emplace_back(new FlushJob(
->>>>>>> 925250f4
         dbname_, cfd, db_options_, *cfd->GetLatestMutableCFOptions(),
         &memtable_ids[k], env_options_, versions_.get(), &mutex_,
         &shutting_down_, snapshot_seqs, kMaxSequenceNumber, snapshot_checker,
         &job_context, nullptr, nullptr, kNoCompression,
         db_options_.statistics.get(), &event_logger, true,
         false /* sync_output_directory */, false /* write_manifest */,
-<<<<<<< HEAD
         Env::Priority::USER, GetDbPathSupplier())));
-=======
-        Env::Priority::USER));
->>>>>>> 925250f4
     k++;
   }
   HistogramData hist;
