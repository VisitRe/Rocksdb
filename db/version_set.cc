//  Copyright (c) 2011-present, Facebook, Inc.  All rights reserved.
//  This source code is licensed under both the GPLv2 (found in the
//  COPYING file in the root directory) and Apache 2.0 License
//  (found in the LICENSE.Apache file in the root directory).
//
// Copyright (c) 2011 The LevelDB Authors. All rights reserved.
// Use of this source code is governed by a BSD-style license that can be
// found in the LICENSE file. See the AUTHORS file for names of contributors.

#include "db/version_set.h"

#ifndef __STDC_FORMAT_MACROS
#define __STDC_FORMAT_MACROS
#endif

#include <inttypes.h>
#include <stdio.h>
#include <algorithm>
#include <array>
#include <list>
#include <map>
#include <set>
#include <string>
#include <unordered_map>
#include <vector>
#include "compaction/compaction.h"
#include "db/internal_stats.h"
#include "db/log_reader.h"
#include "db/log_writer.h"
#include "db/memtable.h"
#include "db/merge_context.h"
#include "db/merge_helper.h"
#include "db/pinned_iterators_manager.h"
#include "db/table_cache.h"
#include "db/version_builder.h"
#include "file/filename.h"
#include "monitoring/file_read_sample.h"
#include "monitoring/perf_context_imp.h"
#include "rocksdb/env.h"
#include "rocksdb/merge_operator.h"
#include "rocksdb/write_buffer_manager.h"
#include "table/format.h"
#include "table/get_context.h"
#include "table/internal_iterator.h"
#include "table/merging_iterator.h"
#include "table/meta_blocks.h"
#include "table/multiget_context.h"
#include "table/plain/plain_table_factory.h"
#include "table/table_reader.h"
#include "table/two_level_iterator.h"
#include "test_util/sync_point.h"
#include "util/coding.h"
#include "util/file_reader_writer.h"
#include "util/stop_watch.h"
#include "util/string_util.h"
#include "util/user_comparator_wrapper.h"

namespace rocksdb {

namespace {

// Find File in LevelFilesBrief data structure
// Within an index range defined by left and right
int FindFileInRange(const InternalKeyComparator& icmp,
    const LevelFilesBrief& file_level,
    const Slice& key,
    uint32_t left,
    uint32_t right) {
  auto cmp = [&](const FdWithKeyRange& f, const Slice& k) -> bool {
    return icmp.InternalKeyComparator::Compare(f.largest_key, k) < 0;
  };
  const auto &b = file_level.files;
  return static_cast<int>(std::lower_bound(b + left,
                                           b + right, key, cmp) - b);
}

Status OverlapWithIterator(const Comparator* ucmp,
    const Slice& smallest_user_key,
    const Slice& largest_user_key,
    InternalIterator* iter,
    bool* overlap) {
  InternalKey range_start(smallest_user_key, kMaxSequenceNumber,
                          kValueTypeForSeek);
  iter->Seek(range_start.Encode());
  if (!iter->status().ok()) {
    return iter->status();
  }

  *overlap = false;
  if (iter->Valid()) {
    ParsedInternalKey seek_result;
    if (!ParseInternalKey(iter->key(), &seek_result)) {
      return Status::Corruption("DB have corrupted keys");
    }

    if (ucmp->Compare(seek_result.user_key, largest_user_key) <= 0) {
      *overlap = true;
    }
  }

  return iter->status();
}

// Class to help choose the next file to search for the particular key.
// Searches and returns files level by level.
// We can search level-by-level since entries never hop across
// levels. Therefore we are guaranteed that if we find data
// in a smaller level, later levels are irrelevant (unless we
// are MergeInProgress).
class FilePicker {
 public:
  FilePicker(std::vector<FileMetaData*>* files, const Slice& user_key,
             const Slice& ikey, autovector<LevelFilesBrief>* file_levels,
             unsigned int num_levels, FileIndexer* file_indexer,
             const Comparator* user_comparator,
             const InternalKeyComparator* internal_comparator)
      : num_levels_(num_levels),
        curr_level_(static_cast<unsigned int>(-1)),
        returned_file_level_(static_cast<unsigned int>(-1)),
        hit_file_level_(static_cast<unsigned int>(-1)),
        search_left_bound_(0),
        search_right_bound_(FileIndexer::kLevelMaxIndex),
#ifndef NDEBUG
        files_(files),
#endif
        level_files_brief_(file_levels),
        is_hit_file_last_in_level_(false),
        curr_file_level_(nullptr),
        user_key_(user_key),
        ikey_(ikey),
        file_indexer_(file_indexer),
        user_comparator_(user_comparator),
        internal_comparator_(internal_comparator) {
#ifdef NDEBUG
    (void)files;
#endif
    // Setup member variables to search first level.
    search_ended_ = !PrepareNextLevel();
    if (!search_ended_) {
      // Prefetch Level 0 table data to avoid cache miss if possible.
      for (unsigned int i = 0; i < (*level_files_brief_)[0].num_files; ++i) {
        auto* r = (*level_files_brief_)[0].files[i].fd.table_reader;
        if (r) {
          r->Prepare(ikey);
        }
      }
    }
  }

  int GetCurrentLevel() const { return curr_level_; }

  FdWithKeyRange* GetNextFile() {
    while (!search_ended_) {  // Loops over different levels.
      while (curr_index_in_curr_level_ < curr_file_level_->num_files) {
        // Loops over all files in current level.
        FdWithKeyRange* f = &curr_file_level_->files[curr_index_in_curr_level_];
        hit_file_level_ = curr_level_;
        is_hit_file_last_in_level_ =
            curr_index_in_curr_level_ == curr_file_level_->num_files - 1;
        int cmp_largest = -1;

        // Do key range filtering of files or/and fractional cascading if:
        // (1) not all the files are in level 0, or
        // (2) there are more than 3 current level files
        // If there are only 3 or less current level files in the system, we skip
        // the key range filtering. In this case, more likely, the system is
        // highly tuned to minimize number of tables queried by each query,
        // so it is unlikely that key range filtering is more efficient than
        // querying the files.
        if (num_levels_ > 1 || curr_file_level_->num_files > 3) {
          // Check if key is within a file's range. If search left bound and
          // right bound point to the same find, we are sure key falls in
          // range.
          assert(
              curr_level_ == 0 ||
              curr_index_in_curr_level_ == start_index_in_curr_level_ ||
              user_comparator_->Compare(user_key_,
                ExtractUserKey(f->smallest_key)) <= 0);

          int cmp_smallest = user_comparator_->Compare(user_key_,
              ExtractUserKey(f->smallest_key));
          if (cmp_smallest >= 0) {
            cmp_largest = user_comparator_->Compare(user_key_,
                ExtractUserKey(f->largest_key));
          }

          // Setup file search bound for the next level based on the
          // comparison results
          if (curr_level_ > 0) {
            file_indexer_->GetNextLevelIndex(curr_level_,
                                            curr_index_in_curr_level_,
                                            cmp_smallest, cmp_largest,
                                            &search_left_bound_,
                                            &search_right_bound_);
          }
          // Key falls out of current file's range
          if (cmp_smallest < 0 || cmp_largest > 0) {
            if (curr_level_ == 0) {
              ++curr_index_in_curr_level_;
              continue;
            } else {
              // Search next level.
              break;
            }
          }
        }
#ifndef NDEBUG
        // Sanity check to make sure that the files are correctly sorted
        if (prev_file_) {
          if (curr_level_ != 0) {
            int comp_sign = internal_comparator_->Compare(
                prev_file_->largest_key, f->smallest_key);
            assert(comp_sign < 0);
          } else {
            // level == 0, the current file cannot be newer than the previous
            // one. Use compressed data structure, has no attribute seqNo
            assert(curr_index_in_curr_level_ > 0);
            assert(!NewestFirstBySeqNo(files_[0][curr_index_in_curr_level_],
                  files_[0][curr_index_in_curr_level_-1]));
          }
        }
        prev_file_ = f;
#endif
        returned_file_level_ = curr_level_;
        if (curr_level_ > 0 && cmp_largest < 0) {
          // No more files to search in this level.
          search_ended_ = !PrepareNextLevel();
        } else {
          ++curr_index_in_curr_level_;
        }
        return f;
      }
      // Start searching next level.
      search_ended_ = !PrepareNextLevel();
    }
    // Search ended.
    return nullptr;
  }

  // getter for current file level
  // for GET_HIT_L0, GET_HIT_L1 & GET_HIT_L2_AND_UP counts
  unsigned int GetHitFileLevel() { return hit_file_level_; }

  // Returns true if the most recent "hit file" (i.e., one returned by
  // GetNextFile()) is at the last index in its level.
  bool IsHitFileLastInLevel() { return is_hit_file_last_in_level_; }

 private:
  unsigned int num_levels_;
  unsigned int curr_level_;
  unsigned int returned_file_level_;
  unsigned int hit_file_level_;
  int32_t search_left_bound_;
  int32_t search_right_bound_;
#ifndef NDEBUG
  std::vector<FileMetaData*>* files_;
#endif
  autovector<LevelFilesBrief>* level_files_brief_;
  bool search_ended_;
  bool is_hit_file_last_in_level_;
  LevelFilesBrief* curr_file_level_;
  unsigned int curr_index_in_curr_level_;
  unsigned int start_index_in_curr_level_;
  Slice user_key_;
  Slice ikey_;
  FileIndexer* file_indexer_;
  const Comparator* user_comparator_;
  const InternalKeyComparator* internal_comparator_;
#ifndef NDEBUG
  FdWithKeyRange* prev_file_;
#endif

  // Setup local variables to search next level.
  // Returns false if there are no more levels to search.
  bool PrepareNextLevel() {
    curr_level_++;
    while (curr_level_ < num_levels_) {
      curr_file_level_ = &(*level_files_brief_)[curr_level_];
      if (curr_file_level_->num_files == 0) {
        // When current level is empty, the search bound generated from upper
        // level must be [0, -1] or [0, FileIndexer::kLevelMaxIndex] if it is
        // also empty.
        assert(search_left_bound_ == 0);
        assert(search_right_bound_ == -1 ||
               search_right_bound_ == FileIndexer::kLevelMaxIndex);
        // Since current level is empty, it will need to search all files in
        // the next level
        search_left_bound_ = 0;
        search_right_bound_ = FileIndexer::kLevelMaxIndex;
        curr_level_++;
        continue;
      }

      // Some files may overlap each other. We find
      // all files that overlap user_key and process them in order from
      // newest to oldest. In the context of merge-operator, this can occur at
      // any level. Otherwise, it only occurs at Level-0 (since Put/Deletes
      // are always compacted into a single entry).
      int32_t start_index;
      if (curr_level_ == 0) {
        // On Level-0, we read through all files to check for overlap.
        start_index = 0;
      } else {
        // On Level-n (n>=1), files are sorted. Binary search to find the
        // earliest file whose largest key >= ikey. Search left bound and
        // right bound are used to narrow the range.
        if (search_left_bound_ <= search_right_bound_) {
          if (search_right_bound_ == FileIndexer::kLevelMaxIndex) {
            search_right_bound_ =
                static_cast<int32_t>(curr_file_level_->num_files) - 1;
          }
          // `search_right_bound_` is an inclusive upper-bound, but since it was
          // determined based on user key, it is still possible the lookup key
          // falls to the right of `search_right_bound_`'s corresponding file.
          // So, pass a limit one higher, which allows us to detect this case.
          start_index =
              FindFileInRange(*internal_comparator_, *curr_file_level_, ikey_,
                              static_cast<uint32_t>(search_left_bound_),
                              static_cast<uint32_t>(search_right_bound_) + 1);
          if (start_index == search_right_bound_ + 1) {
            // `ikey_` comes after `search_right_bound_`. The lookup key does
            // not exist on this level, so let's skip this level and do a full
            // binary search on the next level.
            search_left_bound_ = 0;
            search_right_bound_ = FileIndexer::kLevelMaxIndex;
            curr_level_++;
            continue;
          }
        } else {
          // search_left_bound > search_right_bound, key does not exist in
          // this level. Since no comparison is done in this level, it will
          // need to search all files in the next level.
          search_left_bound_ = 0;
          search_right_bound_ = FileIndexer::kLevelMaxIndex;
          curr_level_++;
          continue;
        }
      }
      start_index_in_curr_level_ = start_index;
      curr_index_in_curr_level_ = start_index;
#ifndef NDEBUG
      prev_file_ = nullptr;
#endif
      return true;
    }
    // curr_level_ = num_levels_. So, no more levels to search.
    return false;
  }
};

class FilePickerMultiGet {
 private:
  struct FilePickerContext;

 public:
  FilePickerMultiGet(MultiGetRange* range,
                     autovector<LevelFilesBrief>* file_levels,
                     unsigned int num_levels, FileIndexer* file_indexer,
                     const Comparator* user_comparator,
                     const InternalKeyComparator* internal_comparator)
      : num_levels_(num_levels),
        curr_level_(static_cast<unsigned int>(-1)),
        returned_file_level_(static_cast<unsigned int>(-1)),
        hit_file_level_(static_cast<unsigned int>(-1)),
        range_(range),
        batch_iter_(range->begin()),
        batch_iter_prev_(range->begin()),
        maybe_repeat_key_(false),
        current_level_range_(*range, range->begin(), range->end()),
        current_file_range_(*range, range->begin(), range->end()),
        level_files_brief_(file_levels),
        is_hit_file_last_in_level_(false),
        curr_file_level_(nullptr),
        file_indexer_(file_indexer),
        user_comparator_(user_comparator),
        internal_comparator_(internal_comparator) {
    for (auto iter = range_->begin(); iter != range_->end(); ++iter) {
      fp_ctx_array_[iter.index()] =
          FilePickerContext(0, FileIndexer::kLevelMaxIndex);
    }

    // Setup member variables to search first level.
    search_ended_ = !PrepareNextLevel();
    if (!search_ended_) {
      // REVISIT
      // Prefetch Level 0 table data to avoid cache miss if possible.
      // As of now, only PlainTableReader and CuckooTableReader do any
      // prefetching. This may not be necessary anymore once we implement
      // batching in those table readers
      for (unsigned int i = 0; i < (*level_files_brief_)[0].num_files; ++i) {
        auto* r = (*level_files_brief_)[0].files[i].fd.table_reader;
        if (r) {
          for (auto iter = range_->begin(); iter != range_->end(); ++iter) {
            r->Prepare(iter->ikey);
          }
        }
      }
    }
  }

  int GetCurrentLevel() const { return curr_level_; }

  // Iterates through files in the current level until it finds a file that
  // contains atleast one key from the MultiGet batch
  bool GetNextFileInLevelWithKeys(MultiGetRange* next_file_range,
                                  size_t* file_index, FdWithKeyRange** fd,
                                  bool* is_last_key_in_file) {
    size_t curr_file_index = *file_index;
    FdWithKeyRange* f = nullptr;
    bool file_hit = false;
    int cmp_largest = -1;
    if (curr_file_index >= curr_file_level_->num_files) {
      // In the unlikely case the next key is a duplicate of the current key,
      // and the current key is the last in the level and the internal key
      // was not found, we need to skip lookup for the remaining keys and
      // reset the search bounds
      if (batch_iter_ != current_level_range_.end()) {
        ++batch_iter_;
        for (; batch_iter_ != current_level_range_.end(); ++batch_iter_) {
          struct FilePickerContext& fp_ctx = fp_ctx_array_[batch_iter_.index()];
          fp_ctx.search_left_bound = 0;
          fp_ctx.search_right_bound = FileIndexer::kLevelMaxIndex;
        }
      }
      return false;
    }
    // Loops over keys in the MultiGet batch until it finds a file with
    // atleast one of the keys. Then it keeps moving forward until the
    // last key in the batch that falls in that file
    while (batch_iter_ != current_level_range_.end() &&
           (fp_ctx_array_[batch_iter_.index()].curr_index_in_curr_level ==
                curr_file_index ||
            !file_hit)) {
      struct FilePickerContext& fp_ctx = fp_ctx_array_[batch_iter_.index()];
      f = &curr_file_level_->files[fp_ctx.curr_index_in_curr_level];
      Slice& user_key = batch_iter_->ukey;

      // Do key range filtering of files or/and fractional cascading if:
      // (1) not all the files are in level 0, or
      // (2) there are more than 3 current level files
      // If there are only 3 or less current level files in the system, we
      // skip the key range filtering. In this case, more likely, the system
      // is highly tuned to minimize number of tables queried by each query,
      // so it is unlikely that key range filtering is more efficient than
      // querying the files.
      if (num_levels_ > 1 || curr_file_level_->num_files > 3) {
        // Check if key is within a file's range. If search left bound and
        // right bound point to the same find, we are sure key falls in
        // range.
        assert(curr_level_ == 0 ||
               fp_ctx.curr_index_in_curr_level ==
                   fp_ctx.start_index_in_curr_level ||
               user_comparator_->Compare(user_key,
                                         ExtractUserKey(f->smallest_key)) <= 0);

        int cmp_smallest = user_comparator_->Compare(
            user_key, ExtractUserKey(f->smallest_key));
        if (cmp_smallest >= 0) {
          cmp_largest = user_comparator_->Compare(
              user_key, ExtractUserKey(f->largest_key));
        } else {
          cmp_largest = -1;
        }

        // Setup file search bound for the next level based on the
        // comparison results
        if (curr_level_ > 0) {
          file_indexer_->GetNextLevelIndex(
              curr_level_, fp_ctx.curr_index_in_curr_level, cmp_smallest,
              cmp_largest, &fp_ctx.search_left_bound,
              &fp_ctx.search_right_bound);
        }
        // Key falls out of current file's range
        if (cmp_smallest < 0 || cmp_largest > 0) {
          next_file_range->SkipKey(batch_iter_);
        } else {
          file_hit = true;
        }
      } else {
        file_hit = true;
      }
      if (cmp_largest == 0) {
        // cmp_largest is 0, which means the next key will not be in this
        // file, so stop looking further. Also don't increment megt_iter_
        // as we may have to look for this key in the next file if we don't
        // find it in this one
        break;
      } else {
        if (curr_level_ == 0) {
          // We need to look through all files in level 0
          ++fp_ctx.curr_index_in_curr_level;
        }
        ++batch_iter_;
      }
      if (!file_hit) {
        curr_file_index =
            (batch_iter_ != current_level_range_.end())
                ? fp_ctx_array_[batch_iter_.index()].curr_index_in_curr_level
                : curr_file_level_->num_files;
      }
    }

    *fd = f;
    *file_index = curr_file_index;
    *is_last_key_in_file = cmp_largest == 0;
    return file_hit;
  }

  FdWithKeyRange* GetNextFile() {
    while (!search_ended_) {
      // Start searching next level.
      if (batch_iter_ == current_level_range_.end()) {
        search_ended_ = !PrepareNextLevel();
        continue;
      } else {
        if (maybe_repeat_key_) {
          maybe_repeat_key_ = false;
          // Check if we found the final value for the last key in the
          // previous lookup range. If we did, then there's no need to look
          // any further for that key, so advance batch_iter_. Else, keep
          // batch_iter_ positioned on that key so we look it up again in
          // the next file
          // For L0, always advance the key because we will look in the next
          // file regardless for all keys not found yet
          if (current_level_range_.CheckKeyDone(batch_iter_) ||
              curr_level_ == 0) {
            ++batch_iter_;
          }
        }
        // batch_iter_prev_ will become the start key for the next file
        // lookup
        batch_iter_prev_ = batch_iter_;
      }

      MultiGetRange next_file_range(current_level_range_, batch_iter_prev_,
                                    current_level_range_.end());
      size_t curr_file_index =
          (batch_iter_ != current_level_range_.end())
              ? fp_ctx_array_[batch_iter_.index()].curr_index_in_curr_level
              : curr_file_level_->num_files;
      FdWithKeyRange* f;
      bool is_last_key_in_file;
      if (!GetNextFileInLevelWithKeys(&next_file_range, &curr_file_index, &f,
                                      &is_last_key_in_file)) {
        search_ended_ = !PrepareNextLevel();
      } else {
        MultiGetRange::Iterator upper_key = batch_iter_;
        if (is_last_key_in_file) {
          // Since cmp_largest is 0, batch_iter_ still points to the last key
          // that falls in this file, instead of the next one. Increment
          // upper_key so we can set the range properly for SST MultiGet
          ++upper_key;
          ++(fp_ctx_array_[batch_iter_.index()].curr_index_in_curr_level);
          maybe_repeat_key_ = true;
        }
        // Set the range for this file
        current_file_range_ =
            MultiGetRange(next_file_range, batch_iter_prev_, upper_key);
        returned_file_level_ = curr_level_;
        hit_file_level_ = curr_level_;
        is_hit_file_last_in_level_ =
            curr_file_index == curr_file_level_->num_files - 1;
        return f;
      }
    }

    // Search ended
    return nullptr;
  }

  // getter for current file level
  // for GET_HIT_L0, GET_HIT_L1 & GET_HIT_L2_AND_UP counts
  unsigned int GetHitFileLevel() { return hit_file_level_; }

  // Returns true if the most recent "hit file" (i.e., one returned by
  // GetNextFile()) is at the last index in its level.
  bool IsHitFileLastInLevel() { return is_hit_file_last_in_level_; }

  const MultiGetRange& CurrentFileRange() { return current_file_range_; }

 private:
  unsigned int num_levels_;
  unsigned int curr_level_;
  unsigned int returned_file_level_;
  unsigned int hit_file_level_;

  struct FilePickerContext {
    int32_t search_left_bound;
    int32_t search_right_bound;
    unsigned int curr_index_in_curr_level;
    unsigned int start_index_in_curr_level;

    FilePickerContext(int32_t left, int32_t right)
        : search_left_bound(left), search_right_bound(right),
          curr_index_in_curr_level(0), start_index_in_curr_level(0) {}

    FilePickerContext() = default;
  };
  std::array<FilePickerContext, MultiGetContext::MAX_BATCH_SIZE> fp_ctx_array_;
  MultiGetRange* range_;
  // Iterator to iterate through the keys in a MultiGet batch, that gets reset
  // at the beginning of each level. Each call to GetNextFile() will position
  // batch_iter_ at or right after the last key that was found in the returned
  // SST file
  MultiGetRange::Iterator batch_iter_;
  // An iterator that records the previous position of batch_iter_, i.e last
  // key found in the previous SST file, in order to serve as the start of
  // the batch key range for the next SST file
  MultiGetRange::Iterator batch_iter_prev_;
  bool maybe_repeat_key_;
  MultiGetRange current_level_range_;
  MultiGetRange current_file_range_;
  autovector<LevelFilesBrief>* level_files_brief_;
  bool search_ended_;
  bool is_hit_file_last_in_level_;
  LevelFilesBrief* curr_file_level_;
  FileIndexer* file_indexer_;
  const Comparator* user_comparator_;
  const InternalKeyComparator* internal_comparator_;

  // Setup local variables to search next level.
  // Returns false if there are no more levels to search.
  bool PrepareNextLevel() {
    if (curr_level_ == 0) {
      MultiGetRange::Iterator mget_iter = current_level_range_.begin();
      if (fp_ctx_array_[mget_iter.index()].curr_index_in_curr_level <
          curr_file_level_->num_files) {
        batch_iter_prev_ = current_level_range_.begin();
        batch_iter_ = current_level_range_.begin();
        return true;
      }
    }

    curr_level_++;
    // Reset key range to saved value
    while (curr_level_ < num_levels_) {
      bool level_contains_keys = false;
      curr_file_level_ = &(*level_files_brief_)[curr_level_];
      if (curr_file_level_->num_files == 0) {
        // When current level is empty, the search bound generated from upper
        // level must be [0, -1] or [0, FileIndexer::kLevelMaxIndex] if it is
        // also empty.

        for (auto mget_iter = current_level_range_.begin();
             mget_iter != current_level_range_.end(); ++mget_iter) {
          struct FilePickerContext& fp_ctx = fp_ctx_array_[mget_iter.index()];

          assert(fp_ctx.search_left_bound == 0);
          assert(fp_ctx.search_right_bound == -1 ||
                 fp_ctx.search_right_bound == FileIndexer::kLevelMaxIndex);
          // Since current level is empty, it will need to search all files in
          // the next level
          fp_ctx.search_left_bound = 0;
          fp_ctx.search_right_bound = FileIndexer::kLevelMaxIndex;
        }
        // Skip all subsequent empty levels
        do {
          ++curr_level_;
        } while ((curr_level_ < num_levels_) &&
                 (*level_files_brief_)[curr_level_].num_files == 0);
        continue;
      }

      // Some files may overlap each other. We find
      // all files that overlap user_key and process them in order from
      // newest to oldest. In the context of merge-operator, this can occur at
      // any level. Otherwise, it only occurs at Level-0 (since Put/Deletes
      // are always compacted into a single entry).
      int32_t start_index = -1;
      current_level_range_ =
          MultiGetRange(*range_, range_->begin(), range_->end());
      for (auto mget_iter = current_level_range_.begin();
           mget_iter != current_level_range_.end(); ++mget_iter) {
        struct FilePickerContext& fp_ctx = fp_ctx_array_[mget_iter.index()];
        if (curr_level_ == 0) {
          // On Level-0, we read through all files to check for overlap.
          start_index = 0;
          level_contains_keys = true;
        } else {
          // On Level-n (n>=1), files are sorted. Binary search to find the
          // earliest file whose largest key >= ikey. Search left bound and
          // right bound are used to narrow the range.
          if (fp_ctx.search_left_bound <= fp_ctx.search_right_bound) {
            if (fp_ctx.search_right_bound == FileIndexer::kLevelMaxIndex) {
              fp_ctx.search_right_bound =
                  static_cast<int32_t>(curr_file_level_->num_files) - 1;
            }
            // `search_right_bound_` is an inclusive upper-bound, but since it
            // was determined based on user key, it is still possible the lookup
            // key falls to the right of `search_right_bound_`'s corresponding
            // file. So, pass a limit one higher, which allows us to detect this
            // case.
            Slice& ikey = mget_iter->ikey;
            start_index = FindFileInRange(
                *internal_comparator_, *curr_file_level_, ikey,
                static_cast<uint32_t>(fp_ctx.search_left_bound),
                static_cast<uint32_t>(fp_ctx.search_right_bound) + 1);
            if (start_index == fp_ctx.search_right_bound + 1) {
              // `ikey_` comes after `search_right_bound_`. The lookup key does
              // not exist on this level, so let's skip this level and do a full
              // binary search on the next level.
              fp_ctx.search_left_bound = 0;
              fp_ctx.search_right_bound = FileIndexer::kLevelMaxIndex;
              current_level_range_.SkipKey(mget_iter);
              continue;
            } else {
              level_contains_keys = true;
            }
          } else {
            // search_left_bound > search_right_bound, key does not exist in
            // this level. Since no comparison is done in this level, it will
            // need to search all files in the next level.
            fp_ctx.search_left_bound = 0;
            fp_ctx.search_right_bound = FileIndexer::kLevelMaxIndex;
            current_level_range_.SkipKey(mget_iter);
            continue;
          }
        }
        fp_ctx.start_index_in_curr_level = start_index;
        fp_ctx.curr_index_in_curr_level = start_index;
      }
      if (level_contains_keys) {
        batch_iter_prev_ = current_level_range_.begin();
        batch_iter_ = current_level_range_.begin();
        return true;
      }
      curr_level_++;
    }
    // curr_level_ = num_levels_. So, no more levels to search.
    return false;
  }
};
}  // anonymous namespace

VersionStorageInfo::~VersionStorageInfo() { delete[] files_; }

Version::~Version() {
  assert(refs_ == 0);

  // Remove from linked list
  prev_->next_ = next_;
  next_->prev_ = prev_;

  // Drop references to files
  for (int level = 0; level < storage_info_.num_levels_; level++) {
    for (size_t i = 0; i < storage_info_.files_[level].size(); i++) {
      FileMetaData* f = storage_info_.files_[level][i];
      assert(f->refs > 0);
      f->refs--;
      if (f->refs <= 0) {
        assert(cfd_ != nullptr);
        uint32_t path_id = f->fd.GetPathId();
        assert(path_id < cfd_->ioptions()->cf_paths.size());
        vset_->obsolete_files_.push_back(
            ObsoleteFileInfo(f, cfd_->ioptions()->cf_paths[path_id].path));
      }
    }
  }
}

int FindFile(const InternalKeyComparator& icmp,
             const LevelFilesBrief& file_level,
             const Slice& key) {
  return FindFileInRange(icmp, file_level, key, 0,
                         static_cast<uint32_t>(file_level.num_files));
}

void DoGenerateLevelFilesBrief(LevelFilesBrief* file_level,
        const std::vector<FileMetaData*>& files,
        Arena* arena) {
  assert(file_level);
  assert(arena);

  size_t num = files.size();
  file_level->num_files = num;
  char* mem = arena->AllocateAligned(num * sizeof(FdWithKeyRange));
  file_level->files = new (mem)FdWithKeyRange[num];

  for (size_t i = 0; i < num; i++) {
    Slice smallest_key = files[i]->smallest.Encode();
    Slice largest_key = files[i]->largest.Encode();

    // Copy key slice to sequential memory
    size_t smallest_size = smallest_key.size();
    size_t largest_size = largest_key.size();
    mem = arena->AllocateAligned(smallest_size + largest_size);
    memcpy(mem, smallest_key.data(), smallest_size);
    memcpy(mem + smallest_size, largest_key.data(), largest_size);

    FdWithKeyRange& f = file_level->files[i];
    f.fd = files[i]->fd;
    f.file_metadata = files[i];
    f.smallest_key = Slice(mem, smallest_size);
    f.largest_key = Slice(mem + smallest_size, largest_size);
  }
}

static bool AfterFile(const Comparator* ucmp,
                      const Slice* user_key, const FdWithKeyRange* f) {
  // nullptr user_key occurs before all keys and is therefore never after *f
  return (user_key != nullptr &&
          ucmp->Compare(*user_key, ExtractUserKey(f->largest_key)) > 0);
}

static bool BeforeFile(const Comparator* ucmp,
                       const Slice* user_key, const FdWithKeyRange* f) {
  // nullptr user_key occurs after all keys and is therefore never before *f
  return (user_key != nullptr &&
          ucmp->Compare(*user_key, ExtractUserKey(f->smallest_key)) < 0);
}

bool SomeFileOverlapsRange(
    const InternalKeyComparator& icmp,
    bool disjoint_sorted_files,
    const LevelFilesBrief& file_level,
    const Slice* smallest_user_key,
    const Slice* largest_user_key) {
  const Comparator* ucmp = icmp.user_comparator();
  if (!disjoint_sorted_files) {
    // Need to check against all files
    for (size_t i = 0; i < file_level.num_files; i++) {
      const FdWithKeyRange* f = &(file_level.files[i]);
      if (AfterFile(ucmp, smallest_user_key, f) ||
          BeforeFile(ucmp, largest_user_key, f)) {
        // No overlap
      } else {
        return true;  // Overlap
      }
    }
    return false;
  }

  // Binary search over file list
  uint32_t index = 0;
  if (smallest_user_key != nullptr) {
    // Find the leftmost possible internal key for smallest_user_key
    InternalKey small;
    small.SetMinPossibleForUserKey(*smallest_user_key);
    index = FindFile(icmp, file_level, small.Encode());
  }

  if (index >= file_level.num_files) {
    // beginning of range is after all files, so no overlap.
    return false;
  }

  return !BeforeFile(ucmp, largest_user_key, &file_level.files[index]);
}

namespace {

class LevelIterator final : public InternalIterator {
 public:
  LevelIterator(
      TableCache* table_cache, const ReadOptions& read_options,
      const EnvOptions& env_options, const InternalKeyComparator& icomparator,
      const LevelFilesBrief* flevel, const SliceTransform* prefix_extractor,
      bool should_sample, HistogramImpl* file_read_hist, bool for_compaction,
      bool skip_filters, int level, RangeDelAggregator* range_del_agg,
      const std::vector<AtomicCompactionUnitBoundary>* compaction_boundaries =
          nullptr)
      : InternalIterator(false),
        table_cache_(table_cache),
        read_options_(read_options),
        env_options_(env_options),
        icomparator_(icomparator),
        user_comparator_(icomparator.user_comparator()),
        flevel_(flevel),
        prefix_extractor_(prefix_extractor),
        file_read_hist_(file_read_hist),
        should_sample_(should_sample),
        for_compaction_(for_compaction),
        skip_filters_(skip_filters),
        file_index_(flevel_->num_files),
        level_(level),
        range_del_agg_(range_del_agg),
        pinned_iters_mgr_(nullptr),
        compaction_boundaries_(compaction_boundaries) {
    // Empty level is not supported.
    assert(flevel_ != nullptr && flevel_->num_files > 0);
  }

  ~LevelIterator() override { delete file_iter_.Set(nullptr); }

  void Seek(const Slice& target) override;
  void SeekForPrev(const Slice& target) override;
  void SeekToFirst() override;
  void SeekToLast() override;
  void Next() final override;
  bool NextAndGetResult(IterateResult* result) override;
  void Prev() override;

  bool Valid() const override { return file_iter_.Valid(); }
  Slice key() const override {
    assert(Valid());
    return file_iter_.key();
  }

  Slice value() const override {
    assert(Valid());
    return file_iter_.value();
  }

  Status status() const override {
    return file_iter_.iter() ? file_iter_.status() : Status::OK();
  }

  inline bool MayBeOutOfLowerBound() override {
    assert(Valid());
    return may_be_out_of_lower_bound_ && file_iter_.MayBeOutOfLowerBound();
  }

  inline bool MayBeOutOfUpperBound() override {
    assert(Valid());
    return file_iter_.MayBeOutOfUpperBound();
  }

  void SetPinnedItersMgr(PinnedIteratorsManager* pinned_iters_mgr) override {
    pinned_iters_mgr_ = pinned_iters_mgr;
    if (file_iter_.iter()) {
      file_iter_.SetPinnedItersMgr(pinned_iters_mgr);
    }
  }

  bool IsKeyPinned() const override {
    return pinned_iters_mgr_ && pinned_iters_mgr_->PinningEnabled() &&
           file_iter_.iter() && file_iter_.IsKeyPinned();
  }

  bool IsValuePinned() const override {
    return pinned_iters_mgr_ && pinned_iters_mgr_->PinningEnabled() &&
           file_iter_.iter() && file_iter_.IsValuePinned();
  }

 private:
  void SkipEmptyFileForward();
  void SkipEmptyFileBackward();
  void SetFileIterator(InternalIterator* iter);
  void InitFileIterator(size_t new_file_index);

  // Called by both of Next() and NextAndGetResult(). Force inline.
  void NextImpl() {
    assert(Valid());
    file_iter_.Next();
    SkipEmptyFileForward();
  }

  const Slice& file_smallest_key(size_t file_index) {
    assert(file_index < flevel_->num_files);
    return flevel_->files[file_index].smallest_key;
  }

  bool KeyReachedUpperBound(const Slice& internal_key) {
    return read_options_.iterate_upper_bound != nullptr &&
           user_comparator_.Compare(ExtractUserKey(internal_key),
                                    *read_options_.iterate_upper_bound) >= 0;
  }

  InternalIterator* NewFileIterator() {
    assert(file_index_ < flevel_->num_files);
    auto file_meta = flevel_->files[file_index_];
    if (should_sample_) {
      sample_file_read_inc(file_meta.file_metadata);
    }

    const InternalKey* smallest_compaction_key = nullptr;
    const InternalKey* largest_compaction_key = nullptr;
    if (compaction_boundaries_ != nullptr) {
      smallest_compaction_key = (*compaction_boundaries_)[file_index_].smallest;
      largest_compaction_key = (*compaction_boundaries_)[file_index_].largest;
    }
    may_be_out_of_lower_bound_ =
        read_options_.iterate_lower_bound != nullptr &&
        user_comparator_.Compare(ExtractUserKey(file_smallest_key(file_index_)),
                                 *read_options_.iterate_lower_bound) < 0;
    return table_cache_->NewIterator(
        read_options_, env_options_, icomparator_, *file_meta.file_metadata,
        range_del_agg_, prefix_extractor_,
        nullptr /* don't need reference to table */, file_read_hist_,
        for_compaction_, nullptr /* arena */, skip_filters_, level_,
        smallest_compaction_key, largest_compaction_key);
  }

  TableCache* table_cache_;
  const ReadOptions read_options_;
  const EnvOptions& env_options_;
  const InternalKeyComparator& icomparator_;
  const UserComparatorWrapper user_comparator_;
  const LevelFilesBrief* flevel_;
  mutable FileDescriptor current_value_;
  const SliceTransform* prefix_extractor_;

  HistogramImpl* file_read_hist_;
  bool should_sample_;
  bool for_compaction_;
  bool skip_filters_;
  bool may_be_out_of_lower_bound_ = true;
  size_t file_index_;
  int level_;
  RangeDelAggregator* range_del_agg_;
  IteratorWrapper file_iter_;  // May be nullptr
  PinnedIteratorsManager* pinned_iters_mgr_;

  // To be propagated to RangeDelAggregator in order to safely truncate range
  // tombstones.
  const std::vector<AtomicCompactionUnitBoundary>* compaction_boundaries_;
};

void LevelIterator::Seek(const Slice& target) {
  // Check whether the seek key fall under the same file
  bool need_to_reseek = true;
  if (file_iter_.iter() != nullptr && file_index_ < flevel_->num_files) {
    const FdWithKeyRange& cur_file = flevel_->files[file_index_];
    if (icomparator_.InternalKeyComparator::Compare(
            target, cur_file.largest_key) <= 0 &&
        icomparator_.InternalKeyComparator::Compare(
            target, cur_file.smallest_key) >= 0) {
      need_to_reseek = false;
      assert(static_cast<size_t>(FindFile(icomparator_, *flevel_, target)) ==
             file_index_);
    }
  }
  if (need_to_reseek) {
    TEST_SYNC_POINT("LevelIterator::Seek:BeforeFindFile");
    size_t new_file_index = FindFile(icomparator_, *flevel_, target);
    InitFileIterator(new_file_index);
  }

  if (file_iter_.iter() != nullptr) {
    file_iter_.Seek(target);
  }
  SkipEmptyFileForward();
}

void LevelIterator::SeekForPrev(const Slice& target) {
  size_t new_file_index = FindFile(icomparator_, *flevel_, target);
  if (new_file_index >= flevel_->num_files) {
    new_file_index = flevel_->num_files - 1;
  }

  InitFileIterator(new_file_index);
  if (file_iter_.iter() != nullptr) {
    file_iter_.SeekForPrev(target);
    SkipEmptyFileBackward();
  }
}

void LevelIterator::SeekToFirst() {
  InitFileIterator(0);
  if (file_iter_.iter() != nullptr) {
    file_iter_.SeekToFirst();
  }
  SkipEmptyFileForward();
}

void LevelIterator::SeekToLast() {
  InitFileIterator(flevel_->num_files - 1);
  if (file_iter_.iter() != nullptr) {
    file_iter_.SeekToLast();
  }
  SkipEmptyFileBackward();
}

void LevelIterator::Next() { NextImpl(); }

bool LevelIterator::NextAndGetResult(IterateResult* result) {
  NextImpl();
  bool is_valid = Valid();
  if (is_valid) {
    result->key = key();
    result->may_be_out_of_upper_bound = MayBeOutOfUpperBound();
  }
  return is_valid;
}

void LevelIterator::Prev() {
  assert(Valid());
  file_iter_.Prev();
  SkipEmptyFileBackward();
}

void LevelIterator::SkipEmptyFileForward() {
  while (file_iter_.iter() == nullptr ||
         (!file_iter_.Valid() && file_iter_.status().ok() &&
          !file_iter_.iter()->IsOutOfBound())) {
    // Move to next file
    if (file_index_ >= flevel_->num_files - 1) {
      // Already at the last file
      SetFileIterator(nullptr);
      return;
    }
    if (KeyReachedUpperBound(file_smallest_key(file_index_ + 1))) {
      SetFileIterator(nullptr);
      return;
    }
    InitFileIterator(file_index_ + 1);
    if (file_iter_.iter() != nullptr) {
      file_iter_.SeekToFirst();
    }
  }
}

void LevelIterator::SkipEmptyFileBackward() {
  while (file_iter_.iter() == nullptr ||
         (!file_iter_.Valid() && file_iter_.status().ok())) {
    // Move to previous file
    if (file_index_ == 0) {
      // Already the first file
      SetFileIterator(nullptr);
      return;
    }
    InitFileIterator(file_index_ - 1);
    if (file_iter_.iter() != nullptr) {
      file_iter_.SeekToLast();
    }
  }
}

void LevelIterator::SetFileIterator(InternalIterator* iter) {
  if (pinned_iters_mgr_ && iter) {
    iter->SetPinnedItersMgr(pinned_iters_mgr_);
  }

  InternalIterator* old_iter = file_iter_.Set(iter);
  if (pinned_iters_mgr_ && pinned_iters_mgr_->PinningEnabled()) {
    pinned_iters_mgr_->PinIterator(old_iter);
  } else {
    delete old_iter;
  }
}

void LevelIterator::InitFileIterator(size_t new_file_index) {
  if (new_file_index >= flevel_->num_files) {
    file_index_ = new_file_index;
    SetFileIterator(nullptr);
    return;
  } else {
    // If the file iterator shows incomplete, we try it again if users seek
    // to the same file, as this time we may go to a different data block
    // which is cached in block cache.
    //
    if (file_iter_.iter() != nullptr && !file_iter_.status().IsIncomplete() &&
        new_file_index == file_index_) {
      // file_iter_ is already constructed with this iterator, so
      // no need to change anything
    } else {
      file_index_ = new_file_index;
      InternalIterator* iter = NewFileIterator();
      SetFileIterator(iter);
    }
  }
}
}  // anonymous namespace

// A wrapper of version builder which references the current version in
// constructor and unref it in the destructor.
// Both of the constructor and destructor need to be called inside DB Mutex.
class BaseReferencedVersionBuilder {
 public:
  explicit BaseReferencedVersionBuilder(ColumnFamilyData* cfd)
      : version_builder_(new VersionBuilder(
            cfd->current()->version_set()->env_options(), cfd->table_cache(),
            cfd->current()->storage_info(), cfd->ioptions()->info_log)),
        version_(cfd->current()) {
    version_->Ref();
  }
  ~BaseReferencedVersionBuilder() {
    version_->Unref();
  }
  VersionBuilder* version_builder() { return version_builder_.get(); }

 private:
  std::unique_ptr<VersionBuilder> version_builder_;
  Version* version_;
};

Status Version::GetTableProperties(std::shared_ptr<const TableProperties>* tp,
                                   const FileMetaData* file_meta,
                                   const std::string* fname) const {
  auto table_cache = cfd_->table_cache();
  auto ioptions = cfd_->ioptions();
  Status s = table_cache->GetTableProperties(
      env_options_, cfd_->internal_comparator(), file_meta->fd, tp,
      mutable_cf_options_.prefix_extractor.get(), true /* no io */);
  if (s.ok()) {
    return s;
  }

  // We only ignore error type `Incomplete` since it's by design that we
  // disallow table when it's not in table cache.
  if (!s.IsIncomplete()) {
    return s;
  }

  // 2. Table is not present in table cache, we'll read the table properties
  // directly from the properties block in the file.
  std::unique_ptr<RandomAccessFile> file;
  std::string file_name;
  if (fname != nullptr) {
    file_name = *fname;
  } else {
    file_name =
      TableFileName(ioptions->cf_paths, file_meta->fd.GetNumber(),
                    file_meta->fd.GetPathId());
  }
  s = ioptions->env->NewRandomAccessFile(file_name, &file, env_options_);
  if (!s.ok()) {
    return s;
  }

  TableProperties* raw_table_properties;
  // By setting the magic number to kInvalidTableMagicNumber, we can by
  // pass the magic number check in the footer.
  std::unique_ptr<RandomAccessFileReader> file_reader(
      new RandomAccessFileReader(
          std::move(file), file_name, nullptr /* env */, nullptr /* stats */,
          0 /* hist_type */, nullptr /* file_read_hist */,
          nullptr /* rate_limiter */, false /* for_compaction*/,
          ioptions->listeners));
  s = ReadTableProperties(
      file_reader.get(), file_meta->fd.GetFileSize(),
      Footer::kInvalidTableMagicNumber /* table's magic number */, *ioptions,
      &raw_table_properties, false /* compression_type_missing */);
  if (!s.ok()) {
    return s;
  }
  RecordTick(ioptions->statistics, NUMBER_DIRECT_LOAD_TABLE_PROPERTIES);

  *tp = std::shared_ptr<const TableProperties>(raw_table_properties);
  return s;
}

Status Version::GetPropertiesOfAllTables(TablePropertiesCollection* props) {
  Status s;
  for (int level = 0; level < storage_info_.num_levels_; level++) {
    s = GetPropertiesOfAllTables(props, level);
    if (!s.ok()) {
      return s;
    }
  }

  return Status::OK();
}

Status Version::GetPropertiesOfAllTables(TablePropertiesCollection* props,
                                         int level) {
  for (const auto& file_meta : storage_info_.files_[level]) {
    auto fname =
        TableFileName(cfd_->ioptions()->cf_paths, file_meta->fd.GetNumber(),
                      file_meta->fd.GetPathId());
    // 1. If the table is already present in table cache, load table
    // properties from there.
    std::shared_ptr<const TableProperties> table_properties;
    Status s = GetTableProperties(&table_properties, file_meta, &fname);
    if (s.ok()) {
      props->insert({fname, table_properties});
    } else {
      return s;
    }
  }

  return Status::OK();
}

Status Version::GetPropertiesOfTablesInRange(
    const Range* range, std::size_t n, TablePropertiesCollection* props) const {
  for (int level = 0; level < storage_info_.num_non_empty_levels(); level++) {
    for (decltype(n) i = 0; i < n; i++) {
      // Convert user_key into a corresponding internal key.
      InternalKey k1(range[i].start, kMaxSequenceNumber, kValueTypeForSeek);
      InternalKey k2(range[i].limit, kMaxSequenceNumber, kValueTypeForSeek);
      std::vector<FileMetaData*> files;
      storage_info_.GetOverlappingInputs(level, &k1, &k2, &files, -1, nullptr,
                                         false);
      for (const auto& file_meta : files) {
        auto fname =
            TableFileName(cfd_->ioptions()->cf_paths,
                          file_meta->fd.GetNumber(), file_meta->fd.GetPathId());
        if (props->count(fname) == 0) {
          // 1. If the table is already present in table cache, load table
          // properties from there.
          std::shared_ptr<const TableProperties> table_properties;
          Status s = GetTableProperties(&table_properties, file_meta, &fname);
          if (s.ok()) {
            props->insert({fname, table_properties});
          } else {
            return s;
          }
        }
      }
    }
  }

  return Status::OK();
}

Status Version::GetAggregatedTableProperties(
    std::shared_ptr<const TableProperties>* tp, int level) {
  TablePropertiesCollection props;
  Status s;
  if (level < 0) {
    s = GetPropertiesOfAllTables(&props);
  } else {
    s = GetPropertiesOfAllTables(&props, level);
  }
  if (!s.ok()) {
    return s;
  }

  auto* new_tp = new TableProperties();
  for (const auto& item : props) {
    new_tp->Add(*item.second);
  }
  tp->reset(new_tp);
  return Status::OK();
}

size_t Version::GetMemoryUsageByTableReaders() {
  size_t total_usage = 0;
  for (auto& file_level : storage_info_.level_files_brief_) {
    for (size_t i = 0; i < file_level.num_files; i++) {
      total_usage += cfd_->table_cache()->GetMemoryUsageByTableReader(
          env_options_, cfd_->internal_comparator(), file_level.files[i].fd,
          mutable_cf_options_.prefix_extractor.get());
    }
  }
  return total_usage;
}

void Version::GetColumnFamilyMetaData(ColumnFamilyMetaData* cf_meta) {
  assert(cf_meta);
  assert(cfd_);

  cf_meta->name = cfd_->GetName();
  cf_meta->size = 0;
  cf_meta->file_count = 0;
  cf_meta->levels.clear();

  auto* ioptions = cfd_->ioptions();
  auto* vstorage = storage_info();

  for (int level = 0; level < cfd_->NumberLevels(); level++) {
    uint64_t level_size = 0;
    cf_meta->file_count += vstorage->LevelFiles(level).size();
    std::vector<SstFileMetaData> files;
    for (const auto& file : vstorage->LevelFiles(level)) {
      uint32_t path_id = file->fd.GetPathId();
      std::string file_path;
      if (path_id < ioptions->cf_paths.size()) {
        file_path = ioptions->cf_paths[path_id].path;
      } else {
        assert(!ioptions->cf_paths.empty());
        file_path = ioptions->cf_paths.back().path;
      }
      files.emplace_back(SstFileMetaData{
          MakeTableFileName("", file->fd.GetNumber()),
          file_path,
          static_cast<size_t>(file->fd.GetFileSize()),
          file->fd.smallest_seqno,
          file->fd.largest_seqno,
          file->smallest.user_key().ToString(),
          file->largest.user_key().ToString(),
          file->stats.num_reads_sampled.load(std::memory_order_relaxed),
          file->being_compacted});
      files.back().num_entries = file->num_entries;
      files.back().num_deletions = file->num_deletions;
      level_size += file->fd.GetFileSize();
    }
    cf_meta->levels.emplace_back(
        level, level_size, std::move(files));
    cf_meta->size += level_size;
  }
}

uint64_t Version::GetSstFilesSize() {
  uint64_t sst_files_size = 0;
  for (int level = 0; level < storage_info_.num_levels_; level++) {
    for (const auto& file_meta : storage_info_.LevelFiles(level)) {
      sst_files_size += file_meta->fd.GetFileSize();
    }
  }
  return sst_files_size;
}

uint64_t VersionStorageInfo::GetEstimatedActiveKeys() const {
  // Estimation will be inaccurate when:
  // (1) there exist merge keys
  // (2) keys are directly overwritten
  // (3) deletion on non-existing keys
  // (4) low number of samples
  if (current_num_samples_ == 0) {
    return 0;
  }

  if (current_num_non_deletions_ <= current_num_deletions_) {
    return 0;
  }

  uint64_t est = current_num_non_deletions_ - current_num_deletions_;

  uint64_t file_count = 0;
  for (int level = 0; level < num_levels_; ++level) {
    file_count += files_[level].size();
  }

  if (current_num_samples_ < file_count) {
    // casting to avoid overflowing
    return
      static_cast<uint64_t>(
        (est * static_cast<double>(file_count) / current_num_samples_)
      );
  } else {
    return est;
  }
}

double VersionStorageInfo::GetEstimatedCompressionRatioAtLevel(
    int level) const {
  assert(level < num_levels_);
  uint64_t sum_file_size_bytes = 0;
  uint64_t sum_data_size_bytes = 0;
  for (auto* file_meta : files_[level]) {
    sum_file_size_bytes += file_meta->fd.GetFileSize();
    sum_data_size_bytes += file_meta->raw_key_size + file_meta->raw_value_size;
  }
  if (sum_file_size_bytes == 0) {
    return -1.0;
  }
  return static_cast<double>(sum_data_size_bytes) / sum_file_size_bytes;
}

void Version::AddIterators(const ReadOptions& read_options,
                           const EnvOptions& soptions,
                           MergeIteratorBuilder* merge_iter_builder,
                           RangeDelAggregator* range_del_agg) {
  assert(storage_info_.finalized_);

  for (int level = 0; level < storage_info_.num_non_empty_levels(); level++) {
    AddIteratorsForLevel(read_options, soptions, merge_iter_builder, level,
                         range_del_agg);
  }
}

void Version::AddIteratorsForLevel(const ReadOptions& read_options,
                                   const EnvOptions& soptions,
                                   MergeIteratorBuilder* merge_iter_builder,
                                   int level,
                                   RangeDelAggregator* range_del_agg) {
  assert(storage_info_.finalized_);
  if (level >= storage_info_.num_non_empty_levels()) {
    // This is an empty level
    return;
  } else if (storage_info_.LevelFilesBrief(level).num_files == 0) {
    // No files in this level
    return;
  }

  bool should_sample = should_sample_file_read();

  auto* arena = merge_iter_builder->GetArena();
  if (level == 0) {
    // Merge all level zero files together since they may overlap
    for (size_t i = 0; i < storage_info_.LevelFilesBrief(0).num_files; i++) {
      const auto& file = storage_info_.LevelFilesBrief(0).files[i];
      merge_iter_builder->AddIterator(cfd_->table_cache()->NewIterator(
          read_options, soptions, cfd_->internal_comparator(), *file.file_metadata,
          range_del_agg, mutable_cf_options_.prefix_extractor.get(), nullptr,
          cfd_->internal_stats()->GetFileReadHist(0), false, arena,
          false /* skip_filters */, 0 /* level */));
    }
    if (should_sample) {
      // Count ones for every L0 files. This is done per iterator creation
      // rather than Seek(), while files in other levels are recored per seek.
      // If users execute one range query per iterator, there may be some
      // discrepancy here.
      for (FileMetaData* meta : storage_info_.LevelFiles(0)) {
        sample_file_read_inc(meta);
      }
    }
  } else if (storage_info_.LevelFilesBrief(level).num_files > 0) {
    // For levels > 0, we can use a concatenating iterator that sequentially
    // walks through the non-overlapping files in the level, opening them
    // lazily.
    auto* mem = arena->AllocateAligned(sizeof(LevelIterator));
    merge_iter_builder->AddIterator(new (mem) LevelIterator(
        cfd_->table_cache(), read_options, soptions,
        cfd_->internal_comparator(), &storage_info_.LevelFilesBrief(level),
        mutable_cf_options_.prefix_extractor.get(), should_sample_file_read(),
        cfd_->internal_stats()->GetFileReadHist(level),
        false /* for_compaction */, IsFilterSkipped(level), level,
        range_del_agg));
  }
}

Status Version::OverlapWithLevelIterator(const ReadOptions& read_options,
                                         const EnvOptions& env_options,
                                         const Slice& smallest_user_key,
                                         const Slice& largest_user_key,
                                         int level, bool* overlap) {
  assert(storage_info_.finalized_);

  auto icmp = cfd_->internal_comparator();
  auto ucmp = icmp.user_comparator();

  Arena arena;
  Status status;
  ReadRangeDelAggregator range_del_agg(&icmp,
                                       kMaxSequenceNumber /* upper_bound */);

  *overlap = false;

  if (level == 0) {
    for (size_t i = 0; i < storage_info_.LevelFilesBrief(0).num_files; i++) {
      const auto file = &storage_info_.LevelFilesBrief(0).files[i];
      if (AfterFile(ucmp, &smallest_user_key, file) ||
          BeforeFile(ucmp, &largest_user_key, file)) {
        continue;
      }
      ScopedArenaIterator iter(cfd_->table_cache()->NewIterator(
          read_options, env_options, cfd_->internal_comparator(), *file->file_metadata,
          &range_del_agg, mutable_cf_options_.prefix_extractor.get(), nullptr,
          cfd_->internal_stats()->GetFileReadHist(0), false, &arena,
          false /* skip_filters */, 0 /* level */));
      status = OverlapWithIterator(
          ucmp, smallest_user_key, largest_user_key, iter.get(), overlap);
      if (!status.ok() || *overlap) {
        break;
      }
    }
  } else if (storage_info_.LevelFilesBrief(level).num_files > 0) {
    auto mem = arena.AllocateAligned(sizeof(LevelIterator));
    ScopedArenaIterator iter(new (mem) LevelIterator(
        cfd_->table_cache(), read_options, env_options,
        cfd_->internal_comparator(), &storage_info_.LevelFilesBrief(level),
        mutable_cf_options_.prefix_extractor.get(), should_sample_file_read(),
        cfd_->internal_stats()->GetFileReadHist(level),
        false /* for_compaction */, IsFilterSkipped(level), level,
        &range_del_agg));
    status = OverlapWithIterator(
        ucmp, smallest_user_key, largest_user_key, iter.get(), overlap);
  }

  if (status.ok() && *overlap == false &&
      range_del_agg.IsRangeOverlapped(smallest_user_key, largest_user_key)) {
    *overlap = true;
  }
  return status;
}

VersionStorageInfo::VersionStorageInfo(
    const InternalKeyComparator* internal_comparator,
    const Comparator* user_comparator, int levels,
    CompactionStyle compaction_style, VersionStorageInfo* ref_vstorage,
    bool _force_consistency_checks)
    : internal_comparator_(internal_comparator),
      user_comparator_(user_comparator),
      // cfd is nullptr if Version is dummy
      num_levels_(levels),
      num_non_empty_levels_(0),
      file_indexer_(user_comparator),
      compaction_style_(compaction_style),
      files_(new std::vector<FileMetaData*>[num_levels_]),
      base_level_(num_levels_ == 1 ? -1 : 1),
      level_multiplier_(0.0),
      files_by_compaction_pri_(num_levels_),
      level0_non_overlapping_(false),
      next_file_to_compact_by_size_(num_levels_),
      compaction_score_(num_levels_),
      compaction_level_(num_levels_),
      l0_delay_trigger_count_(0),
      accumulated_file_size_(0),
      accumulated_raw_key_size_(0),
      accumulated_raw_value_size_(0),
      accumulated_num_non_deletions_(0),
      accumulated_num_deletions_(0),
      current_num_non_deletions_(0),
      current_num_deletions_(0),
      current_num_samples_(0),
      estimated_compaction_needed_bytes_(0),
      finalized_(false),
      force_consistency_checks_(_force_consistency_checks) {
  if (ref_vstorage != nullptr) {
    accumulated_file_size_ = ref_vstorage->accumulated_file_size_;
    accumulated_raw_key_size_ = ref_vstorage->accumulated_raw_key_size_;
    accumulated_raw_value_size_ = ref_vstorage->accumulated_raw_value_size_;
    accumulated_num_non_deletions_ =
        ref_vstorage->accumulated_num_non_deletions_;
    accumulated_num_deletions_ = ref_vstorage->accumulated_num_deletions_;
    current_num_non_deletions_ = ref_vstorage->current_num_non_deletions_;
    current_num_deletions_ = ref_vstorage->current_num_deletions_;
    current_num_samples_ = ref_vstorage->current_num_samples_;
    oldest_snapshot_seqnum_ = ref_vstorage->oldest_snapshot_seqnum_;
  }
}

Version::Version(ColumnFamilyData* column_family_data, VersionSet* vset,
                 const EnvOptions& env_opt,
                 const MutableCFOptions mutable_cf_options,
                 uint64_t version_number)
    : env_(vset->env_),
      cfd_(column_family_data),
      info_log_((cfd_ == nullptr) ? nullptr : cfd_->ioptions()->info_log),
      db_statistics_((cfd_ == nullptr) ? nullptr
                                       : cfd_->ioptions()->statistics),
      table_cache_((cfd_ == nullptr) ? nullptr : cfd_->table_cache()),
      merge_operator_((cfd_ == nullptr) ? nullptr
                                        : cfd_->ioptions()->merge_operator),
      storage_info_(
          (cfd_ == nullptr) ? nullptr : &cfd_->internal_comparator(),
          (cfd_ == nullptr) ? nullptr : cfd_->user_comparator(),
          cfd_ == nullptr ? 0 : cfd_->NumberLevels(),
          cfd_ == nullptr ? kCompactionStyleLevel
                          : cfd_->ioptions()->compaction_style,
          (cfd_ == nullptr || cfd_->current() == nullptr)
              ? nullptr
              : cfd_->current()->storage_info(),
          cfd_ == nullptr ? false : cfd_->ioptions()->force_consistency_checks),
      vset_(vset),
      next_(this),
      prev_(this),
      refs_(0),
      env_options_(env_opt),
      mutable_cf_options_(mutable_cf_options),
      version_number_(version_number) {}

void Version::Get(const ReadOptions& read_options, const LookupKey& k,
                  PinnableSlice* value, Status* status,
                  MergeContext* merge_context,
                  SequenceNumber* max_covering_tombstone_seq, bool* value_found,
                  bool* key_exists, SequenceNumber* seq, ReadCallback* callback,
                  bool* is_blob) {
  Slice ikey = k.internal_key();
  Slice user_key = k.user_key();

  assert(status->ok() || status->IsMergeInProgress());

  if (key_exists != nullptr) {
    // will falsify below if not found
    *key_exists = true;
  }

  PinnedIteratorsManager pinned_iters_mgr;
  GetContext get_context(
      user_comparator(), merge_operator_, info_log_, db_statistics_,
      status->ok() ? GetContext::kNotFound : GetContext::kMerge, user_key,
      value, value_found, merge_context, max_covering_tombstone_seq, this->env_,
      seq, merge_operator_ ? &pinned_iters_mgr : nullptr, callback, is_blob);

  // Pin blocks that we read to hold merge operands
  if (merge_operator_) {
    pinned_iters_mgr.StartPinning();
  }

  FilePicker fp(
      storage_info_.files_, user_key, ikey, &storage_info_.level_files_brief_,
      storage_info_.num_non_empty_levels_, &storage_info_.file_indexer_,
      user_comparator(), internal_comparator());
  FdWithKeyRange* f = fp.GetNextFile();

  while (f != nullptr) {
    if (*max_covering_tombstone_seq > 0) {
      // The remaining files we look at will only contain covered keys, so we
      // stop here.
      break;
    }
    if (get_context.sample()) {
      sample_file_read_inc(f->file_metadata);
    }

    bool timer_enabled =
        GetPerfLevel() >= PerfLevel::kEnableTimeExceptForMutex &&
        get_perf_context()->per_level_perf_context_enabled;
    StopWatchNano timer(env_, timer_enabled /* auto_start */);
    *status = table_cache_->Get(
        read_options, *internal_comparator(), *f->file_metadata, ikey,
        &get_context, mutable_cf_options_.prefix_extractor.get(),
        cfd_->internal_stats()->GetFileReadHist(fp.GetHitFileLevel()),
        IsFilterSkipped(static_cast<int>(fp.GetHitFileLevel()),
                        fp.IsHitFileLastInLevel()),
        fp.GetCurrentLevel());
    // TODO: examine the behavior for corrupted key
    if (timer_enabled) {
      PERF_COUNTER_BY_LEVEL_ADD(get_from_table_nanos, timer.ElapsedNanos(),
                                fp.GetCurrentLevel());
    }
    if (!status->ok()) {
      return;
    }

    // report the counters before returning
    if (get_context.State() != GetContext::kNotFound &&
        get_context.State() != GetContext::kMerge &&
        db_statistics_ != nullptr) {
      get_context.ReportCounters();
    }
    switch (get_context.State()) {
      case GetContext::kNotFound:
        // Keep searching in other files
        break;
      case GetContext::kMerge:
        // TODO: update per-level perfcontext user_key_return_count for kMerge
        break;
      case GetContext::kFound:
        if (fp.GetHitFileLevel() == 0) {
          RecordTick(db_statistics_, GET_HIT_L0);
        } else if (fp.GetHitFileLevel() == 1) {
          RecordTick(db_statistics_, GET_HIT_L1);
        } else if (fp.GetHitFileLevel() >= 2) {
          RecordTick(db_statistics_, GET_HIT_L2_AND_UP);
        }
        PERF_COUNTER_BY_LEVEL_ADD(user_key_return_count, 1, fp.GetHitFileLevel());
        return;
      case GetContext::kDeleted:
        // Use empty error message for speed
        *status = Status::NotFound();
        return;
      case GetContext::kCorrupt:
        *status = Status::Corruption("corrupted key for ", user_key);
        return;
      case GetContext::kBlobIndex:
        ROCKS_LOG_ERROR(info_log_, "Encounter unexpected blob index.");
        *status = Status::NotSupported(
            "Encounter unexpected blob index. Please open DB with "
            "rocksdb::blob_db::BlobDB instead.");
        return;
    }
    f = fp.GetNextFile();
  }

  if (db_statistics_ != nullptr) {
    get_context.ReportCounters();
  }
  if (GetContext::kMerge == get_context.State()) {
    if (!merge_operator_) {
      *status =  Status::InvalidArgument(
          "merge_operator is not properly initialized.");
      return;
    }
    // merge_operands are in saver and we hit the beginning of the key history
    // do a final merge of nullptr and operands;
    std::string* str_value = value != nullptr ? value->GetSelf() : nullptr;
    *status = MergeHelper::TimedFullMerge(
        merge_operator_, user_key, nullptr, merge_context->GetOperands(),
        str_value, info_log_, db_statistics_, env_,
        nullptr /* result_operand */, true);
    if (LIKELY(value != nullptr)) {
      value->PinSelf();
    }
  } else {
    if (key_exists != nullptr) {
      *key_exists = false;
    }
    *status = Status::NotFound(); // Use an empty error message for speed
  }
}

void Version::MultiGet(const ReadOptions& read_options, MultiGetRange* range,
                       ReadCallback* callback, bool* is_blob) {
  PinnedIteratorsManager pinned_iters_mgr;

  // Pin blocks that we read to hold merge operands
  if (merge_operator_) {
    pinned_iters_mgr.StartPinning();
  }

  // Even though we know the batch size won't be > MAX_BATCH_SIZE,
  // use autovector in order to avoid unnecessary construction of GetContext
  // objects, which is expensive
  autovector<GetContext, 16> get_ctx;
  for (auto iter = range->begin(); iter != range->end(); ++iter) {
    assert(iter->s->ok() || iter->s->IsMergeInProgress());
    get_ctx.emplace_back(
        user_comparator(), merge_operator_, info_log_, db_statistics_,
        iter->s->ok() ? GetContext::kNotFound : GetContext::kMerge, iter->ukey,
        iter->value, nullptr, &(iter->merge_context),
        &iter->max_covering_tombstone_seq, this->env_, &iter->seq,
        merge_operator_ ? &pinned_iters_mgr : nullptr, callback, is_blob);
  }
  int get_ctx_index = 0;
  for (auto iter = range->begin(); iter != range->end();
       ++iter, get_ctx_index++) {
    iter->get_context = &(get_ctx[get_ctx_index]);
  }

  MultiGetRange file_picker_range(*range, range->begin(), range->end());
  FilePickerMultiGet fp(
      &file_picker_range,
      &storage_info_.level_files_brief_, storage_info_.num_non_empty_levels_,
      &storage_info_.file_indexer_, user_comparator(), internal_comparator());
  FdWithKeyRange* f = fp.GetNextFile();

  while (f != nullptr) {
    MultiGetRange file_range = fp.CurrentFileRange();
    bool timer_enabled =
        GetPerfLevel() >= PerfLevel::kEnableTimeExceptForMutex &&
        get_perf_context()->per_level_perf_context_enabled;
    StopWatchNano timer(env_, timer_enabled /* auto_start */);
    Status s = table_cache_->MultiGet(
        read_options, *internal_comparator(), *f->file_metadata, &file_range,
        mutable_cf_options_.prefix_extractor.get(),
        cfd_->internal_stats()->GetFileReadHist(fp.GetHitFileLevel()),
        IsFilterSkipped(static_cast<int>(fp.GetHitFileLevel()),
                        fp.IsHitFileLastInLevel()),
        fp.GetCurrentLevel());
    // TODO: examine the behavior for corrupted key
    if (timer_enabled) {
      PERF_COUNTER_BY_LEVEL_ADD(get_from_table_nanos, timer.ElapsedNanos(),
                                fp.GetCurrentLevel());
    }
    if (!s.ok()) {
      // TODO: Set status for individual keys appropriately
      for (auto iter = file_range.begin(); iter != file_range.end(); ++iter) {
        *iter->s = s;
        file_range.MarkKeyDone(iter);
      }
      return;
    }
    uint64_t batch_size = 0;
    for (auto iter = file_range.begin(); iter != file_range.end(); ++iter) {
      GetContext& get_context = *iter->get_context;
      Status* status = iter->s;

      if (get_context.sample()) {
        sample_file_read_inc(f->file_metadata);
      }
      batch_size++;
      // report the counters before returning
      if (get_context.State() != GetContext::kNotFound &&
          get_context.State() != GetContext::kMerge &&
          db_statistics_ != nullptr) {
        get_context.ReportCounters();
      } else {
        if (iter->max_covering_tombstone_seq > 0) {
          // The remaining files we look at will only contain covered keys, so
          // we stop here for this key
          file_picker_range.SkipKey(iter);
        }
      }
      switch (get_context.State()) {
        case GetContext::kNotFound:
          // Keep searching in other files
          break;
        case GetContext::kMerge:
          // TODO: update per-level perfcontext user_key_return_count for kMerge
          break;
        case GetContext::kFound:
          if (fp.GetHitFileLevel() == 0) {
            RecordTick(db_statistics_, GET_HIT_L0);
          } else if (fp.GetHitFileLevel() == 1) {
            RecordTick(db_statistics_, GET_HIT_L1);
          } else if (fp.GetHitFileLevel() >= 2) {
            RecordTick(db_statistics_, GET_HIT_L2_AND_UP);
          }
          PERF_COUNTER_BY_LEVEL_ADD(user_key_return_count, 1,
                                    fp.GetHitFileLevel());
          file_range.MarkKeyDone(iter);
          continue;
        case GetContext::kDeleted:
          // Use empty error message for speed
          *status = Status::NotFound();
          file_range.MarkKeyDone(iter);
          continue;
        case GetContext::kCorrupt:
          *status =
              Status::Corruption("corrupted key for ", iter->lkey->user_key());
          file_range.MarkKeyDone(iter);
          continue;
        case GetContext::kBlobIndex:
          ROCKS_LOG_ERROR(info_log_, "Encounter unexpected blob index.");
          *status = Status::NotSupported(
              "Encounter unexpected blob index. Please open DB with "
              "rocksdb::blob_db::BlobDB instead.");
          file_range.MarkKeyDone(iter);
          continue;
      }
    }
    RecordInHistogram(db_statistics_, SST_BATCH_SIZE, batch_size);
    if (file_picker_range.empty()) {
      break;
    }
    f = fp.GetNextFile();
  }

  // Process any left over keys
  for (auto iter = range->begin(); iter != range->end(); ++iter) {
    GetContext& get_context = *iter->get_context;
    Status* status = iter->s;
    Slice user_key = iter->lkey->user_key();

    if (db_statistics_ != nullptr) {
      get_context.ReportCounters();
    }
    if (GetContext::kMerge == get_context.State()) {
      if (!merge_operator_) {
        *status = Status::InvalidArgument(
            "merge_operator is not properly initialized.");
        range->MarkKeyDone(iter);
        continue;
      }
      // merge_operands are in saver and we hit the beginning of the key history
      // do a final merge of nullptr and operands;
      std::string* str_value =
          iter->value != nullptr ? iter->value->GetSelf() : nullptr;
      *status = MergeHelper::TimedFullMerge(
          merge_operator_, user_key, nullptr, iter->merge_context.GetOperands(),
          str_value, info_log_, db_statistics_, env_,
          nullptr /* result_operand */, true);
      if (LIKELY(iter->value != nullptr)) {
        iter->value->PinSelf();
      }
    } else {
      range->MarkKeyDone(iter);
      *status = Status::NotFound();  // Use an empty error message for speed
    }
  }
}

bool Version::IsFilterSkipped(int level, bool is_file_last_in_level) {
  // Reaching the bottom level implies misses at all upper levels, so we'll
  // skip checking the filters when we predict a hit.
  return cfd_->ioptions()->optimize_filters_for_hits &&
         (level > 0 || is_file_last_in_level) &&
         level == storage_info_.num_non_empty_levels() - 1;
}

void VersionStorageInfo::GenerateLevelFilesBrief() {
  level_files_brief_.resize(num_non_empty_levels_);
  for (int level = 0; level < num_non_empty_levels_; level++) {
    DoGenerateLevelFilesBrief(
        &level_files_brief_[level], files_[level], &arena_);
  }
}

void Version::PrepareApply(
    const MutableCFOptions& mutable_cf_options,
    bool update_stats) {
  UpdateAccumulatedStats(update_stats);
  storage_info_.UpdateNumNonEmptyLevels();
  storage_info_.CalculateBaseBytes(*cfd_->ioptions(), mutable_cf_options);
  storage_info_.UpdateFilesByCompactionPri(cfd_->ioptions()->compaction_pri);
  storage_info_.GenerateFileIndexer();
  storage_info_.GenerateLevelFilesBrief();
  storage_info_.GenerateLevel0NonOverlapping();
  storage_info_.GenerateBottommostFiles();
}

bool Version::MaybeInitializeFileMetaData(FileMetaData* file_meta) {
  if (file_meta->init_stats_from_file ||
      file_meta->compensated_file_size > 0) {
    return false;
  }
  std::shared_ptr<const TableProperties> tp;
  Status s = GetTableProperties(&tp, file_meta);
  file_meta->init_stats_from_file = true;
  if (!s.ok()) {
    ROCKS_LOG_ERROR(vset_->db_options_->info_log,
                    "Unable to load table properties for file %" PRIu64
                    " --- %s\n",
                    file_meta->fd.GetNumber(), s.ToString().c_str());
    return false;
  }
  if (tp.get() == nullptr) return false;
  file_meta->num_entries = tp->num_entries;
  file_meta->num_deletions = tp->num_deletions;
  file_meta->raw_value_size = tp->raw_value_size;
  file_meta->raw_key_size = tp->raw_key_size;

  return true;
}

void VersionStorageInfo::UpdateAccumulatedStats(FileMetaData* file_meta) {
  assert(file_meta->init_stats_from_file);
  accumulated_file_size_ += file_meta->fd.GetFileSize();
  accumulated_raw_key_size_ += file_meta->raw_key_size;
  accumulated_raw_value_size_ += file_meta->raw_value_size;
  accumulated_num_non_deletions_ +=
      file_meta->num_entries - file_meta->num_deletions;
  accumulated_num_deletions_ += file_meta->num_deletions;

  current_num_non_deletions_ +=
      file_meta->num_entries - file_meta->num_deletions;
  current_num_deletions_ += file_meta->num_deletions;
  current_num_samples_++;
}

void VersionStorageInfo::RemoveCurrentStats(FileMetaData* file_meta) {
  if (file_meta->init_stats_from_file) {
    current_num_non_deletions_ -=
        file_meta->num_entries - file_meta->num_deletions;
    current_num_deletions_ -= file_meta->num_deletions;
    current_num_samples_--;
  }
}

void Version::UpdateAccumulatedStats(bool update_stats) {
  if (update_stats) {
    // maximum number of table properties loaded from files.
    const int kMaxInitCount = 20;
    int init_count = 0;
    // here only the first kMaxInitCount files which haven't been
    // initialized from file will be updated with num_deletions.
    // The motivation here is to cap the maximum I/O per Version creation.
    // The reason for choosing files from lower-level instead of higher-level
    // is that such design is able to propagate the initialization from
    // lower-level to higher-level:  When the num_deletions of lower-level
    // files are updated, it will make the lower-level files have accurate
    // compensated_file_size, making lower-level to higher-level compaction
    // will be triggered, which creates higher-level files whose num_deletions
    // will be updated here.
    for (int level = 0;
         level < storage_info_.num_levels_ && init_count < kMaxInitCount;
         ++level) {
      for (auto* file_meta : storage_info_.files_[level]) {
        if (MaybeInitializeFileMetaData(file_meta)) {
          // each FileMeta will be initialized only once.
          storage_info_.UpdateAccumulatedStats(file_meta);
          // when option "max_open_files" is -1, all the file metadata has
          // already been read, so MaybeInitializeFileMetaData() won't incur
          // any I/O cost. "max_open_files=-1" means that the table cache passed
          // to the VersionSet and then to the ColumnFamilySet has a size of
          // TableCache::kInfiniteCapacity
          if (vset_->GetColumnFamilySet()->get_table_cache()->GetCapacity() ==
              TableCache::kInfiniteCapacity) {
            continue;
          }
          if (++init_count >= kMaxInitCount) {
            break;
          }
        }
      }
    }
    // In case all sampled-files contain only deletion entries, then we
    // load the table-property of a file in higher-level to initialize
    // that value.
    for (int level = storage_info_.num_levels_ - 1;
         storage_info_.accumulated_raw_value_size_ == 0 && level >= 0;
         --level) {
      for (int i = static_cast<int>(storage_info_.files_[level].size()) - 1;
           storage_info_.accumulated_raw_value_size_ == 0 && i >= 0; --i) {
        if (MaybeInitializeFileMetaData(storage_info_.files_[level][i])) {
          storage_info_.UpdateAccumulatedStats(storage_info_.files_[level][i]);
        }
      }
    }
  }

  storage_info_.ComputeCompensatedSizes();
}

void VersionStorageInfo::ComputeCompensatedSizes() {
  static const int kDeletionWeightOnCompaction = 2;
  uint64_t average_value_size = GetAverageValueSize();

  // compute the compensated size
  for (int level = 0; level < num_levels_; level++) {
    for (auto* file_meta : files_[level]) {
      // Here we only compute compensated_file_size for those file_meta
      // which compensated_file_size is uninitialized (== 0). This is true only
      // for files that have been created right now and no other thread has
      // access to them. That's why we can safely mutate compensated_file_size.
      if (file_meta->compensated_file_size == 0) {
        file_meta->compensated_file_size = file_meta->fd.GetFileSize();
        // Here we only boost the size of deletion entries of a file only
        // when the number of deletion entries is greater than the number of
        // non-deletion entries in the file.  The motivation here is that in
        // a stable workload, the number of deletion entries should be roughly
        // equal to the number of non-deletion entries.  If we compensate the
        // size of deletion entries in a stable workload, the deletion
        // compensation logic might introduce unwanted effet which changes the
        // shape of LSM tree.
        if (file_meta->num_deletions * 2 >= file_meta->num_entries) {
          file_meta->compensated_file_size +=
              (file_meta->num_deletions * 2 - file_meta->num_entries) *
              average_value_size * kDeletionWeightOnCompaction;
        }
      }
    }
  }
}

int VersionStorageInfo::MaxInputLevel() const {
  if (compaction_style_ == kCompactionStyleLevel) {
    return num_levels() - 2;
  }
  return 0;
}

int VersionStorageInfo::MaxOutputLevel(bool allow_ingest_behind) const {
  if (allow_ingest_behind) {
    assert(num_levels() > 1);
    return num_levels() - 2;
  }
  return num_levels() - 1;
}

void VersionStorageInfo::EstimateCompactionBytesNeeded(
    const MutableCFOptions& mutable_cf_options) {
  // Only implemented for level-based compaction
  if (compaction_style_ != kCompactionStyleLevel) {
    estimated_compaction_needed_bytes_ = 0;
    return;
  }

  // Start from Level 0, if level 0 qualifies compaction to level 1,
  // we estimate the size of compaction.
  // Then we move on to the next level and see whether it qualifies compaction
  // to the next level. The size of the level is estimated as the actual size
  // on the level plus the input bytes from the previous level if there is any.
  // If it exceeds, take the exceeded bytes as compaction input and add the size
  // of the compaction size to tatal size.
  // We keep doing it to Level 2, 3, etc, until the last level and return the
  // accumulated bytes.

  uint64_t bytes_compact_to_next_level = 0;
  uint64_t level_size = 0;
  for (auto* f : files_[0]) {
    level_size += f->fd.GetFileSize();
  }
  // Level 0
  bool level0_compact_triggered = false;
  if (static_cast<int>(files_[0].size()) >=
          mutable_cf_options.level0_file_num_compaction_trigger ||
      level_size >= mutable_cf_options.max_bytes_for_level_base) {
    level0_compact_triggered = true;
    estimated_compaction_needed_bytes_ = level_size;
    bytes_compact_to_next_level = level_size;
  } else {
    estimated_compaction_needed_bytes_ = 0;
  }

  // Level 1 and up.
  uint64_t bytes_next_level = 0;
  for (int level = base_level(); level <= MaxInputLevel(); level++) {
    level_size = 0;
    if (bytes_next_level > 0) {
#ifndef NDEBUG
      uint64_t level_size2 = 0;
      for (auto* f : files_[level]) {
        level_size2 += f->fd.GetFileSize();
      }
      assert(level_size2 == bytes_next_level);
#endif
      level_size = bytes_next_level;
      bytes_next_level = 0;
    } else {
      for (auto* f : files_[level]) {
        level_size += f->fd.GetFileSize();
      }
    }
    if (level == base_level() && level0_compact_triggered) {
      // Add base level size to compaction if level0 compaction triggered.
      estimated_compaction_needed_bytes_ += level_size;
    }
    // Add size added by previous compaction
    level_size += bytes_compact_to_next_level;
    bytes_compact_to_next_level = 0;
    uint64_t level_target = MaxBytesForLevel(level);
    if (level_size > level_target) {
      bytes_compact_to_next_level = level_size - level_target;
      // Estimate the actual compaction fan-out ratio as size ratio between
      // the two levels.

      assert(bytes_next_level == 0);
      if (level + 1 < num_levels_) {
        for (auto* f : files_[level + 1]) {
          bytes_next_level += f->fd.GetFileSize();
        }
      }
      if (bytes_next_level > 0) {
        assert(level_size > 0);
        estimated_compaction_needed_bytes_ += static_cast<uint64_t>(
            static_cast<double>(bytes_compact_to_next_level) *
            (static_cast<double>(bytes_next_level) /
                 static_cast<double>(level_size) +
             1));
      }
    }
  }
}

namespace {
uint32_t GetExpiredTtlFilesCount(const ImmutableCFOptions& ioptions,
                                 const MutableCFOptions& mutable_cf_options,
                                 const std::vector<FileMetaData*>& files) {
  uint32_t ttl_expired_files_count = 0;

  int64_t _current_time;
  auto status = ioptions.env->GetCurrentTime(&_current_time);
  if (status.ok()) {
    const uint64_t current_time = static_cast<uint64_t>(_current_time);
    for (auto f : files) {
      if (!f->being_compacted && f->fd.table_reader != nullptr &&
          f->fd.table_reader->GetTableProperties() != nullptr) {
        auto creation_time =
            f->fd.table_reader->GetTableProperties()->creation_time;
        if (creation_time > 0 &&
            creation_time < (current_time - mutable_cf_options.ttl)) {
          ttl_expired_files_count++;
        }
      }
    }
  }
  return ttl_expired_files_count;
}
}  // anonymous namespace

void VersionStorageInfo::ComputeCompactionScore(
    const ImmutableCFOptions& immutable_cf_options,
    const MutableCFOptions& mutable_cf_options) {
  for (int level = 0; level <= MaxInputLevel(); level++) {
    double score;
    if (level == 0) {
      // We treat level-0 specially by bounding the number of files
      // instead of number of bytes for two reasons:
      //
      // (1) With larger write-buffer sizes, it is nice not to do too
      // many level-0 compactions.
      //
      // (2) The files in level-0 are merged on every read and
      // therefore we wish to avoid too many files when the individual
      // file size is small (perhaps because of a small write-buffer
      // setting, or very high compression ratios, or lots of
      // overwrites/deletions).
      int num_sorted_runs = 0;
      uint64_t total_size = 0;
      for (auto* f : files_[level]) {
        if (!f->being_compacted) {
          total_size += f->compensated_file_size;
          num_sorted_runs++;
        }
      }
      if (compaction_style_ == kCompactionStyleUniversal) {
        // For universal compaction, we use level0 score to indicate
        // compaction score for the whole DB. Adding other levels as if
        // they are L0 files.
        for (int i = 1; i < num_levels(); i++) {
          if (!files_[i].empty() && !files_[i][0]->being_compacted) {
            num_sorted_runs++;
          }
        }
      }

      if (compaction_style_ == kCompactionStyleFIFO) {
        score = static_cast<double>(total_size) /
                mutable_cf_options.compaction_options_fifo.max_table_files_size;
        if (mutable_cf_options.compaction_options_fifo.allow_compaction) {
          score = std::max(
              static_cast<double>(num_sorted_runs) /
                  mutable_cf_options.level0_file_num_compaction_trigger,
              score);
        }
        if (mutable_cf_options.ttl > 0) {
          score = std::max(
              static_cast<double>(GetExpiredTtlFilesCount(
                  immutable_cf_options, mutable_cf_options, files_[level])),
              score);
        }

      } else {
        score = static_cast<double>(num_sorted_runs) /
                mutable_cf_options.level0_file_num_compaction_trigger;
        if (compaction_style_ == kCompactionStyleLevel && num_levels() > 1) {
          // Level-based involves L0->L0 compactions that can lead to oversized
          // L0 files. Take into account size as well to avoid later giant
          // compactions to the base level.
          score = std::max(
              score, static_cast<double>(total_size) /
                     mutable_cf_options.max_bytes_for_level_base);
        }
      }
    } else {
      // Compute the ratio of current size to size limit.
      uint64_t level_bytes_no_compacting = 0;
      for (auto f : files_[level]) {
        if (!f->being_compacted) {
          level_bytes_no_compacting += f->compensated_file_size;
        }
      }
      score = static_cast<double>(level_bytes_no_compacting) /
              MaxBytesForLevel(level);
    }
    compaction_level_[level] = level;
    compaction_score_[level] = score;
  }

  // sort all the levels based on their score. Higher scores get listed
  // first. Use bubble sort because the number of entries are small.
  for (int i = 0; i < num_levels() - 2; i++) {
    for (int j = i + 1; j < num_levels() - 1; j++) {
      if (compaction_score_[i] < compaction_score_[j]) {
        double score = compaction_score_[i];
        int level = compaction_level_[i];
        compaction_score_[i] = compaction_score_[j];
        compaction_level_[i] = compaction_level_[j];
        compaction_score_[j] = score;
        compaction_level_[j] = level;
      }
    }
  }
  ComputeFilesMarkedForCompaction();
  ComputeBottommostFilesMarkedForCompaction();
  if (mutable_cf_options.ttl > 0) {
    ComputeExpiredTtlFiles(immutable_cf_options, mutable_cf_options.ttl);
  }
  if (mutable_cf_options.periodic_compaction_seconds > 0) {
    ComputeFilesMarkedForPeriodicCompaction(
        immutable_cf_options, mutable_cf_options.periodic_compaction_seconds);
  }
  EstimateCompactionBytesNeeded(mutable_cf_options);
}

void VersionStorageInfo::ComputeFilesMarkedForCompaction() {
  files_marked_for_compaction_.clear();
  int last_qualify_level = 0;

  // Do not include files from the last level with data
  // If table properties collector suggests a file on the last level,
  // we should not move it to a new level.
  for (int level = num_levels() - 1; level >= 1; level--) {
    if (!files_[level].empty()) {
      last_qualify_level = level - 1;
      break;
    }
  }

  for (int level = 0; level <= last_qualify_level; level++) {
    for (auto* f : files_[level]) {
      if (!f->being_compacted && f->marked_for_compaction) {
        files_marked_for_compaction_.emplace_back(level, f);
      }
    }
  }
}

void VersionStorageInfo::ComputeExpiredTtlFiles(
    const ImmutableCFOptions& ioptions, const uint64_t ttl) {
  assert(ttl > 0);

  expired_ttl_files_.clear();

  int64_t _current_time;
  auto status = ioptions.env->GetCurrentTime(&_current_time);
  if (!status.ok()) {
    return;
  }
  const uint64_t current_time = static_cast<uint64_t>(_current_time);

  for (int level = 0; level < num_levels() - 1; level++) {
    for (auto f : files_[level]) {
      if (!f->being_compacted && f->fd.table_reader != nullptr &&
          f->fd.table_reader->GetTableProperties() != nullptr) {
        auto creation_time =
            f->fd.table_reader->GetTableProperties()->creation_time;
        if (creation_time > 0 && creation_time < (current_time - ttl)) {
          expired_ttl_files_.emplace_back(level, f);
        }
      }
    }
  }
}

void VersionStorageInfo::ComputeFilesMarkedForPeriodicCompaction(
    const ImmutableCFOptions& ioptions,
    const uint64_t periodic_compaction_seconds) {
  assert(periodic_compaction_seconds > 0);

  files_marked_for_periodic_compaction_.clear();

  int64_t temp_current_time;
  auto status = ioptions.env->GetCurrentTime(&temp_current_time);
  if (!status.ok()) {
    return;
  }
  const uint64_t current_time = static_cast<uint64_t>(temp_current_time);
  const uint64_t allowed_time_limit =
      current_time - periodic_compaction_seconds;

  for (int level = 0; level < num_levels(); level++) {
    for (auto f : files_[level]) {
      if (!f->being_compacted && f->fd.table_reader != nullptr &&
          f->fd.table_reader->GetTableProperties() != nullptr) {
        // Compute a file's modification time in the following order:
        // 1. Use file_creation_time table property if it is > 0.
        // 2. Use creation_time table property if it is > 0.
        // 3. Use file's mtime metadata if the above two table properties are 0.
        // Don't consider the file at all if the modification time cannot be
        // correctly determined based on the above conditions.
        uint64_t file_modification_time =
            f->fd.table_reader->GetTableProperties()->file_creation_time;
        if (file_modification_time == 0) {
          file_modification_time =
              f->fd.table_reader->GetTableProperties()->creation_time;
        }
        if (file_modification_time == 0) {
          auto file_path = TableFileName(ioptions.cf_paths, f->fd.GetNumber(),
                                         f->fd.GetPathId());
          status = ioptions.env->GetFileModificationTime(
              file_path, &file_modification_time);
          if (!status.ok()) {
            ROCKS_LOG_WARN(ioptions.info_log,
                           "Can't get file modification time: %s: %s",
                           file_path.c_str(), status.ToString().c_str());
            continue;
          }
        }
        if (file_modification_time > 0 &&
            file_modification_time < allowed_time_limit) {
          files_marked_for_periodic_compaction_.emplace_back(level, f);
        }
      }
    }
  }
}

namespace {

// used to sort files by size
struct Fsize {
  size_t index;
  FileMetaData* file;
};

// Compator that is used to sort files based on their size
// In normal mode: descending size
bool CompareCompensatedSizeDescending(const Fsize& first, const Fsize& second) {
  return (first.file->compensated_file_size >
      second.file->compensated_file_size);
}
} // anonymous namespace

void VersionStorageInfo::AddFile(int level, FileMetaData* f, Logger* info_log) {
  auto* level_files = &files_[level];
  // Must not overlap
#ifndef NDEBUG
  if (level > 0 && !level_files->empty() &&
      internal_comparator_->Compare(
          (*level_files)[level_files->size() - 1]->largest, f->smallest) >= 0) {
    auto* f2 = (*level_files)[level_files->size() - 1];
    if (info_log != nullptr) {
      Error(info_log, "Adding new file %" PRIu64
                      " range (%s, %s) to level %d but overlapping "
                      "with existing file %" PRIu64 " %s %s",
            f->fd.GetNumber(), f->smallest.DebugString(true).c_str(),
            f->largest.DebugString(true).c_str(), level, f2->fd.GetNumber(),
            f2->smallest.DebugString(true).c_str(),
            f2->largest.DebugString(true).c_str());
      LogFlush(info_log);
    }
    assert(false);
  }
#else
  (void)info_log;
#endif
  f->refs++;
  level_files->push_back(f);
}

// Version::PrepareApply() need to be called before calling the function, or
// following functions called:
// 1. UpdateNumNonEmptyLevels();
// 2. CalculateBaseBytes();
// 3. UpdateFilesByCompactionPri();
// 4. GenerateFileIndexer();
// 5. GenerateLevelFilesBrief();
// 6. GenerateLevel0NonOverlapping();
// 7. GenerateBottommostFiles();
void VersionStorageInfo::SetFinalized() {
  finalized_ = true;
#ifndef NDEBUG
  if (compaction_style_ != kCompactionStyleLevel) {
    // Not level based compaction.
    return;
  }
  assert(base_level_ < 0 || num_levels() == 1 ||
         (base_level_ >= 1 && base_level_ < num_levels()));
  // Verify all levels newer than base_level are empty except L0
  for (int level = 1; level < base_level(); level++) {
    assert(NumLevelBytes(level) == 0);
  }
  uint64_t max_bytes_prev_level = 0;
  for (int level = base_level(); level < num_levels() - 1; level++) {
    if (LevelFiles(level).size() == 0) {
      continue;
    }
    assert(MaxBytesForLevel(level) >= max_bytes_prev_level);
    max_bytes_prev_level = MaxBytesForLevel(level);
  }
  int num_empty_non_l0_level = 0;
  for (int level = 0; level < num_levels(); level++) {
    assert(LevelFiles(level).size() == 0 ||
           LevelFiles(level).size() == LevelFilesBrief(level).num_files);
    if (level > 0 && NumLevelBytes(level) > 0) {
      num_empty_non_l0_level++;
    }
    if (LevelFiles(level).size() > 0) {
      assert(level < num_non_empty_levels());
    }
  }
  assert(compaction_level_.size() > 0);
  assert(compaction_level_.size() == compaction_score_.size());
#endif
}

void VersionStorageInfo::UpdateNumNonEmptyLevels() {
  num_non_empty_levels_ = num_levels_;
  for (int i = num_levels_ - 1; i >= 0; i--) {
    if (files_[i].size() != 0) {
      return;
    } else {
      num_non_empty_levels_ = i;
    }
  }
}

namespace {
// Sort `temp` based on ratio of overlapping size over file size
void SortFileByOverlappingRatio(
    const InternalKeyComparator& icmp, const std::vector<FileMetaData*>& files,
    const std::vector<FileMetaData*>& next_level_files,
    std::vector<Fsize>* temp) {
  std::unordered_map<uint64_t, uint64_t> file_to_order;
  auto next_level_it = next_level_files.begin();

  for (auto& file : files) {
    uint64_t overlapping_bytes = 0;
    // Skip files in next level that is smaller than current file
    while (next_level_it != next_level_files.end() &&
           icmp.Compare((*next_level_it)->largest, file->smallest) < 0) {
      next_level_it++;
    }

    while (next_level_it != next_level_files.end() &&
           icmp.Compare((*next_level_it)->smallest, file->largest) < 0) {
      overlapping_bytes += (*next_level_it)->fd.file_size;

      if (icmp.Compare((*next_level_it)->largest, file->largest) > 0) {
        // next level file cross large boundary of current file.
        break;
      }
      next_level_it++;
    }

    assert(file->compensated_file_size != 0);
    file_to_order[file->fd.GetNumber()] =
        overlapping_bytes * 1024u / file->compensated_file_size;
  }

  std::sort(temp->begin(), temp->end(),
            [&](const Fsize& f1, const Fsize& f2) -> bool {
              return file_to_order[f1.file->fd.GetNumber()] <
                     file_to_order[f2.file->fd.GetNumber()];
            });
}
}  // namespace

void VersionStorageInfo::UpdateFilesByCompactionPri(
    CompactionPri compaction_pri) {
  if (compaction_style_ == kCompactionStyleNone ||
      compaction_style_ == kCompactionStyleFIFO ||
      compaction_style_ == kCompactionStyleUniversal) {
    // don't need this
    return;
  }
  // No need to sort the highest level because it is never compacted.
  for (int level = 0; level < num_levels() - 1; level++) {
    const std::vector<FileMetaData*>& files = files_[level];
    auto& files_by_compaction_pri = files_by_compaction_pri_[level];
    assert(files_by_compaction_pri.size() == 0);

    // populate a temp vector for sorting based on size
    std::vector<Fsize> temp(files.size());
    for (size_t i = 0; i < files.size(); i++) {
      temp[i].index = i;
      temp[i].file = files[i];
    }

    // sort the top number_of_files_to_sort_ based on file size
    size_t num = VersionStorageInfo::kNumberFilesToSort;
    if (num > temp.size()) {
      num = temp.size();
    }
    switch (compaction_pri) {
      case kByCompensatedSize:
        std::partial_sort(temp.begin(), temp.begin() + num, temp.end(),
                          CompareCompensatedSizeDescending);
        break;
      case kOldestLargestSeqFirst:
        std::sort(temp.begin(), temp.end(),
                  [](const Fsize& f1, const Fsize& f2) -> bool {
                    return f1.file->fd.largest_seqno <
                           f2.file->fd.largest_seqno;
                  });
        break;
      case kOldestSmallestSeqFirst:
        std::sort(temp.begin(), temp.end(),
                  [](const Fsize& f1, const Fsize& f2) -> bool {
                    return f1.file->fd.smallest_seqno <
                           f2.file->fd.smallest_seqno;
                  });
        break;
      case kMinOverlappingRatio:
        SortFileByOverlappingRatio(*internal_comparator_, files_[level],
                                   files_[level + 1], &temp);
        break;
      default:
        assert(false);
    }
    assert(temp.size() == files.size());

    // initialize files_by_compaction_pri_
    for (size_t i = 0; i < temp.size(); i++) {
      files_by_compaction_pri.push_back(static_cast<int>(temp[i].index));
    }
    next_file_to_compact_by_size_[level] = 0;
    assert(files_[level].size() == files_by_compaction_pri_[level].size());
  }
}

void VersionStorageInfo::GenerateLevel0NonOverlapping() {
  assert(!finalized_);
  level0_non_overlapping_ = true;
  if (level_files_brief_.size() == 0) {
    return;
  }

  // A copy of L0 files sorted by smallest key
  std::vector<FdWithKeyRange> level0_sorted_file(
      level_files_brief_[0].files,
      level_files_brief_[0].files + level_files_brief_[0].num_files);
  std::sort(level0_sorted_file.begin(), level0_sorted_file.end(),
            [this](const FdWithKeyRange& f1, const FdWithKeyRange& f2) -> bool {
              return (internal_comparator_->Compare(f1.smallest_key,
                                                    f2.smallest_key) < 0);
            });

  for (size_t i = 1; i < level0_sorted_file.size(); ++i) {
    FdWithKeyRange& f = level0_sorted_file[i];
    FdWithKeyRange& prev = level0_sorted_file[i - 1];
    if (internal_comparator_->Compare(prev.largest_key, f.smallest_key) >= 0) {
      level0_non_overlapping_ = false;
      break;
    }
  }
}

void VersionStorageInfo::GenerateBottommostFiles() {
  assert(!finalized_);
  assert(bottommost_files_.empty());
  for (size_t level = 0; level < level_files_brief_.size(); ++level) {
    for (size_t file_idx = 0; file_idx < level_files_brief_[level].num_files;
         ++file_idx) {
      const FdWithKeyRange& f = level_files_brief_[level].files[file_idx];
      int l0_file_idx;
      if (level == 0) {
        l0_file_idx = static_cast<int>(file_idx);
      } else {
        l0_file_idx = -1;
      }
      Slice smallest_user_key = ExtractUserKey(f.smallest_key);
      Slice largest_user_key = ExtractUserKey(f.largest_key);
      if (!RangeMightExistAfterSortedRun(smallest_user_key, largest_user_key,
                                         static_cast<int>(level),
                                         l0_file_idx)) {
        bottommost_files_.emplace_back(static_cast<int>(level),
                                       f.file_metadata);
      }
    }
  }
}

void VersionStorageInfo::UpdateOldestSnapshot(SequenceNumber seqnum) {
  assert(seqnum >= oldest_snapshot_seqnum_);
  oldest_snapshot_seqnum_ = seqnum;
  if (oldest_snapshot_seqnum_ > bottommost_files_mark_threshold_) {
    ComputeBottommostFilesMarkedForCompaction();
  }
}

void VersionStorageInfo::ComputeBottommostFilesMarkedForCompaction() {
  bottommost_files_marked_for_compaction_.clear();
  bottommost_files_mark_threshold_ = kMaxSequenceNumber;
  for (auto& level_and_file : bottommost_files_) {
    if (!level_and_file.second->being_compacted &&
        level_and_file.second->fd.largest_seqno != 0 &&
        level_and_file.second->num_deletions > 1) {
      // largest_seqno might be nonzero due to containing the final key in an
      // earlier compaction, whose seqnum we didn't zero out. Multiple deletions
      // ensures the file really contains deleted or overwritten keys.
      if (level_and_file.second->fd.largest_seqno < oldest_snapshot_seqnum_) {
        bottommost_files_marked_for_compaction_.push_back(level_and_file);
      } else {
        bottommost_files_mark_threshold_ =
            std::min(bottommost_files_mark_threshold_,
                     level_and_file.second->fd.largest_seqno);
      }
    }
  }
}

void Version::Ref() {
  ++refs_;
}

bool Version::Unref() {
  assert(refs_ >= 1);
  --refs_;
  if (refs_ == 0) {
    delete this;
    return true;
  }
  return false;
}

bool VersionStorageInfo::OverlapInLevel(int level,
                                        const Slice* smallest_user_key,
                                        const Slice* largest_user_key) {
  if (level >= num_non_empty_levels_) {
    // empty level, no overlap
    return false;
  }
  return SomeFileOverlapsRange(*internal_comparator_, (level > 0),
                               level_files_brief_[level], smallest_user_key,
                               largest_user_key);
}

// Store in "*inputs" all files in "level" that overlap [begin,end]
// If hint_index is specified, then it points to a file in the
// overlapping range.
// The file_index returns a pointer to any file in an overlapping range.
void VersionStorageInfo::GetOverlappingInputs(
    int level, const InternalKey* begin, const InternalKey* end,
    std::vector<FileMetaData*>* inputs, int hint_index, int* file_index,
    bool expand_range, InternalKey** next_smallest) const {
  if (level >= num_non_empty_levels_) {
    // this level is empty, no overlapping inputs
    return;
  }

  inputs->clear();
  if (file_index) {
    *file_index = -1;
  }
  const Comparator* user_cmp = user_comparator_;
  if (level > 0) {
    GetOverlappingInputsRangeBinarySearch(level, begin, end, inputs, hint_index,
                                          file_index, false, next_smallest);
    return;
  }

  if (next_smallest) {
    // next_smallest key only makes sense for non-level 0, where files are
    // non-overlapping
    *next_smallest = nullptr;
  }

  Slice user_begin, user_end;
  if (begin != nullptr) {
    user_begin = begin->user_key();
  }
  if (end != nullptr) {
    user_end = end->user_key();
  }

  // index stores the file index need to check.
  std::list<size_t> index;
  for (size_t i = 0; i < level_files_brief_[level].num_files; i++) {
    index.emplace_back(i);
  }

  while (!index.empty()) {
    bool found_overlapping_file = false;
    auto iter = index.begin();
    while (iter != index.end()) {
      FdWithKeyRange* f = &(level_files_brief_[level].files[*iter]);
      const Slice file_start = ExtractUserKey(f->smallest_key);
      const Slice file_limit = ExtractUserKey(f->largest_key);
      if (begin != nullptr && user_cmp->Compare(file_limit, user_begin) < 0) {
        // "f" is completely before specified range; skip it
        iter++;
      } else if (end != nullptr &&
                 user_cmp->Compare(file_start, user_end) > 0) {
        // "f" is completely after specified range; skip it
        iter++;
      } else {
        // if overlap
        inputs->emplace_back(files_[level][*iter]);
        found_overlapping_file = true;
        // record the first file index.
        if (file_index && *file_index == -1) {
          *file_index = static_cast<int>(*iter);
        }
        // the related file is overlap, erase to avoid checking again.
        iter = index.erase(iter);
        if (expand_range) {
          if (begin != nullptr &&
              user_cmp->Compare(file_start, user_begin) < 0) {
            user_begin = file_start;
          }
          if (end != nullptr && user_cmp->Compare(file_limit, user_end) > 0) {
            user_end = file_limit;
          }
        }
      }
    }
    // if all the files left are not overlap, break
    if (!found_overlapping_file) {
      break;
    }
  }
}

// Store in "*inputs" files in "level" that within range [begin,end]
// Guarantee a "clean cut" boundary between the files in inputs
// and the surrounding files and the maxinum number of files.
// This will ensure that no parts of a key are lost during compaction.
// If hint_index is specified, then it points to a file in the range.
// The file_index returns a pointer to any file in an overlapping range.
void VersionStorageInfo::GetCleanInputsWithinInterval(
    int level, const InternalKey* begin, const InternalKey* end,
    std::vector<FileMetaData*>* inputs, int hint_index, int* file_index) const {
  inputs->clear();
  if (file_index) {
    *file_index = -1;
  }
  if (level >= num_non_empty_levels_ || level == 0 ||
      level_files_brief_[level].num_files == 0) {
    // this level is empty, no inputs within range
    // also don't support clean input interval within L0
    return;
  }

  GetOverlappingInputsRangeBinarySearch(level, begin, end, inputs,
                                        hint_index, file_index,
                                        true /* within_interval */);
}

// Store in "*inputs" all files in "level" that overlap [begin,end]
// Employ binary search to find at least one file that overlaps the
// specified range. From that file, iterate backwards and
// forwards to find all overlapping files.
// if within_range is set, then only store the maximum clean inputs
// within range [begin, end]. "clean" means there is a boudnary
// between the files in "*inputs" and the surrounding files
void VersionStorageInfo::GetOverlappingInputsRangeBinarySearch(
    int level, const InternalKey* begin, const InternalKey* end,
    std::vector<FileMetaData*>* inputs, int hint_index, int* file_index,
    bool within_interval, InternalKey** next_smallest) const {
  assert(level > 0);

  auto user_cmp = user_comparator_;
  const FdWithKeyRange* files = level_files_brief_[level].files;
  const int num_files = static_cast<int>(level_files_brief_[level].num_files);

  // begin to use binary search to find lower bound
  // and upper bound.
  int start_index = 0;
  int end_index = num_files;

  if (begin != nullptr) {
    // if within_interval is true, with file_key would find
    // not overlapping ranges in std::lower_bound.
    auto cmp = [&user_cmp, &within_interval](const FdWithKeyRange& f,
                                             const InternalKey* k) {
      auto& file_key = within_interval ? f.file_metadata->smallest
                                       : f.file_metadata->largest;
      return sstableKeyCompare(user_cmp, file_key, *k) < 0;
    };

    start_index = static_cast<int>(
        std::lower_bound(files,
                         files + (hint_index == -1 ? num_files : hint_index),
                         begin, cmp) -
        files);

    if (start_index > 0 && within_interval) {
      bool is_overlapping = true;
      while (is_overlapping && start_index < num_files) {
        auto& pre_limit = files[start_index - 1].file_metadata->largest;
        auto& cur_start = files[start_index].file_metadata->smallest;
        is_overlapping = sstableKeyCompare(user_cmp, pre_limit, cur_start) == 0;
        start_index += is_overlapping;
      }
    }
  }

  if (end != nullptr) {
    // if within_interval is true, with file_key would find
    // not overlapping ranges in std::upper_bound.
    auto cmp = [&user_cmp, &within_interval](const InternalKey* k,
                                             const FdWithKeyRange& f) {
      auto& file_key = within_interval ? f.file_metadata->largest
                                       : f.file_metadata->smallest;
      return sstableKeyCompare(user_cmp, *k, file_key) < 0;
    };

    end_index = static_cast<int>(
        std::upper_bound(files + start_index, files + num_files, end, cmp) -
        files);

    if (end_index < num_files && within_interval) {
      bool is_overlapping = true;
      while (is_overlapping && end_index > start_index) {
        auto& next_start = files[end_index].file_metadata->smallest;
        auto& cur_limit = files[end_index - 1].file_metadata->largest;
        is_overlapping =
            sstableKeyCompare(user_cmp, cur_limit, next_start) == 0;
        end_index -= is_overlapping;
      }
    }
  }

  assert(start_index <= end_index);

  // If there were no overlapping files, return immediately.
  if (start_index == end_index) {
    if (next_smallest) {
      *next_smallest = nullptr;
    }
    return;
  }

  assert(start_index < end_index);

  // returns the index where an overlap is found
  if (file_index) {
    *file_index = start_index;
  }

  // insert overlapping files into vector
  for (int i = start_index; i < end_index; i++) {
    inputs->push_back(files_[level][i]);
  }

  if (next_smallest != nullptr) {
    // Provide the next key outside the range covered by inputs
    if (end_index < static_cast<int>(files_[level].size())) {
      **next_smallest = files_[level][end_index]->smallest;
    } else {
      *next_smallest = nullptr;
    }
  }
}

uint64_t VersionStorageInfo::NumLevelBytes(int level) const {
  assert(level >= 0);
  assert(level < num_levels());
  return TotalFileSize(files_[level]);
}

const char* VersionStorageInfo::LevelSummary(
    LevelSummaryStorage* scratch) const {
  int len = 0;
  if (compaction_style_ == kCompactionStyleLevel && num_levels() > 1) {
    assert(base_level_ < static_cast<int>(level_max_bytes_.size()));
    if (level_multiplier_ != 0.0) {
      len = snprintf(
          scratch->buffer, sizeof(scratch->buffer),
          "base level %d level multiplier %.2f max bytes base %" PRIu64 " ",
          base_level_, level_multiplier_, level_max_bytes_[base_level_]);
    }
  }
  len +=
      snprintf(scratch->buffer + len, sizeof(scratch->buffer) - len, "files[");
  for (int i = 0; i < num_levels(); i++) {
    int sz = sizeof(scratch->buffer) - len;
    int ret = snprintf(scratch->buffer + len, sz, "%d ", int(files_[i].size()));
    if (ret < 0 || ret >= sz) break;
    len += ret;
  }
  if (len > 0) {
    // overwrite the last space
    --len;
  }
  len += snprintf(scratch->buffer + len, sizeof(scratch->buffer) - len,
                  "] max score %.2f", compaction_score_[0]);

  if (!files_marked_for_compaction_.empty()) {
    snprintf(scratch->buffer + len, sizeof(scratch->buffer) - len,
             " (%" ROCKSDB_PRIszt " files need compaction)",
             files_marked_for_compaction_.size());
  }

  return scratch->buffer;
}

const char* VersionStorageInfo::LevelFileSummary(FileSummaryStorage* scratch,
                                                 int level) const {
  int len = snprintf(scratch->buffer, sizeof(scratch->buffer), "files_size[");
  for (const auto& f : files_[level]) {
    int sz = sizeof(scratch->buffer) - len;
    char sztxt[16];
    AppendHumanBytes(f->fd.GetFileSize(), sztxt, sizeof(sztxt));
    int ret = snprintf(scratch->buffer + len, sz,
                       "#%" PRIu64 "(seq=%" PRIu64 ",sz=%s,%d) ",
                       f->fd.GetNumber(), f->fd.smallest_seqno, sztxt,
                       static_cast<int>(f->being_compacted));
    if (ret < 0 || ret >= sz)
      break;
    len += ret;
  }
  // overwrite the last space (only if files_[level].size() is non-zero)
  if (files_[level].size() && len > 0) {
    --len;
  }
  snprintf(scratch->buffer + len, sizeof(scratch->buffer) - len, "]");
  return scratch->buffer;
}

int64_t VersionStorageInfo::MaxNextLevelOverlappingBytes() {
  uint64_t result = 0;
  std::vector<FileMetaData*> overlaps;
  for (int level = 1; level < num_levels() - 1; level++) {
    for (const auto& f : files_[level]) {
      GetOverlappingInputs(level + 1, &f->smallest, &f->largest, &overlaps);
      const uint64_t sum = TotalFileSize(overlaps);
      if (sum > result) {
        result = sum;
      }
    }
  }
  return result;
}

uint64_t VersionStorageInfo::MaxBytesForLevel(int level) const {
  // Note: the result for level zero is not really used since we set
  // the level-0 compaction threshold based on number of files.
  assert(level >= 0);
  assert(level < static_cast<int>(level_max_bytes_.size()));
  return level_max_bytes_[level];
}

void VersionStorageInfo::CalculateBaseBytes(const ImmutableCFOptions& ioptions,
                                            const MutableCFOptions& options) {
  // Special logic to set number of sorted runs.
  // It is to match the previous behavior when all files are in L0.
  int num_l0_count = static_cast<int>(files_[0].size());
  if (compaction_style_ == kCompactionStyleUniversal) {
    // For universal compaction, we use level0 score to indicate
    // compaction score for the whole DB. Adding other levels as if
    // they are L0 files.
    for (int i = 1; i < num_levels(); i++) {
      if (!files_[i].empty()) {
        num_l0_count++;
      }
    }
  }
  set_l0_delay_trigger_count(num_l0_count);

  level_max_bytes_.resize(ioptions.num_levels);
  if (!ioptions.level_compaction_dynamic_level_bytes) {
    base_level_ = (ioptions.compaction_style == kCompactionStyleLevel) ? 1 : -1;

    // Calculate for static bytes base case
    for (int i = 0; i < ioptions.num_levels; ++i) {
      if (i == 0 && ioptions.compaction_style == kCompactionStyleUniversal) {
        level_max_bytes_[i] = options.max_bytes_for_level_base;
      } else if (i > 1) {
        level_max_bytes_[i] = MultiplyCheckOverflow(
            MultiplyCheckOverflow(level_max_bytes_[i - 1],
                                  options.max_bytes_for_level_multiplier),
            options.MaxBytesMultiplerAdditional(i - 1));
      } else {
        level_max_bytes_[i] = options.max_bytes_for_level_base;
      }
    }
  } else {
    uint64_t max_level_size = 0;

    int first_non_empty_level = -1;
    // Find size of non-L0 level of most data.
    // Cannot use the size of the last level because it can be empty or less
    // than previous levels after compaction.
    for (int i = 1; i < num_levels_; i++) {
      uint64_t total_size = 0;
      for (const auto& f : files_[i]) {
        total_size += f->fd.GetFileSize();
      }
      if (total_size > 0 && first_non_empty_level == -1) {
        first_non_empty_level = i;
      }
      if (total_size > max_level_size) {
        max_level_size = total_size;
      }
    }

    // Prefill every level's max bytes to disallow compaction from there.
    for (int i = 0; i < num_levels_; i++) {
      level_max_bytes_[i] = std::numeric_limits<uint64_t>::max();
    }

    if (max_level_size == 0) {
      // No data for L1 and up. L0 compacts to last level directly.
      // No compaction from L1+ needs to be scheduled.
      base_level_ = num_levels_ - 1;
    } else {
      uint64_t l0_size = 0;
      for (const auto& f : files_[0]) {
        l0_size += f->fd.GetFileSize();
      }

      uint64_t base_bytes_max =
          std::max(options.max_bytes_for_level_base, l0_size);
      uint64_t base_bytes_min = static_cast<uint64_t>(
          base_bytes_max / options.max_bytes_for_level_multiplier);

      // Try whether we can make last level's target size to be max_level_size
      uint64_t cur_level_size = max_level_size;
      for (int i = num_levels_ - 2; i >= first_non_empty_level; i--) {
        // Round up after dividing
        cur_level_size = static_cast<uint64_t>(
            cur_level_size / options.max_bytes_for_level_multiplier);
      }

      // Calculate base level and its size.
      uint64_t base_level_size;
      if (cur_level_size <= base_bytes_min) {
        // Case 1. If we make target size of last level to be max_level_size,
        // target size of the first non-empty level would be smaller than
        // base_bytes_min. We set it be base_bytes_min.
        base_level_size = base_bytes_min + 1U;
        base_level_ = first_non_empty_level;
        ROCKS_LOG_WARN(ioptions.info_log,
                       "More existing levels in DB than needed. "
                       "max_bytes_for_level_multiplier may not be guaranteed.");
      } else {
        // Find base level (where L0 data is compacted to).
        base_level_ = first_non_empty_level;
        while (base_level_ > 1 && cur_level_size > base_bytes_max) {
          --base_level_;
          cur_level_size = static_cast<uint64_t>(
              cur_level_size / options.max_bytes_for_level_multiplier);
        }
        if (cur_level_size > base_bytes_max) {
          // Even L1 will be too large
          assert(base_level_ == 1);
          base_level_size = base_bytes_max;
        } else {
          base_level_size = cur_level_size;
        }
      }

      level_multiplier_ = options.max_bytes_for_level_multiplier;
      assert(base_level_size > 0);
      if (l0_size > base_level_size &&
          (l0_size > options.max_bytes_for_level_base ||
           static_cast<int>(files_[0].size() / 2) >=
               options.level0_file_num_compaction_trigger)) {
        // We adjust the base level according to actual L0 size, and adjust
        // the level multiplier accordingly, when:
        //   1. the L0 size is larger than level size base, or
        //   2. number of L0 files reaches twice the L0->L1 compaction trigger
        // We don't do this otherwise to keep the LSM-tree structure stable
        // unless the L0 compation is backlogged.
        base_level_size = l0_size;
        if (base_level_ == num_levels_ - 1) {
          level_multiplier_ = 1.0;
        } else {
          level_multiplier_ = std::pow(
              static_cast<double>(max_level_size) /
                  static_cast<double>(base_level_size),
              1.0 / static_cast<double>(num_levels_ - base_level_ - 1));
        }
      }

      uint64_t level_size = base_level_size;
      for (int i = base_level_; i < num_levels_; i++) {
        if (i > base_level_) {
          level_size = MultiplyCheckOverflow(level_size, level_multiplier_);
        }
        // Don't set any level below base_bytes_max. Otherwise, the LSM can
        // assume an hourglass shape where L1+ sizes are smaller than L0. This
        // causes compaction scoring, which depends on level sizes, to favor L1+
        // at the expense of L0, which may fill up and stall.
        level_max_bytes_[i] = std::max(level_size, base_bytes_max);
      }
    }
  }
}

uint64_t VersionStorageInfo::EstimateLiveDataSize() const {
  // Estimate the live data size by adding up the size of the last level for all
  // key ranges. Note: Estimate depends on the ordering of files in level 0
  // because files in level 0 can be overlapping.
  uint64_t size = 0;

  auto ikey_lt = [this](InternalKey* x, InternalKey* y) {
    return internal_comparator_->Compare(*x, *y) < 0;
  };
  // (Ordered) map of largest keys in non-overlapping files
  std::map<InternalKey*, FileMetaData*, decltype(ikey_lt)> ranges(ikey_lt);

  for (int l = num_levels_ - 1; l >= 0; l--) {
    bool found_end = false;
    for (auto file : files_[l]) {
      // Find the first file where the largest key is larger than the smallest
      // key of the current file. If this file does not overlap with the
      // current file, none of the files in the map does. If there is
      // no potential overlap, we can safely insert the rest of this level
      // (if the level is not 0) into the map without checking again because
      // the elements in the level are sorted and non-overlapping.
      auto lb = (found_end && l != 0) ?
        ranges.end() : ranges.lower_bound(&file->smallest);
      found_end = (lb == ranges.end());
      if (found_end || internal_comparator_->Compare(
            file->largest, (*lb).second->smallest) < 0) {
          ranges.emplace_hint(lb, &file->largest, file);
          size += file->fd.file_size;
      }
    }
  }
  return size;
}

bool VersionStorageInfo::RangeMightExistAfterSortedRun(
    const Slice& smallest_user_key, const Slice& largest_user_key,
    int last_level, int last_l0_idx) {
  assert((last_l0_idx != -1) == (last_level == 0));
  // TODO(ajkr): this preserves earlier behavior where we considered an L0 file
  // bottommost only if it's the oldest L0 file and there are no files on older
  // levels. It'd be better to consider it bottommost if there's no overlap in
  // older levels/files.
  if (last_level == 0 &&
      last_l0_idx != static_cast<int>(LevelFiles(0).size() - 1)) {
    return true;
  }

  // Checks whether there are files living beyond the `last_level`. If lower
  // levels have files, it checks for overlap between [`smallest_key`,
  // `largest_key`] and those files. Bottomlevel optimizations can be made if
  // there are no files in lower levels or if there is no overlap with the files
  // in the lower levels.
  for (int level = last_level + 1; level < num_levels(); level++) {
    // The range is not in the bottommost level if there are files in lower
    // levels when the `last_level` is 0 or if there are files in lower levels
    // which overlap with [`smallest_key`, `largest_key`].
    if (files_[level].size() > 0 &&
        (last_level == 0 ||
         OverlapInLevel(level, &smallest_user_key, &largest_user_key))) {
      return true;
    }
  }
  return false;
}

void Version::AddLiveFiles(std::vector<FileDescriptor>* live) {
  for (int level = 0; level < storage_info_.num_levels(); level++) {
    const std::vector<FileMetaData*>& files = storage_info_.files_[level];
    for (const auto& file : files) {
      live->push_back(file->fd);
    }
  }
}

std::string Version::DebugString(bool hex, bool print_stats) const {
  std::string r;
  for (int level = 0; level < storage_info_.num_levels_; level++) {
    // E.g.,
    //   --- level 1 ---
    //   17:123[1 .. 124]['a' .. 'd']
    //   20:43[124 .. 128]['e' .. 'g']
    //
    // if print_stats=true:
    //   17:123[1 .. 124]['a' .. 'd'](4096)
    r.append("--- level ");
    AppendNumberTo(&r, level);
    r.append(" --- version# ");
    AppendNumberTo(&r, version_number_);
    r.append(" ---\n");
    const std::vector<FileMetaData*>& files = storage_info_.files_[level];
    for (size_t i = 0; i < files.size(); i++) {
      r.push_back(' ');
      AppendNumberTo(&r, files[i]->fd.GetNumber());
      r.push_back(':');
      AppendNumberTo(&r, files[i]->fd.GetFileSize());
      r.append("[");
      AppendNumberTo(&r, files[i]->fd.smallest_seqno);
      r.append(" .. ");
      AppendNumberTo(&r, files[i]->fd.largest_seqno);
      r.append("]");
      r.append("[");
      r.append(files[i]->smallest.DebugString(hex));
      r.append(" .. ");
      r.append(files[i]->largest.DebugString(hex));
      r.append("]");
      if (print_stats) {
        r.append("(");
        r.append(ToString(
            files[i]->stats.num_reads_sampled.load(std::memory_order_relaxed)));
        r.append(")");
      }
      r.append("\n");
    }
  }
  return r;
}

// this is used to batch writes to the manifest file
struct VersionSet::ManifestWriter {
  Status status;
  bool done;
  InstrumentedCondVar cv;
  ColumnFamilyData* cfd;
  const MutableCFOptions mutable_cf_options;
  const autovector<VersionEdit*>& edit_list;

  explicit ManifestWriter(InstrumentedMutex* mu, ColumnFamilyData* _cfd,
                          const MutableCFOptions& cf_options,
                          const autovector<VersionEdit*>& e)
      : done(false),
        cv(mu),
        cfd(_cfd),
        mutable_cf_options(cf_options),
        edit_list(e) {}
};

Status AtomicGroupReadBuffer::AddEdit(VersionEdit* edit) {
  assert(edit != nullptr);
  if (edit->is_in_atomic_group_) {
    TEST_SYNC_POINT("AtomicGroupReadBuffer::AddEdit:AtomicGroup");
    if (replay_buffer_.empty()) {
      replay_buffer_.resize(edit->remaining_entries_ + 1);
      TEST_SYNC_POINT_CALLBACK(
          "AtomicGroupReadBuffer::AddEdit:FirstInAtomicGroup", edit);
    }
    read_edits_in_atomic_group_++;
    if (read_edits_in_atomic_group_ + edit->remaining_entries_ !=
        static_cast<uint32_t>(replay_buffer_.size())) {
      TEST_SYNC_POINT_CALLBACK(
          "AtomicGroupReadBuffer::AddEdit:IncorrectAtomicGroupSize", edit);
      return Status::Corruption("corrupted atomic group");
    }
    replay_buffer_[read_edits_in_atomic_group_ - 1] = std::move(*edit);
    if (read_edits_in_atomic_group_ == replay_buffer_.size()) {
      TEST_SYNC_POINT_CALLBACK(
          "AtomicGroupReadBuffer::AddEdit:LastInAtomicGroup", edit);
      return Status::OK();
    }
    return Status::OK();
  }

  // A normal edit.
  if (!replay_buffer().empty()) {
    TEST_SYNC_POINT_CALLBACK(
        "AtomicGroupReadBuffer::AddEdit:AtomicGroupMixedWithNormalEdits", edit);
    return Status::Corruption("corrupted atomic group");
  }
  return Status::OK();
}

bool AtomicGroupReadBuffer::IsFull() const {
  return read_edits_in_atomic_group_ == replay_buffer_.size();
}

bool AtomicGroupReadBuffer::IsEmpty() const { return replay_buffer_.empty(); }

void AtomicGroupReadBuffer::Clear() {
  read_edits_in_atomic_group_ = 0;
  replay_buffer_.clear();
}

VersionSet::VersionSet(const std::string& dbname,
                       const ImmutableDBOptions* _db_options,
                       const EnvOptions& storage_options, Cache* table_cache,
                       WriteBufferManager* write_buffer_manager,
                       WriteController* write_controller)
    : column_family_set_(
          new ColumnFamilySet(dbname, _db_options, storage_options, table_cache,
                              write_buffer_manager, write_controller)),
      env_(_db_options->env),
      dbname_(dbname),
      db_options_(_db_options),
      next_file_number_(2),
      manifest_file_number_(0),  // Filled by Recover()
      options_file_number_(0),
      pending_manifest_file_number_(0),
      last_sequence_(0),
      last_allocated_sequence_(0),
      last_published_sequence_(0),
      prev_log_number_(0),
      current_version_number_(0),
      manifest_file_size_(0),
      env_options_(storage_options) {}

void CloseTables(void* ptr, size_t) {
  TableReader* table_reader = reinterpret_cast<TableReader*>(ptr);
  table_reader->Close();
}

VersionSet::~VersionSet() {
  // we need to delete column_family_set_ because its destructor depends on
  // VersionSet
  Cache* table_cache = column_family_set_->get_table_cache();
  table_cache->ApplyToAllCacheEntries(&CloseTables, false /* thread_safe */);
  column_family_set_.reset();
  for (auto& file : obsolete_files_) {
    if (file.metadata->table_reader_handle) {
      table_cache->Release(file.metadata->table_reader_handle);
      TableCache::Evict(table_cache, file.metadata->fd.GetNumber());
    }
    file.DeleteMetadata();
  }
  obsolete_files_.clear();
}

void VersionSet::AppendVersion(ColumnFamilyData* column_family_data,
                               Version* v) {
  // compute new compaction score
  v->storage_info()->ComputeCompactionScore(
      *column_family_data->ioptions(),
      *column_family_data->GetLatestMutableCFOptions());

  // Mark v finalized
  v->storage_info_.SetFinalized();

  // Make "v" current
  assert(v->refs_ == 0);
  Version* current = column_family_data->current();
  assert(v != current);
  if (current != nullptr) {
    assert(current->refs_ > 0);
    current->Unref();
  }
  column_family_data->SetCurrent(v);
  v->Ref();

  // Append to linked list
  v->prev_ = column_family_data->dummy_versions()->prev_;
  v->next_ = column_family_data->dummy_versions();
  v->prev_->next_ = v;
  v->next_->prev_ = v;
}

Status VersionSet::ProcessManifestWrites(
    std::deque<ManifestWriter>& writers, InstrumentedMutex* mu,
    Directory* db_directory, bool new_descriptor_log,
    const ColumnFamilyOptions* new_cf_options) {
  assert(!writers.empty());
  ManifestWriter& first_writer = writers.front();
  ManifestWriter* last_writer = &first_writer;

  assert(!manifest_writers_.empty());
  assert(manifest_writers_.front() == &first_writer);

  autovector<VersionEdit*> batch_edits;
  autovector<Version*> versions;
  autovector<const MutableCFOptions*> mutable_cf_options_ptrs;
  std::vector<std::unique_ptr<BaseReferencedVersionBuilder>> builder_guards;

  if (first_writer.edit_list.front()->IsColumnFamilyManipulation()) {
    // No group commits for column family add or drop
    LogAndApplyCFHelper(first_writer.edit_list.front());
    batch_edits.push_back(first_writer.edit_list.front());
  } else {
    auto it = manifest_writers_.cbegin();
    size_t group_start = std::numeric_limits<size_t>::max();
    while (it != manifest_writers_.cend()) {
      if ((*it)->edit_list.front()->IsColumnFamilyManipulation()) {
        // no group commits for column family add or drop
        break;
      }
      last_writer = *(it++);
      assert(last_writer != nullptr);
      assert(last_writer->cfd != nullptr);
      if (last_writer->cfd->IsDropped()) {
        // If we detect a dropped CF at this point, and the corresponding
        // version edits belong to an atomic group, then we need to find out
        // the preceding version edits in the same atomic group, and update
        // their `remaining_entries_` member variable because we are NOT going
        // to write the version edits' of dropped CF to the MANIFEST. If we
        // don't update, then Recover can report corrupted atomic group because
        // the `remaining_entries_` do not match.
        if (!batch_edits.empty()) {
          if (batch_edits.back()->is_in_atomic_group_ &&
              batch_edits.back()->remaining_entries_ > 0) {
            assert(group_start < batch_edits.size());
            const auto& edit_list = last_writer->edit_list;
            size_t k = 0;
            while (k < edit_list.size()) {
              if (!edit_list[k]->is_in_atomic_group_) {
                break;
              } else if (edit_list[k]->remaining_entries_ == 0) {
                ++k;
                break;
              }
              ++k;
            }
            for (auto i = group_start; i < batch_edits.size(); ++i) {
              assert(static_cast<uint32_t>(k) <=
                     batch_edits.back()->remaining_entries_);
              batch_edits[i]->remaining_entries_ -= static_cast<uint32_t>(k);
            }
          }
        }
        continue;
      }
      // We do a linear search on versions because versions is small.
      // TODO(yanqin) maybe consider unordered_map
      Version* version = nullptr;
      VersionBuilder* builder = nullptr;
      for (int i = 0; i != static_cast<int>(versions.size()); ++i) {
        uint32_t cf_id = last_writer->cfd->GetID();
        if (versions[i]->cfd()->GetID() == cf_id) {
          version = versions[i];
          assert(!builder_guards.empty() &&
                 builder_guards.size() == versions.size());
          builder = builder_guards[i]->version_builder();
          TEST_SYNC_POINT_CALLBACK(
              "VersionSet::ProcessManifestWrites:SameColumnFamily", &cf_id);
          break;
        }
      }
      if (version == nullptr) {
        version = new Version(last_writer->cfd, this, env_options_,
                              last_writer->mutable_cf_options,
                              current_version_number_++);
        versions.push_back(version);
        mutable_cf_options_ptrs.push_back(&last_writer->mutable_cf_options);
        builder_guards.emplace_back(
            new BaseReferencedVersionBuilder(last_writer->cfd));
        builder = builder_guards.back()->version_builder();
      }
      assert(builder != nullptr);  // make checker happy
      for (const auto& e : last_writer->edit_list) {
        if (e->is_in_atomic_group_) {
          if (batch_edits.empty() || !batch_edits.back()->is_in_atomic_group_ ||
              (batch_edits.back()->is_in_atomic_group_ &&
               batch_edits.back()->remaining_entries_ == 0)) {
            group_start = batch_edits.size();
          }
        } else if (group_start != std::numeric_limits<size_t>::max()) {
          group_start = std::numeric_limits<size_t>::max();
        }
        LogAndApplyHelper(last_writer->cfd, builder, e, mu);
        batch_edits.push_back(e);
      }
    }
    for (int i = 0; i < static_cast<int>(versions.size()); ++i) {
      assert(!builder_guards.empty() &&
             builder_guards.size() == versions.size());
      auto* builder = builder_guards[i]->version_builder();
      builder->SaveTo(versions[i]->storage_info());
    }
  }

#ifndef NDEBUG
  // Verify that version edits of atomic groups have correct
  // remaining_entries_.
  size_t k = 0;
  while (k < batch_edits.size()) {
    while (k < batch_edits.size() && !batch_edits[k]->is_in_atomic_group_) {
      ++k;
    }
    if (k == batch_edits.size()) {
      break;
    }
    size_t i = k;
    while (i < batch_edits.size()) {
      if (!batch_edits[i]->is_in_atomic_group_) {
        break;
      }
      assert(i - k + batch_edits[i]->remaining_entries_ ==
             batch_edits[k]->remaining_entries_);
      if (batch_edits[i]->remaining_entries_ == 0) {
        ++i;
        break;
      }
      ++i;
    }
    assert(batch_edits[i - 1]->is_in_atomic_group_);
    assert(0 == batch_edits[i - 1]->remaining_entries_);
    std::vector<VersionEdit*> tmp;
    for (size_t j = k; j != i; ++j) {
      tmp.emplace_back(batch_edits[j]);
    }
    TEST_SYNC_POINT_CALLBACK(
        "VersionSet::ProcessManifestWrites:CheckOneAtomicGroup", &tmp);
    k = i;
  }
#endif  // NDEBUG

  uint64_t new_manifest_file_size = 0;
  Status s;

  assert(pending_manifest_file_number_ == 0);
  if (!descriptor_log_ ||
      manifest_file_size_ > db_options_->max_manifest_file_size) {
    TEST_SYNC_POINT("VersionSet::ProcessManifestWrites:BeforeNewManifest");
    pending_manifest_file_number_ = NewFileNumber();
    batch_edits.back()->SetNextFile(next_file_number_.load());
    new_descriptor_log = true;
  } else {
    pending_manifest_file_number_ = manifest_file_number_;
  }

  if (new_descriptor_log) {
    // if we are writing out new snapshot make sure to persist max column
    // family.
    if (column_family_set_->GetMaxColumnFamily() > 0) {
      first_writer.edit_list.front()->SetMaxColumnFamily(
          column_family_set_->GetMaxColumnFamily());
    }
  }

  {
    EnvOptions opt_env_opts = env_->OptimizeForManifestWrite(env_options_);
    mu->Unlock();

    TEST_SYNC_POINT("VersionSet::LogAndApply:WriteManifest");
    if (!first_writer.edit_list.front()->IsColumnFamilyManipulation()) {
      for (int i = 0; i < static_cast<int>(versions.size()); ++i) {
        assert(!builder_guards.empty() &&
               builder_guards.size() == versions.size());
        assert(!mutable_cf_options_ptrs.empty() &&
               builder_guards.size() == versions.size());
        ColumnFamilyData* cfd = versions[i]->cfd_;
        builder_guards[i]->version_builder()->LoadTableHandlers(
            cfd->internal_stats(), cfd->ioptions()->optimize_filters_for_hits,
            true /* prefetch_index_and_filter_in_cache */,
            false /* is_initial_load */,
            mutable_cf_options_ptrs[i]->prefix_extractor.get());
      }
    }

    // This is fine because everything inside of this block is serialized --
    // only one thread can be here at the same time
    if (new_descriptor_log) {
      // create new manifest file
      ROCKS_LOG_INFO(db_options_->info_log, "Creating manifest %" PRIu64 "\n",
                     pending_manifest_file_number_);
      std::string descriptor_fname =
          DescriptorFileName(dbname_, pending_manifest_file_number_);
      std::unique_ptr<WritableFile> descriptor_file;
      s = NewWritableFile(env_, descriptor_fname, &descriptor_file,
                          opt_env_opts);
      if (s.ok()) {
        descriptor_file->SetPreallocationBlockSize(
            db_options_->manifest_preallocation_size);

        std::unique_ptr<WritableFileWriter> file_writer(new WritableFileWriter(
            std::move(descriptor_file), descriptor_fname, opt_env_opts, env_,
            nullptr, db_options_->listeners));
        descriptor_log_.reset(
            new log::Writer(std::move(file_writer), 0, false));
        s = WriteSnapshot(descriptor_log_.get());
      }
    }

    if (!first_writer.edit_list.front()->IsColumnFamilyManipulation()) {
      for (int i = 0; i < static_cast<int>(versions.size()); ++i) {
        versions[i]->PrepareApply(*mutable_cf_options_ptrs[i], true);
      }
    }

    // Write new records to MANIFEST log
    if (s.ok()) {
#ifndef NDEBUG
      size_t idx = 0;
#endif
      for (auto& e : batch_edits) {
        std::string record;
        if (!e->EncodeTo(&record)) {
          s = Status::Corruption("Unable to encode VersionEdit:" +
                                 e->DebugString(true));
          break;
        }
        TEST_KILL_RANDOM("VersionSet::LogAndApply:BeforeAddRecord",
                         rocksdb_kill_odds * REDUCE_ODDS2);
#ifndef NDEBUG
        if (batch_edits.size() > 1 && batch_edits.size() - 1 == idx) {
          TEST_SYNC_POINT(
              "VersionSet::ProcessManifestWrites:BeforeWriteLastVersionEdit:0");
          TEST_SYNC_POINT(
              "VersionSet::ProcessManifestWrites:BeforeWriteLastVersionEdit:1");
        }
        ++idx;
#endif /* !NDEBUG */
        s = descriptor_log_->AddRecord(record);
        if (!s.ok()) {
          break;
        }
      }
      if (s.ok()) {
        s = SyncManifest(env_, db_options_, descriptor_log_->file());
      }
      if (!s.ok()) {
        ROCKS_LOG_ERROR(db_options_->info_log, "MANIFEST write %s\n",
                        s.ToString().c_str());
      }
    }

    // If we just created a new descriptor file, install it by writing a
    // new CURRENT file that points to it.
    if (s.ok() && new_descriptor_log) {
      s = SetCurrentFile(env_, dbname_, pending_manifest_file_number_,
                         db_directory);
      TEST_SYNC_POINT("VersionSet::ProcessManifestWrites:AfterNewManifest");
    }

    if (s.ok()) {
      // find offset in manifest file where this version is stored.
      new_manifest_file_size = descriptor_log_->file()->GetFileSize();
    }

    if (first_writer.edit_list.front()->is_column_family_drop_) {
      TEST_SYNC_POINT("VersionSet::LogAndApply::ColumnFamilyDrop:0");
      TEST_SYNC_POINT("VersionSet::LogAndApply::ColumnFamilyDrop:1");
      TEST_SYNC_POINT("VersionSet::LogAndApply::ColumnFamilyDrop:2");
    }

    LogFlush(db_options_->info_log);
    TEST_SYNC_POINT("VersionSet::LogAndApply:WriteManifestDone");
    mu->Lock();
  }

  // Append the old manifest file to the obsolete_manifest_ list to be deleted
  // by PurgeObsoleteFiles later.
  if (s.ok() && new_descriptor_log) {
    obsolete_manifests_.emplace_back(
        DescriptorFileName("", manifest_file_number_));
  }

  // Install the new versions
  if (s.ok()) {
    if (first_writer.edit_list.front()->is_column_family_add_) {
      assert(batch_edits.size() == 1);
      assert(new_cf_options != nullptr);
      CreateColumnFamily(*new_cf_options, first_writer.edit_list.front());
    } else if (first_writer.edit_list.front()->is_column_family_drop_) {
      assert(batch_edits.size() == 1);
      first_writer.cfd->SetDropped();
      if (first_writer.cfd->Unref()) {
        delete first_writer.cfd;
      }
    } else {
      // Each version in versions corresponds to a column family.
      // For each column family, update its log number indicating that logs
      // with number smaller than this should be ignored.
      for (const auto version : versions) {
        uint64_t max_log_number_in_batch = 0;
        uint32_t cf_id = version->cfd_->GetID();
        for (const auto& e : batch_edits) {
          if (e->has_log_number_ && e->column_family_ == cf_id) {
            max_log_number_in_batch =
                std::max(max_log_number_in_batch, e->log_number_);
          }
        }
        if (max_log_number_in_batch != 0) {
          assert(version->cfd_->GetLogNumber() <= max_log_number_in_batch);
          version->cfd_->SetLogNumber(max_log_number_in_batch);
        }
      }

      uint64_t last_min_log_number_to_keep = 0;
      for (auto& e : batch_edits) {
        if (e->has_min_log_number_to_keep_) {
          last_min_log_number_to_keep =
              std::max(last_min_log_number_to_keep, e->min_log_number_to_keep_);
        }
      }

      if (last_min_log_number_to_keep != 0) {
        // Should only be set in 2PC mode.
        MarkMinLogNumberToKeep2PC(last_min_log_number_to_keep);
      }

      for (int i = 0; i < static_cast<int>(versions.size()); ++i) {
        ColumnFamilyData* cfd = versions[i]->cfd_;
        AppendVersion(cfd, versions[i]);
      }
    }
    manifest_file_number_ = pending_manifest_file_number_;
    manifest_file_size_ = new_manifest_file_size;
    prev_log_number_ = first_writer.edit_list.front()->prev_log_number_;
  } else {
    std::string version_edits;
    for (auto& e : batch_edits) {
      version_edits += ("\n" + e->DebugString(true));
    }
    ROCKS_LOG_ERROR(db_options_->info_log,
                    "Error in committing version edit to MANIFEST: %s",
                    version_edits.c_str());
    for (auto v : versions) {
      delete v;
    }
    if (new_descriptor_log) {
      ROCKS_LOG_INFO(db_options_->info_log,
                     "Deleting manifest %" PRIu64 " current manifest %" PRIu64
                     "\n",
                     manifest_file_number_, pending_manifest_file_number_);
      descriptor_log_.reset();
      env_->DeleteFile(
          DescriptorFileName(dbname_, pending_manifest_file_number_));
    }
  }

  pending_manifest_file_number_ = 0;

  // wake up all the waiting writers
  while (true) {
    ManifestWriter* ready = manifest_writers_.front();
    manifest_writers_.pop_front();
    bool need_signal = true;
    for (const auto& w : writers) {
      if (&w == ready) {
        need_signal = false;
        break;
      }
    }
    ready->status = s;
    ready->done = true;
    if (need_signal) {
      ready->cv.Signal();
    }
    if (ready == last_writer) {
      break;
    }
  }
  if (!manifest_writers_.empty()) {
    manifest_writers_.front()->cv.Signal();
  }
  return s;
}

// 'datas' is gramatically incorrect. We still use this notation to indicate
// that this variable represents a collection of column_family_data.
Status VersionSet::LogAndApply(
    const autovector<ColumnFamilyData*>& column_family_datas,
    const autovector<const MutableCFOptions*>& mutable_cf_options_list,
    const autovector<autovector<VersionEdit*>>& edit_lists,
    InstrumentedMutex* mu, Directory* db_directory, bool new_descriptor_log,
    const ColumnFamilyOptions* new_cf_options) {
  mu->AssertHeld();
  int num_edits = 0;
  for (const auto& elist : edit_lists) {
    num_edits += static_cast<int>(elist.size());
  }
  if (num_edits == 0) {
    return Status::OK();
  } else if (num_edits > 1) {
#ifndef NDEBUG
    for (const auto& edit_list : edit_lists) {
      for (const auto& edit : edit_list) {
        assert(!edit->IsColumnFamilyManipulation());
      }
    }
#endif /* ! NDEBUG */
  }

  int num_cfds = static_cast<int>(column_family_datas.size());
  if (num_cfds == 1 && column_family_datas[0] == nullptr) {
    assert(edit_lists.size() == 1 && edit_lists[0].size() == 1);
    assert(edit_lists[0][0]->is_column_family_add_);
    assert(new_cf_options != nullptr);
  }
  std::deque<ManifestWriter> writers;
  if (num_cfds > 0) {
    assert(static_cast<size_t>(num_cfds) == mutable_cf_options_list.size());
    assert(static_cast<size_t>(num_cfds) == edit_lists.size());
  }
  for (int i = 0; i < num_cfds; ++i) {
    writers.emplace_back(mu, column_family_datas[i],
                         *mutable_cf_options_list[i], edit_lists[i]);
    manifest_writers_.push_back(&writers[i]);
  }
  assert(!writers.empty());
  ManifestWriter& first_writer = writers.front();
  while (!first_writer.done && &first_writer != manifest_writers_.front()) {
    first_writer.cv.Wait();
  }
  if (first_writer.done) {
    // All non-CF-manipulation operations can be grouped together and committed
    // to MANIFEST. They should all have finished. The status code is stored in
    // the first manifest writer.
#ifndef NDEBUG
    for (const auto& writer : writers) {
      assert(writer.done);
    }
#endif /* !NDEBUG */
    return first_writer.status;
  }

  int num_undropped_cfds = 0;
  for (auto cfd : column_family_datas) {
    // if cfd == nullptr, it is a column family add.
    if (cfd == nullptr || !cfd->IsDropped()) {
      ++num_undropped_cfds;
    }
  }
  if (0 == num_undropped_cfds) {
    for (int i = 0; i != num_cfds; ++i) {
      manifest_writers_.pop_front();
    }
    // Notify new head of manifest write queue.
    if (!manifest_writers_.empty()) {
      manifest_writers_.front()->cv.Signal();
    }
    return Status::ColumnFamilyDropped();
  }

  return ProcessManifestWrites(writers, mu, db_directory, new_descriptor_log,
                               new_cf_options);
}

void VersionSet::LogAndApplyCFHelper(VersionEdit* edit) {
  assert(edit->IsColumnFamilyManipulation());
  edit->SetNextFile(next_file_number_.load());
  // The log might have data that is not visible to memtbale and hence have not
  // updated the last_sequence_ yet. It is also possible that the log has is
  // expecting some new data that is not written yet. Since LastSequence is an
  // upper bound on the sequence, it is ok to record
  // last_allocated_sequence_ as the last sequence.
  edit->SetLastSequence(db_options_->two_write_queues ? last_allocated_sequence_
                                                      : last_sequence_);
  if (edit->is_column_family_drop_) {
    // if we drop column family, we have to make sure to save max column family,
    // so that we don't reuse existing ID
    edit->SetMaxColumnFamily(column_family_set_->GetMaxColumnFamily());
  }
}

void VersionSet::LogAndApplyHelper(ColumnFamilyData* cfd,
                                   VersionBuilder* builder, VersionEdit* edit,
                                   InstrumentedMutex* mu) {
#ifdef NDEBUG
  (void)cfd;
#endif
  mu->AssertHeld();
  assert(!edit->IsColumnFamilyManipulation());

  if (edit->has_log_number_) {
    assert(edit->log_number_ >= cfd->GetLogNumber());
    assert(edit->log_number_ < next_file_number_.load());
  }

  if (!edit->has_prev_log_number_) {
    edit->SetPrevLogNumber(prev_log_number_);
  }
  edit->SetNextFile(next_file_number_.load());
  // The log might have data that is not visible to memtbale and hence have not
  // updated the last_sequence_ yet. It is also possible that the log has is
  // expecting some new data that is not written yet. Since LastSequence is an
  // upper bound on the sequence, it is ok to record
  // last_allocated_sequence_ as the last sequence.
  edit->SetLastSequence(db_options_->two_write_queues ? last_allocated_sequence_
                                                      : last_sequence_);

  builder->Apply(edit);
}

Status VersionSet::ApplyOneVersionEditToBuilder(
    VersionEdit& edit,
    const std::unordered_map<std::string, ColumnFamilyOptions>& name_to_options,
    std::unordered_map<int, std::string>& column_families_not_found,
    std::unordered_map<uint32_t, std::unique_ptr<BaseReferencedVersionBuilder>>&
        builders,
    bool* have_log_number, uint64_t* log_number, bool* have_prev_log_number,
    uint64_t* previous_log_number, bool* have_next_file, uint64_t* next_file,
    bool* have_last_sequence, SequenceNumber* last_sequence,
    uint64_t* min_log_number_to_keep, uint32_t* max_column_family) {
  // Not found means that user didn't supply that column
  // family option AND we encountered column family add
  // record. Once we encounter column family drop record,
  // we will delete the column family from
  // column_families_not_found.
  bool cf_in_not_found = (column_families_not_found.find(edit.column_family_) !=
                          column_families_not_found.end());
  // in builders means that user supplied that column family
  // option AND that we encountered column family add record
  bool cf_in_builders = builders.find(edit.column_family_) != builders.end();

  // they can't both be true
  assert(!(cf_in_not_found && cf_in_builders));

  ColumnFamilyData* cfd = nullptr;

  if (edit.is_column_family_add_) {
    if (cf_in_builders || cf_in_not_found) {
      return Status::Corruption(
          "Manifest adding the same column family twice: " +
          edit.column_family_name_);
    }
    auto cf_options = name_to_options.find(edit.column_family_name_);
    if (cf_options == name_to_options.end()) {
      column_families_not_found.insert(
          {edit.column_family_, edit.column_family_name_});
    } else {
      cfd = CreateColumnFamily(cf_options->second, &edit);
      cfd->set_initialized();
      builders.insert(std::make_pair(
          edit.column_family_, std::unique_ptr<BaseReferencedVersionBuilder>(
                                   new BaseReferencedVersionBuilder(cfd))));
    }
  } else if (edit.is_column_family_drop_) {
    if (cf_in_builders) {
      auto builder = builders.find(edit.column_family_);
      assert(builder != builders.end());
      builders.erase(builder);
      cfd = column_family_set_->GetColumnFamily(edit.column_family_);
      assert(cfd != nullptr);
      if (cfd->Unref()) {
        delete cfd;
        cfd = nullptr;
      } else {
        // who else can have reference to cfd!?
        assert(false);
      }
    } else if (cf_in_not_found) {
      column_families_not_found.erase(edit.column_family_);
    } else {
      return Status::Corruption(
          "Manifest - dropping non-existing column family");
    }
  } else if (!cf_in_not_found) {
    if (!cf_in_builders) {
      return Status::Corruption(
          "Manifest record referencing unknown column family");
    }

    cfd = column_family_set_->GetColumnFamily(edit.column_family_);
    // this should never happen since cf_in_builders is true
    assert(cfd != nullptr);

    // if it is not column family add or column family drop,
    // then it's a file add/delete, which should be forwarded
    // to builder
    auto builder = builders.find(edit.column_family_);
    assert(builder != builders.end());
    builder->second->version_builder()->Apply(&edit);
  }
  return ExtractInfoFromVersionEdit(
      cfd, edit, have_log_number, log_number, have_prev_log_number,
      previous_log_number, have_next_file, next_file, have_last_sequence,
      last_sequence, min_log_number_to_keep, max_column_family);
}

Status VersionSet::ExtractInfoFromVersionEdit(
    ColumnFamilyData* cfd, const VersionEdit& edit, bool* have_log_number,
    uint64_t* log_number, bool* have_prev_log_number,
    uint64_t* previous_log_number, bool* have_next_file, uint64_t* next_file,
    bool* have_last_sequence, SequenceNumber* last_sequence,
    uint64_t* min_log_number_to_keep, uint32_t* max_column_family) {
  if (cfd != nullptr) {
    if (edit.has_log_number_) {
      if (cfd->GetLogNumber() > edit.log_number_) {
        ROCKS_LOG_WARN(
            db_options_->info_log,
            "MANIFEST corruption detected, but ignored - Log numbers in "
            "records NOT monotonically increasing");
      } else {
        cfd->SetLogNumber(edit.log_number_);
        *have_log_number = true;
        *log_number = edit.log_number_;
      }
    }
    if (edit.has_comparator_ &&
        edit.comparator_ != cfd->user_comparator()->Name()) {
      return Status::InvalidArgument(
          cfd->user_comparator()->Name(),
          "does not match existing comparator " + edit.comparator_);
    }
  }

  if (edit.has_prev_log_number_) {
    *previous_log_number = edit.prev_log_number_;
    *have_prev_log_number = true;
  }

  if (edit.has_next_file_number_) {
    *next_file = edit.next_file_number_;
    *have_next_file = true;
  }

  if (edit.has_max_column_family_) {
    *max_column_family = edit.max_column_family_;
  }

  if (edit.has_min_log_number_to_keep_) {
    *min_log_number_to_keep =
        std::max(*min_log_number_to_keep, edit.min_log_number_to_keep_);
  }

  if (edit.has_last_sequence_) {
    *last_sequence = edit.last_sequence_;
    *have_last_sequence = true;
  }
  return Status::OK();
}

Status VersionSet::GetCurrentManifestPath(const std::string& dbname, Env* env,
                                          std::string* manifest_path,
                                          uint64_t* manifest_file_number) {
  assert(env != nullptr);
  assert(manifest_path != nullptr);
  assert(manifest_file_number != nullptr);

  std::string fname;
  Status s = ReadFileToString(env, CurrentFileName(dbname), &fname);
  if (!s.ok()) {
    return s;
  }
  if (fname.empty() || fname.back() != '\n') {
    return Status::Corruption("CURRENT file does not end with newline");
  }
  // remove the trailing '\n'
  fname.resize(fname.size() - 1);
  FileType type;
  bool parse_ok = ParseFileName(fname, manifest_file_number, &type);
  if (!parse_ok || type != kDescriptorFile) {
    return Status::Corruption("CURRENT file corrupted");
  }
  *manifest_path = dbname;
  if (dbname.back() != '/') {
    manifest_path->push_back('/');
  }
  *manifest_path += fname;
  return Status::OK();
}

Status VersionSet::ReadAndRecover(
    log::Reader* reader, AtomicGroupReadBuffer* read_buffer,
    const std::unordered_map<std::string, ColumnFamilyOptions>& name_to_options,
    std::unordered_map<int, std::string>& column_families_not_found,
    std::unordered_map<uint32_t, std::unique_ptr<BaseReferencedVersionBuilder>>&
        builders,
    bool* have_log_number, uint64_t* log_number, bool* have_prev_log_number,
    uint64_t* previous_log_number, bool* have_next_file, uint64_t* next_file,
    bool* have_last_sequence, SequenceNumber* last_sequence,
    uint64_t* min_log_number_to_keep, uint32_t* max_column_family) {
  assert(reader != nullptr);
  assert(read_buffer != nullptr);
  Status s;
  Slice record;
  std::string scratch;
  size_t recovered_edits = 0;
  while (reader->ReadRecord(&record, &scratch) && s.ok()) {
    VersionEdit edit;
    s = edit.DecodeFrom(record);
    if (!s.ok()) {
      break;
    }
    s = read_buffer->AddEdit(&edit);
    if (!s.ok()) {
      break;
    }
    if (edit.is_in_atomic_group_) {
      if (read_buffer->IsFull()) {
        // Apply edits in an atomic group when we have read all edits in the
        // group.
        for (auto& e : read_buffer->replay_buffer()) {
          s = ApplyOneVersionEditToBuilder(
              e, name_to_options, column_families_not_found, builders,
              have_log_number, log_number, have_prev_log_number,
              previous_log_number, have_next_file, next_file,
              have_last_sequence, last_sequence, min_log_number_to_keep,
              max_column_family);
          if (!s.ok()) {
            break;
          }
<<<<<<< HEAD

=======
>>>>>>> e3829680
          recovered_edits++;
        }
        if (!s.ok()) {
          break;
        }
        read_buffer->Clear();
      }
    } else {
      // Apply a normal edit immediately.
      s = ApplyOneVersionEditToBuilder(
          edit, name_to_options, column_families_not_found, builders,
          have_log_number, log_number, have_prev_log_number,
          previous_log_number, have_next_file, next_file, have_last_sequence,
          last_sequence, min_log_number_to_keep, max_column_family);
      if (s.ok()) {
        recovered_edits++;
      }
    }
  }
  if (!s.ok()) {
    // Clear the buffer if we fail to decode/apply an edit.
    read_buffer->Clear();
  }
  TEST_SYNC_POINT_CALLBACK("VersionSet::ReadAndRecover:RecoveredEdits",
                           &recovered_edits);
  return s;
}

Status VersionSet::Recover(
    const std::vector<ColumnFamilyDescriptor>& column_families,
    bool read_only) {
  std::unordered_map<std::string, ColumnFamilyOptions> cf_name_to_options;
  for (auto cf : column_families) {
    cf_name_to_options.insert({cf.name, cf.options});
  }
  // keeps track of column families in manifest that were not found in
  // column families parameters. if those column families are not dropped
  // by subsequent manifest records, Recover() will return failure status
  std::unordered_map<int, std::string> column_families_not_found;

  // Read "CURRENT" file, which contains a pointer to the current manifest file
  std::string manifest_path;
  Status s = GetCurrentManifestPath(dbname_, env_, &manifest_path,
                                    &manifest_file_number_);
  if (!s.ok()) {
    return s;
  }

  ROCKS_LOG_INFO(db_options_->info_log, "Recovering from manifest file: %s\n",
                 manifest_path.c_str());

  std::unique_ptr<SequentialFileReader> manifest_file_reader;
  {
    std::unique_ptr<SequentialFile> manifest_file;
    s = env_->NewSequentialFile(manifest_path, &manifest_file,
                                env_->OptimizeForManifestRead(env_options_));
    if (!s.ok()) {
      return s;
    }
    manifest_file_reader.reset(
        new SequentialFileReader(std::move(manifest_file), manifest_path));
  }
  uint64_t current_manifest_file_size;
  s = env_->GetFileSize(manifest_path, &current_manifest_file_size);
  if (!s.ok()) {
    return s;
  }

  bool have_log_number = false;
  bool have_prev_log_number = false;
  bool have_next_file = false;
  bool have_last_sequence = false;
  uint64_t next_file = 0;
  uint64_t last_sequence = 0;
  uint64_t log_number = 0;
  uint64_t previous_log_number = 0;
  uint32_t max_column_family = 0;
  uint64_t min_log_number_to_keep = 0;
  std::unordered_map<uint32_t, std::unique_ptr<BaseReferencedVersionBuilder>>
      builders;

  // add default column family
  auto default_cf_iter = cf_name_to_options.find(kDefaultColumnFamilyName);
  if (default_cf_iter == cf_name_to_options.end()) {
    return Status::InvalidArgument("Default column family not specified");
  }
  VersionEdit default_cf_edit;
  default_cf_edit.AddColumnFamily(kDefaultColumnFamilyName);
  default_cf_edit.SetColumnFamily(0);
  ColumnFamilyData* default_cfd =
      CreateColumnFamily(default_cf_iter->second, &default_cf_edit);
  // In recovery, nobody else can access it, so it's fine to set it to be
  // initialized earlier.
  default_cfd->set_initialized();
  builders.insert(
      std::make_pair(0, std::unique_ptr<BaseReferencedVersionBuilder>(
                            new BaseReferencedVersionBuilder(default_cfd))));

  {
    VersionSet::LogReporter reporter;
    reporter.status = &s;
    log::Reader reader(nullptr, std::move(manifest_file_reader), &reporter,
                       true /* checksum */, 0 /* log_number */);
    Slice record;
    std::string scratch;
<<<<<<< HEAD

=======
>>>>>>> e3829680
    AtomicGroupReadBuffer read_buffer;
    s = ReadAndRecover(
        &reader, &read_buffer, cf_name_to_options, column_families_not_found,
        builders, &have_log_number, &log_number, &have_prev_log_number,
        &previous_log_number, &have_next_file, &next_file, &have_last_sequence,
        &last_sequence, &min_log_number_to_keep, &max_column_family);
  }

  if (s.ok()) {
    if (!have_next_file) {
      s = Status::Corruption("no meta-nextfile entry in descriptor");
    } else if (!have_log_number) {
      s = Status::Corruption("no meta-lognumber entry in descriptor");
    } else if (!have_last_sequence) {
      s = Status::Corruption("no last-sequence-number entry in descriptor");
    }

    if (!have_prev_log_number) {
      previous_log_number = 0;
    }

    column_family_set_->UpdateMaxColumnFamily(max_column_family);

    // When reading DB generated using old release, min_log_number_to_keep=0.
    // All log files will be scanned for potential prepare entries.
    MarkMinLogNumberToKeep2PC(min_log_number_to_keep);
    MarkFileNumberUsed(previous_log_number);
    MarkFileNumberUsed(log_number);
  }

  // there were some column families in the MANIFEST that weren't specified
  // in the argument. This is OK in read_only mode
  if (read_only == false && !column_families_not_found.empty()) {
    std::string list_of_not_found;
    for (const auto& cf : column_families_not_found) {
      list_of_not_found += ", " + cf.second;
    }
    list_of_not_found = list_of_not_found.substr(2);
    s = Status::InvalidArgument(
        "You have to open all column families. Column families not opened: " +
        list_of_not_found);
  }

  if (s.ok()) {
    for (auto cfd : *column_family_set_) {
      assert(builders.count(cfd->GetID()) > 0);
      auto* builder = builders[cfd->GetID()]->version_builder();
      if (!builder->CheckConsistencyForNumLevels()) {
        s = Status::InvalidArgument(
            "db has more levels than options.num_levels");
        break;
      }
    }
  }

  if (s.ok()) {
    for (auto cfd : *column_family_set_) {
      if (cfd->IsDropped()) {
        continue;
      }
      if (read_only) {
        cfd->table_cache()->SetTablesAreImmortal();
      }
      assert(cfd->initialized());
      auto builders_iter = builders.find(cfd->GetID());
      assert(builders_iter != builders.end());
      auto builder = builders_iter->second->version_builder();

      // unlimited table cache. Pre-load table handle now.
      // Need to do it out of the mutex.
      builder->LoadTableHandlers(
          cfd->internal_stats(), db_options_->max_file_opening_threads,
          false /* prefetch_index_and_filter_in_cache */,
          true /* is_initial_load */,
          cfd->GetLatestMutableCFOptions()->prefix_extractor.get());

      Version* v = new Version(cfd, this, env_options_,
                               *cfd->GetLatestMutableCFOptions(),
                               current_version_number_++);
      builder->SaveTo(v->storage_info());

      // Install recovered version
      v->PrepareApply(*cfd->GetLatestMutableCFOptions(),
          !(db_options_->skip_stats_update_on_db_open));
      AppendVersion(cfd, v);
    }

    manifest_file_size_ = current_manifest_file_size;
    next_file_number_.store(next_file + 1);
    last_allocated_sequence_ = last_sequence;
    last_published_sequence_ = last_sequence;
    last_sequence_ = last_sequence;
    prev_log_number_ = previous_log_number;

    ROCKS_LOG_INFO(
        db_options_->info_log,
        "Recovered from manifest file:%s succeeded,"
        "manifest_file_number is %" PRIu64 ", next_file_number is %" PRIu64
        ", last_sequence is %" PRIu64 ", log_number is %" PRIu64
        ",prev_log_number is %" PRIu64 ",max_column_family is %" PRIu32
        ",min_log_number_to_keep is %" PRIu64 "\n",
        manifest_path.c_str(), manifest_file_number_, next_file_number_.load(),
        last_sequence_.load(), log_number, prev_log_number_,
        column_family_set_->GetMaxColumnFamily(), min_log_number_to_keep_2pc());

    for (auto cfd : *column_family_set_) {
      if (cfd->IsDropped()) {
        continue;
      }
      ROCKS_LOG_INFO(db_options_->info_log,
                     "Column family [%s] (ID %" PRIu32
                     "), log number is %" PRIu64 "\n",
                     cfd->GetName().c_str(), cfd->GetID(), cfd->GetLogNumber());
    }
  }

  return s;
}

Status VersionSet::ListColumnFamilies(std::vector<std::string>* column_families,
                                      const std::string& dbname, Env* env) {
  // these are just for performance reasons, not correcntes,
  // so we're fine using the defaults
  EnvOptions soptions;
  // Read "CURRENT" file, which contains a pointer to the current manifest file
  std::string manifest_path;
  uint64_t manifest_file_number;
  Status s = GetCurrentManifestPath(dbname, env, &manifest_path,
                                    &manifest_file_number);
  if (!s.ok()) {
    return s;
  }

  std::unique_ptr<SequentialFileReader> file_reader;
  {
    std::unique_ptr<SequentialFile> file;
    s = env->NewSequentialFile(manifest_path, &file, soptions);
    if (!s.ok()) {
      return s;
  }
  file_reader.reset(new SequentialFileReader(std::move(file), manifest_path));
  }

  std::map<uint32_t, std::string> column_family_names;
  // default column family is always implicitly there
  column_family_names.insert({0, kDefaultColumnFamilyName});
  VersionSet::LogReporter reporter;
  reporter.status = &s;
  log::Reader reader(nullptr, std::move(file_reader), &reporter,
                     true /* checksum */, 0 /* log_number */);
  Slice record;
  std::string scratch;
  while (reader.ReadRecord(&record, &scratch) && s.ok()) {
    VersionEdit edit;
    s = edit.DecodeFrom(record);
    if (!s.ok()) {
      break;
    }
    if (edit.is_column_family_add_) {
      if (column_family_names.find(edit.column_family_) !=
          column_family_names.end()) {
        s = Status::Corruption("Manifest adding the same column family twice");
        break;
      }
      column_family_names.insert(
          {edit.column_family_, edit.column_family_name_});
    } else if (edit.is_column_family_drop_) {
      if (column_family_names.find(edit.column_family_) ==
          column_family_names.end()) {
        s = Status::Corruption(
            "Manifest - dropping non-existing column family");
        break;
      }
      column_family_names.erase(edit.column_family_);
    }
  }

  column_families->clear();
  if (s.ok()) {
    for (const auto& iter : column_family_names) {
      column_families->push_back(iter.second);
    }
  }

  return s;
}

#ifndef ROCKSDB_LITE
Status VersionSet::ReduceNumberOfLevels(const std::string& dbname,
                                        const Options* options,
                                        const EnvOptions& env_options,
                                        int new_levels) {
  if (new_levels <= 1) {
    return Status::InvalidArgument(
        "Number of levels needs to be bigger than 1");
  }

  ImmutableDBOptions db_options(*options);
  ColumnFamilyOptions cf_options(*options);
  std::shared_ptr<Cache> tc(NewLRUCache(options->max_open_files - 10,
                                        options->table_cache_numshardbits));
  WriteController wc(options->delayed_write_rate);
  WriteBufferManager wb(options->db_write_buffer_size);
  VersionSet versions(dbname, &db_options, env_options, tc.get(), &wb, &wc);
  Status status;

  std::vector<ColumnFamilyDescriptor> dummy;
  ColumnFamilyDescriptor dummy_descriptor(kDefaultColumnFamilyName,
                                          ColumnFamilyOptions(*options));
  dummy.push_back(dummy_descriptor);
  status = versions.Recover(dummy);
  if (!status.ok()) {
    return status;
  }

  Version* current_version =
      versions.GetColumnFamilySet()->GetDefault()->current();
  auto* vstorage = current_version->storage_info();
  int current_levels = vstorage->num_levels();

  if (current_levels <= new_levels) {
    return Status::OK();
  }

  // Make sure there are file only on one level from
  // (new_levels-1) to (current_levels-1)
  int first_nonempty_level = -1;
  int first_nonempty_level_filenum = 0;
  for (int i = new_levels - 1; i < current_levels; i++) {
    int file_num = vstorage->NumLevelFiles(i);
    if (file_num != 0) {
      if (first_nonempty_level < 0) {
        first_nonempty_level = i;
        first_nonempty_level_filenum = file_num;
      } else {
        char msg[255];
        snprintf(msg, sizeof(msg),
                 "Found at least two levels containing files: "
                 "[%d:%d],[%d:%d].\n",
                 first_nonempty_level, first_nonempty_level_filenum, i,
                 file_num);
        return Status::InvalidArgument(msg);
      }
    }
  }

  // we need to allocate an array with the old number of levels size to
  // avoid SIGSEGV in WriteSnapshot()
  // however, all levels bigger or equal to new_levels will be empty
  std::vector<FileMetaData*>* new_files_list =
      new std::vector<FileMetaData*>[current_levels];
  for (int i = 0; i < new_levels - 1; i++) {
    new_files_list[i] = vstorage->LevelFiles(i);
  }

  if (first_nonempty_level > 0) {
    new_files_list[new_levels - 1] = vstorage->LevelFiles(first_nonempty_level);
  }

  delete[] vstorage -> files_;
  vstorage->files_ = new_files_list;
  vstorage->num_levels_ = new_levels;

  MutableCFOptions mutable_cf_options(*options);
  VersionEdit ve;
  InstrumentedMutex dummy_mutex;
  InstrumentedMutexLock l(&dummy_mutex);
  return versions.LogAndApply(
      versions.GetColumnFamilySet()->GetDefault(),
      mutable_cf_options, &ve, &dummy_mutex, nullptr, true);
}

Status VersionSet::DumpManifest(Options& options, std::string& dscname,
                                bool verbose, bool hex, bool json) {
  // Open the specified manifest file.
  std::unique_ptr<SequentialFileReader> file_reader;
  Status s;
  {
    std::unique_ptr<SequentialFile> file;
    s = options.env->NewSequentialFile(
        dscname, &file, env_->OptimizeForManifestRead(env_options_));
    if (!s.ok()) {
      return s;
    }
    file_reader.reset(new SequentialFileReader(std::move(file), dscname));
  }

  bool have_prev_log_number = false;
  bool have_next_file = false;
  bool have_last_sequence = false;
  uint64_t next_file = 0;
  uint64_t last_sequence = 0;
  uint64_t previous_log_number = 0;
  int count = 0;
  std::unordered_map<uint32_t, std::string> comparators;
  std::unordered_map<uint32_t, std::unique_ptr<BaseReferencedVersionBuilder>>
      builders;

  // add default column family
  VersionEdit default_cf_edit;
  default_cf_edit.AddColumnFamily(kDefaultColumnFamilyName);
  default_cf_edit.SetColumnFamily(0);
  ColumnFamilyData* default_cfd =
      CreateColumnFamily(ColumnFamilyOptions(options), &default_cf_edit);
  builders.insert(
      std::make_pair(0, std::unique_ptr<BaseReferencedVersionBuilder>(
                            new BaseReferencedVersionBuilder(default_cfd))));

  {
    VersionSet::LogReporter reporter;
    reporter.status = &s;
    log::Reader reader(nullptr, std::move(file_reader), &reporter,
                       true /* checksum */, 0 /* log_number */);
    Slice record;
    std::string scratch;
    while (reader.ReadRecord(&record, &scratch) && s.ok()) {
      VersionEdit edit;
      s = edit.DecodeFrom(record);
      if (!s.ok()) {
        break;
      }

      // Write out each individual edit
      if (verbose && !json) {
        printf("%s\n", edit.DebugString(hex).c_str());
      } else if (json) {
        printf("%s\n", edit.DebugJSON(count, hex).c_str());
      }
      count++;

      bool cf_in_builders =
          builders.find(edit.column_family_) != builders.end();

      if (edit.has_comparator_) {
        comparators.insert({edit.column_family_, edit.comparator_});
      }

      ColumnFamilyData* cfd = nullptr;

      if (edit.is_column_family_add_) {
        if (cf_in_builders) {
          s = Status::Corruption(
              "Manifest adding the same column family twice");
          break;
        }
        cfd = CreateColumnFamily(ColumnFamilyOptions(options), &edit);
        cfd->set_initialized();
        builders.insert(std::make_pair(
            edit.column_family_, std::unique_ptr<BaseReferencedVersionBuilder>(
                                     new BaseReferencedVersionBuilder(cfd))));
      } else if (edit.is_column_family_drop_) {
        if (!cf_in_builders) {
          s = Status::Corruption(
              "Manifest - dropping non-existing column family");
          break;
        }
        auto builder_iter = builders.find(edit.column_family_);
        builders.erase(builder_iter);
        comparators.erase(edit.column_family_);
        cfd = column_family_set_->GetColumnFamily(edit.column_family_);
        assert(cfd != nullptr);
        cfd->Unref();
        delete cfd;
        cfd = nullptr;
      } else {
        if (!cf_in_builders) {
          s = Status::Corruption(
              "Manifest record referencing unknown column family");
          break;
        }

        cfd = column_family_set_->GetColumnFamily(edit.column_family_);
        // this should never happen since cf_in_builders is true
        assert(cfd != nullptr);

        // if it is not column family add or column family drop,
        // then it's a file add/delete, which should be forwarded
        // to builder
        auto builder = builders.find(edit.column_family_);
        assert(builder != builders.end());
        builder->second->version_builder()->Apply(&edit);
      }

      if (cfd != nullptr && edit.has_log_number_) {
        cfd->SetLogNumber(edit.log_number_);
      }


      if (edit.has_prev_log_number_) {
        previous_log_number = edit.prev_log_number_;
        have_prev_log_number = true;
      }

      if (edit.has_next_file_number_) {
        next_file = edit.next_file_number_;
        have_next_file = true;
      }

      if (edit.has_last_sequence_) {
        last_sequence = edit.last_sequence_;
        have_last_sequence = true;
      }

      if (edit.has_max_column_family_) {
        column_family_set_->UpdateMaxColumnFamily(edit.max_column_family_);
      }

      if (edit.has_min_log_number_to_keep_) {
        MarkMinLogNumberToKeep2PC(edit.min_log_number_to_keep_);
      }
    }
  }
  file_reader.reset();

  if (s.ok()) {
    if (!have_next_file) {
      s = Status::Corruption("no meta-nextfile entry in descriptor");
      printf("no meta-nextfile entry in descriptor");
    } else if (!have_last_sequence) {
      printf("no last-sequence-number entry in descriptor");
      s = Status::Corruption("no last-sequence-number entry in descriptor");
    }

    if (!have_prev_log_number) {
      previous_log_number = 0;
    }
  }

  if (s.ok()) {
    for (auto cfd : *column_family_set_) {
      if (cfd->IsDropped()) {
        continue;
      }
      auto builders_iter = builders.find(cfd->GetID());
      assert(builders_iter != builders.end());
      auto builder = builders_iter->second->version_builder();

      Version* v = new Version(cfd, this, env_options_,
                               *cfd->GetLatestMutableCFOptions(),
                               current_version_number_++);
      builder->SaveTo(v->storage_info());
      v->PrepareApply(*cfd->GetLatestMutableCFOptions(), false);

      printf("--------------- Column family \"%s\"  (ID %" PRIu32
             ") --------------\n",
             cfd->GetName().c_str(), cfd->GetID());
      printf("log number: %" PRIu64 "\n", cfd->GetLogNumber());
      auto comparator = comparators.find(cfd->GetID());
      if (comparator != comparators.end()) {
        printf("comparator: %s\n", comparator->second.c_str());
      } else {
        printf("comparator: <NO COMPARATOR>\n");
      }
      printf("%s \n", v->DebugString(hex).c_str());
      delete v;
    }

    next_file_number_.store(next_file + 1);
    last_allocated_sequence_ = last_sequence;
    last_published_sequence_ = last_sequence;
    last_sequence_ = last_sequence;
    prev_log_number_ = previous_log_number;

    printf("next_file_number %" PRIu64 " last_sequence %" PRIu64
           "  prev_log_number %" PRIu64 " max_column_family %" PRIu32
           " min_log_number_to_keep "
           "%" PRIu64 "\n",
           next_file_number_.load(), last_sequence, previous_log_number,
           column_family_set_->GetMaxColumnFamily(),
           min_log_number_to_keep_2pc());
  }

  return s;
}
#endif  // ROCKSDB_LITE

void VersionSet::MarkFileNumberUsed(uint64_t number) {
  // only called during recovery and repair which are single threaded, so this
  // works because there can't be concurrent calls
  if (next_file_number_.load(std::memory_order_relaxed) <= number) {
    next_file_number_.store(number + 1, std::memory_order_relaxed);
  }
}

// Called only either from ::LogAndApply which is protected by mutex or during
// recovery which is single-threaded.
void VersionSet::MarkMinLogNumberToKeep2PC(uint64_t number) {
  if (min_log_number_to_keep_2pc_.load(std::memory_order_relaxed) < number) {
    min_log_number_to_keep_2pc_.store(number, std::memory_order_relaxed);
  }
}

Status VersionSet::WriteSnapshot(log::Writer* log) {
  // TODO: Break up into multiple records to reduce memory usage on recovery?

  // WARNING: This method doesn't hold a mutex!!

  // This is done without DB mutex lock held, but only within single-threaded
  // LogAndApply. Column family manipulations can only happen within LogAndApply
  // (the same single thread), so we're safe to iterate.
  for (auto cfd : *column_family_set_) {
    if (cfd->IsDropped()) {
      continue;
    }
    assert(cfd->initialized());
    {
      // Store column family info
      VersionEdit edit;
      if (cfd->GetID() != 0) {
        // default column family is always there,
        // no need to explicitly write it
        edit.AddColumnFamily(cfd->GetName());
        edit.SetColumnFamily(cfd->GetID());
      }
      edit.SetComparatorName(
          cfd->internal_comparator().user_comparator()->Name());
      std::string record;
      if (!edit.EncodeTo(&record)) {
        return Status::Corruption(
            "Unable to Encode VersionEdit:" + edit.DebugString(true));
      }
      Status s = log->AddRecord(record);
      if (!s.ok()) {
        return s;
      }
    }

    {
      // Save files
      VersionEdit edit;
      edit.SetColumnFamily(cfd->GetID());

      for (int level = 0; level < cfd->NumberLevels(); level++) {
        for (const auto& f :
             cfd->current()->storage_info()->LevelFiles(level)) {
          edit.AddFile(level, f->fd.GetNumber(), f->fd.GetPathId(),
                       f->fd.GetFileSize(), f->smallest, f->largest,
                       f->fd.smallest_seqno, f->fd.largest_seqno,
                       f->marked_for_compaction);
        }
      }
      edit.SetLogNumber(cfd->GetLogNumber());
      std::string record;
      if (!edit.EncodeTo(&record)) {
        return Status::Corruption(
            "Unable to Encode VersionEdit:" + edit.DebugString(true));
      }
      Status s = log->AddRecord(record);
      if (!s.ok()) {
        return s;
      }
    }
  }

  return Status::OK();
}

// TODO(aekmekji): in CompactionJob::GenSubcompactionBoundaries(), this
// function is called repeatedly with consecutive pairs of slices. For example
// if the slice list is [a, b, c, d] this function is called with arguments
// (a,b) then (b,c) then (c,d). Knowing this, an optimization is possible where
// we avoid doing binary search for the keys b and c twice and instead somehow
// maintain state of where they first appear in the files.
uint64_t VersionSet::ApproximateSize(Version* v, const Slice& start,
                                     const Slice& end, int start_level,
                                     int end_level) {
  // pre-condition
  assert(v->cfd_->internal_comparator().Compare(start, end) <= 0);

  uint64_t size = 0;
  const auto* vstorage = v->storage_info();
  end_level = end_level == -1
                  ? vstorage->num_non_empty_levels()
                  : std::min(end_level, vstorage->num_non_empty_levels());

  assert(start_level <= end_level);

  for (int level = start_level; level < end_level; level++) {
    const LevelFilesBrief& files_brief = vstorage->LevelFilesBrief(level);
    if (!files_brief.num_files) {
      // empty level, skip exploration
      continue;
    }

    if (!level) {
      // level 0 data is sorted order, handle the use case explicitly
      size += ApproximateSizeLevel0(v, files_brief, start, end);
      continue;
    }

    assert(level > 0);
    assert(files_brief.num_files > 0);

    // identify the file position for starting key
    const uint64_t idx_start = FindFileInRange(
        v->cfd_->internal_comparator(), files_brief, start,
        /*start=*/0, static_cast<uint32_t>(files_brief.num_files - 1));
    assert(idx_start < files_brief.num_files);

    // scan all files from the starting position until the ending position
    // inferred from the sorted order
    for (uint64_t i = idx_start; i < files_brief.num_files; i++) {
      uint64_t val;
      val = ApproximateSize(v, files_brief.files[i], end);
      if (!val) {
        // the files after this will not have the range
        break;
      }

      size += val;

      if (i == idx_start) {
        // subtract the bytes needed to be scanned to get to the starting
        // key
        val = ApproximateSize(v, files_brief.files[i], start);
        assert(size >= val);
        size -= val;
      }
    }
  }

  return size;
}

uint64_t VersionSet::ApproximateSizeLevel0(Version* v,
                                           const LevelFilesBrief& files_brief,
                                           const Slice& key_start,
                                           const Slice& key_end) {
  // level 0 files are not in sorted order, we need to iterate through
  // the list to compute the total bytes that require scanning
  uint64_t size = 0;
  for (size_t i = 0; i < files_brief.num_files; i++) {
    const uint64_t start = ApproximateSize(v, files_brief.files[i], key_start);
    const uint64_t end = ApproximateSize(v, files_brief.files[i], key_end);
    assert(end >= start);
    size += end - start;
  }
  return size;
}

uint64_t VersionSet::ApproximateSize(Version* v, const FdWithKeyRange& f,
                                     const Slice& key) {
  // pre-condition
  assert(v);

  uint64_t result = 0;
  if (v->cfd_->internal_comparator().Compare(f.largest_key, key) <= 0) {
    // Entire file is before "key", so just add the file size
    result = f.fd.GetFileSize();
  } else if (v->cfd_->internal_comparator().Compare(f.smallest_key, key) > 0) {
    // Entire file is after "key", so ignore
    result = 0;
  } else {
    // "key" falls in the range for this table.  Add the
    // approximate offset of "key" within the table.
    TableReader* table_reader_ptr;
    InternalIterator* iter = v->cfd_->table_cache()->NewIterator(
        ReadOptions(), v->env_options_, v->cfd_->internal_comparator(),
        *f.file_metadata, nullptr /* range_del_agg */,
        v->GetMutableCFOptions().prefix_extractor.get(), &table_reader_ptr);
    if (table_reader_ptr != nullptr) {
      result = table_reader_ptr->ApproximateOffsetOf(key);
    }
    delete iter;
  }
  return result;
}

void VersionSet::AddLiveFiles(std::vector<FileDescriptor>* live_list) {
  // pre-calculate space requirement
  int64_t total_files = 0;
  for (auto cfd : *column_family_set_) {
    if (!cfd->initialized()) {
      continue;
    }
    Version* dummy_versions = cfd->dummy_versions();
    for (Version* v = dummy_versions->next_; v != dummy_versions;
         v = v->next_) {
      const auto* vstorage = v->storage_info();
      for (int level = 0; level < vstorage->num_levels(); level++) {
        total_files += vstorage->LevelFiles(level).size();
      }
    }
  }

  // just one time extension to the right size
  live_list->reserve(live_list->size() + static_cast<size_t>(total_files));

  for (auto cfd : *column_family_set_) {
    if (!cfd->initialized()) {
      continue;
    }
    auto* current = cfd->current();
    bool found_current = false;
    Version* dummy_versions = cfd->dummy_versions();
    for (Version* v = dummy_versions->next_; v != dummy_versions;
         v = v->next_) {
      v->AddLiveFiles(live_list);
      if (v == current) {
        found_current = true;
      }
    }
    if (!found_current && current != nullptr) {
      // Should never happen unless it is a bug.
      assert(false);
      current->AddLiveFiles(live_list);
    }
  }
}

InternalIterator* VersionSet::MakeInputIterator(
    const Compaction* c, RangeDelAggregator* range_del_agg,
    const EnvOptions& env_options_compactions) {
  auto cfd = c->column_family_data();
  ReadOptions read_options;
  read_options.verify_checksums = true;
  read_options.fill_cache = false;
  // Compaction iterators shouldn't be confined to a single prefix.
  // Compactions use Seek() for
  // (a) concurrent compactions,
  // (b) CompactionFilter::Decision::kRemoveAndSkipUntil.
  read_options.total_order_seek = true;

  // Level-0 files have to be merged together.  For other levels,
  // we will make a concatenating iterator per level.
  // TODO(opt): use concatenating iterator for level-0 if there is no overlap
  const size_t space = (c->level() == 0 ? c->input_levels(0)->num_files +
                                              c->num_input_levels() - 1
                                        : c->num_input_levels());
  InternalIterator** list = new InternalIterator* [space];
  size_t num = 0;
  for (size_t which = 0; which < c->num_input_levels(); which++) {
    if (c->input_levels(which)->num_files != 0) {
      if (c->level(which) == 0) {
        const LevelFilesBrief* flevel = c->input_levels(which);
        for (size_t i = 0; i < flevel->num_files; i++) {
          list[num++] = cfd->table_cache()->NewIterator(
              read_options, env_options_compactions, cfd->internal_comparator(),
              *flevel->files[i].file_metadata, range_del_agg,
              c->mutable_cf_options()->prefix_extractor.get(),
              nullptr /* table_reader_ptr */,
              nullptr /* no per level latency histogram */,
              true /* for_compaction */, nullptr /* arena */,
              false /* skip_filters */, static_cast<int>(which) /* level */);
        }
      } else {
        // Create concatenating iterator for the files from this level
        list[num++] = new LevelIterator(
            cfd->table_cache(), read_options, env_options_compactions,
            cfd->internal_comparator(), c->input_levels(which),
            c->mutable_cf_options()->prefix_extractor.get(),
            false /* should_sample */,
            nullptr /* no per level latency histogram */,
            true /* for_compaction */, false /* skip_filters */,
            static_cast<int>(which) /* level */, range_del_agg,
            c->boundaries(which));
      }
    }
  }
  assert(num <= space);
  InternalIterator* result =
      NewMergingIterator(&c->column_family_data()->internal_comparator(), list,
                         static_cast<int>(num));
  delete[] list;
  return result;
}

// verify that the files listed in this compaction are present
// in the current version
bool VersionSet::VerifyCompactionFileConsistency(Compaction* c) {
#ifndef NDEBUG
  Version* version = c->column_family_data()->current();
  const VersionStorageInfo* vstorage = version->storage_info();
  if (c->input_version() != version) {
    ROCKS_LOG_INFO(
        db_options_->info_log,
        "[%s] compaction output being applied to a different base version from"
        " input version",
        c->column_family_data()->GetName().c_str());

    if (vstorage->compaction_style_ == kCompactionStyleLevel &&
        c->start_level() == 0 && c->num_input_levels() > 2U) {
      // We are doing a L0->base_level compaction. The assumption is if
      // base level is not L1, levels from L1 to base_level - 1 is empty.
      // This is ensured by having one compaction from L0 going on at the
      // same time in level-based compaction. So that during the time, no
      // compaction/flush can put files to those levels.
      for (int l = c->start_level() + 1; l < c->output_level(); l++) {
        if (vstorage->NumLevelFiles(l) != 0) {
          return false;
        }
      }
    }
  }

  for (size_t input = 0; input < c->num_input_levels(); ++input) {
    int level = c->level(input);
    for (size_t i = 0; i < c->num_input_files(input); ++i) {
      uint64_t number = c->input(input, i)->fd.GetNumber();
      bool found = false;
      for (size_t j = 0; j < vstorage->files_[level].size(); j++) {
        FileMetaData* f = vstorage->files_[level][j];
        if (f->fd.GetNumber() == number) {
          found = true;
          break;
        }
      }
      if (!found) {
        return false;  // input files non existent in current version
      }
    }
  }
#else
  (void)c;
#endif
  return true;     // everything good
}

Status VersionSet::GetMetadataForFile(uint64_t number, int* filelevel,
                                      FileMetaData** meta,
                                      ColumnFamilyData** cfd) {
  for (auto cfd_iter : *column_family_set_) {
    if (!cfd_iter->initialized()) {
      continue;
    }
    Version* version = cfd_iter->current();
    const auto* vstorage = version->storage_info();
    for (int level = 0; level < vstorage->num_levels(); level++) {
      for (const auto& file : vstorage->LevelFiles(level)) {
        if (file->fd.GetNumber() == number) {
          *meta = file;
          *filelevel = level;
          *cfd = cfd_iter;
          return Status::OK();
        }
      }
    }
  }
  return Status::NotFound("File not present in any level");
}

void VersionSet::GetLiveFilesMetaData(std::vector<LiveFileMetaData>* metadata) {
  for (auto cfd : *column_family_set_) {
    if (cfd->IsDropped() || !cfd->initialized()) {
      continue;
    }
    for (int level = 0; level < cfd->NumberLevels(); level++) {
      for (const auto& file :
           cfd->current()->storage_info()->LevelFiles(level)) {
        LiveFileMetaData filemetadata;
        filemetadata.column_family_name = cfd->GetName();
        uint32_t path_id = file->fd.GetPathId();
        if (path_id < cfd->ioptions()->cf_paths.size()) {
          filemetadata.db_path = cfd->ioptions()->cf_paths[path_id].path;
        } else {
          assert(!cfd->ioptions()->cf_paths.empty());
          filemetadata.db_path = cfd->ioptions()->cf_paths.back().path;
        }
        filemetadata.name = MakeTableFileName("", file->fd.GetNumber());
        filemetadata.level = level;
        filemetadata.size = static_cast<size_t>(file->fd.GetFileSize());
        filemetadata.smallestkey = file->smallest.user_key().ToString();
        filemetadata.largestkey = file->largest.user_key().ToString();
        filemetadata.smallest_seqno = file->fd.smallest_seqno;
        filemetadata.largest_seqno = file->fd.largest_seqno;
        filemetadata.num_reads_sampled = file->stats.num_reads_sampled.load(
            std::memory_order_relaxed);
        filemetadata.being_compacted = file->being_compacted;
        filemetadata.num_entries = file->num_entries;
        filemetadata.num_deletions = file->num_deletions;
        metadata->push_back(filemetadata);
      }
    }
  }
}

void VersionSet::GetObsoleteFiles(std::vector<ObsoleteFileInfo>* files,
                                  std::vector<std::string>* manifest_filenames,
                                  uint64_t min_pending_output) {
  assert(manifest_filenames->empty());
  obsolete_manifests_.swap(*manifest_filenames);
  std::vector<ObsoleteFileInfo> pending_files;
  for (auto& f : obsolete_files_) {
    if (f.metadata->fd.GetNumber() < min_pending_output) {
      files->push_back(std::move(f));
    } else {
      pending_files.push_back(std::move(f));
    }
  }
  obsolete_files_.swap(pending_files);
}

ColumnFamilyData* VersionSet::CreateColumnFamily(
    const ColumnFamilyOptions& cf_options, VersionEdit* edit) {
  assert(edit->is_column_family_add_);

  MutableCFOptions dummy_cf_options;
  Version* dummy_versions =
      new Version(nullptr, this, env_options_, dummy_cf_options);
  // Ref() dummy version once so that later we can call Unref() to delete it
  // by avoiding calling "delete" explicitly (~Version is private)
  dummy_versions->Ref();
  auto new_cfd = column_family_set_->CreateColumnFamily(
      edit->column_family_name_, edit->column_family_, dummy_versions,
      cf_options);

  Version* v = new Version(new_cfd, this, env_options_,
                           *new_cfd->GetLatestMutableCFOptions(),
                           current_version_number_++);

  // Fill level target base information.
  v->storage_info()->CalculateBaseBytes(*new_cfd->ioptions(),
                                        *new_cfd->GetLatestMutableCFOptions());
  AppendVersion(new_cfd, v);
  // GetLatestMutableCFOptions() is safe here without mutex since the
  // cfd is not available to client
  new_cfd->CreateNewMemtable(*new_cfd->GetLatestMutableCFOptions(),
                             LastSequence());
  new_cfd->SetLogNumber(edit->log_number_);
  return new_cfd;
}

uint64_t VersionSet::GetNumLiveVersions(Version* dummy_versions) {
  uint64_t count = 0;
  for (Version* v = dummy_versions->next_; v != dummy_versions; v = v->next_) {
    count++;
  }
  return count;
}

uint64_t VersionSet::GetTotalSstFilesSize(Version* dummy_versions) {
  std::unordered_set<uint64_t> unique_files;
  uint64_t total_files_size = 0;
  for (Version* v = dummy_versions->next_; v != dummy_versions; v = v->next_) {
    VersionStorageInfo* storage_info = v->storage_info();
    for (int level = 0; level < storage_info->num_levels_; level++) {
      for (const auto& file_meta : storage_info->LevelFiles(level)) {
        if (unique_files.find(file_meta->fd.packed_number_and_path_id) ==
            unique_files.end()) {
          unique_files.insert(file_meta->fd.packed_number_and_path_id);
          total_files_size += file_meta->fd.GetFileSize();
        }
      }
    }
  }
  return total_files_size;
}

ReactiveVersionSet::ReactiveVersionSet(const std::string& dbname,
                                       const ImmutableDBOptions* _db_options,
                                       const EnvOptions& _env_options,
                                       Cache* table_cache,
                                       WriteBufferManager* write_buffer_manager,
                                       WriteController* write_controller)
    : VersionSet(dbname, _db_options, _env_options, table_cache,
                 write_buffer_manager, write_controller) {}

ReactiveVersionSet::~ReactiveVersionSet() {}

Status ReactiveVersionSet::Recover(
    const std::vector<ColumnFamilyDescriptor>& column_families,
    std::unique_ptr<log::FragmentBufferedReader>* manifest_reader,
    std::unique_ptr<log::Reader::Reporter>* manifest_reporter,
    std::unique_ptr<Status>* manifest_reader_status) {
  assert(manifest_reader != nullptr);
  assert(manifest_reporter != nullptr);
  assert(manifest_reader_status != nullptr);

  std::unordered_map<std::string, ColumnFamilyOptions> cf_name_to_options;
  for (const auto& cf : column_families) {
    cf_name_to_options.insert({cf.name, cf.options});
  }

  // add default column family
  auto default_cf_iter = cf_name_to_options.find(kDefaultColumnFamilyName);
  if (default_cf_iter == cf_name_to_options.end()) {
    return Status::InvalidArgument("Default column family not specified");
  }
  VersionEdit default_cf_edit;
  default_cf_edit.AddColumnFamily(kDefaultColumnFamilyName);
  default_cf_edit.SetColumnFamily(0);
  ColumnFamilyData* default_cfd =
      CreateColumnFamily(default_cf_iter->second, &default_cf_edit);
  // In recovery, nobody else can access it, so it's fine to set it to be
  // initialized earlier.
  default_cfd->set_initialized();

  bool have_log_number = false;
  bool have_prev_log_number = false;
  bool have_next_file = false;
  bool have_last_sequence = false;
  uint64_t next_file = 0;
  uint64_t last_sequence = 0;
  uint64_t log_number = 0;
  uint64_t previous_log_number = 0;
  uint32_t max_column_family = 0;
  uint64_t min_log_number_to_keep = 0;
  std::unordered_map<uint32_t, std::unique_ptr<BaseReferencedVersionBuilder>>
      builders;
  std::unordered_map<int, std::string> column_families_not_found;
  builders.insert(
      std::make_pair(0, std::unique_ptr<BaseReferencedVersionBuilder>(
                            new BaseReferencedVersionBuilder(default_cfd))));

  manifest_reader_status->reset(new Status());
  manifest_reporter->reset(new LogReporter());
  static_cast<LogReporter*>(manifest_reporter->get())->status =
      manifest_reader_status->get();
  Status s = MaybeSwitchManifest(manifest_reporter->get(), manifest_reader);
  log::Reader* reader = manifest_reader->get();

  int retry = 0;
  while (s.ok() && retry < 1) {
    assert(reader != nullptr);
    Slice record;
    std::string scratch;
    s = ReadAndRecover(
        reader, &read_buffer_, cf_name_to_options, column_families_not_found,
        builders, &have_log_number, &log_number, &have_prev_log_number,
        &previous_log_number, &have_next_file, &next_file, &have_last_sequence,
        &last_sequence, &min_log_number_to_keep, &max_column_family);
    if (s.ok()) {
      bool enough = have_next_file && have_log_number && have_last_sequence;
      if (enough) {
        for (const auto& cf : column_families) {
          auto cfd = column_family_set_->GetColumnFamily(cf.name);
          if (cfd == nullptr) {
            enough = false;
            break;
          }
        }
      }
      if (enough) {
        for (const auto& cf : column_families) {
          auto cfd = column_family_set_->GetColumnFamily(cf.name);
          assert(cfd != nullptr);
          if (!cfd->IsDropped()) {
            auto builder_iter = builders.find(cfd->GetID());
            assert(builder_iter != builders.end());
            auto builder = builder_iter->second->version_builder();
            assert(builder != nullptr);
            s = builder->LoadTableHandlers(
                cfd->internal_stats(), db_options_->max_file_opening_threads,
                false /* prefetch_index_and_filter_in_cache */,
                true /* is_initial_load */,
                cfd->GetLatestMutableCFOptions()->prefix_extractor.get());
            if (!s.ok()) {
              enough = false;
              if (s.IsPathNotFound()) {
                s = Status::OK();
              }
              break;
            }
          }
        }
      }
      if (enough) {
        break;
      }
    }
    ++retry;
  }

  if (s.ok()) {
    if (!have_prev_log_number) {
      previous_log_number = 0;
    }
    column_family_set_->UpdateMaxColumnFamily(max_column_family);

    MarkMinLogNumberToKeep2PC(min_log_number_to_keep);
    MarkFileNumberUsed(previous_log_number);
    MarkFileNumberUsed(log_number);

    for (auto cfd : *column_family_set_) {
      assert(builders.count(cfd->GetID()) > 0);
      auto builder = builders[cfd->GetID()]->version_builder();
      if (!builder->CheckConsistencyForNumLevels()) {
        s = Status::InvalidArgument(
            "db has more levels than options.num_levels");
        break;
      }
    }
  }

  if (s.ok()) {
    for (auto cfd : *column_family_set_) {
      if (cfd->IsDropped()) {
        continue;
      }
      assert(cfd->initialized());
      auto builders_iter = builders.find(cfd->GetID());
      assert(builders_iter != builders.end());
      auto* builder = builders_iter->second->version_builder();

      Version* v = new Version(cfd, this, env_options_,
                               *cfd->GetLatestMutableCFOptions(),
                               current_version_number_++);
      builder->SaveTo(v->storage_info());

      // Install recovered version
      v->PrepareApply(*cfd->GetLatestMutableCFOptions(),
                      !(db_options_->skip_stats_update_on_db_open));
      AppendVersion(cfd, v);
    }
    next_file_number_.store(next_file + 1);
    last_allocated_sequence_ = last_sequence;
    last_published_sequence_ = last_sequence;
    last_sequence_ = last_sequence;
    prev_log_number_ = previous_log_number;
    for (auto cfd : *column_family_set_) {
      if (cfd->IsDropped()) {
        continue;
      }
      ROCKS_LOG_INFO(db_options_->info_log,
                     "Column family [%s] (ID %u), log number is %" PRIu64 "\n",
                     cfd->GetName().c_str(), cfd->GetID(), cfd->GetLogNumber());
    }
  }
  return s;
}

Status ReactiveVersionSet::ReadAndApply(
    InstrumentedMutex* mu,
    std::unique_ptr<log::FragmentBufferedReader>* manifest_reader,
    std::unordered_set<ColumnFamilyData*>* cfds_changed) {
  assert(manifest_reader != nullptr);
  assert(cfds_changed != nullptr);
  mu->AssertHeld();

  Status s;
  bool have_log_number = false;
  bool have_prev_log_number = false;
  bool have_next_file = false;
  bool have_last_sequence = false;
  uint64_t next_file = 0;
  uint64_t last_sequence = 0;
  uint64_t log_number = 0;
  uint64_t previous_log_number = 0;
  uint32_t max_column_family = 0;
  uint64_t min_log_number_to_keep = 0;
  uint64_t applied_edits = 0;
  while (s.ok()) {
    Slice record;
    std::string scratch;
    log::Reader* reader = manifest_reader->get();
    std::string old_manifest_path = reader->file()->file_name();
    while (reader->ReadRecord(&record, &scratch)) {
      VersionEdit edit;
      s = edit.DecodeFrom(record);
      if (!s.ok()) {
        break;
      }

      s = read_buffer_.AddEdit(&edit);
      if (!s.ok()) {
        break;
      }
      if (edit.is_in_atomic_group_) {
        if (read_buffer_.IsFull()) {
          // Apply edits in an atomic group when we have read all edits in the
          // group.
          for (auto& e : read_buffer_.replay_buffer()) {
            s = ApplyOneVersionEditToBuilder(
                e, cfds_changed, &have_log_number, &log_number,
                &have_prev_log_number, &previous_log_number, &have_next_file,
                &next_file, &have_last_sequence, &last_sequence,
                &min_log_number_to_keep, &max_column_family);
            if (!s.ok()) {
              break;
            }
            applied_edits++;
          }
          if (!s.ok()) {
            break;
          }
          read_buffer_.Clear();
        }
      } else {
        // Apply a normal edit immediately.
        s = ApplyOneVersionEditToBuilder(
            edit, cfds_changed, &have_log_number, &log_number,
            &have_prev_log_number, &previous_log_number, &have_next_file,
            &next_file, &have_last_sequence, &last_sequence,
            &min_log_number_to_keep, &max_column_family);
        if (s.ok()) {
          applied_edits++;
        }
      }
    }
    if (!s.ok()) {
      // Clear the buffer if we fail to decode/apply an edit.
      read_buffer_.Clear();
    }
    // It's possible that:
    // 1) s.IsCorruption(), indicating the current MANIFEST is corrupted.
    // 2) we have finished reading the current MANIFEST.
    // 3) we have encountered an IOError reading the current MANIFEST.
    // We need to look for the next MANIFEST and start from there. If we cannot
    // find the next MANIFEST, we should exit the loop.
    s = MaybeSwitchManifest(reader->GetReporter(), manifest_reader);
    reader = manifest_reader->get();
    if (s.ok() && reader->file()->file_name() == old_manifest_path) {
      break;
    }
  }

  if (s.ok()) {
    for (auto cfd : *column_family_set_) {
      auto builder_iter = active_version_builders_.find(cfd->GetID());
      if (builder_iter == active_version_builders_.end()) {
        continue;
      }
      auto builder = builder_iter->second->version_builder();
      if (!builder->CheckConsistencyForNumLevels()) {
        s = Status::InvalidArgument(
            "db has more levels than options.num_levels");
        break;
      }
    }
  }
  TEST_SYNC_POINT_CALLBACK("ReactiveVersionSet::ReadAndApply:AppliedEdits",
                           &applied_edits);
  return s;
}

Status ReactiveVersionSet::ApplyOneVersionEditToBuilder(
    VersionEdit& edit, std::unordered_set<ColumnFamilyData*>* cfds_changed,
    bool* have_log_number, uint64_t* log_number, bool* have_prev_log_number,
    uint64_t* previous_log_number, bool* have_next_file, uint64_t* next_file,
    bool* have_last_sequence, SequenceNumber* last_sequence,
    uint64_t* min_log_number_to_keep, uint32_t* max_column_family) {
  ColumnFamilyData* cfd =
      column_family_set_->GetColumnFamily(edit.column_family_);

  // If we cannot find this column family in our column family set, then it
  // may be a new column family created by the primary after the secondary
  // starts. It is also possible that the secondary instance opens only a subset
  // of column families. Ignore it for now.
  if (nullptr == cfd) {
    return Status::OK();
  }
  if (active_version_builders_.find(edit.column_family_) ==
      active_version_builders_.end()) {
    std::unique_ptr<BaseReferencedVersionBuilder> builder_guard(
        new BaseReferencedVersionBuilder(cfd));
    active_version_builders_.insert(
        std::make_pair(edit.column_family_, std::move(builder_guard)));
  }

  auto builder_iter = active_version_builders_.find(edit.column_family_);
  assert(builder_iter != active_version_builders_.end());
  auto builder = builder_iter->second->version_builder();
  assert(builder != nullptr);

  if (edit.is_column_family_add_) {
    // TODO (yanqin) for now the secondary ignores column families created
    // after Open. This also simplifies handling of switching to a new MANIFEST
    // and processing the snapshot of the system at the beginning of the
    // MANIFEST.
  } else if (edit.is_column_family_drop_) {
    // Drop the column family by setting it to be 'dropped' without destroying
    // the column family handle.
    // TODO (haoyu) figure out how to handle column faimly drop for
    // secondary instance. (Is it possible that the ref count for cfd is 0 but
    // the ref count for its versions is higher than 0?)
    cfd->SetDropped();
    if (cfd->Unref()) {
      delete cfd;
      cfd = nullptr;
    }
  } else {
    builder->Apply(&edit);
  }
  Status s = ExtractInfoFromVersionEdit(
      cfd, edit, have_log_number, log_number, have_prev_log_number,
      previous_log_number, have_next_file, next_file, have_last_sequence,
      last_sequence, min_log_number_to_keep, max_column_family);
  if (!s.ok()) {
    return s;
  }

  if (cfd != nullptr) {
    s = builder->LoadTableHandlers(
        cfd->internal_stats(), db_options_->max_file_opening_threads,
        false /* prefetch_index_and_filter_in_cache */,
        false /* is_initial_load */,
        cfd->GetLatestMutableCFOptions()->prefix_extractor.get());
    TEST_SYNC_POINT_CALLBACK(
        "ReactiveVersionSet::ApplyOneVersionEditToBuilder:"
        "AfterLoadTableHandlers",
        &s);
    if (!s.ok() && !s.IsPathNotFound()) {
    } else if (s.IsPathNotFound()) {
      s = Status::OK();
    } else {  // s.ok() == true
      auto version = new Version(cfd, this, env_options_,
                                 *cfd->GetLatestMutableCFOptions(),
                                 current_version_number_++);
      builder->SaveTo(version->storage_info());
      version->PrepareApply(*cfd->GetLatestMutableCFOptions(), true);
      AppendVersion(cfd, version);
      active_version_builders_.erase(builder_iter);
      if (cfds_changed->count(cfd) == 0) {
        cfds_changed->insert(cfd);
      }
    }
  }

  if (have_next_file) {
    next_file_number_.store(*next_file + 1);
  }
  if (have_last_sequence) {
    last_allocated_sequence_ = *last_sequence;
    last_published_sequence_ = *last_sequence;
    last_sequence_ = *last_sequence;
  }
  if (have_prev_log_number) {
    prev_log_number_ = *previous_log_number;
    MarkFileNumberUsed(*previous_log_number);
  }
  if (have_log_number) {
    MarkFileNumberUsed(*log_number);
  }
  column_family_set_->UpdateMaxColumnFamily(*max_column_family);
  MarkMinLogNumberToKeep2PC(*min_log_number_to_keep);
  return s;
}

Status ReactiveVersionSet::MaybeSwitchManifest(
    log::Reader::Reporter* reporter,
    std::unique_ptr<log::FragmentBufferedReader>* manifest_reader) {
  assert(manifest_reader != nullptr);
  Status s;
  do {
    std::string manifest_path;
    s = GetCurrentManifestPath(dbname_, env_, &manifest_path,
                               &manifest_file_number_);
    std::unique_ptr<SequentialFile> manifest_file;
    if (s.ok()) {
      if (nullptr == manifest_reader->get() ||
          manifest_reader->get()->file()->file_name() != manifest_path) {
        TEST_SYNC_POINT(
            "ReactiveVersionSet::MaybeSwitchManifest:"
            "AfterGetCurrentManifestPath:0");
        TEST_SYNC_POINT(
            "ReactiveVersionSet::MaybeSwitchManifest:"
            "AfterGetCurrentManifestPath:1");
        s = env_->NewSequentialFile(
            manifest_path, &manifest_file,
            env_->OptimizeForManifestRead(env_options_));
      } else {
        // No need to switch manifest.
        break;
      }
    }
    std::unique_ptr<SequentialFileReader> manifest_file_reader;
    if (s.ok()) {
      manifest_file_reader.reset(
          new SequentialFileReader(std::move(manifest_file), manifest_path));
      manifest_reader->reset(new log::FragmentBufferedReader(
          nullptr, std::move(manifest_file_reader), reporter,
          true /* checksum */, 0 /* log_number */));
      ROCKS_LOG_INFO(db_options_->info_log, "Switched to new manifest: %s\n",
                     manifest_path.c_str());
      // TODO (yanqin) every time we switch to a new MANIFEST, we clear the
      // active_version_builders_ map because we choose to construct the
      // versions from scratch, thanks to the first part of each MANIFEST
      // written by VersionSet::WriteSnapshot. This is not necessary, but we
      // choose this at present for the sake of simplicity.
      active_version_builders_.clear();
    }
  } while (s.IsPathNotFound());
  return s;
}

}  // namespace rocksdb<|MERGE_RESOLUTION|>--- conflicted
+++ resolved
@@ -4156,10 +4156,6 @@
           if (!s.ok()) {
             break;
           }
-<<<<<<< HEAD
-
-=======
->>>>>>> e3829680
           recovered_edits++;
         }
         if (!s.ok()) {
@@ -4265,10 +4261,6 @@
                        true /* checksum */, 0 /* log_number */);
     Slice record;
     std::string scratch;
-<<<<<<< HEAD
-
-=======
->>>>>>> e3829680
     AtomicGroupReadBuffer read_buffer;
     s = ReadAndRecover(
         &reader, &read_buffer, cf_name_to_options, column_families_not_found,
