--- conflicted
+++ resolved
@@ -2404,17 +2404,11 @@
           merge_operator_, user_key, nullptr, merge_context->GetOperands(),
           str_value, columns, info_log_, db_statistics_, clock_,
           nullptr /* result_operand */, true);
-<<<<<<< HEAD
-    }
-    if (LIKELY(value != nullptr)) {
-      value->PinSelf();
-=======
       if (status->ok()) {
         if (LIKELY(value != nullptr)) {
           value->PinSelf();
         }
       }
->>>>>>> 36f5e19e
     }
   } else {
     if (key_exists != nullptr) {
