--- conflicted
+++ resolved
@@ -2388,13 +2388,8 @@
       std::string result;
       *status = MergeHelper::TimedFullMerge(
           merge_operator_, user_key, nullptr, merge_context->GetOperands(),
-<<<<<<< HEAD
           &result, info_log_, db_statistics_, clock_,
-          nullptr /* result_operand */, true);
-=======
-          str_value, columns, info_log_, db_statistics_, clock_,
           /* result_operand */ nullptr, /* update_num_ops_stats */ true);
->>>>>>> 1f09730d
       if (status->ok()) {
         if (LIKELY(value != nullptr)) {
           *(value->GetSelf()) = std::move(result);
