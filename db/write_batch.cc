//  Copyright (c) 2011-present, Facebook, Inc.  All rights reserved.
//  This source code is licensed under both the GPLv2 (found in the
//  COPYING file in the root directory) and Apache 2.0 License
//  (found in the LICENSE.Apache file in the root directory).
//
// Copyright (c) 2011 The LevelDB Authors. All rights reserved.
// Use of this source code is governed by a BSD-style license that can be
// found in the LICENSE file. See the AUTHORS file for names of contributors.
//
// WriteBatch::rep_ :=
//    sequence: fixed64
//    count: fixed32
//    data: record[count]
// record :=
//    kTypeValue varstring varstring
//    kTypeDeletion varstring
//    kTypeSingleDeletion varstring
//    kTypeRangeDeletion varstring varstring
//    kTypeMerge varstring varstring
//    kTypeColumnFamilyValue varint32 varstring varstring
//    kTypeColumnFamilyDeletion varint32 varstring
//    kTypeColumnFamilySingleDeletion varint32 varstring
//    kTypeColumnFamilyRangeDeletion varint32 varstring varstring
//    kTypeColumnFamilyMerge varint32 varstring varstring
//    kTypeBeginPrepareXID varstring
//    kTypeEndPrepareXID
//    kTypeCommitXID varstring
//    kTypeRollbackXID varstring
//    kTypeBeginPersistedPrepareXID varstring
//    kTypeBeginUnprepareXID varstring
//    kTypeNoop
// varstring :=
//    len: varint32
//    data: uint8[len]

#include "rocksdb/write_batch.h"

#include <map>
#include <stack>
#include <stdexcept>
#include <type_traits>
#include <unordered_map>
#include <vector>

#include "db/column_family.h"
#include "db/db_impl/db_impl.h"
#include "db/dbformat.h"
#include "db/flush_scheduler.h"
#include "db/memtable.h"
#include "db/merge_context.h"
#include "db/snapshot_impl.h"
#include "db/trim_history_scheduler.h"
#include "db/write_batch_internal.h"
#include "monitoring/perf_context_imp.h"
#include "monitoring/statistics.h"
#include "rocksdb/merge_operator.h"
#include "util/autovector.h"
#include "util/cast_util.h"
#include "util/coding.h"
#include "util/duplicate_detector.h"
#include "util/string_util.h"
#include "util/util.h"

namespace rocksdb {

// anon namespace for file-local types
namespace {

enum ContentFlags : uint32_t {
  DEFERRED = 1 << 0,
  HAS_PUT = 1 << 1,
  HAS_DELETE = 1 << 2,
  HAS_SINGLE_DELETE = 1 << 3,
  HAS_MERGE = 1 << 4,
  HAS_BEGIN_PREPARE = 1 << 5,
  HAS_END_PREPARE = 1 << 6,
  HAS_COMMIT = 1 << 7,
  HAS_ROLLBACK = 1 << 8,
  HAS_DELETE_RANGE = 1 << 9,
  HAS_BLOB_INDEX = 1 << 10,
  HAS_BEGIN_UNPREPARE = 1 << 11,
};

struct BatchContentClassifier : public WriteBatch::Handler {
  uint32_t content_flags = 0;

  Status PutCF(uint32_t, const Slice&, const Slice&) override {
    content_flags |= ContentFlags::HAS_PUT;
    return Status::OK();
  }

  Status DeleteCF(uint32_t, const Slice&) override {
    content_flags |= ContentFlags::HAS_DELETE;
    return Status::OK();
  }

  Status SingleDeleteCF(uint32_t, const Slice&) override {
    content_flags |= ContentFlags::HAS_SINGLE_DELETE;
    return Status::OK();
  }

  Status DeleteRangeCF(uint32_t, const Slice&, const Slice&) override {
    content_flags |= ContentFlags::HAS_DELETE_RANGE;
    return Status::OK();
  }

  Status MergeCF(uint32_t, const Slice&, const Slice&) override {
    content_flags |= ContentFlags::HAS_MERGE;
    return Status::OK();
  }

  Status PutBlobIndexCF(uint32_t, const Slice&, const Slice&) override {
    content_flags |= ContentFlags::HAS_BLOB_INDEX;
    return Status::OK();
  }

  Status MarkBeginPrepare(bool unprepare) override {
    content_flags |= ContentFlags::HAS_BEGIN_PREPARE;
    if (unprepare) {
      content_flags |= ContentFlags::HAS_BEGIN_UNPREPARE;
    }
    return Status::OK();
  }

  Status MarkEndPrepare(const Slice&) override {
    content_flags |= ContentFlags::HAS_END_PREPARE;
    return Status::OK();
  }

  Status MarkCommit(const Slice&) override {
    content_flags |= ContentFlags::HAS_COMMIT;
    return Status::OK();
  }

  Status MarkRollback(const Slice&) override {
    content_flags |= ContentFlags::HAS_ROLLBACK;
    return Status::OK();
  }
};

class TimestampAssigner : public WriteBatch::Handler {
 public:
  explicit TimestampAssigner(const Slice& ts)
      : timestamp_(ts), timestamps_(kEmptyTimestampList) {}
  explicit TimestampAssigner(const std::vector<Slice>& ts_list)
      : timestamps_(ts_list) {
    SanityCheck();
  }
  ~TimestampAssigner() override {}

  Status PutCF(uint32_t, const Slice& key, const Slice&) override {
    AssignTimestamp(key);
    ++idx_;
    return Status::OK();
  }

  Status DeleteCF(uint32_t, const Slice& key) override {
    AssignTimestamp(key);
    ++idx_;
    return Status::OK();
  }

  Status SingleDeleteCF(uint32_t, const Slice& key) override {
    AssignTimestamp(key);
    ++idx_;
    return Status::OK();
  }

  Status DeleteRangeCF(uint32_t, const Slice& begin_key,
                       const Slice& end_key) override {
    AssignTimestamp(begin_key);
    AssignTimestamp(end_key);
    ++idx_;
    return Status::OK();
  }

  Status MergeCF(uint32_t, const Slice& key, const Slice&) override {
    AssignTimestamp(key);
    ++idx_;
    return Status::OK();
  }

  Status PutBlobIndexCF(uint32_t, const Slice&, const Slice&) override {
    // TODO (yanqin): support blob db in the future.
    return Status::OK();
  }

  Status MarkBeginPrepare(bool) override {
    // TODO (yanqin): support in the future.
    return Status::OK();
  }

  Status MarkEndPrepare(const Slice&) override {
    // TODO (yanqin): support in the future.
    return Status::OK();
  }

  Status MarkCommit(const Slice&) override {
    // TODO (yanqin): support in the future.
    return Status::OK();
  }

  Status MarkRollback(const Slice&) override {
    // TODO (yanqin): support in the future.
    return Status::OK();
  }

 private:
  void SanityCheck() const {
    assert(!timestamps_.empty());
#ifndef NDEBUG
    const size_t ts_sz = timestamps_[0].size();
    for (size_t i = 1; i != timestamps_.size(); ++i) {
      assert(ts_sz == timestamps_[i].size());
    }
#endif  // !NDEBUG
  }

  void AssignTimestamp(const Slice& key) {
    assert(timestamps_.empty() || idx_ < timestamps_.size());
    const Slice& ts = timestamps_.empty() ? timestamp_ : timestamps_[idx_];
    size_t ts_sz = ts.size();
    char* ptr = const_cast<char*>(key.data() + key.size() - ts_sz);
    memcpy(ptr, ts.data(), ts_sz);
  }

  static const std::vector<Slice> kEmptyTimestampList;
  const Slice timestamp_;
  const std::vector<Slice>& timestamps_;
  size_t idx_ = 0;

  // No copy or move.
  TimestampAssigner(const TimestampAssigner&) = delete;
  TimestampAssigner(TimestampAssigner&&) = delete;
  TimestampAssigner& operator=(const TimestampAssigner&) = delete;
  TimestampAssigner&& operator=(TimestampAssigner&&) = delete;
};
const std::vector<Slice> TimestampAssigner::kEmptyTimestampList;

}  // anon namespace

struct SavePoints {
  std::stack<SavePoint, autovector<SavePoint>> stack;
};

WriteBatch::WriteBatch(size_t reserved_bytes, size_t max_bytes)
    : content_flags_(0), max_bytes_(max_bytes), rep_(), timestamp_size_(0) {
  rep_.reserve((reserved_bytes > WriteBatchInternal::kHeader)
                   ? reserved_bytes
                   : WriteBatchInternal::kHeader);
  rep_.resize(WriteBatchInternal::kHeader);
}

WriteBatch::WriteBatch(size_t reserved_bytes, size_t max_bytes, size_t ts_sz)
    : content_flags_(0), max_bytes_(max_bytes), rep_(), timestamp_size_(ts_sz) {
  rep_.reserve((reserved_bytes > WriteBatchInternal::kHeader) ?
    reserved_bytes : WriteBatchInternal::kHeader);
  rep_.resize(WriteBatchInternal::kHeader);
}

WriteBatch::WriteBatch(const std::string& rep)
    : content_flags_(ContentFlags::DEFERRED),
      max_bytes_(0),
      rep_(rep),
      timestamp_size_(0) {}

WriteBatch::WriteBatch(std::string&& rep)
    : content_flags_(ContentFlags::DEFERRED),
      max_bytes_(0),
      rep_(std::move(rep)),
      timestamp_size_(0) {}

WriteBatch::WriteBatch(const WriteBatch& src)
    : wal_term_point_(src.wal_term_point_),
      content_flags_(src.content_flags_.load(std::memory_order_relaxed)),
      max_bytes_(src.max_bytes_),
      rep_(src.rep_),
      timestamp_size_(src.timestamp_size_) {
  if (src.save_points_ != nullptr) {
    save_points_.reset(new SavePoints());
    save_points_->stack = src.save_points_->stack;
  }
}

WriteBatch::WriteBatch(WriteBatch&& src) noexcept
    : save_points_(std::move(src.save_points_)),
      wal_term_point_(std::move(src.wal_term_point_)),
      content_flags_(src.content_flags_.load(std::memory_order_relaxed)),
      max_bytes_(src.max_bytes_),
      rep_(std::move(src.rep_)),
      timestamp_size_(src.timestamp_size_) {}

WriteBatch& WriteBatch::operator=(const WriteBatch& src) {
  if (&src != this) {
    this->~WriteBatch();
    new (this) WriteBatch(src);
  }
  return *this;
}

WriteBatch& WriteBatch::operator=(WriteBatch&& src) {
  if (&src != this) {
    this->~WriteBatch();
    new (this) WriteBatch(std::move(src));
  }
  return *this;
}

WriteBatch::~WriteBatch() { }

WriteBatch::Handler::~Handler() { }

void WriteBatch::Handler::LogData(const Slice& /*blob*/) {
  // If the user has not specified something to do with blobs, then we ignore
  // them.
}

bool WriteBatch::Handler::Continue() {
  return true;
}

void WriteBatch::Clear() {
  rep_.clear();
  rep_.resize(WriteBatchInternal::kHeader);

  content_flags_.store(0, std::memory_order_relaxed);

  if (save_points_ != nullptr) {
    while (!save_points_->stack.empty()) {
      save_points_->stack.pop();
    }
  }

  wal_term_point_.clear();
}

int WriteBatch::Count() const {
  return WriteBatchInternal::Count(this);
}

uint32_t WriteBatch::ComputeContentFlags() const {
  auto rv = content_flags_.load(std::memory_order_relaxed);
  if ((rv & ContentFlags::DEFERRED) != 0) {
    BatchContentClassifier classifier;
    Iterate(&classifier);
    rv = classifier.content_flags;

    // this method is conceptually const, because it is performing a lazy
    // computation that doesn't affect the abstract state of the batch.
    // content_flags_ is marked mutable so that we can perform the
    // following assignment
    content_flags_.store(rv, std::memory_order_relaxed);
  }
  return rv;
}

void WriteBatch::MarkWalTerminationPoint() {
  wal_term_point_.size = GetDataSize();
  wal_term_point_.count = Count();
  wal_term_point_.content_flags = content_flags_;
}

bool WriteBatch::HasPut() const {
  return (ComputeContentFlags() & ContentFlags::HAS_PUT) != 0;
}

bool WriteBatch::HasDelete() const {
  return (ComputeContentFlags() & ContentFlags::HAS_DELETE) != 0;
}

bool WriteBatch::HasSingleDelete() const {
  return (ComputeContentFlags() & ContentFlags::HAS_SINGLE_DELETE) != 0;
}

bool WriteBatch::HasDeleteRange() const {
  return (ComputeContentFlags() & ContentFlags::HAS_DELETE_RANGE) != 0;
}

bool WriteBatch::HasMerge() const {
  return (ComputeContentFlags() & ContentFlags::HAS_MERGE) != 0;
}

bool ReadKeyFromWriteBatchEntry(Slice* input, Slice* key, bool cf_record) {
  assert(input != nullptr && key != nullptr);
  // Skip tag byte
  input->remove_prefix(1);

  if (cf_record) {
    // Skip column_family bytes
    uint32_t cf;
    if (!GetVarint32(input, &cf)) {
      return false;
    }
  }

  // Extract key
  return GetLengthPrefixedSlice(input, key);
}

bool WriteBatch::HasBeginPrepare() const {
  return (ComputeContentFlags() & ContentFlags::HAS_BEGIN_PREPARE) != 0;
}

bool WriteBatch::HasEndPrepare() const {
  return (ComputeContentFlags() & ContentFlags::HAS_END_PREPARE) != 0;
}

bool WriteBatch::HasCommit() const {
  return (ComputeContentFlags() & ContentFlags::HAS_COMMIT) != 0;
}

bool WriteBatch::HasRollback() const {
  return (ComputeContentFlags() & ContentFlags::HAS_ROLLBACK) != 0;
}

Status ReadRecordFromWriteBatch(Slice* input, char* tag,
                                uint32_t* column_family, Slice* key,
                                Slice* value, Slice* blob, Slice* xid) {
  assert(key != nullptr && value != nullptr);
  *tag = (*input)[0];
  input->remove_prefix(1);
  *column_family = 0;  // default
  switch (*tag) {
    case kTypeColumnFamilyValue:
      if (!GetVarint32(input, column_family)) {
        return Status::Corruption("bad WriteBatch Put");
      }
      FALLTHROUGH_INTENDED;
    case kTypeValue:
      if (!GetLengthPrefixedSlice(input, key) ||
          !GetLengthPrefixedSlice(input, value)) {
        return Status::Corruption("bad WriteBatch Put");
      }
      break;
    case kTypeColumnFamilyDeletion:
    case kTypeColumnFamilySingleDeletion:
      if (!GetVarint32(input, column_family)) {
        return Status::Corruption("bad WriteBatch Delete");
      }
      FALLTHROUGH_INTENDED;
    case kTypeDeletion:
    case kTypeSingleDeletion:
      if (!GetLengthPrefixedSlice(input, key)) {
        return Status::Corruption("bad WriteBatch Delete");
      }
      break;
    case kTypeColumnFamilyRangeDeletion:
      if (!GetVarint32(input, column_family)) {
        return Status::Corruption("bad WriteBatch DeleteRange");
      }
      FALLTHROUGH_INTENDED;
    case kTypeRangeDeletion:
      // for range delete, "key" is begin_key, "value" is end_key
      if (!GetLengthPrefixedSlice(input, key) ||
          !GetLengthPrefixedSlice(input, value)) {
        return Status::Corruption("bad WriteBatch DeleteRange");
      }
      break;
    case kTypeColumnFamilyMerge:
      if (!GetVarint32(input, column_family)) {
        return Status::Corruption("bad WriteBatch Merge");
      }
      FALLTHROUGH_INTENDED;
    case kTypeMerge:
      if (!GetLengthPrefixedSlice(input, key) ||
          !GetLengthPrefixedSlice(input, value)) {
        return Status::Corruption("bad WriteBatch Merge");
      }
      break;
    case kTypeColumnFamilyBlobIndex:
      if (!GetVarint32(input, column_family)) {
        return Status::Corruption("bad WriteBatch BlobIndex");
      }
      FALLTHROUGH_INTENDED;
    case kTypeBlobIndex:
      if (!GetLengthPrefixedSlice(input, key) ||
          !GetLengthPrefixedSlice(input, value)) {
        return Status::Corruption("bad WriteBatch BlobIndex");
      }
      break;
    case kTypeLogData:
      assert(blob != nullptr);
      if (!GetLengthPrefixedSlice(input, blob)) {
        return Status::Corruption("bad WriteBatch Blob");
      }
      break;
    case kTypeNoop:
    case kTypeBeginPrepareXID:
      // This indicates that the prepared batch is also persisted in the db.
      // This is used in WritePreparedTxn
    case kTypeBeginPersistedPrepareXID:
      // This is used in WriteUnpreparedTxn
    case kTypeBeginUnprepareXID:
      break;
    case kTypeEndPrepareXID:
      if (!GetLengthPrefixedSlice(input, xid)) {
        return Status::Corruption("bad EndPrepare XID");
      }
      break;
    case kTypeCommitXID:
      if (!GetLengthPrefixedSlice(input, xid)) {
        return Status::Corruption("bad Commit XID");
      }
      break;
    case kTypeRollbackXID:
      if (!GetLengthPrefixedSlice(input, xid)) {
        return Status::Corruption("bad Rollback XID");
      }
      break;
    default:
      return Status::Corruption("unknown WriteBatch tag");
  }
  return Status::OK();
}

Status WriteBatch::Iterate(Handler* handler) const {
  if (rep_.size() < WriteBatchInternal::kHeader) {
    return Status::Corruption("malformed WriteBatch (too small)");
  }

  return WriteBatchInternal::Iterate(this, handler, WriteBatchInternal::kHeader,
                                     rep_.size());
}

Status WriteBatchInternal::Iterate(const WriteBatch* wb,
                                   WriteBatch::Handler* handler, size_t begin,
                                   size_t end) {
  if (begin > wb->rep_.size() || end > wb->rep_.size() || end < begin) {
    return Status::Corruption("Invalid start/end bounds for Iterate");
  }
  assert(begin <= end);
  Slice input(wb->rep_.data() + begin, static_cast<size_t>(end - begin));
  bool whole_batch =
      (begin == WriteBatchInternal::kHeader) && (end == wb->rep_.size());

  Slice key, value, blob, xid;
  // Sometimes a sub-batch starts with a Noop. We want to exclude such Noops as
  // the batch boundary symbols otherwise we would mis-count the number of
  // batches. We do that by checking whether the accumulated batch is empty
  // before seeing the next Noop.
  bool empty_batch = true;
  int found = 0;
  Status s;
  char tag = 0;
  uint32_t column_family = 0;  // default
  bool last_was_try_again = false;
  bool handler_continue = true;
  while (((s.ok() && !input.empty()) || UNLIKELY(s.IsTryAgain()))) {
    handler_continue = handler->Continue();
    if (!handler_continue) {
      break;
    }

    if (LIKELY(!s.IsTryAgain())) {
      last_was_try_again = false;
      tag = 0;
      column_family = 0;  // default

      s = ReadRecordFromWriteBatch(&input, &tag, &column_family, &key, &value,
                                   &blob, &xid);
      if (!s.ok()) {
        return s;
      }
    } else {
      assert(s.IsTryAgain());
      assert(!last_was_try_again);  // to detect infinite loop bugs
      if (UNLIKELY(last_was_try_again)) {
        return Status::Corruption(
            "two consecutive TryAgain in WriteBatch handler; this is either a "
            "software bug or data corruption.");
      }
      last_was_try_again = true;
      s = Status::OK();
    }

    switch (tag) {
      case kTypeColumnFamilyValue:
      case kTypeValue:
        assert(wb->content_flags_.load(std::memory_order_relaxed) &
               (ContentFlags::DEFERRED | ContentFlags::HAS_PUT));
        s = handler->PutCF(column_family, key, value);
        if (LIKELY(s.ok())) {
          empty_batch = false;
          found++;
        }
        break;
      case kTypeColumnFamilyDeletion:
      case kTypeDeletion:
        assert(wb->content_flags_.load(std::memory_order_relaxed) &
               (ContentFlags::DEFERRED | ContentFlags::HAS_DELETE));
        s = handler->DeleteCF(column_family, key);
        if (LIKELY(s.ok())) {
          empty_batch = false;
          found++;
        }
        break;
      case kTypeColumnFamilySingleDeletion:
      case kTypeSingleDeletion:
        assert(wb->content_flags_.load(std::memory_order_relaxed) &
               (ContentFlags::DEFERRED | ContentFlags::HAS_SINGLE_DELETE));
        s = handler->SingleDeleteCF(column_family, key);
        if (LIKELY(s.ok())) {
          empty_batch = false;
          found++;
        }
        break;
      case kTypeColumnFamilyRangeDeletion:
      case kTypeRangeDeletion:
        assert(wb->content_flags_.load(std::memory_order_relaxed) &
               (ContentFlags::DEFERRED | ContentFlags::HAS_DELETE_RANGE));
        s = handler->DeleteRangeCF(column_family, key, value);
        if (LIKELY(s.ok())) {
          empty_batch = false;
          found++;
        }
        break;
      case kTypeColumnFamilyMerge:
      case kTypeMerge:
        assert(wb->content_flags_.load(std::memory_order_relaxed) &
               (ContentFlags::DEFERRED | ContentFlags::HAS_MERGE));
        s = handler->MergeCF(column_family, key, value);
        if (LIKELY(s.ok())) {
          empty_batch = false;
          found++;
        }
        break;
      case kTypeColumnFamilyBlobIndex:
      case kTypeBlobIndex:
        assert(wb->content_flags_.load(std::memory_order_relaxed) &
               (ContentFlags::DEFERRED | ContentFlags::HAS_BLOB_INDEX));
        s = handler->PutBlobIndexCF(column_family, key, value);
        if (LIKELY(s.ok())) {
          found++;
        }
        break;
      case kTypeLogData:
        handler->LogData(blob);
        // A batch might have nothing but LogData. It is still a batch.
        empty_batch = false;
        break;
      case kTypeBeginPrepareXID:
        assert(wb->content_flags_.load(std::memory_order_relaxed) &
               (ContentFlags::DEFERRED | ContentFlags::HAS_BEGIN_PREPARE));
        handler->MarkBeginPrepare();
        empty_batch = false;
        if (!handler->WriteAfterCommit()) {
          s = Status::NotSupported(
              "WriteCommitted txn tag when write_after_commit_ is disabled (in "
              "WritePrepared/WriteUnprepared mode). If it is not due to "
              "corruption, the WAL must be emptied before changing the "
              "WritePolicy.");
        }
        if (handler->WriteBeforePrepare()) {
          s = Status::NotSupported(
              "WriteCommitted txn tag when write_before_prepare_ is enabled "
              "(in WriteUnprepared mode). If it is not due to corruption, the "
              "WAL must be emptied before changing the WritePolicy.");
        }
        break;
      case kTypeBeginPersistedPrepareXID:
        assert(wb->content_flags_.load(std::memory_order_relaxed) &
               (ContentFlags::DEFERRED | ContentFlags::HAS_BEGIN_PREPARE));
        handler->MarkBeginPrepare();
        empty_batch = false;
        if (handler->WriteAfterCommit()) {
          s = Status::NotSupported(
              "WritePrepared/WriteUnprepared txn tag when write_after_commit_ "
              "is enabled (in default WriteCommitted mode). If it is not due "
              "to corruption, the WAL must be emptied before changing the "
              "WritePolicy.");
        }
        break;
      case kTypeBeginUnprepareXID:
        assert(wb->content_flags_.load(std::memory_order_relaxed) &
               (ContentFlags::DEFERRED | ContentFlags::HAS_BEGIN_UNPREPARE));
        handler->MarkBeginPrepare(true /* unprepared */);
        empty_batch = false;
        if (handler->WriteAfterCommit()) {
          s = Status::NotSupported(
              "WriteUnprepared txn tag when write_after_commit_ is enabled (in "
              "default WriteCommitted mode). If it is not due to corruption, "
              "the WAL must be emptied before changing the WritePolicy.");
        }
        if (!handler->WriteBeforePrepare()) {
          s = Status::NotSupported(
              "WriteUnprepared txn tag when write_before_prepare_ is disabled "
              "(in WriteCommitted/WritePrepared mode). If it is not due to "
              "corruption, the WAL must be emptied before changing the "
              "WritePolicy.");
        }
        break;
      case kTypeEndPrepareXID:
        assert(wb->content_flags_.load(std::memory_order_relaxed) &
               (ContentFlags::DEFERRED | ContentFlags::HAS_END_PREPARE));
        handler->MarkEndPrepare(xid);
        empty_batch = true;
        break;
      case kTypeCommitXID:
        assert(wb->content_flags_.load(std::memory_order_relaxed) &
               (ContentFlags::DEFERRED | ContentFlags::HAS_COMMIT));
        handler->MarkCommit(xid);
        empty_batch = true;
        break;
      case kTypeRollbackXID:
        assert(wb->content_flags_.load(std::memory_order_relaxed) &
               (ContentFlags::DEFERRED | ContentFlags::HAS_ROLLBACK));
        handler->MarkRollback(xid);
        empty_batch = true;
        break;
      case kTypeNoop:
        handler->MarkNoop(empty_batch);
        empty_batch = true;
        break;
      default:
        return Status::Corruption("unknown WriteBatch tag");
    }
  }
  if (!s.ok()) {
    return s;
  }
  if (handler_continue && whole_batch &&
      found != WriteBatchInternal::Count(wb)) {
    return Status::Corruption("WriteBatch has wrong count");
  } else {
    return Status::OK();
  }
}

bool WriteBatchInternal::IsLatestPersistentState(const WriteBatch* b) {
  return b->is_latest_persistent_state_;
}

void WriteBatchInternal::SetAsLastestPersistentState(WriteBatch* b) {
  b->is_latest_persistent_state_ = true;
}

int WriteBatchInternal::Count(const WriteBatch* b) {
  return DecodeFixed32(b->rep_.data() + 8);
}

void WriteBatchInternal::SetCount(WriteBatch* b, int n) {
  EncodeFixed32(&b->rep_[8], n);
}

SequenceNumber WriteBatchInternal::Sequence(const WriteBatch* b) {
  return SequenceNumber(DecodeFixed64(b->rep_.data()));
}

void WriteBatchInternal::SetSequence(WriteBatch* b, SequenceNumber seq) {
  EncodeFixed64(&b->rep_[0], seq);
}

size_t WriteBatchInternal::GetFirstOffset(WriteBatch* /*b*/) {
  return WriteBatchInternal::kHeader;
}

Status WriteBatchInternal::Put(WriteBatch* b, uint32_t column_family_id,
                               const Slice& key, const Slice& value) {
  if (key.size() > size_t{port::kMaxUint32}) {
    return Status::InvalidArgument("key is too large");
  }
  if (value.size() > size_t{port::kMaxUint32}) {
    return Status::InvalidArgument("value is too large");
  }

  LocalSavePoint save(b);
  WriteBatchInternal::SetCount(b, WriteBatchInternal::Count(b) + 1);
  if (column_family_id == 0) {
    b->rep_.push_back(static_cast<char>(kTypeValue));
  } else {
    b->rep_.push_back(static_cast<char>(kTypeColumnFamilyValue));
    PutVarint32(&b->rep_, column_family_id);
  }
  if (0 == b->timestamp_size_) {
    PutLengthPrefixedSlice(&b->rep_, key);
  } else {
    PutVarint32(&b->rep_,
                static_cast<uint32_t>(key.size() + b->timestamp_size_));
    b->rep_.append(key.data(), key.size());
    b->rep_.append(b->timestamp_size_, '\0');
  }
  PutLengthPrefixedSlice(&b->rep_, value);
  b->content_flags_.store(
      b->content_flags_.load(std::memory_order_relaxed) | ContentFlags::HAS_PUT,
      std::memory_order_relaxed);
  return save.commit();
}

Status WriteBatch::Put(ColumnFamilyHandle* column_family, const Slice& key,
                       const Slice& value) {
  return WriteBatchInternal::Put(this, GetColumnFamilyID(column_family), key,
                                 value);
}

Status WriteBatchInternal::CheckSlicePartsLength(const SliceParts& key,
                                                 const SliceParts& value) {
  size_t total_key_bytes = 0;
  for (int i = 0; i < key.num_parts; ++i) {
    total_key_bytes += key.parts[i].size();
  }
  if (total_key_bytes >= size_t{port::kMaxUint32}) {
    return Status::InvalidArgument("key is too large");
  }

  size_t total_value_bytes = 0;
  for (int i = 0; i < value.num_parts; ++i) {
    total_value_bytes += value.parts[i].size();
  }
  if (total_value_bytes >= size_t{port::kMaxUint32}) {
    return Status::InvalidArgument("value is too large");
  }
  return Status::OK();
}

Status WriteBatchInternal::Put(WriteBatch* b, uint32_t column_family_id,
                               const SliceParts& key, const SliceParts& value) {
  Status s = CheckSlicePartsLength(key, value);
  if (!s.ok()) {
    return s;
  }

  LocalSavePoint save(b);
  WriteBatchInternal::SetCount(b, WriteBatchInternal::Count(b) + 1);
  if (column_family_id == 0) {
    b->rep_.push_back(static_cast<char>(kTypeValue));
  } else {
    b->rep_.push_back(static_cast<char>(kTypeColumnFamilyValue));
    PutVarint32(&b->rep_, column_family_id);
  }
  if (0 == b->timestamp_size_) {
    PutLengthPrefixedSliceParts(&b->rep_, key);
  } else {
    PutLengthPrefixedSlicePartsWithPadding(&b->rep_, key, b->timestamp_size_);
  }
  PutLengthPrefixedSliceParts(&b->rep_, value);
  b->content_flags_.store(
      b->content_flags_.load(std::memory_order_relaxed) | ContentFlags::HAS_PUT,
      std::memory_order_relaxed);
  return save.commit();
}

Status WriteBatch::Put(ColumnFamilyHandle* column_family, const SliceParts& key,
                       const SliceParts& value) {
  return WriteBatchInternal::Put(this, GetColumnFamilyID(column_family), key,
                                 value);
}

Status WriteBatchInternal::InsertNoop(WriteBatch* b) {
  b->rep_.push_back(static_cast<char>(kTypeNoop));
  return Status::OK();
}

Status WriteBatchInternal::MarkEndPrepare(WriteBatch* b, const Slice& xid,
                                          bool write_after_commit,
                                          bool unprepared_batch) {
  // a manually constructed batch can only contain one prepare section
  assert(b->rep_[12] == static_cast<char>(kTypeNoop));

  // all savepoints up to this point are cleared
  if (b->save_points_ != nullptr) {
    while (!b->save_points_->stack.empty()) {
      b->save_points_->stack.pop();
    }
  }

  // rewrite noop as begin marker
  b->rep_[12] = static_cast<char>(
      write_after_commit ? kTypeBeginPrepareXID
                         : (unprepared_batch ? kTypeBeginUnprepareXID
                                             : kTypeBeginPersistedPrepareXID));
  b->rep_.push_back(static_cast<char>(kTypeEndPrepareXID));
  PutLengthPrefixedSlice(&b->rep_, xid);
  b->content_flags_.store(b->content_flags_.load(std::memory_order_relaxed) |
                              ContentFlags::HAS_END_PREPARE |
                              ContentFlags::HAS_BEGIN_PREPARE,
                          std::memory_order_relaxed);
  if (unprepared_batch) {
    b->content_flags_.store(b->content_flags_.load(std::memory_order_relaxed) |
                                ContentFlags::HAS_BEGIN_UNPREPARE,
                            std::memory_order_relaxed);
  }
  return Status::OK();
}

Status WriteBatchInternal::MarkCommit(WriteBatch* b, const Slice& xid) {
  b->rep_.push_back(static_cast<char>(kTypeCommitXID));
  PutLengthPrefixedSlice(&b->rep_, xid);
  b->content_flags_.store(b->content_flags_.load(std::memory_order_relaxed) |
                              ContentFlags::HAS_COMMIT,
                          std::memory_order_relaxed);
  return Status::OK();
}

Status WriteBatchInternal::MarkRollback(WriteBatch* b, const Slice& xid) {
  b->rep_.push_back(static_cast<char>(kTypeRollbackXID));
  PutLengthPrefixedSlice(&b->rep_, xid);
  b->content_flags_.store(b->content_flags_.load(std::memory_order_relaxed) |
                              ContentFlags::HAS_ROLLBACK,
                          std::memory_order_relaxed);
  return Status::OK();
}

Status WriteBatchInternal::Delete(WriteBatch* b, uint32_t column_family_id,
                                  const Slice& key) {
  LocalSavePoint save(b);
  WriteBatchInternal::SetCount(b, WriteBatchInternal::Count(b) + 1);
  if (column_family_id == 0) {
    b->rep_.push_back(static_cast<char>(kTypeDeletion));
  } else {
    b->rep_.push_back(static_cast<char>(kTypeColumnFamilyDeletion));
    PutVarint32(&b->rep_, column_family_id);
  }
  PutLengthPrefixedSlice(&b->rep_, key);
  b->content_flags_.store(b->content_flags_.load(std::memory_order_relaxed) |
                              ContentFlags::HAS_DELETE,
                          std::memory_order_relaxed);
  return save.commit();
}

Status WriteBatch::Delete(ColumnFamilyHandle* column_family, const Slice& key) {
  return WriteBatchInternal::Delete(this, GetColumnFamilyID(column_family),
                                    key);
}

Status WriteBatchInternal::Delete(WriteBatch* b, uint32_t column_family_id,
                                  const SliceParts& key) {
  LocalSavePoint save(b);
  WriteBatchInternal::SetCount(b, WriteBatchInternal::Count(b) + 1);
  if (column_family_id == 0) {
    b->rep_.push_back(static_cast<char>(kTypeDeletion));
  } else {
    b->rep_.push_back(static_cast<char>(kTypeColumnFamilyDeletion));
    PutVarint32(&b->rep_, column_family_id);
  }
  PutLengthPrefixedSliceParts(&b->rep_, key);
  b->content_flags_.store(b->content_flags_.load(std::memory_order_relaxed) |
                              ContentFlags::HAS_DELETE,
                          std::memory_order_relaxed);
  return save.commit();
}

Status WriteBatch::Delete(ColumnFamilyHandle* column_family,
                          const SliceParts& key) {
  return WriteBatchInternal::Delete(this, GetColumnFamilyID(column_family),
                                    key);
}

Status WriteBatchInternal::SingleDelete(WriteBatch* b,
                                        uint32_t column_family_id,
                                        const Slice& key) {
  LocalSavePoint save(b);
  WriteBatchInternal::SetCount(b, WriteBatchInternal::Count(b) + 1);
  if (column_family_id == 0) {
    b->rep_.push_back(static_cast<char>(kTypeSingleDeletion));
  } else {
    b->rep_.push_back(static_cast<char>(kTypeColumnFamilySingleDeletion));
    PutVarint32(&b->rep_, column_family_id);
  }
  PutLengthPrefixedSlice(&b->rep_, key);
  b->content_flags_.store(b->content_flags_.load(std::memory_order_relaxed) |
                              ContentFlags::HAS_SINGLE_DELETE,
                          std::memory_order_relaxed);
  return save.commit();
}

Status WriteBatch::SingleDelete(ColumnFamilyHandle* column_family,
                                const Slice& key) {
  return WriteBatchInternal::SingleDelete(
      this, GetColumnFamilyID(column_family), key);
}

Status WriteBatchInternal::SingleDelete(WriteBatch* b,
                                        uint32_t column_family_id,
                                        const SliceParts& key) {
  LocalSavePoint save(b);
  WriteBatchInternal::SetCount(b, WriteBatchInternal::Count(b) + 1);
  if (column_family_id == 0) {
    b->rep_.push_back(static_cast<char>(kTypeSingleDeletion));
  } else {
    b->rep_.push_back(static_cast<char>(kTypeColumnFamilySingleDeletion));
    PutVarint32(&b->rep_, column_family_id);
  }
  PutLengthPrefixedSliceParts(&b->rep_, key);
  b->content_flags_.store(b->content_flags_.load(std::memory_order_relaxed) |
                              ContentFlags::HAS_SINGLE_DELETE,
                          std::memory_order_relaxed);
  return save.commit();
}

Status WriteBatch::SingleDelete(ColumnFamilyHandle* column_family,
                                const SliceParts& key) {
  return WriteBatchInternal::SingleDelete(
      this, GetColumnFamilyID(column_family), key);
}

Status WriteBatchInternal::DeleteRange(WriteBatch* b, uint32_t column_family_id,
                                       const Slice& begin_key,
                                       const Slice& end_key) {
  LocalSavePoint save(b);
  WriteBatchInternal::SetCount(b, WriteBatchInternal::Count(b) + 1);
  if (column_family_id == 0) {
    b->rep_.push_back(static_cast<char>(kTypeRangeDeletion));
  } else {
    b->rep_.push_back(static_cast<char>(kTypeColumnFamilyRangeDeletion));
    PutVarint32(&b->rep_, column_family_id);
  }
  PutLengthPrefixedSlice(&b->rep_, begin_key);
  PutLengthPrefixedSlice(&b->rep_, end_key);
  b->content_flags_.store(b->content_flags_.load(std::memory_order_relaxed) |
                              ContentFlags::HAS_DELETE_RANGE,
                          std::memory_order_relaxed);
  return save.commit();
}

Status WriteBatch::DeleteRange(ColumnFamilyHandle* column_family,
                               const Slice& begin_key, const Slice& end_key) {
  return WriteBatchInternal::DeleteRange(this, GetColumnFamilyID(column_family),
                                         begin_key, end_key);
}

Status WriteBatchInternal::DeleteRange(WriteBatch* b, uint32_t column_family_id,
                                       const SliceParts& begin_key,
                                       const SliceParts& end_key) {
  LocalSavePoint save(b);
  WriteBatchInternal::SetCount(b, WriteBatchInternal::Count(b) + 1);
  if (column_family_id == 0) {
    b->rep_.push_back(static_cast<char>(kTypeRangeDeletion));
  } else {
    b->rep_.push_back(static_cast<char>(kTypeColumnFamilyRangeDeletion));
    PutVarint32(&b->rep_, column_family_id);
  }
  PutLengthPrefixedSliceParts(&b->rep_, begin_key);
  PutLengthPrefixedSliceParts(&b->rep_, end_key);
  b->content_flags_.store(b->content_flags_.load(std::memory_order_relaxed) |
                              ContentFlags::HAS_DELETE_RANGE,
                          std::memory_order_relaxed);
  return save.commit();
}

Status WriteBatch::DeleteRange(ColumnFamilyHandle* column_family,
                               const SliceParts& begin_key,
                               const SliceParts& end_key) {
  return WriteBatchInternal::DeleteRange(this, GetColumnFamilyID(column_family),
                                         begin_key, end_key);
}

Status WriteBatchInternal::Merge(WriteBatch* b, uint32_t column_family_id,
                                 const Slice& key, const Slice& value) {
  if (key.size() > size_t{port::kMaxUint32}) {
    return Status::InvalidArgument("key is too large");
  }
  if (value.size() > size_t{port::kMaxUint32}) {
    return Status::InvalidArgument("value is too large");
  }

  LocalSavePoint save(b);
  WriteBatchInternal::SetCount(b, WriteBatchInternal::Count(b) + 1);
  if (column_family_id == 0) {
    b->rep_.push_back(static_cast<char>(kTypeMerge));
  } else {
    b->rep_.push_back(static_cast<char>(kTypeColumnFamilyMerge));
    PutVarint32(&b->rep_, column_family_id);
  }
  PutLengthPrefixedSlice(&b->rep_, key);
  PutLengthPrefixedSlice(&b->rep_, value);
  b->content_flags_.store(b->content_flags_.load(std::memory_order_relaxed) |
                              ContentFlags::HAS_MERGE,
                          std::memory_order_relaxed);
  return save.commit();
}

Status WriteBatch::Merge(ColumnFamilyHandle* column_family, const Slice& key,
                         const Slice& value) {
  return WriteBatchInternal::Merge(this, GetColumnFamilyID(column_family), key,
                                   value);
}

Status WriteBatchInternal::Merge(WriteBatch* b, uint32_t column_family_id,
                                 const SliceParts& key,
                                 const SliceParts& value) {
  Status s = CheckSlicePartsLength(key, value);
  if (!s.ok()) {
    return s;
  }

  LocalSavePoint save(b);
  WriteBatchInternal::SetCount(b, WriteBatchInternal::Count(b) + 1);
  if (column_family_id == 0) {
    b->rep_.push_back(static_cast<char>(kTypeMerge));
  } else {
    b->rep_.push_back(static_cast<char>(kTypeColumnFamilyMerge));
    PutVarint32(&b->rep_, column_family_id);
  }
  PutLengthPrefixedSliceParts(&b->rep_, key);
  PutLengthPrefixedSliceParts(&b->rep_, value);
  b->content_flags_.store(b->content_flags_.load(std::memory_order_relaxed) |
                              ContentFlags::HAS_MERGE,
                          std::memory_order_relaxed);
  return save.commit();
}

Status WriteBatch::Merge(ColumnFamilyHandle* column_family,
                         const SliceParts& key, const SliceParts& value) {
  return WriteBatchInternal::Merge(this, GetColumnFamilyID(column_family), key,
                                   value);
}

Status WriteBatchInternal::PutBlobIndex(WriteBatch* b,
                                        uint32_t column_family_id,
                                        const Slice& key, const Slice& value) {
  LocalSavePoint save(b);
  WriteBatchInternal::SetCount(b, WriteBatchInternal::Count(b) + 1);
  if (column_family_id == 0) {
    b->rep_.push_back(static_cast<char>(kTypeBlobIndex));
  } else {
    b->rep_.push_back(static_cast<char>(kTypeColumnFamilyBlobIndex));
    PutVarint32(&b->rep_, column_family_id);
  }
  PutLengthPrefixedSlice(&b->rep_, key);
  PutLengthPrefixedSlice(&b->rep_, value);
  b->content_flags_.store(b->content_flags_.load(std::memory_order_relaxed) |
                              ContentFlags::HAS_BLOB_INDEX,
                          std::memory_order_relaxed);
  return save.commit();
}

Status WriteBatch::PutLogData(const Slice& blob) {
  LocalSavePoint save(this);
  rep_.push_back(static_cast<char>(kTypeLogData));
  PutLengthPrefixedSlice(&rep_, blob);
  return save.commit();
}

void WriteBatch::SetSavePoint() {
  if (save_points_ == nullptr) {
    save_points_.reset(new SavePoints());
  }
  // Record length and count of current batch of writes.
  save_points_->stack.push(SavePoint(
      GetDataSize(), Count(), content_flags_.load(std::memory_order_relaxed)));
}

Status WriteBatch::RollbackToSavePoint() {
  if (save_points_ == nullptr || save_points_->stack.size() == 0) {
    return Status::NotFound();
  }

  // Pop the most recent savepoint off the stack
  SavePoint savepoint = save_points_->stack.top();
  save_points_->stack.pop();

  assert(savepoint.size <= rep_.size());
  assert(savepoint.count <= Count());

  if (savepoint.size == rep_.size()) {
    // No changes to rollback
  } else if (savepoint.size == 0) {
    // Rollback everything
    Clear();
  } else {
    rep_.resize(savepoint.size);
    WriteBatchInternal::SetCount(this, savepoint.count);
    content_flags_.store(savepoint.content_flags, std::memory_order_relaxed);
  }

  return Status::OK();
}

Status WriteBatch::PopSavePoint() {
  if (save_points_ == nullptr || save_points_->stack.size() == 0) {
    return Status::NotFound();
  }

  // Pop the most recent savepoint off the stack
  save_points_->stack.pop();

  return Status::OK();
}

Status WriteBatch::AssignTimestamp(const Slice& ts) {
  TimestampAssigner ts_assigner(ts);
  return Iterate(&ts_assigner);
}

Status WriteBatch::AssignTimestamps(const std::vector<Slice>& ts_list) {
  TimestampAssigner ts_assigner(ts_list);
  return Iterate(&ts_assigner);
}

class MemTableInserter : public WriteBatch::Handler {

  SequenceNumber sequence_;
  ColumnFamilyMemTables* const cf_mems_;
  FlushScheduler* const flush_scheduler_;
  TrimHistoryScheduler* const trim_history_scheduler_;
  const bool ignore_missing_column_families_;
  const uint64_t recovering_log_number_;
  // log number that all Memtables inserted into should reference
  uint64_t log_number_ref_;
  DBImpl* db_;
  const bool concurrent_memtable_writes_;
  bool       post_info_created_;

  bool* has_valid_writes_;
  // On some (!) platforms just default creating
  // a map is too expensive in the Write() path as they
  // cause memory allocations though unused.
  // Make creation optional but do not incur
  // std::unique_ptr additional allocation
  using MemPostInfoMap = std::map<MemTable*, MemTablePostProcessInfo>;
  using PostMapType = std::aligned_storage<sizeof(MemPostInfoMap)>::type;
  PostMapType mem_post_info_map_;
  // current recovered transaction we are rebuilding (recovery)
  WriteBatch* rebuilding_trx_;
  SequenceNumber rebuilding_trx_seq_;
  // Increase seq number once per each write batch. Otherwise increase it once
  // per key.
  bool seq_per_batch_;
  // Whether the memtable write will be done only after the commit
  bool write_after_commit_;
  // Whether memtable write can be done before prepare
  bool write_before_prepare_;
  // Whether this batch was unprepared or not
  bool unprepared_batch_;
  using DupDetector = std::aligned_storage<sizeof(DuplicateDetector)>::type;
  DupDetector       duplicate_detector_;
  bool              dup_dectector_on_;

  bool hint_per_batch_;
  bool hint_created_;
  // Hints for this batch
  using HintMap = std::unordered_map<MemTable*, void*>;
  using HintMapType = std::aligned_storage<sizeof(HintMap)>::type;
  HintMapType hint_;

  HintMap& GetHintMap() {
    assert(hint_per_batch_);
    if (!hint_created_) {
      new (&hint_) HintMap();
      hint_created_ = true;
    }
    return *reinterpret_cast<HintMap*>(&hint_);
  }

  MemPostInfoMap& GetPostMap() {
    assert(concurrent_memtable_writes_);
    if(!post_info_created_) {
      new (&mem_post_info_map_) MemPostInfoMap();
      post_info_created_ = true;
    }
    return *reinterpret_cast<MemPostInfoMap*>(&mem_post_info_map_);
  }

  bool IsDuplicateKeySeq(uint32_t column_family_id, const Slice& key) {
    assert(!write_after_commit_);
    assert(rebuilding_trx_ != nullptr);
    if (!dup_dectector_on_) {
      new (&duplicate_detector_) DuplicateDetector(db_);
      dup_dectector_on_ = true;
    }
    return reinterpret_cast<DuplicateDetector*>
      (&duplicate_detector_)->IsDuplicateKeySeq(column_family_id, key, sequence_);
  }

 protected:
  bool WriteBeforePrepare() const override { return write_before_prepare_; }
  bool WriteAfterCommit() const override { return write_after_commit_; }

 public:
  // cf_mems should not be shared with concurrent inserters
  MemTableInserter(SequenceNumber _sequence, ColumnFamilyMemTables* cf_mems,
                   FlushScheduler* flush_scheduler,
                   TrimHistoryScheduler* trim_history_scheduler,
                   bool ignore_missing_column_families,
                   uint64_t recovering_log_number, DB* db,
                   bool concurrent_memtable_writes,
                   bool* has_valid_writes = nullptr, bool seq_per_batch = false,
                   bool batch_per_txn = true, bool hint_per_batch = false)
      : sequence_(_sequence),
        cf_mems_(cf_mems),
        flush_scheduler_(flush_scheduler),
        trim_history_scheduler_(trim_history_scheduler),
        ignore_missing_column_families_(ignore_missing_column_families),
        recovering_log_number_(recovering_log_number),
        log_number_ref_(0),
        db_(static_cast_with_check<DBImpl, DB>(db)),
        concurrent_memtable_writes_(concurrent_memtable_writes),
        post_info_created_(false),
        has_valid_writes_(has_valid_writes),
        rebuilding_trx_(nullptr),
        rebuilding_trx_seq_(0),
        seq_per_batch_(seq_per_batch),
        // Write after commit currently uses one seq per key (instead of per
        // batch). So seq_per_batch being false indicates write_after_commit
        // approach.
        write_after_commit_(!seq_per_batch),
        // WriteUnprepared can write WriteBatches per transaction, so
        // batch_per_txn being false indicates write_before_prepare.
        write_before_prepare_(!batch_per_txn),
        unprepared_batch_(false),
        duplicate_detector_(),
        dup_dectector_on_(false),
        hint_per_batch_(hint_per_batch),
        hint_created_(false) {
    assert(cf_mems_);
  }

  ~MemTableInserter() override {
    if (dup_dectector_on_) {
      reinterpret_cast<DuplicateDetector*>
        (&duplicate_detector_)->~DuplicateDetector();
    }
    if (post_info_created_) {
      reinterpret_cast<MemPostInfoMap*>
        (&mem_post_info_map_)->~MemPostInfoMap();
    }
    if (hint_created_) {
      for (auto iter : GetHintMap()) {
        delete[] reinterpret_cast<char*>(iter.second);
      }
      reinterpret_cast<HintMap*>(&hint_)->~HintMap();
    }
    delete rebuilding_trx_;
  }

  MemTableInserter(const MemTableInserter&) = delete;
  MemTableInserter& operator=(const MemTableInserter&) = delete;

  // The batch seq is regularly restarted; In normal mode it is set when
  // MemTableInserter is constructed in the write thread and in recovery mode it
  // is set when a batch, which is tagged with seq, is read from the WAL.
  // Within a sequenced batch, which could be a merge of multiple batches, we
  // have two policies to advance the seq: i) seq_per_key (default) and ii)
  // seq_per_batch. To implement the latter we need to mark the boundary between
  // the individual batches. The approach is this: 1) Use the terminating
  // markers to indicate the boundary (kTypeEndPrepareXID, kTypeCommitXID,
  // kTypeRollbackXID) 2) Terminate a batch with kTypeNoop in the absence of a
  // natural boundary marker.
  void MaybeAdvanceSeq(bool batch_boundry = false) {
    if (batch_boundry == seq_per_batch_) {
      sequence_++;
    }
  }

  void set_log_number_ref(uint64_t log) { log_number_ref_ = log; }

  SequenceNumber sequence() const { return sequence_; }

  void PostProcess() {
    assert(concurrent_memtable_writes_);
    // If post info was not created there is nothing
    // to process and no need to create on demand
    if(post_info_created_) {
      for (auto& pair : GetPostMap()) {
        pair.first->BatchPostProcess(pair.second);
      }
    }
  }

  bool SeekToColumnFamily(uint32_t column_family_id, Status* s) {
    // If we are in a concurrent mode, it is the caller's responsibility
    // to clone the original ColumnFamilyMemTables so that each thread
    // has its own instance.  Otherwise, it must be guaranteed that there
    // is no concurrent access
    bool found = cf_mems_->Seek(column_family_id);
    if (!found) {
      if (ignore_missing_column_families_) {
        *s = Status::OK();
      } else {
        *s = Status::InvalidArgument(
            "Invalid column family specified in write batch");
      }
      return false;
    }
    if (recovering_log_number_ != 0 &&
        recovering_log_number_ < cf_mems_->GetLogNumber()) {
      // This is true only in recovery environment (recovering_log_number_ is
      // always 0 in
      // non-recovery, regular write code-path)
      // * If recovering_log_number_ < cf_mems_->GetLogNumber(), this means that
      // column
      // family already contains updates from this log. We can't apply updates
      // twice because of update-in-place or merge workloads -- ignore the
      // update
      *s = Status::OK();
      return false;
    }

    if (has_valid_writes_ != nullptr) {
      *has_valid_writes_ = true;
    }

    if (log_number_ref_ > 0) {
      cf_mems_->GetMemTable()->RefLogContainingPrepSection(log_number_ref_);
    }

    return true;
  }

  Status PutCFImpl(uint32_t column_family_id, const Slice& key,
                   const Slice& value, ValueType value_type) {
    // optimize for non-recovery mode
    if (UNLIKELY(write_after_commit_ && rebuilding_trx_ != nullptr)) {
      WriteBatchInternal::Put(rebuilding_trx_, column_family_id, key, value);
      return Status::OK();
      // else insert the values to the memtable right away
    }

    Status seek_status;
    if (UNLIKELY(!SeekToColumnFamily(column_family_id, &seek_status))) {
      bool batch_boundry = false;
      if (rebuilding_trx_ != nullptr) {
        assert(!write_after_commit_);
        // The CF is probably flushed and hence no need for insert but we still
        // need to keep track of the keys for upcoming rollback/commit.
        WriteBatchInternal::Put(rebuilding_trx_, column_family_id, key, value);
        batch_boundry = IsDuplicateKeySeq(column_family_id, key);
      }
      MaybeAdvanceSeq(batch_boundry);
      return seek_status;
    }
    Status ret_status;

    MemTable* mem = cf_mems_->GetMemTable();
    auto* moptions = mem->GetImmutableMemTableOptions();
    // inplace_update_support is inconsistent with snapshots, and therefore with
    // any kind of transactions including the ones that use seq_per_batch
    assert(!seq_per_batch_ || !moptions->inplace_update_support);
    if (!moptions->inplace_update_support) {
      bool mem_res =
          mem->Add(sequence_, value_type, key, value,
                   concurrent_memtable_writes_, get_post_process_info(mem),
                   hint_per_batch_ ? &GetHintMap()[mem] : nullptr);
      if (UNLIKELY(!mem_res)) {
        assert(seq_per_batch_);
        ret_status = Status::TryAgain("key+seq exists");
        const bool BATCH_BOUNDRY = true;
        MaybeAdvanceSeq(BATCH_BOUNDRY);
      }
    } else if (moptions->inplace_callback == nullptr) {
      assert(!concurrent_memtable_writes_);
      mem->Update(sequence_, key, value);
    } else {
      assert(!concurrent_memtable_writes_);
      if (mem->UpdateCallback(sequence_, key, value)) {
      } else {
        // key not found in memtable. Do sst get, update, add
        SnapshotImpl read_from_snapshot;
        read_from_snapshot.number_ = sequence_;
        ReadOptions ropts;
        // it's going to be overwritten for sure, so no point caching data block
        // containing the old version
        ropts.fill_cache = false;
        ropts.snapshot = &read_from_snapshot;

        std::string prev_value;
        std::string merged_value;

        auto cf_handle = cf_mems_->GetColumnFamilyHandle();
        Status s = Status::NotSupported();
        if (db_ != nullptr && recovering_log_number_ == 0) {
          if (cf_handle == nullptr) {
            cf_handle = db_->DefaultColumnFamily();
          }
          s = db_->Get(ropts, cf_handle, key, &prev_value);
        }

        char* prev_buffer = const_cast<char*>(prev_value.c_str());
        uint32_t prev_size = static_cast<uint32_t>(prev_value.size());
        auto status = moptions->inplace_callback(s.ok() ? prev_buffer : nullptr,
                                                 s.ok() ? &prev_size : nullptr,
                                                 value, &merged_value);
        if (status == UpdateStatus::UPDATED_INPLACE) {
          // prev_value is updated in-place with final value.
          bool mem_res __attribute__((__unused__));
          mem_res = mem->Add(
              sequence_, value_type, key, Slice(prev_buffer, prev_size));
          assert(mem_res);
          RecordTick(moptions->statistics, NUMBER_KEYS_WRITTEN);
        } else if (status == UpdateStatus::UPDATED) {
          // merged_value contains the final value.
          bool mem_res __attribute__((__unused__));
          mem_res =
              mem->Add(sequence_, value_type, key, Slice(merged_value));
          assert(mem_res);
          RecordTick(moptions->statistics, NUMBER_KEYS_WRITTEN);
        }
      }
    }
    // optimize for non-recovery mode
    if (UNLIKELY(!ret_status.IsTryAgain() && rebuilding_trx_ != nullptr)) {
      assert(!write_after_commit_);
      // If the ret_status is TryAgain then let the next try to add the ky to
      // the rebuilding transaction object.
      WriteBatchInternal::Put(rebuilding_trx_, column_family_id, key, value);
    }
    // Since all Puts are logged in transaction logs (if enabled), always bump
    // sequence number. Even if the update eventually fails and does not result
    // in memtable add/update.
    MaybeAdvanceSeq();
    CheckMemtableFull();
    return ret_status;
  }

  Status PutCF(uint32_t column_family_id, const Slice& key,
               const Slice& value) override {
    return PutCFImpl(column_family_id, key, value, kTypeValue);
  }

  Status DeleteImpl(uint32_t /*column_family_id*/, const Slice& key,
                    const Slice& value, ValueType delete_type) {
    Status ret_status;
    MemTable* mem = cf_mems_->GetMemTable();
    bool mem_res =
        mem->Add(sequence_, delete_type, key, value,
                 concurrent_memtable_writes_, get_post_process_info(mem),
                 hint_per_batch_ ? &GetHintMap()[mem] : nullptr);
    if (UNLIKELY(!mem_res)) {
      assert(seq_per_batch_);
      ret_status = Status::TryAgain("key+seq exists");
      const bool BATCH_BOUNDRY = true;
      MaybeAdvanceSeq(BATCH_BOUNDRY);
    }
    MaybeAdvanceSeq();
    CheckMemtableFull();
    return ret_status;
  }

  Status DeleteCF(uint32_t column_family_id, const Slice& key) override {
    // optimize for non-recovery mode
    if (UNLIKELY(write_after_commit_ && rebuilding_trx_ != nullptr)) {
      WriteBatchInternal::Delete(rebuilding_trx_, column_family_id, key);
      return Status::OK();
      // else insert the values to the memtable right away
    }

    Status seek_status;
    if (UNLIKELY(!SeekToColumnFamily(column_family_id, &seek_status))) {
      bool batch_boundry = false;
      if (rebuilding_trx_ != nullptr) {
        assert(!write_after_commit_);
        // The CF is probably flushed and hence no need for insert but we still
        // need to keep track of the keys for upcoming rollback/commit.
        WriteBatchInternal::Delete(rebuilding_trx_, column_family_id, key);
        batch_boundry = IsDuplicateKeySeq(column_family_id, key);
      }
      MaybeAdvanceSeq(batch_boundry);
      return seek_status;
    }

    auto ret_status = DeleteImpl(column_family_id, key, Slice(), kTypeDeletion);
    // optimize for non-recovery mode
    if (UNLIKELY(!ret_status.IsTryAgain() && rebuilding_trx_ != nullptr)) {
      assert(!write_after_commit_);
      // If the ret_status is TryAgain then let the next try to add the ky to
      // the rebuilding transaction object.
      WriteBatchInternal::Delete(rebuilding_trx_, column_family_id, key);
    }
    return ret_status;
  }

  Status SingleDeleteCF(uint32_t column_family_id, const Slice& key) override {
    // optimize for non-recovery mode
    if (UNLIKELY(write_after_commit_ && rebuilding_trx_ != nullptr)) {
      WriteBatchInternal::SingleDelete(rebuilding_trx_, column_family_id, key);
      return Status::OK();
      // else insert the values to the memtable right away
    }

    Status seek_status;
    if (UNLIKELY(!SeekToColumnFamily(column_family_id, &seek_status))) {
      bool batch_boundry = false;
      if (rebuilding_trx_ != nullptr) {
        assert(!write_after_commit_);
        // The CF is probably flushed and hence no need for insert but we still
        // need to keep track of the keys for upcoming rollback/commit.
        WriteBatchInternal::SingleDelete(rebuilding_trx_, column_family_id,
                                         key);
        batch_boundry = IsDuplicateKeySeq(column_family_id, key);
      }
      MaybeAdvanceSeq(batch_boundry);
      return seek_status;
    }

    auto ret_status =
        DeleteImpl(column_family_id, key, Slice(), kTypeSingleDeletion);
    // optimize for non-recovery mode
    if (UNLIKELY(!ret_status.IsTryAgain() && rebuilding_trx_ != nullptr)) {
      assert(!write_after_commit_);
      // If the ret_status is TryAgain then let the next try to add the ky to
      // the rebuilding transaction object.
      WriteBatchInternal::SingleDelete(rebuilding_trx_, column_family_id, key);
    }
    return ret_status;
  }

  Status DeleteRangeCF(uint32_t column_family_id, const Slice& begin_key,
                       const Slice& end_key) override {
    // optimize for non-recovery mode
    if (UNLIKELY(write_after_commit_ && rebuilding_trx_ != nullptr)) {
      WriteBatchInternal::DeleteRange(rebuilding_trx_, column_family_id,
                                      begin_key, end_key);
      return Status::OK();
      // else insert the values to the memtable right away
    }

    Status seek_status;
    if (UNLIKELY(!SeekToColumnFamily(column_family_id, &seek_status))) {
      bool batch_boundry = false;
      if (rebuilding_trx_ != nullptr) {
        assert(!write_after_commit_);
        // The CF is probably flushed and hence no need for insert but we still
        // need to keep track of the keys for upcoming rollback/commit.
        WriteBatchInternal::DeleteRange(rebuilding_trx_, column_family_id,
                                        begin_key, end_key);
        // TODO(myabandeh): when transactional DeleteRange support is added,
        // check if end_key must also be added.
        batch_boundry = IsDuplicateKeySeq(column_family_id, begin_key);
      }
      MaybeAdvanceSeq(batch_boundry);
      return seek_status;
    }
    if (db_ != nullptr) {
      auto cf_handle = cf_mems_->GetColumnFamilyHandle();
      if (cf_handle == nullptr) {
        cf_handle = db_->DefaultColumnFamily();
      }
      auto* cfd = reinterpret_cast<ColumnFamilyHandleImpl*>(cf_handle)->cfd();
      if (!cfd->is_delete_range_supported()) {
        return Status::NotSupported(
            std::string("DeleteRange not supported for table type ") +
            cfd->ioptions()->table_factory->Name() + " in CF " +
            cfd->GetName());
      }
    }

    auto ret_status =
        DeleteImpl(column_family_id, begin_key, end_key, kTypeRangeDeletion);
    // optimize for non-recovery mode
    if (UNLIKELY(!ret_status.IsTryAgain() && rebuilding_trx_ != nullptr)) {
      assert(!write_after_commit_);
      // If the ret_status is TryAgain then let the next try to add the ky to
      // the rebuilding transaction object.
      WriteBatchInternal::DeleteRange(rebuilding_trx_, column_family_id,
                                      begin_key, end_key);
    }
    return ret_status;
  }

  Status MergeCF(uint32_t column_family_id, const Slice& key,
                 const Slice& value) override {
    // optimize for non-recovery mode
    if (UNLIKELY(write_after_commit_ && rebuilding_trx_ != nullptr)) {
      WriteBatchInternal::Merge(rebuilding_trx_, column_family_id, key, value);
      return Status::OK();
      // else insert the values to the memtable right away
    }

    Status seek_status;
    if (UNLIKELY(!SeekToColumnFamily(column_family_id, &seek_status))) {
      bool batch_boundry = false;
      if (rebuilding_trx_ != nullptr) {
        assert(!write_after_commit_);
        // The CF is probably flushed and hence no need for insert but we still
        // need to keep track of the keys for upcoming rollback/commit.
        WriteBatchInternal::Merge(rebuilding_trx_, column_family_id, key,
                                  value);
        batch_boundry = IsDuplicateKeySeq(column_family_id, key);
      }
      MaybeAdvanceSeq(batch_boundry);
      return seek_status;
    }

    Status ret_status;
    MemTable* mem = cf_mems_->GetMemTable();
    auto* moptions = mem->GetImmutableMemTableOptions();
    bool perform_merge = false;
    assert(!concurrent_memtable_writes_ ||
           moptions->max_successive_merges == 0);

    // If we pass DB through and options.max_successive_merges is hit
    // during recovery, Get() will be issued which will try to acquire
    // DB mutex and cause deadlock, as DB mutex is already held.
    // So we disable merge in recovery
    if (moptions->max_successive_merges > 0 && db_ != nullptr &&
        recovering_log_number_ == 0) {
      assert(!concurrent_memtable_writes_);
      LookupKey lkey(key, sequence_);

      // Count the number of successive merges at the head
      // of the key in the memtable
      size_t num_merges = mem->CountSuccessiveMergeEntries(lkey);

      if (num_merges >= moptions->max_successive_merges) {
        perform_merge = true;
      }
    }

    if (perform_merge) {
      // 1) Get the existing value
      std::string get_value;

      // Pass in the sequence number so that we also include previous merge
      // operations in the same batch.
      SnapshotImpl read_from_snapshot;
      read_from_snapshot.number_ = sequence_;
      ReadOptions read_options;
      read_options.snapshot = &read_from_snapshot;

      auto cf_handle = cf_mems_->GetColumnFamilyHandle();
      if (cf_handle == nullptr) {
        cf_handle = db_->DefaultColumnFamily();
      }
      db_->Get(read_options, cf_handle, key, &get_value);
      Slice get_value_slice = Slice(get_value);

      // 2) Apply this merge
      auto merge_operator = moptions->merge_operator;
      assert(merge_operator);

      std::string new_value;

      Status merge_status = MergeHelper::TimedFullMerge(
          merge_operator, key, &get_value_slice, {value}, &new_value,
          moptions->info_log, moptions->statistics, Env::Default());

      if (!merge_status.ok()) {
        // Failed to merge!
        // Store the delta in memtable
        perform_merge = false;
      } else {
        // 3) Add value to memtable
        assert(!concurrent_memtable_writes_);
        bool mem_res = mem->Add(sequence_, kTypeValue, key, new_value);
        if (UNLIKELY(!mem_res)) {
          assert(seq_per_batch_);
          ret_status = Status::TryAgain("key+seq exists");
          const bool BATCH_BOUNDRY = true;
          MaybeAdvanceSeq(BATCH_BOUNDRY);
        }
      }
    }

    if (!perform_merge) {
      // Add merge operator to memtable
      bool mem_res =
          mem->Add(sequence_, kTypeMerge, key, value,
                   concurrent_memtable_writes_, get_post_process_info(mem));
      if (UNLIKELY(!mem_res)) {
        assert(seq_per_batch_);
        ret_status = Status::TryAgain("key+seq exists");
        const bool BATCH_BOUNDRY = true;
        MaybeAdvanceSeq(BATCH_BOUNDRY);
      }
    }

    // optimize for non-recovery mode
    if (UNLIKELY(!ret_status.IsTryAgain() && rebuilding_trx_ != nullptr)) {
      assert(!write_after_commit_);
      // If the ret_status is TryAgain then let the next try to add the ky to
      // the rebuilding transaction object.
      WriteBatchInternal::Merge(rebuilding_trx_, column_family_id, key, value);
    }
    MaybeAdvanceSeq();
    CheckMemtableFull();
    return ret_status;
  }

  Status PutBlobIndexCF(uint32_t column_family_id, const Slice& key,
                        const Slice& value) override {
    // Same as PutCF except for value type.
    return PutCFImpl(column_family_id, key, value, kTypeBlobIndex);
  }

  void CheckMemtableFull() {
    if (flush_scheduler_ != nullptr) {
      auto* cfd = cf_mems_->current();
      assert(cfd != nullptr);
      if (cfd->mem()->ShouldScheduleFlush() &&
          cfd->mem()->MarkFlushScheduled()) {
        // MarkFlushScheduled only returns true if we are the one that
        // should take action, so no need to dedup further
        flush_scheduler_->ScheduleWork(cfd);
      }
    }
    // check if memtable_list size exceeds max_write_buffer_size_to_maintain
    if (trim_history_scheduler_ != nullptr) {
      auto* cfd = cf_mems_->current();
      assert(cfd != nullptr);
      if (cfd->ioptions()->max_write_buffer_size_to_maintain > 0 &&
          cfd->mem()->ApproximateMemoryUsageFast() +
                  cfd->imm()->ApproximateMemoryUsageExcludingLast() >=
              static_cast<size_t>(
                  cfd->ioptions()->max_write_buffer_size_to_maintain) &&
          cfd->imm()->MarkTrimHistoryNeeded()) {
        trim_history_scheduler_->ScheduleWork(cfd);
      }
    }
  }

  // The write batch handler calls MarkBeginPrepare with unprepare set to true
  // if it encounters the kTypeBeginUnprepareXID marker.
  Status MarkBeginPrepare(bool unprepare) override {
    assert(rebuilding_trx_ == nullptr);
    assert(db_);

    if (recovering_log_number_ != 0) {
      // during recovery we rebuild a hollow transaction
      // from all encountered prepare sections of the wal
      if (db_->allow_2pc() == false) {
        return Status::NotSupported(
            "WAL contains prepared transactions. Open with "
            "TransactionDB::Open().");
      }

      // we are now iterating through a prepared section
      rebuilding_trx_ = new WriteBatch();
      rebuilding_trx_seq_ = sequence_;
      // We only call MarkBeginPrepare once per batch, and unprepared_batch_
      // is initialized to false by default.
      assert(!unprepared_batch_);
      unprepared_batch_ = unprepare;

      if (has_valid_writes_ != nullptr) {
        *has_valid_writes_ = true;
      }
    }

    return Status::OK();
  }

  Status MarkEndPrepare(const Slice& name) override {
    assert(db_);
    assert((rebuilding_trx_ != nullptr) == (recovering_log_number_ != 0));

    if (recovering_log_number_ != 0) {
      assert(db_->allow_2pc());
      size_t batch_cnt =
          write_after_commit_
              ? 0  // 0 will disable further checks
              : static_cast<size_t>(sequence_ - rebuilding_trx_seq_ + 1);
      db_->InsertRecoveredTransaction(recovering_log_number_, name.ToString(),
                                      rebuilding_trx_, rebuilding_trx_seq_,
                                      batch_cnt, unprepared_batch_);
      rebuilding_trx_ = nullptr;
    } else {
      assert(rebuilding_trx_ == nullptr);
    }
    const bool batch_boundry = true;
    MaybeAdvanceSeq(batch_boundry);

    return Status::OK();
  }

  Status MarkNoop(bool empty_batch) override {
    // A hack in pessimistic transaction could result into a noop at the start
    // of the write batch, that should be ignored.
    if (!empty_batch) {
      // In the absence of Prepare markers, a kTypeNoop tag indicates the end of
      // a batch. This happens when write batch commits skipping the prepare
      // phase.
      const bool batch_boundry = true;
      MaybeAdvanceSeq(batch_boundry);
    }
    return Status::OK();
  }

  Status MarkCommit(const Slice& name) override {
    assert(db_);

    Status s;

    if (recovering_log_number_ != 0) {
      // in recovery when we encounter a commit marker
      // we lookup this transaction in our set of rebuilt transactions
      // and commit.
      auto trx = db_->GetRecoveredTransaction(name.ToString());

      // the log containing the prepared section may have
      // been released in the last incarnation because the
      // data was flushed to L0
      if (trx != nullptr) {
        // at this point individual CF lognumbers will prevent
        // duplicate re-insertion of values.
        assert(log_number_ref_ == 0);
        if (write_after_commit_) {
          // write_after_commit_ can only have one batch in trx.
          assert(trx->batches_.size() == 1);
          const auto& batch_info = trx->batches_.begin()->second;
          // all inserts must reference this trx log number
          log_number_ref_ = batch_info.log_number_;
          s = batch_info.batch_->Iterate(this);
          log_number_ref_ = 0;
        }
        // else the values are already inserted before the commit

        if (s.ok()) {
          db_->DeleteRecoveredTransaction(name.ToString());
        }
        if (has_valid_writes_ != nullptr) {
          *has_valid_writes_ = true;
        }
      }
    } else {
      // When writes are not delayed until commit, there is no disconnect
      // between a memtable write and the WAL that supports it. So the commit
      // need not reference any log as the only log to which it depends.
      assert(!write_after_commit_ || log_number_ref_ > 0);
    }
    const bool batch_boundry = true;
    MaybeAdvanceSeq(batch_boundry);

    return s;
  }

  Status MarkRollback(const Slice& name) override {
    assert(db_);

    if (recovering_log_number_ != 0) {
      auto trx = db_->GetRecoveredTransaction(name.ToString());

      // the log containing the transactions prep section
      // may have been released in the previous incarnation
      // because we knew it had been rolled back
      if (trx != nullptr) {
        db_->DeleteRecoveredTransaction(name.ToString());
      }
    } else {
      // in non recovery we simply ignore this tag
    }

    const bool batch_boundry = true;
    MaybeAdvanceSeq(batch_boundry);

    return Status::OK();
  }

 private:
  MemTablePostProcessInfo* get_post_process_info(MemTable* mem) {
    if (!concurrent_memtable_writes_) {
      // No need to batch counters locally if we don't use concurrent mode.
      return nullptr;
    }
    return &GetPostMap()[mem];
  }
};

// This function can only be called in these conditions:
// 1) During Recovery()
// 2) During Write(), in a single-threaded write thread
// 3) During Write(), in a concurrent context where memtables has been cloned
// The reason is that it calls memtables->Seek(), which has a stateful cache
Status WriteBatchInternal::InsertInto(
    WriteThread::WriteGroup& write_group, SequenceNumber sequence,
    ColumnFamilyMemTables* memtables, FlushScheduler* flush_scheduler,
    TrimHistoryScheduler* trim_history_scheduler,
    bool ignore_missing_column_families, uint64_t recovery_log_number, DB* db,
    bool concurrent_memtable_writes, bool seq_per_batch, bool batch_per_txn) {
  MemTableInserter inserter(
      sequence, memtables, flush_scheduler, trim_history_scheduler,
      ignore_missing_column_families, recovery_log_number, db,
      concurrent_memtable_writes, nullptr /*has_valid_writes*/, seq_per_batch,
      batch_per_txn);
  for (auto w : write_group) {
    if (w->CallbackFailed()) {
      continue;
    }
    w->sequence = inserter.sequence();
    if (!w->ShouldWriteToMemtable()) {
      // In seq_per_batch_ mode this advances the seq by one.
      inserter.MaybeAdvanceSeq(true);
      continue;
    }
    SetSequence(w->batch, inserter.sequence());
    inserter.set_log_number_ref(w->log_ref);
    w->status = w->batch->Iterate(&inserter);
    if (!w->status.ok()) {
      return w->status;
    }
    assert(!seq_per_batch || w->batch_cnt != 0);
    assert(!seq_per_batch || inserter.sequence() - w->sequence == w->batch_cnt);
  }
  return Status::OK();
}

Status WriteBatchInternal::InsertInto(
    WriteThread::Writer* writer, SequenceNumber sequence,
    ColumnFamilyMemTables* memtables, FlushScheduler* flush_scheduler,
    TrimHistoryScheduler* trim_history_scheduler,
    bool ignore_missing_column_families, uint64_t log_number, DB* db,
    bool concurrent_memtable_writes, bool seq_per_batch, size_t batch_cnt,
    bool batch_per_txn, bool hint_per_batch) {
#ifdef NDEBUG
  (void)batch_cnt;
#endif
  assert(writer->ShouldWriteToMemtable());
  MemTableInserter inserter(
<<<<<<< HEAD
      sequence, memtables, flush_scheduler, ignore_missing_column_families,
      log_number, db, concurrent_memtable_writes, nullptr /*has_valid_writes*/,
      seq_per_batch, batch_per_txn, hint_per_batch);
=======
      sequence, memtables, flush_scheduler, trim_history_scheduler,
      ignore_missing_column_families, log_number, db,
      concurrent_memtable_writes, nullptr /*has_valid_writes*/, seq_per_batch,
      batch_per_txn);
>>>>>>> 1daff8f8
  SetSequence(writer->batch, sequence);
  inserter.set_log_number_ref(writer->log_ref);
  Status s = writer->batch->Iterate(&inserter);
  assert(!seq_per_batch || batch_cnt != 0);
  assert(!seq_per_batch || inserter.sequence() - sequence == batch_cnt);
  if (concurrent_memtable_writes) {
    inserter.PostProcess();
  }
  return s;
}

Status WriteBatchInternal::InsertInto(
    const WriteBatch* batch, ColumnFamilyMemTables* memtables,
    FlushScheduler* flush_scheduler,
    TrimHistoryScheduler* trim_history_scheduler,
    bool ignore_missing_column_families, uint64_t log_number, DB* db,
    bool concurrent_memtable_writes, SequenceNumber* next_seq,
    bool* has_valid_writes, bool seq_per_batch, bool batch_per_txn) {
  MemTableInserter inserter(Sequence(batch), memtables, flush_scheduler,
                            trim_history_scheduler,
                            ignore_missing_column_families, log_number, db,
                            concurrent_memtable_writes, has_valid_writes,
                            seq_per_batch, batch_per_txn);
  Status s = batch->Iterate(&inserter);
  if (next_seq != nullptr) {
    *next_seq = inserter.sequence();
  }
  if (concurrent_memtable_writes) {
    inserter.PostProcess();
  }
  return s;
}

Status WriteBatchInternal::SetContents(WriteBatch* b, const Slice& contents) {
  assert(contents.size() >= WriteBatchInternal::kHeader);
  b->rep_.assign(contents.data(), contents.size());
  b->content_flags_.store(ContentFlags::DEFERRED, std::memory_order_relaxed);
  return Status::OK();
}

Status WriteBatchInternal::Append(WriteBatch* dst, const WriteBatch* src,
                                  const bool wal_only) {
  size_t src_len;
  int src_count;
  uint32_t src_flags;

  const SavePoint& batch_end = src->GetWalTerminationPoint();

  if (wal_only && !batch_end.is_cleared()) {
    src_len = batch_end.size - WriteBatchInternal::kHeader;
    src_count = batch_end.count;
    src_flags = batch_end.content_flags;
  } else {
    src_len = src->rep_.size() - WriteBatchInternal::kHeader;
    src_count = Count(src);
    src_flags = src->content_flags_.load(std::memory_order_relaxed);
  }

  SetCount(dst, Count(dst) + src_count);
  assert(src->rep_.size() >= WriteBatchInternal::kHeader);
  dst->rep_.append(src->rep_.data() + WriteBatchInternal::kHeader, src_len);
  dst->content_flags_.store(
      dst->content_flags_.load(std::memory_order_relaxed) | src_flags,
      std::memory_order_relaxed);
  return Status::OK();
}

size_t WriteBatchInternal::AppendedByteSize(size_t leftByteSize,
                                            size_t rightByteSize) {
  if (leftByteSize == 0 || rightByteSize == 0) {
    return leftByteSize + rightByteSize;
  } else {
    return leftByteSize + rightByteSize - WriteBatchInternal::kHeader;
  }
}

}  // namespace rocksdb<|MERGE_RESOLUTION|>--- conflicted
+++ resolved
@@ -1995,16 +1995,9 @@
 #endif
   assert(writer->ShouldWriteToMemtable());
   MemTableInserter inserter(
-<<<<<<< HEAD
-      sequence, memtables, flush_scheduler, ignore_missing_column_families,
+      sequence, memtables, flush_scheduler, trim_history_scheduler, ignore_missing_column_families,
       log_number, db, concurrent_memtable_writes, nullptr /*has_valid_writes*/,
       seq_per_batch, batch_per_txn, hint_per_batch);
-=======
-      sequence, memtables, flush_scheduler, trim_history_scheduler,
-      ignore_missing_column_families, log_number, db,
-      concurrent_memtable_writes, nullptr /*has_valid_writes*/, seq_per_batch,
-      batch_per_txn);
->>>>>>> 1daff8f8
   SetSequence(writer->batch, sequence);
   inserter.set_log_number_ref(writer->log_ref);
   Status s = writer->batch->Iterate(&inserter);
