--- conflicted
+++ resolved
@@ -290,7 +290,6 @@
   auto cfd = cfh->cfd();
   bool exclusive = options.exclusive_manual_compaction;
 
-<<<<<<< HEAD
   bool flush_needed = true;
   if (!options.allow_write_stall) {
     InstrumentedMutexLock l(&mutex_);
@@ -345,17 +344,11 @@
   TEST_SYNC_POINT("DBImpl::CompactRange:StallWaitDone");
   Status s;
   if (flush_needed) {
-    s = FlushMemTable(cfd, FlushOptions());
+    s = FlushMemTable(cfd, FlushOptions(), FlushReason::kManualCompaction);
     if (!s.ok()) {
       LogFlush(immutable_db_options_.info_log);
       return s;
     }
-=======
-  Status s = FlushMemTable(cfd, FlushOptions(), FlushReason::kManualCompaction);
-  if (!s.ok()) {
-    LogFlush(immutable_db_options_.info_log);
-    return s;
->>>>>>> 3f1bb073
   }
 
   int max_level_with_files = 0;
