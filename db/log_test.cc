--- conflicted
+++ resolved
@@ -175,13 +175,9 @@
 
   Slice* get_reader_contents() { return &reader_contents_; }
 
-<<<<<<< HEAD
-  void Write(const std::string& msg) { writer_->AddRecord(Slice(msg)); }
-=======
   void Write(const std::string& msg) {
     ASSERT_OK(writer_.AddRecord(Slice(msg)));
   }
->>>>>>> d7738666
 
   size_t WrittenBytes() const {
     return dest_contents().size();
