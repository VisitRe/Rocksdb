--- conflicted
+++ resolved
@@ -463,13 +463,10 @@
   // Memtable id to track flush.
   uint64_t id_ = 0;
 
-<<<<<<< HEAD
-=======
   // Sequence number of the atomic flush that is responsible for this memtable.
   // The sequence number of atomic flush is a seq, such that no writes with
   // sequence numbers greater than or equal to seq are flushed, while all
   // writes with sequence number smaller than seq are flushed.
->>>>>>> 1e384580
   SequenceNumber atomic_flush_seqno_;
 
   // Returns a heuristic flush decision
