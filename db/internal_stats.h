--- conflicted
+++ resolved
@@ -237,12 +237,7 @@
       }
     }
 
-<<<<<<< HEAD
-    CompactionStats & operator=(const CompactionStats& c) {
-      count = c.count;
-=======
     CompactionStats& operator=(const CompactionStats& c) {
->>>>>>> 68d43b4d
       micros = c.micros;
       cpu_micros = c.cpu_micros;
       bytes_read_non_output_levels = c.bytes_read_non_output_levels;
@@ -250,20 +245,13 @@
       bytes_written = c.bytes_written;
       bytes_moved = c.bytes_moved;
       num_input_files_in_non_output_levels =
-<<<<<<< HEAD
-        c.num_input_files_in_non_output_levels;
-=======
           c.num_input_files_in_non_output_levels;
->>>>>>> 68d43b4d
       num_input_files_in_output_level = c.num_input_files_in_output_level;
       num_output_files = c.num_output_files;
       num_input_records = c.num_input_records;
       num_dropped_records = c.num_dropped_records;
-<<<<<<< HEAD
-=======
       count = c.count;
 
->>>>>>> 68d43b4d
       int num_of_reasons = static_cast<int>(CompactionReason::kNumOfReasons);
       for (int i = 0; i < num_of_reasons; i++) {
         counts[i] = c.counts[i];
