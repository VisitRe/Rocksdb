--- conflicted
+++ resolved
@@ -68,21 +68,13 @@
 #ifndef ROCKSDB_LITE
   if (getenv("ENCRYPTED_ENV")) {
     std::shared_ptr<EncryptionProvider> provider;
-<<<<<<< HEAD
     std::string provider_id = getenv("ENCRYPTED_ENV");
     if (provider_id.find("=") == std::string::npos &&
         !EndsWith(provider_id, "://test")) {
       provider_id = provider_id + "://test";
     }
-    Status s =
-        EncryptionProvider::CreateFromString(ConfigOptions(), provider_id,
-
-                                             &provider);
-=======
-    Status s = EncryptionProvider::CreateFromString(
-        config_options, std::string("test://") + getenv("ENCRYPTED_ENV"),
-        &provider);
->>>>>>> 3503f289
+    EXPECT_OK(EncryptionProvider::CreateFromString(ConfigOptions(), provider_id,
+                                                   &provider));
     encrypted_env_ = NewEncryptedEnv(mem_env_ ? mem_env_ : base_env, provider);
   }
 #endif  // !ROCKSDB_LITE
