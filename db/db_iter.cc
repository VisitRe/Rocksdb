--- conflicted
+++ resolved
@@ -349,13 +349,6 @@
   ReadRangeDelAggregator range_del_agg_;
   LocalStatistics local_stats_;
   PinnedIteratorsManager pinned_iters_mgr_;
-<<<<<<< HEAD
-  ReadCallback* read_callback_;
-#ifdef ROCKSDB_LITE
-  ROCKSDB_FIELD_UNUSED
-#endif
-=======
->>>>>>> 699e1b5e
   DBImpl* db_impl_;
 #ifdef ROCKSDB_LITE
   ROCKSDB_FIELD_UNUSED
