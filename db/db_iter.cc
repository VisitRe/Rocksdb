--- conflicted
+++ resolved
@@ -130,12 +130,8 @@
                        true /* collapse_deletions */),
         read_callback_(read_callback),
         allow_blob_(allow_blob),
-<<<<<<< HEAD
-        is_blob_(false) {
-=======
         is_blob_(false),
         start_seqnum_(read_options.iter_start_seqnum) {
->>>>>>> a7d32776
     RecordTick(statistics_, NO_ITERATORS);
     prefix_extractor_ = cf_options.prefix_extractor;
     max_skip_ = max_sequential_skip_in_iterations;
