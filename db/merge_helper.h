//  Copyright (c) 2011-present, Facebook, Inc.  All rights reserved.
//  This source code is licensed under both the GPLv2 (found in the
//  COPYING file in the root directory) and Apache 2.0 License
//  (found in the LICENSE.Apache file in the root directory).
//
#pragma once

#include <deque>
#include <string>
#include <vector>

#include "db/merge_context.h"
#include "db/range_del_aggregator.h"
#include "db/snapshot_checker.h"
#include "rocksdb/compaction_filter.h"
#include "rocksdb/env.h"
#include "rocksdb/merge_operator.h"
#include "rocksdb/slice.h"
#include "rocksdb/wide_columns.h"
#include "util/stop_watch.h"

namespace ROCKSDB_NAMESPACE {

class Comparator;
class Iterator;
class Logger;
class MergeOperator;
class Statistics;
class SystemClock;
class BlobFetcher;
class PrefetchBufferCollection;
struct CompactionIterationStats;

class MergeHelper {
 public:
  MergeHelper(Env* env, const Comparator* user_comparator,
              const MergeOperator* user_merge_operator,
              const CompactionFilter* compaction_filter, Logger* logger,
              bool assert_valid_internal_key, SequenceNumber latest_snapshot,
              const SnapshotChecker* snapshot_checker = nullptr, int level = 0,
              Statistics* stats = nullptr,
              const std::atomic<bool>* shutting_down = nullptr);

  // Wrapper around MergeOperator::FullMergeV2() that records perf statistics.
  // Result of merge will be written to result if status returned is OK.
  // If operands is empty, the value will simply be copied to result.
  // Set `update_num_ops_stats` to true if it is from a user read, so that
  // the latency is sensitive.
  // Returns one of the following statuses:
  // - OK: Entries were successfully merged.
  // - Corruption: Merge operator reported unsuccessful merge.
  static Status TimedFullMerge(const MergeOperator* merge_operator,
                               const Slice& key, const Slice* value,
                               const std::vector<Slice>& operands,
                               std::string* result, Logger* logger,
                               Statistics* statistics, SystemClock* clock,
                               Slice* result_operand,
                               bool update_num_ops_stats);

<<<<<<< HEAD
  static Status TimedFullMergeWithEntity(
      const MergeOperator* merge_operator, const Slice& key, Slice base_entity,
      const std::vector<Slice>& operands, std::string* result, Logger* logger,
      Statistics* statistics, SystemClock* clock, bool update_num_ops_stats);
=======
  static Status TimedFullMerge(const MergeOperator* merge_operator,
                               const Slice& key, const Slice* base_value,
                               const std::vector<Slice>& operands,
                               std::string* value, PinnableWideColumns* columns,
                               Logger* logger, Statistics* statistics,
                               SystemClock* clock, Slice* result_operand,
                               bool update_num_ops_stats);

  static Status TimedFullMergeWithEntity(
      const MergeOperator* merge_operator, const Slice& key, Slice base_entity,
      const std::vector<Slice>& operands, std::string* value,
      PinnableWideColumns* columns, Logger* logger, Statistics* statistics,
      SystemClock* clock, bool update_num_ops_stats);
>>>>>>> 1f09730d

  // During compaction, merge entries until we hit
  //     - a corrupted key
  //     - a Put/Delete,
  //     - a different user key,
  //     - a specific sequence number (snapshot boundary),
  //     - REMOVE_AND_SKIP_UNTIL returned from compaction filter,
  //  or - the end of iteration
  // iter: (IN)  points to the first merge type entry
  //       (OUT) points to the first entry not included in the merge process
  // range_del_agg: (IN) filters merge operands covered by range tombstones.
  // stop_before: (IN) a sequence number that merge should not cross.
  //                   0 means no restriction
  // at_bottom:   (IN) true if the iterator covers the bottem level, which means
  //                   we could reach the start of the history of this user key.
  // allow_data_in_errors: (IN) if true, data details will be displayed in
  //                   error/log messages.
  // blob_fetcher: (IN) blob fetcher object for the compaction's input version.
  // prefetch_buffers: (IN/OUT) a collection of blob file prefetch buffers
  //                            used for compaction readahead.
  // c_iter_stats: (OUT) compaction iteration statistics.
  //
  // Returns one of the following statuses:
  // - OK: Entries were successfully merged.
  // - MergeInProgress: Put/Delete not encountered, and didn't reach the start
  //   of key's history. Output consists of merge operands only.
  // - Corruption: Merge operator reported unsuccessful merge or a corrupted
  //   key has been encountered and not expected (applies only when compiling
  //   with asserts removed).
  // - ShutdownInProgress: interrupted by shutdown (*shutting_down == true).
  //
  // REQUIRED: The first key in the input is not corrupted.
  Status MergeUntil(InternalIterator* iter,
                    CompactionRangeDelAggregator* range_del_agg,
                    const SequenceNumber stop_before, const bool at_bottom,
                    const bool allow_data_in_errors,
                    const BlobFetcher* blob_fetcher,
                    const std::string* const full_history_ts_low,
                    PrefetchBufferCollection* prefetch_buffers,
                    CompactionIterationStats* c_iter_stats);

  // Filters a merge operand using the compaction filter specified
  // in the constructor. Returns the decision that the filter made.
  // Uses compaction_filter_value_ and compaction_filter_skip_until_ for the
  // optional outputs of compaction filter.
  // user_key includes timestamp if user-defined timestamp is enabled.
  CompactionFilter::Decision FilterMerge(const Slice& user_key,
                                         const Slice& value_slice);

  // Query the merge result
  // These are valid until the next MergeUntil call
  // If the merging was successful:
  //   - keys() contains a single element with the latest sequence number of
  //     the merges. The type will be Put or Merge. See IMPORTANT 1 note, below.
  //   - values() contains a single element with the result of merging all the
  //     operands together
  //
  //   IMPORTANT 1: the key type could change after the MergeUntil call.
  //        Put/Delete + Merge + ... + Merge => Put
  //        Merge + ... + Merge => Merge
  //
  // If the merge operator is not associative, and if a Put/Delete is not found
  // then the merging will be unsuccessful. In this case:
  //   - keys() contains the list of internal keys seen in order of iteration.
  //   - values() contains the list of values (merges) seen in the same order.
  //              values() is parallel to keys() so that the first entry in
  //              keys() is the key associated with the first entry in values()
  //              and so on. These lists will be the same length.
  //              All of these pairs will be merges over the same user key.
  //              See IMPORTANT 2 note below.
  //
  //   IMPORTANT 2: The entries were traversed in order from BACK to FRONT.
  //                So keys().back() was the first key seen by iterator.
  // TODO: Re-style this comment to be like the first one
  const std::deque<std::string>& keys() const { return keys_; }
  const std::vector<Slice>& values() const {
    return merge_context_.GetOperands();
  }
  uint64_t TotalFilterTime() const { return total_filter_time_; }
  bool HasOperator() const { return user_merge_operator_ != nullptr; }

  // If compaction filter returned REMOVE_AND_SKIP_UNTIL, this method will
  // return true and fill *until with the key to which we should skip.
  // If true, keys() and values() are empty.
  bool FilteredUntil(Slice* skip_until) const {
    if (!has_compaction_filter_skip_until_) {
      return false;
    }
    assert(compaction_filter_ != nullptr);
    assert(skip_until != nullptr);
    assert(compaction_filter_skip_until_.Valid());
    *skip_until = compaction_filter_skip_until_.Encode();
    return true;
  }

 private:
  Env* env_;
  SystemClock* clock_;
  const Comparator* user_comparator_;
  const MergeOperator* user_merge_operator_;
  const CompactionFilter* compaction_filter_;
  const std::atomic<bool>* shutting_down_;
  Logger* logger_;
  bool assert_valid_internal_key_;  // enforce no internal key corruption?
  bool allow_single_operand_;
  SequenceNumber latest_snapshot_;
  const SnapshotChecker* const snapshot_checker_;
  int level_;

  // the scratch area that holds the result of MergeUntil
  // valid up to the next MergeUntil call

  // Keeps track of the sequence of keys seen
  std::deque<std::string> keys_;
  // Parallel with keys_; stores the operands
  mutable MergeContext merge_context_;

  StopWatchNano filter_timer_;
  uint64_t total_filter_time_;
  Statistics* stats_;

  bool has_compaction_filter_skip_until_ = false;
  std::string compaction_filter_value_;
  InternalKey compaction_filter_skip_until_;

  bool IsShuttingDown() {
    // This is a best-effort facility, so memory_order_relaxed is sufficient.
    return shutting_down_ && shutting_down_->load(std::memory_order_relaxed);
  }
};

// MergeOutputIterator can be used to iterate over the result of a merge.
class MergeOutputIterator {
 public:
  // The MergeOutputIterator is bound to a MergeHelper instance.
  explicit MergeOutputIterator(const MergeHelper* merge_helper);

  // Seeks to the first record in the output.
  void SeekToFirst();
  // Advances to the next record in the output.
  void Next();

  Slice key() { return Slice(*it_keys_); }
  Slice value() { return Slice(*it_values_); }
  bool Valid() { return it_keys_ != merge_helper_->keys().rend(); }

 private:
  const MergeHelper* merge_helper_;
  std::deque<std::string>::const_reverse_iterator it_keys_;
  std::vector<Slice>::const_reverse_iterator it_values_;
};

}  // namespace ROCKSDB_NAMESPACE<|MERGE_RESOLUTION|>--- conflicted
+++ resolved
@@ -57,26 +57,10 @@
                                Slice* result_operand,
                                bool update_num_ops_stats);
 
-<<<<<<< HEAD
   static Status TimedFullMergeWithEntity(
       const MergeOperator* merge_operator, const Slice& key, Slice base_entity,
       const std::vector<Slice>& operands, std::string* result, Logger* logger,
       Statistics* statistics, SystemClock* clock, bool update_num_ops_stats);
-=======
-  static Status TimedFullMerge(const MergeOperator* merge_operator,
-                               const Slice& key, const Slice* base_value,
-                               const std::vector<Slice>& operands,
-                               std::string* value, PinnableWideColumns* columns,
-                               Logger* logger, Statistics* statistics,
-                               SystemClock* clock, Slice* result_operand,
-                               bool update_num_ops_stats);
-
-  static Status TimedFullMergeWithEntity(
-      const MergeOperator* merge_operator, const Slice& key, Slice base_entity,
-      const std::vector<Slice>& operands, std::string* value,
-      PinnableWideColumns* columns, Logger* logger, Statistics* statistics,
-      SystemClock* clock, bool update_num_ops_stats);
->>>>>>> 1f09730d
 
   // During compaction, merge entries until we hit
   //     - a corrupted key
