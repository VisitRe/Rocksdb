--- conflicted
+++ resolved
@@ -587,19 +587,11 @@
     const IOStatus& io_error) {
 #ifndef ROCKSDB_LITE
   db_mutex_->AssertHeld();
-<<<<<<< HEAD
   if (bg_error_.ok()) {
     return bg_error_;
   } else if (io_error.ok()) {
     return io_error;
-  } else if (db_options_.max_bgerror_resume_count <= 0 || recovery_in_prog_ ||
-             recovery_thread_) {
-=======
-  if (bg_error_.ok() || io_error.ok()) {
-    return Status::OK();
-  }
-  if (db_options_.max_bgerror_resume_count <= 0 || recovery_in_prog_) {
->>>>>>> b77569f1
+  } else if (db_options_.max_bgerror_resume_count <= 0 || recovery_in_prog_) {
     // Auto resume BG error is not enabled, directly return bg_error_.
     return bg_error_;
   }
