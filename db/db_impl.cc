--- conflicted
+++ resolved
@@ -220,11 +220,8 @@
       preserve_deletes_(options.preserve_deletes),
       closed_(false),
       error_handler_(this, immutable_db_options_, &mutex_),
-<<<<<<< HEAD
-      atomic_flush_(options.atomic_flush) {
-=======
+      atomic_flush_(options.atomic_flush),
       atomic_flush_commit_in_progress_(false) {
->>>>>>> 1e384580
   // !batch_per_trx_ implies seq_per_batch_ because it is only unset for
   // WriteUnprepared, which should use seq_per_batch_.
   assert(batch_per_txn_ || seq_per_batch_);
