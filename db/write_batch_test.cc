--- conflicted
+++ resolved
@@ -35,14 +35,9 @@
   mem->Ref();
   std::string state;
   ColumnFamilyMemTablesDefault cf_mems_default(mem);
-<<<<<<< HEAD
-  Status s = WriteBatchInternal::InsertInto(b, &cf_mems_default, nullptr);
-  uint32_t count = 0;
-=======
   Status s =
       WriteBatchInternal::InsertInto(b, &cf_mems_default, nullptr, nullptr);
-  int count = 0;
->>>>>>> 533e4770
+  uint32_t count = 0;
   int put_count = 0;
   int delete_count = 0;
   int single_delete_count = 0;
