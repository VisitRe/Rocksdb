--- conflicted
+++ resolved
@@ -152,29 +152,6 @@
     vstorage_->ComputeCompactionScore(ioptions_, mutable_cf_options_);
     vstorage_->SetFinalized();
   }
-<<<<<<< HEAD
-
-  void AddFileToVersionStorage(int level, uint32_t file_number,
-                               const char* smallest, const char* largest,
-                               uint64_t file_size = 1, uint32_t path_id = 0,
-                               SequenceNumber smallest_seq = 100,
-                               SequenceNumber largest_seq = 100,
-                               size_t compensated_file_size = 0,
-                               bool marked_for_compact = false) {
-    VersionStorageInfo* base_vstorage = vstorage_.release();
-    vstorage_.reset(new VersionStorageInfo(&icmp_, ucmp_, options_.num_levels,
-                                           kCompactionStyleUniversal,
-                                           base_vstorage, false));
-    Add(level, file_number, smallest, largest, file_size, path_id, smallest_seq,
-        largest_seq, compensated_file_size, marked_for_compact);
-
-    VersionBuilder builder(FileOptions(), &ioptions_, nullptr, base_vstorage,
-                           nullptr);
-    builder.SaveTo(vstorage_.get());
-    UpdateVersionStorageInfo();
-  }
-=======
->>>>>>> 449b8974
 
  private:
   std::unique_ptr<VersionStorageInfo> temp_vstorage_;
