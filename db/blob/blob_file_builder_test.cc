--- conflicted
+++ resolved
@@ -39,15 +39,10 @@
 
 class BlobFileBuilderTest : public testing::Test {
  protected:
-<<<<<<< HEAD
   BlobFileBuilderTest() : mock_env_(Env::Default()) {
     fs_ = mock_env_.GetFileSystem();
     clock_ = mock_env_.GetSystemClock();
   }
-=======
-  BlobFileBuilderTest()
-      : mock_env_(Env::Default()), fs_(mock_env_.GetFileSystem().get()) {}
->>>>>>> 431e8afb
 
   void VerifyBlobFile(uint64_t blob_file_number,
                       const std::string& blob_file_path,
@@ -114,12 +109,8 @@
   }
 
   MockEnv mock_env_;
-<<<<<<< HEAD
   std::shared_ptr<FileSystem> fs_;
   std::shared_ptr<SystemClock> clock_;
-=======
-  FileSystem* fs_;
->>>>>>> 431e8afb
   FileOptions file_options_;
 };
 
