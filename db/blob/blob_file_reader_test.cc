--- conflicted
+++ resolved
@@ -56,14 +56,9 @@
   constexpr bool use_fsync = false;
   constexpr bool do_flush = false;
 
-  BlobLogWriter blob_log_writer(std::move(file_writer),
-<<<<<<< HEAD
-                                immutable_cf_options.env->GetSystemClock(),
-                                statistics, blob_file_number, use_fsync);
-=======
-                                immutable_cf_options.env, statistics,
-                                blob_file_number, use_fsync, do_flush);
->>>>>>> 431e8afb
+  BlobLogWriter blob_log_writer(
+      std::move(file_writer), immutable_cf_options.env->GetSystemClock(),
+      statistics, blob_file_number, use_fsync, do_flush);
 
   BlobLogHeader header(column_family_id, compression_type, has_ttl,
                        expiration_range_header);
@@ -271,14 +266,9 @@
     constexpr bool use_fsync = false;
     constexpr bool do_flush = false;
 
-    BlobLogWriter blob_log_writer(std::move(file_writer),
-<<<<<<< HEAD
-                                  immutable_cf_options.env->GetSystemClock(),
-                                  statistics, blob_file_number, use_fsync);
-=======
-                                  immutable_cf_options.env, statistics,
-                                  blob_file_number, use_fsync, do_flush);
->>>>>>> 431e8afb
+    BlobLogWriter blob_log_writer(
+        std::move(file_writer), immutable_cf_options.env->GetSystemClock(),
+        statistics, blob_file_number, use_fsync, do_flush);
 
     BlobLogHeader header(column_family_id, kNoCompression, has_ttl,
                          expiration_range);
