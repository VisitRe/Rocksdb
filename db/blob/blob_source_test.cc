//  Copyright (c) Meta Platforms, Inc. and affiliates.
//  This source code is licensed under both the GPLv2 (found in the
//  COPYING file in the root directory) and Apache 2.0 License
//  (found in the LICENSE.Apache file in the root directory).

#include "db/blob/blob_source.h"

#include <cassert>
#include <cstdint>
#include <cstdio>
#include <memory>
#include <string>

#include "cache/charged_cache.h"
#include "cache/compressed_secondary_cache.h"
#include "db/blob/blob_contents.h"
#include "db/blob/blob_file_cache.h"
#include "db/blob/blob_file_reader.h"
#include "db/blob/blob_log_format.h"
#include "db/blob/blob_log_writer.h"
#include "db/db_test_util.h"
#include "file/filename.h"
#include "file/read_write_util.h"
#include "options/cf_options.h"
#include "rocksdb/options.h"
#include "util/compression.h"
#include "util/random.h"

namespace ROCKSDB_NAMESPACE {

namespace {

// Creates a test blob file with `num` blobs in it.
void WriteBlobFile(const ImmutableOptions& immutable_options,
                   uint32_t column_family_id, bool has_ttl,
                   const ExpirationRange& expiration_range_header,
                   const ExpirationRange& expiration_range_footer,
                   uint64_t blob_file_number, const std::vector<Slice>& keys,
                   const std::vector<Slice>& blobs, CompressionType compression,
                   std::vector<uint64_t>& blob_offsets,
                   std::vector<uint64_t>& blob_sizes) {
  assert(!immutable_options.cf_paths.empty());
  size_t num = keys.size();
  assert(num == blobs.size());
  assert(num == blob_offsets.size());
  assert(num == blob_sizes.size());

  const std::string blob_file_path =
      BlobFileName(immutable_options.cf_paths.front().path, blob_file_number);
  std::unique_ptr<FSWritableFile> file;
  ASSERT_OK(NewWritableFile(immutable_options.fs.get(), blob_file_path, &file,
                            FileOptions()));

  std::unique_ptr<WritableFileWriter> file_writer(new WritableFileWriter(
      std::move(file), blob_file_path, FileOptions(), immutable_options.clock));

  constexpr Statistics* statistics = nullptr;
  constexpr bool use_fsync = false;
  constexpr bool do_flush = false;

  BlobLogWriter blob_log_writer(std::move(file_writer), immutable_options.clock,
                                statistics, blob_file_number, use_fsync,
                                do_flush);

  BlobLogHeader header(column_family_id, compression, has_ttl,
                       expiration_range_header);

  ASSERT_OK(blob_log_writer.WriteHeader(header));

  std::vector<std::string> compressed_blobs(num);
  std::vector<Slice> blobs_to_write(num);
  if (kNoCompression == compression) {
    for (size_t i = 0; i < num; ++i) {
      blobs_to_write[i] = blobs[i];
      blob_sizes[i] = blobs[i].size();
    }
  } else {
    CompressionOptions opts;
    CompressionContext context(compression);
    constexpr uint64_t sample_for_compression = 0;
    CompressionInfo info(opts, context, CompressionDict::GetEmptyDict(),
                         compression, sample_for_compression);

    constexpr uint32_t compression_format_version = 2;

    for (size_t i = 0; i < num; ++i) {
      ASSERT_TRUE(CompressData(blobs[i], info, compression_format_version,
                               &compressed_blobs[i]));
      blobs_to_write[i] = compressed_blobs[i];
      blob_sizes[i] = compressed_blobs[i].size();
    }
  }

  for (size_t i = 0; i < num; ++i) {
    uint64_t key_offset = 0;
    ASSERT_OK(blob_log_writer.AddRecord(keys[i], blobs_to_write[i], &key_offset,
                                        &blob_offsets[i]));
  }

  BlobLogFooter footer;
  footer.blob_count = num;
  footer.expiration_range = expiration_range_footer;

  std::string checksum_method;
  std::string checksum_value;
  ASSERT_OK(
      blob_log_writer.AppendFooter(footer, &checksum_method, &checksum_value));
}

}  // anonymous namespace

class BlobSourceTest : public DBTestBase {
 protected:
 public:
  explicit BlobSourceTest()
      : DBTestBase("blob_source_test", /*env_do_fsync=*/true) {
    options_.env = env_;
    options_.enable_blob_files = true;
    options_.create_if_missing = true;

    LRUCacheOptions co;
    co.capacity = 8 << 20;
    co.num_shard_bits = 2;
    co.metadata_charge_policy = kDontChargeCacheMetadata;
    co.high_pri_pool_ratio = 0.2;
    co.low_pri_pool_ratio = 0.2;
    options_.blob_cache = NewLRUCache(co);
    options_.lowest_used_cache_tier = CacheTier::kVolatileTier;

    assert(db_->GetDbIdentity(db_id_).ok());
    assert(db_->GetDbSessionId(db_session_id_).ok());
  }

  Options options_;
  std::string db_id_;
  std::string db_session_id_;
};

TEST_F(BlobSourceTest, GetBlobsFromCache) {
  options_.cf_paths.emplace_back(
      test::PerThreadDBPath(env_, "BlobSourceTest_GetBlobsFromCache"), 0);

  options_.statistics = CreateDBStatistics();
  Statistics* statistics = options_.statistics.get();
  assert(statistics);

  DestroyAndReopen(options_);

  ImmutableOptions immutable_options(options_);

  constexpr uint32_t column_family_id = 1;
  constexpr bool has_ttl = false;
  constexpr ExpirationRange expiration_range;
  constexpr uint64_t blob_file_number = 1;
  constexpr size_t num_blobs = 16;

  std::vector<std::string> key_strs;
  std::vector<std::string> blob_strs;

  for (size_t i = 0; i < num_blobs; ++i) {
    key_strs.push_back("key" + std::to_string(i));
    blob_strs.push_back("blob" + std::to_string(i));
  }

  std::vector<Slice> keys;
  std::vector<Slice> blobs;

  uint64_t file_size = BlobLogHeader::kSize;
  for (size_t i = 0; i < num_blobs; ++i) {
    keys.push_back({key_strs[i]});
    blobs.push_back({blob_strs[i]});
    file_size += BlobLogRecord::kHeaderSize + keys[i].size() + blobs[i].size();
  }
  file_size += BlobLogFooter::kSize;

  std::vector<uint64_t> blob_offsets(keys.size());
  std::vector<uint64_t> blob_sizes(keys.size());

  WriteBlobFile(immutable_options, column_family_id, has_ttl, expiration_range,
                expiration_range, blob_file_number, keys, blobs, kNoCompression,
                blob_offsets, blob_sizes);

  constexpr size_t capacity = 1024;
  std::shared_ptr<Cache> backing_cache =
      NewLRUCache(capacity);  // Blob file cache

  FileOptions file_options;
  constexpr HistogramImpl* blob_file_read_hist = nullptr;

  std::unique_ptr<BlobFileCache> blob_file_cache =
      std::make_unique<BlobFileCache>(
          backing_cache.get(), &immutable_options, &file_options,
          column_family_id, blob_file_read_hist, nullptr /*IOTracer*/);

  BlobSource blob_source(&immutable_options, db_id_, db_session_id_,
                         blob_file_cache.get());

  ReadOptions read_options;
  read_options.verify_checksums = true;

  constexpr FilePrefetchBuffer* prefetch_buffer = nullptr;

  {
    // GetBlob
    std::vector<PinnableSlice> values(keys.size());
    uint64_t bytes_read = 0;
    uint64_t blob_bytes = 0;
    uint64_t total_bytes = 0;

    read_options.fill_cache = false;
    get_perf_context()->Reset();

    for (size_t i = 0; i < num_blobs; ++i) {
      ASSERT_FALSE(blob_source.TEST_BlobInCache(blob_file_number, file_size,
                                                blob_offsets[i]));

      ASSERT_OK(blob_source.GetBlob(read_options, keys[i], blob_file_number,
                                    blob_offsets[i], file_size, blob_sizes[i],
                                    kNoCompression, prefetch_buffer, &values[i],
                                    &bytes_read));
      ASSERT_EQ(values[i], blobs[i]);
      ASSERT_EQ(bytes_read,
                BlobLogRecord::kHeaderSize + keys[i].size() + blob_sizes[i]);

      ASSERT_FALSE(blob_source.TEST_BlobInCache(blob_file_number, file_size,
                                                blob_offsets[i]));
      total_bytes += bytes_read;
    }

    // Retrieved the blob cache num_blobs * 3 times via TEST_BlobInCache,
    // GetBlob, and TEST_BlobInCache.
    ASSERT_EQ((int)get_perf_context()->blob_cache_hit_count, 0);
    ASSERT_EQ((int)get_perf_context()->blob_read_count, num_blobs);
    ASSERT_EQ((int)get_perf_context()->blob_read_byte, total_bytes);
    ASSERT_GE((int)get_perf_context()->blob_checksum_time, 0);
    ASSERT_EQ((int)get_perf_context()->blob_decompress_time, 0);

    ASSERT_EQ(statistics->getTickerCount(BLOB_DB_CACHE_MISS), num_blobs * 3);
    ASSERT_EQ(statistics->getTickerCount(BLOB_DB_CACHE_HIT), 0);
    ASSERT_EQ(statistics->getTickerCount(BLOB_DB_CACHE_ADD), 0);
    ASSERT_EQ(statistics->getTickerCount(BLOB_DB_CACHE_BYTES_READ), 0);
    ASSERT_EQ(statistics->getTickerCount(BLOB_DB_CACHE_BYTES_WRITE), 0);

    read_options.fill_cache = true;
    blob_bytes = 0;
    total_bytes = 0;
    get_perf_context()->Reset();
    statistics->Reset().PermitUncheckedError();

    for (size_t i = 0; i < num_blobs; ++i) {
      ASSERT_FALSE(blob_source.TEST_BlobInCache(blob_file_number, file_size,
                                                blob_offsets[i]));

      ASSERT_OK(blob_source.GetBlob(read_options, keys[i], blob_file_number,
                                    blob_offsets[i], file_size, blob_sizes[i],
                                    kNoCompression, prefetch_buffer, &values[i],
                                    &bytes_read));
      ASSERT_EQ(values[i], blobs[i]);
      ASSERT_EQ(bytes_read,
                BlobLogRecord::kHeaderSize + keys[i].size() + blob_sizes[i]);

      blob_bytes += blob_sizes[i];
      total_bytes += bytes_read;
      ASSERT_EQ((int)get_perf_context()->blob_cache_hit_count, i);
      ASSERT_EQ((int)get_perf_context()->blob_read_count, i + 1);
      ASSERT_EQ((int)get_perf_context()->blob_read_byte, total_bytes);

      ASSERT_TRUE(blob_source.TEST_BlobInCache(blob_file_number, file_size,
                                               blob_offsets[i]));

      ASSERT_EQ((int)get_perf_context()->blob_cache_hit_count, i + 1);
      ASSERT_EQ((int)get_perf_context()->blob_read_count, i + 1);
      ASSERT_EQ((int)get_perf_context()->blob_read_byte, total_bytes);
    }

    ASSERT_EQ((int)get_perf_context()->blob_cache_hit_count, num_blobs);
    ASSERT_EQ((int)get_perf_context()->blob_read_count, num_blobs);
    ASSERT_EQ((int)get_perf_context()->blob_read_byte, total_bytes);

    ASSERT_EQ(statistics->getTickerCount(BLOB_DB_CACHE_MISS), num_blobs * 2);
    ASSERT_EQ(statistics->getTickerCount(BLOB_DB_CACHE_HIT), num_blobs);
    ASSERT_EQ(statistics->getTickerCount(BLOB_DB_CACHE_ADD), num_blobs);
    ASSERT_EQ(statistics->getTickerCount(BLOB_DB_CACHE_BYTES_READ), blob_bytes);
    ASSERT_EQ(statistics->getTickerCount(BLOB_DB_CACHE_BYTES_WRITE),
              blob_bytes);

    read_options.fill_cache = true;
    total_bytes = 0;
    blob_bytes = 0;
    get_perf_context()->Reset();
    statistics->Reset().PermitUncheckedError();

    for (size_t i = 0; i < num_blobs; ++i) {
      ASSERT_TRUE(blob_source.TEST_BlobInCache(blob_file_number, file_size,
                                               blob_offsets[i]));

      ASSERT_OK(blob_source.GetBlob(read_options, keys[i], blob_file_number,
                                    blob_offsets[i], file_size, blob_sizes[i],
                                    kNoCompression, prefetch_buffer, &values[i],
                                    &bytes_read));
      ASSERT_EQ(values[i], blobs[i]);
      ASSERT_EQ(bytes_read,
                BlobLogRecord::kHeaderSize + keys[i].size() + blob_sizes[i]);

      ASSERT_TRUE(blob_source.TEST_BlobInCache(blob_file_number, file_size,
                                               blob_offsets[i]));
      total_bytes += bytes_read;    // on-disk blob record size
      blob_bytes += blob_sizes[i];  // cached blob value size
    }

    // Retrieved the blob cache num_blobs * 3 times via TEST_BlobInCache,
    // GetBlob, and TEST_BlobInCache.
    ASSERT_EQ((int)get_perf_context()->blob_cache_hit_count, num_blobs * 3);
    ASSERT_EQ((int)get_perf_context()->blob_read_count, 0);  // without i/o
    ASSERT_EQ((int)get_perf_context()->blob_read_byte, 0);   // without i/o

    ASSERT_EQ(statistics->getTickerCount(BLOB_DB_CACHE_MISS), 0);
    ASSERT_EQ(statistics->getTickerCount(BLOB_DB_CACHE_HIT), num_blobs * 3);
    ASSERT_EQ(statistics->getTickerCount(BLOB_DB_CACHE_ADD), 0);
    ASSERT_EQ(statistics->getTickerCount(BLOB_DB_CACHE_BYTES_READ),
              blob_bytes * 3);
    ASSERT_EQ(statistics->getTickerCount(BLOB_DB_CACHE_BYTES_WRITE), 0);

    // Cache-only GetBlob
    read_options.read_tier = ReadTier::kBlockCacheTier;
    total_bytes = 0;
    blob_bytes = 0;
    get_perf_context()->Reset();
    statistics->Reset().PermitUncheckedError();

    for (size_t i = 0; i < num_blobs; ++i) {
      ASSERT_TRUE(blob_source.TEST_BlobInCache(blob_file_number, file_size,
                                               blob_offsets[i]));

      ASSERT_OK(blob_source.GetBlob(read_options, keys[i], blob_file_number,
                                    blob_offsets[i], file_size, blob_sizes[i],
                                    kNoCompression, prefetch_buffer, &values[i],
                                    &bytes_read));
      ASSERT_EQ(values[i], blobs[i]);
      ASSERT_EQ(bytes_read,
                BlobLogRecord::kHeaderSize + keys[i].size() + blob_sizes[i]);

      ASSERT_TRUE(blob_source.TEST_BlobInCache(blob_file_number, file_size,
                                               blob_offsets[i]));
      total_bytes += bytes_read;
      blob_bytes += blob_sizes[i];
    }

    // Retrieved the blob cache num_blobs * 3 times via TEST_BlobInCache,
    // GetBlob, and TEST_BlobInCache.
    ASSERT_EQ((int)get_perf_context()->blob_cache_hit_count, num_blobs * 3);
    ASSERT_EQ((int)get_perf_context()->blob_read_count, 0);  // without i/o
    ASSERT_EQ((int)get_perf_context()->blob_read_byte, 0);   // without i/o

    ASSERT_EQ(statistics->getTickerCount(BLOB_DB_CACHE_MISS), 0);
    ASSERT_EQ(statistics->getTickerCount(BLOB_DB_CACHE_HIT), num_blobs * 3);
    ASSERT_EQ(statistics->getTickerCount(BLOB_DB_CACHE_ADD), 0);
    ASSERT_EQ(statistics->getTickerCount(BLOB_DB_CACHE_BYTES_READ),
              blob_bytes * 3);
    ASSERT_EQ(statistics->getTickerCount(BLOB_DB_CACHE_BYTES_WRITE), 0);
  }

  options_.blob_cache->EraseUnRefEntries();

  {
    // Cache-only GetBlob
    std::vector<PinnableSlice> values(keys.size());
    uint64_t bytes_read = 0;

    read_options.read_tier = ReadTier::kBlockCacheTier;
    read_options.fill_cache = true;
    get_perf_context()->Reset();
    statistics->Reset().PermitUncheckedError();

    for (size_t i = 0; i < num_blobs; ++i) {
      ASSERT_FALSE(blob_source.TEST_BlobInCache(blob_file_number, file_size,
                                                blob_offsets[i]));

      ASSERT_TRUE(blob_source
                      .GetBlob(read_options, keys[i], blob_file_number,
                               blob_offsets[i], file_size, blob_sizes[i],
                               kNoCompression, prefetch_buffer, &values[i],
                               &bytes_read)
                      .IsIncomplete());
      ASSERT_TRUE(values[i].empty());
      ASSERT_EQ(bytes_read, 0);

      ASSERT_FALSE(blob_source.TEST_BlobInCache(blob_file_number, file_size,
                                                blob_offsets[i]));
    }

    // Retrieved the blob cache num_blobs * 3 times via TEST_BlobInCache,
    // GetBlob, and TEST_BlobInCache.
    ASSERT_EQ((int)get_perf_context()->blob_cache_hit_count, 0);
    ASSERT_EQ((int)get_perf_context()->blob_read_count, 0);
    ASSERT_EQ((int)get_perf_context()->blob_read_byte, 0);

    ASSERT_EQ(statistics->getTickerCount(BLOB_DB_CACHE_MISS), num_blobs * 3);
    ASSERT_EQ(statistics->getTickerCount(BLOB_DB_CACHE_HIT), 0);
    ASSERT_EQ(statistics->getTickerCount(BLOB_DB_CACHE_ADD), 0);
    ASSERT_EQ(statistics->getTickerCount(BLOB_DB_CACHE_BYTES_READ), 0);
    ASSERT_EQ(statistics->getTickerCount(BLOB_DB_CACHE_BYTES_WRITE), 0);
  }

  {
    // GetBlob from non-existing file
    std::vector<PinnableSlice> values(keys.size());
    uint64_t bytes_read = 0;
    uint64_t file_number = 100;  // non-existing file

    read_options.read_tier = ReadTier::kReadAllTier;
    read_options.fill_cache = true;
    get_perf_context()->Reset();
    statistics->Reset().PermitUncheckedError();

    for (size_t i = 0; i < num_blobs; ++i) {
      ASSERT_FALSE(blob_source.TEST_BlobInCache(file_number, file_size,
                                                blob_offsets[i]));

      ASSERT_TRUE(blob_source
                      .GetBlob(read_options, keys[i], file_number,
                               blob_offsets[i], file_size, blob_sizes[i],
                               kNoCompression, prefetch_buffer, &values[i],
                               &bytes_read)
                      .IsIOError());
      ASSERT_TRUE(values[i].empty());
      ASSERT_EQ(bytes_read, 0);

      ASSERT_FALSE(blob_source.TEST_BlobInCache(file_number, file_size,
                                                blob_offsets[i]));
    }

    // Retrieved the blob cache num_blobs * 3 times via TEST_BlobInCache,
    // GetBlob, and TEST_BlobInCache.
    ASSERT_EQ((int)get_perf_context()->blob_cache_hit_count, 0);
    ASSERT_EQ((int)get_perf_context()->blob_read_count, 0);
    ASSERT_EQ((int)get_perf_context()->blob_read_byte, 0);

    ASSERT_EQ(statistics->getTickerCount(BLOB_DB_CACHE_MISS), num_blobs * 3);
    ASSERT_EQ(statistics->getTickerCount(BLOB_DB_CACHE_HIT), 0);
    ASSERT_EQ(statistics->getTickerCount(BLOB_DB_CACHE_ADD), 0);
    ASSERT_EQ(statistics->getTickerCount(BLOB_DB_CACHE_BYTES_READ), 0);
    ASSERT_EQ(statistics->getTickerCount(BLOB_DB_CACHE_BYTES_WRITE), 0);
  }
}

TEST_F(BlobSourceTest, GetCompressedBlobs) {
  if (!Snappy_Supported()) {
    return;
  }

  const CompressionType compression = kSnappyCompression;

  options_.cf_paths.emplace_back(
      test::PerThreadDBPath(env_, "BlobSourceTest_GetCompressedBlobs"), 0);

  DestroyAndReopen(options_);

  ImmutableOptions immutable_options(options_);

  constexpr uint32_t column_family_id = 1;
  constexpr bool has_ttl = false;
  constexpr ExpirationRange expiration_range;
  constexpr size_t num_blobs = 256;

  std::vector<std::string> key_strs;
  std::vector<std::string> blob_strs;

  for (size_t i = 0; i < num_blobs; ++i) {
    key_strs.push_back("key" + std::to_string(i));
    blob_strs.push_back("blob" + std::to_string(i));
  }

  std::vector<Slice> keys;
  std::vector<Slice> blobs;

  for (size_t i = 0; i < num_blobs; ++i) {
    keys.push_back({key_strs[i]});
    blobs.push_back({blob_strs[i]});
  }

  std::vector<uint64_t> blob_offsets(keys.size());
  std::vector<uint64_t> blob_sizes(keys.size());

  constexpr size_t capacity = 1024;
  auto backing_cache = NewLRUCache(capacity);  // Blob file cache

  FileOptions file_options;
  std::unique_ptr<BlobFileCache> blob_file_cache =
      std::make_unique<BlobFileCache>(
          backing_cache.get(), &immutable_options, &file_options,
          column_family_id, nullptr /*HistogramImpl*/, nullptr /*IOTracer*/);

  BlobSource blob_source(&immutable_options, db_id_, db_session_id_,
                         blob_file_cache.get());

  ReadOptions read_options;
  read_options.verify_checksums = true;

  uint64_t bytes_read = 0;
  std::vector<PinnableSlice> values(keys.size());

  {
    // Snappy Compression
    const uint64_t file_number = 1;

    read_options.read_tier = ReadTier::kReadAllTier;

    WriteBlobFile(immutable_options, column_family_id, has_ttl,
                  expiration_range, expiration_range, file_number, keys, blobs,
                  compression, blob_offsets, blob_sizes);

    CacheHandleGuard<BlobFileReader> blob_file_reader;
    ASSERT_OK(blob_source.GetBlobFileReader(file_number, &blob_file_reader));
    ASSERT_NE(blob_file_reader.GetValue(), nullptr);

    const uint64_t file_size = blob_file_reader.GetValue()->GetFileSize();
    ASSERT_EQ(blob_file_reader.GetValue()->GetCompressionType(), compression);

    for (size_t i = 0; i < num_blobs; ++i) {
      ASSERT_NE(blobs[i].size() /*uncompressed size*/,
                blob_sizes[i] /*compressed size*/);
    }

    read_options.fill_cache = true;
    read_options.read_tier = ReadTier::kReadAllTier;
    get_perf_context()->Reset();

    for (size_t i = 0; i < num_blobs; ++i) {
      ASSERT_FALSE(blob_source.TEST_BlobInCache(file_number, file_size,
                                                blob_offsets[i]));
      ASSERT_OK(blob_source.GetBlob(read_options, keys[i], file_number,
                                    blob_offsets[i], file_size, blob_sizes[i],
                                    compression, nullptr /*prefetch_buffer*/,
                                    &values[i], &bytes_read));
      ASSERT_EQ(values[i], blobs[i] /*uncompressed blob*/);
      ASSERT_NE(values[i].size(), blob_sizes[i] /*compressed size*/);
      ASSERT_EQ(bytes_read,
                BlobLogRecord::kHeaderSize + keys[i].size() + blob_sizes[i]);

      ASSERT_TRUE(blob_source.TEST_BlobInCache(file_number, file_size,
                                               blob_offsets[i]));
    }

    ASSERT_GE((int)get_perf_context()->blob_decompress_time, 0);

    read_options.read_tier = ReadTier::kBlockCacheTier;
    get_perf_context()->Reset();

    for (size_t i = 0; i < num_blobs; ++i) {
      ASSERT_TRUE(blob_source.TEST_BlobInCache(file_number, file_size,
                                               blob_offsets[i]));

      // Compressed blob size is passed in GetBlob
      ASSERT_OK(blob_source.GetBlob(read_options, keys[i], file_number,
                                    blob_offsets[i], file_size, blob_sizes[i],
                                    compression, nullptr /*prefetch_buffer*/,
                                    &values[i], &bytes_read));
      ASSERT_EQ(values[i], blobs[i] /*uncompressed blob*/);
      ASSERT_NE(values[i].size(), blob_sizes[i] /*compressed size*/);
      ASSERT_EQ(bytes_read,
                BlobLogRecord::kHeaderSize + keys[i].size() + blob_sizes[i]);

      ASSERT_TRUE(blob_source.TEST_BlobInCache(file_number, file_size,
                                               blob_offsets[i]));
    }

    ASSERT_EQ((int)get_perf_context()->blob_decompress_time, 0);
  }
}

TEST_F(BlobSourceTest, MultiGetBlobsFromMultiFiles) {
  options_.cf_paths.emplace_back(
      test::PerThreadDBPath(env_, "BlobSourceTest_MultiGetBlobsFromMultiFiles"),
      0);

  options_.statistics = CreateDBStatistics();
  Statistics* statistics = options_.statistics.get();
  assert(statistics);

  DestroyAndReopen(options_);

  ImmutableOptions immutable_options(options_);

  constexpr uint32_t column_family_id = 1;
  constexpr bool has_ttl = false;
  constexpr ExpirationRange expiration_range;
  constexpr uint64_t blob_files = 2;
  constexpr size_t num_blobs = 32;

  std::vector<std::string> key_strs;
  std::vector<std::string> blob_strs;

  for (size_t i = 0; i < num_blobs; ++i) {
    key_strs.push_back("key" + std::to_string(i));
    blob_strs.push_back("blob" + std::to_string(i));
  }

  std::vector<Slice> keys;
  std::vector<Slice> blobs;

  uint64_t file_size = BlobLogHeader::kSize;
  uint64_t blob_value_bytes = 0;
  for (size_t i = 0; i < num_blobs; ++i) {
    keys.push_back({key_strs[i]});
    blobs.push_back({blob_strs[i]});
    blob_value_bytes += blobs[i].size();
    file_size += BlobLogRecord::kHeaderSize + keys[i].size() + blobs[i].size();
  }
  file_size += BlobLogFooter::kSize;
  const uint64_t blob_records_bytes =
      file_size - BlobLogHeader::kSize - BlobLogFooter::kSize;

  std::vector<uint64_t> blob_offsets(keys.size());
  std::vector<uint64_t> blob_sizes(keys.size());

  {
    // Write key/blob pairs to multiple blob files.
    for (size_t i = 0; i < blob_files; ++i) {
      const uint64_t file_number = i + 1;
      WriteBlobFile(immutable_options, column_family_id, has_ttl,
                    expiration_range, expiration_range, file_number, keys,
                    blobs, kNoCompression, blob_offsets, blob_sizes);
    }
  }

  constexpr size_t capacity = 10;
  std::shared_ptr<Cache> backing_cache =
      NewLRUCache(capacity);  // Blob file cache

  FileOptions file_options;
  constexpr HistogramImpl* blob_file_read_hist = nullptr;

  std::unique_ptr<BlobFileCache> blob_file_cache =
      std::make_unique<BlobFileCache>(
          backing_cache.get(), &immutable_options, &file_options,
          column_family_id, blob_file_read_hist, nullptr /*IOTracer*/);

  BlobSource blob_source(&immutable_options, db_id_, db_session_id_,
                         blob_file_cache.get());

  ReadOptions read_options;
  read_options.verify_checksums = true;

  uint64_t bytes_read = 0;

  {
    // MultiGetBlob
    read_options.fill_cache = true;
    read_options.read_tier = ReadTier::kReadAllTier;

    autovector<BlobFileReadRequests> blob_reqs;
    std::array<autovector<BlobReadRequest>, blob_files> blob_reqs_in_file;
    std::array<PinnableSlice, num_blobs * blob_files> value_buf;
    std::array<Status, num_blobs * blob_files> statuses_buf;

    for (size_t i = 0; i < blob_files; ++i) {
      const uint64_t file_number = i + 1;
      for (size_t j = 0; j < num_blobs; ++j) {
        blob_reqs_in_file[i].emplace_back(
            keys[j], blob_offsets[j], blob_sizes[j], kNoCompression,
            &value_buf[i * num_blobs + j], &statuses_buf[i * num_blobs + j]);
      }
      blob_reqs.emplace_back(file_number, file_size, blob_reqs_in_file[i]);
    }

    get_perf_context()->Reset();
    statistics->Reset().PermitUncheckedError();

    blob_source.MultiGetBlob(read_options, blob_reqs, &bytes_read);

    for (size_t i = 0; i < blob_files; ++i) {
      const uint64_t file_number = i + 1;
      for (size_t j = 0; j < num_blobs; ++j) {
        ASSERT_OK(statuses_buf[i * num_blobs + j]);
        ASSERT_EQ(value_buf[i * num_blobs + j], blobs[j]);
        ASSERT_TRUE(blob_source.TEST_BlobInCache(file_number, file_size,
                                                 blob_offsets[j]));
      }
    }

    // Retrieved all blobs from 2 blob files twice via MultiGetBlob and
    // TEST_BlobInCache.
    ASSERT_EQ((int)get_perf_context()->blob_cache_hit_count,
              num_blobs * blob_files);
    ASSERT_EQ((int)get_perf_context()->blob_read_count,
              num_blobs * blob_files);  // blocking i/o
    ASSERT_EQ((int)get_perf_context()->blob_read_byte,
              blob_records_bytes * blob_files);  // blocking i/o
    ASSERT_GE((int)get_perf_context()->blob_checksum_time, 0);
    ASSERT_EQ((int)get_perf_context()->blob_decompress_time, 0);

    ASSERT_EQ(statistics->getTickerCount(BLOB_DB_CACHE_MISS),
              num_blobs * blob_files);  // MultiGetBlob
    ASSERT_EQ(statistics->getTickerCount(BLOB_DB_CACHE_HIT),
              num_blobs * blob_files);  // TEST_BlobInCache
    ASSERT_EQ(statistics->getTickerCount(BLOB_DB_CACHE_ADD),
              num_blobs * blob_files);  // MultiGetBlob
    ASSERT_EQ(statistics->getTickerCount(BLOB_DB_CACHE_BYTES_READ),
              blob_value_bytes * blob_files);  // TEST_BlobInCache
    ASSERT_EQ(statistics->getTickerCount(BLOB_DB_CACHE_BYTES_WRITE),
              blob_value_bytes * blob_files);  // MultiGetBlob

    get_perf_context()->Reset();
    statistics->Reset().PermitUncheckedError();

    autovector<BlobReadRequest> fake_blob_reqs_in_file;
    std::array<PinnableSlice, num_blobs> fake_value_buf;
    std::array<Status, num_blobs> fake_statuses_buf;

    const uint64_t fake_file_number = 100;
    for (size_t i = 0; i < num_blobs; ++i) {
      fake_blob_reqs_in_file.emplace_back(
          keys[i], blob_offsets[i], blob_sizes[i], kNoCompression,
          &fake_value_buf[i], &fake_statuses_buf[i]);
    }

    // Add a fake multi-get blob request.
    blob_reqs.emplace_back(fake_file_number, file_size, fake_blob_reqs_in_file);

    blob_source.MultiGetBlob(read_options, blob_reqs, &bytes_read);

    // Check the real blob read requests.
    for (size_t i = 0; i < blob_files; ++i) {
      const uint64_t file_number = i + 1;
      for (size_t j = 0; j < num_blobs; ++j) {
        ASSERT_OK(statuses_buf[i * num_blobs + j]);
        ASSERT_EQ(value_buf[i * num_blobs + j], blobs[j]);
        ASSERT_TRUE(blob_source.TEST_BlobInCache(file_number, file_size,
                                                 blob_offsets[j]));
      }
    }

    // Check the fake blob request.
    for (size_t i = 0; i < num_blobs; ++i) {
      ASSERT_TRUE(fake_statuses_buf[i].IsIOError());
      ASSERT_TRUE(fake_value_buf[i].empty());
      ASSERT_FALSE(blob_source.TEST_BlobInCache(fake_file_number, file_size,
                                                blob_offsets[i]));
    }

    // Retrieved all blobs from 3 blob files (including the fake one) twice
    // via MultiGetBlob and TEST_BlobInCache.
    ASSERT_EQ((int)get_perf_context()->blob_cache_hit_count,
              num_blobs * blob_files * 2);
    ASSERT_EQ((int)get_perf_context()->blob_read_count,
              0);  // blocking i/o
    ASSERT_EQ((int)get_perf_context()->blob_read_byte,
              0);  // blocking i/o
    ASSERT_GE((int)get_perf_context()->blob_checksum_time, 0);
    ASSERT_EQ((int)get_perf_context()->blob_decompress_time, 0);

    // Fake blob requests: MultiGetBlob and TEST_BlobInCache
    ASSERT_EQ(statistics->getTickerCount(BLOB_DB_CACHE_MISS), num_blobs * 2);
    // Real blob requests: MultiGetBlob and TEST_BlobInCache
    ASSERT_EQ(statistics->getTickerCount(BLOB_DB_CACHE_HIT),
              num_blobs * blob_files * 2);
    ASSERT_EQ(statistics->getTickerCount(BLOB_DB_CACHE_ADD), 0);
    // Real blob requests: MultiGetBlob and TEST_BlobInCache
    ASSERT_EQ(statistics->getTickerCount(BLOB_DB_CACHE_BYTES_READ),
              blob_value_bytes * blob_files * 2);
    ASSERT_EQ(statistics->getTickerCount(BLOB_DB_CACHE_BYTES_WRITE), 0);
  }
}

TEST_F(BlobSourceTest, MultiGetBlobsFromCache) {
  options_.cf_paths.emplace_back(
      test::PerThreadDBPath(env_, "BlobSourceTest_MultiGetBlobsFromCache"), 0);

  options_.statistics = CreateDBStatistics();
  Statistics* statistics = options_.statistics.get();
  assert(statistics);

  DestroyAndReopen(options_);

  ImmutableOptions immutable_options(options_);

  constexpr uint32_t column_family_id = 1;
  constexpr bool has_ttl = false;
  constexpr ExpirationRange expiration_range;
  constexpr uint64_t blob_file_number = 1;
  constexpr size_t num_blobs = 16;

  std::vector<std::string> key_strs;
  std::vector<std::string> blob_strs;

  for (size_t i = 0; i < num_blobs; ++i) {
    key_strs.push_back("key" + std::to_string(i));
    blob_strs.push_back("blob" + std::to_string(i));
  }

  std::vector<Slice> keys;
  std::vector<Slice> blobs;

  uint64_t file_size = BlobLogHeader::kSize;
  for (size_t i = 0; i < num_blobs; ++i) {
    keys.push_back({key_strs[i]});
    blobs.push_back({blob_strs[i]});
    file_size += BlobLogRecord::kHeaderSize + keys[i].size() + blobs[i].size();
  }
  file_size += BlobLogFooter::kSize;

  std::vector<uint64_t> blob_offsets(keys.size());
  std::vector<uint64_t> blob_sizes(keys.size());

  WriteBlobFile(immutable_options, column_family_id, has_ttl, expiration_range,
                expiration_range, blob_file_number, keys, blobs, kNoCompression,
                blob_offsets, blob_sizes);

  constexpr size_t capacity = 10;
  std::shared_ptr<Cache> backing_cache =
      NewLRUCache(capacity);  // Blob file cache

  FileOptions file_options;
  constexpr HistogramImpl* blob_file_read_hist = nullptr;

  std::unique_ptr<BlobFileCache> blob_file_cache =
      std::make_unique<BlobFileCache>(
          backing_cache.get(), &immutable_options, &file_options,
          column_family_id, blob_file_read_hist, nullptr /*IOTracer*/);

  BlobSource blob_source(&immutable_options, db_id_, db_session_id_,
                         blob_file_cache.get());

  ReadOptions read_options;
  read_options.verify_checksums = true;

  constexpr FilePrefetchBuffer* prefetch_buffer = nullptr;

  {
    // MultiGetBlobFromOneFile
    uint64_t bytes_read = 0;
    std::array<Status, num_blobs> statuses_buf;
    std::array<PinnableSlice, num_blobs> value_buf;
    autovector<BlobReadRequest> blob_reqs;

    for (size_t i = 0; i < num_blobs; i += 2) {  // even index
      blob_reqs.emplace_back(keys[i], blob_offsets[i], blob_sizes[i],
                             kNoCompression, &value_buf[i], &statuses_buf[i]);
      ASSERT_FALSE(blob_source.TEST_BlobInCache(blob_file_number, file_size,
                                                blob_offsets[i]));
    }

    read_options.fill_cache = true;
    read_options.read_tier = ReadTier::kReadAllTier;
    get_perf_context()->Reset();
    statistics->Reset().PermitUncheckedError();

    // Get half of blobs
    blob_source.MultiGetBlobFromOneFile(read_options, blob_file_number,
                                        file_size, blob_reqs, &bytes_read);

    uint64_t fs_read_bytes = 0;
    uint64_t ca_read_bytes = 0;
    for (size_t i = 0; i < num_blobs; ++i) {
      if (i % 2 == 0) {
        ASSERT_OK(statuses_buf[i]);
        ASSERT_EQ(value_buf[i], blobs[i]);
        fs_read_bytes +=
            blob_sizes[i] + keys[i].size() + BlobLogRecord::kHeaderSize;
        ASSERT_TRUE(blob_source.TEST_BlobInCache(blob_file_number, file_size,
                                                 blob_offsets[i]));
        ca_read_bytes += blob_sizes[i];
      } else {
        statuses_buf[i].PermitUncheckedError();
        ASSERT_TRUE(value_buf[i].empty());
        ASSERT_FALSE(blob_source.TEST_BlobInCache(blob_file_number, file_size,
                                                  blob_offsets[i]));
      }
    }

    constexpr int num_even_blobs = num_blobs / 2;
    ASSERT_EQ((int)get_perf_context()->blob_cache_hit_count, num_even_blobs);
    ASSERT_EQ((int)get_perf_context()->blob_read_count,
              num_even_blobs);  // blocking i/o
    ASSERT_EQ((int)get_perf_context()->blob_read_byte,
              fs_read_bytes);  // blocking i/o
    ASSERT_GE((int)get_perf_context()->blob_checksum_time, 0);
    ASSERT_EQ((int)get_perf_context()->blob_decompress_time, 0);

    ASSERT_EQ(statistics->getTickerCount(BLOB_DB_CACHE_MISS), num_blobs);
    ASSERT_EQ(statistics->getTickerCount(BLOB_DB_CACHE_HIT), num_even_blobs);
    ASSERT_EQ(statistics->getTickerCount(BLOB_DB_CACHE_ADD), num_even_blobs);
    ASSERT_EQ(statistics->getTickerCount(BLOB_DB_CACHE_BYTES_READ),
              ca_read_bytes);
    ASSERT_EQ(statistics->getTickerCount(BLOB_DB_CACHE_BYTES_WRITE),
              ca_read_bytes);

    // Get the rest of blobs
    for (size_t i = 1; i < num_blobs; i += 2) {  // odd index
      ASSERT_FALSE(blob_source.TEST_BlobInCache(blob_file_number, file_size,
                                                blob_offsets[i]));

      ASSERT_OK(blob_source.GetBlob(read_options, keys[i], blob_file_number,
                                    blob_offsets[i], file_size, blob_sizes[i],
                                    kNoCompression, prefetch_buffer,
                                    &value_buf[i], &bytes_read));
      ASSERT_EQ(value_buf[i], blobs[i]);
      ASSERT_EQ(bytes_read,
                BlobLogRecord::kHeaderSize + keys[i].size() + blob_sizes[i]);

      ASSERT_TRUE(blob_source.TEST_BlobInCache(blob_file_number, file_size,
                                               blob_offsets[i]));
    }

    // Cache-only MultiGetBlobFromOneFile
    read_options.read_tier = ReadTier::kBlockCacheTier;
    get_perf_context()->Reset();
    statistics->Reset().PermitUncheckedError();

    blob_reqs.clear();
    for (size_t i = 0; i < num_blobs; ++i) {
      blob_reqs.emplace_back(keys[i], blob_offsets[i], blob_sizes[i],
                             kNoCompression, &value_buf[i], &statuses_buf[i]);
    }

    blob_source.MultiGetBlobFromOneFile(read_options, blob_file_number,
                                        file_size, blob_reqs, &bytes_read);

    uint64_t blob_bytes = 0;
    for (size_t i = 0; i < num_blobs; ++i) {
      ASSERT_OK(statuses_buf[i]);
      ASSERT_EQ(value_buf[i], blobs[i]);
      ASSERT_TRUE(blob_source.TEST_BlobInCache(blob_file_number, file_size,
                                               blob_offsets[i]));
      blob_bytes += blob_sizes[i];
    }

    // Retrieved the blob cache num_blobs * 2 times via GetBlob and
    // TEST_BlobInCache.
    ASSERT_EQ((int)get_perf_context()->blob_cache_hit_count, num_blobs * 2);
    ASSERT_EQ((int)get_perf_context()->blob_read_count, 0);  // blocking i/o
    ASSERT_EQ((int)get_perf_context()->blob_read_byte, 0);   // blocking i/o
    ASSERT_GE((int)get_perf_context()->blob_checksum_time, 0);
    ASSERT_EQ((int)get_perf_context()->blob_decompress_time, 0);

    ASSERT_EQ(statistics->getTickerCount(BLOB_DB_CACHE_MISS), 0);
    ASSERT_EQ(statistics->getTickerCount(BLOB_DB_CACHE_HIT), num_blobs * 2);
    ASSERT_EQ(statistics->getTickerCount(BLOB_DB_CACHE_ADD), 0);
    ASSERT_EQ(statistics->getTickerCount(BLOB_DB_CACHE_BYTES_READ),
              blob_bytes * 2);
    ASSERT_EQ(statistics->getTickerCount(BLOB_DB_CACHE_BYTES_WRITE), 0);
  }

  options_.blob_cache->EraseUnRefEntries();

  {
    // Cache-only MultiGetBlobFromOneFile
    uint64_t bytes_read = 0;
    read_options.read_tier = ReadTier::kBlockCacheTier;

    std::array<Status, num_blobs> statuses_buf;
    std::array<PinnableSlice, num_blobs> value_buf;
    autovector<BlobReadRequest> blob_reqs;

    for (size_t i = 0; i < num_blobs; i++) {
      blob_reqs.emplace_back(keys[i], blob_offsets[i], blob_sizes[i],
                             kNoCompression, &value_buf[i], &statuses_buf[i]);
      ASSERT_FALSE(blob_source.TEST_BlobInCache(blob_file_number, file_size,
                                                blob_offsets[i]));
    }

    get_perf_context()->Reset();
    statistics->Reset().PermitUncheckedError();

    blob_source.MultiGetBlobFromOneFile(read_options, blob_file_number,
                                        file_size, blob_reqs, &bytes_read);

    for (size_t i = 0; i < num_blobs; ++i) {
      ASSERT_TRUE(statuses_buf[i].IsIncomplete());
      ASSERT_TRUE(value_buf[i].empty());
      ASSERT_FALSE(blob_source.TEST_BlobInCache(blob_file_number, file_size,
                                                blob_offsets[i]));
    }

    ASSERT_EQ((int)get_perf_context()->blob_cache_hit_count, 0);
    ASSERT_EQ((int)get_perf_context()->blob_read_count, 0);  // blocking i/o
    ASSERT_EQ((int)get_perf_context()->blob_read_byte, 0);   // blocking i/o
    ASSERT_EQ((int)get_perf_context()->blob_checksum_time, 0);
    ASSERT_EQ((int)get_perf_context()->blob_decompress_time, 0);

    ASSERT_EQ(statistics->getTickerCount(BLOB_DB_CACHE_MISS), num_blobs * 2);
    ASSERT_EQ(statistics->getTickerCount(BLOB_DB_CACHE_HIT), 0);
    ASSERT_EQ(statistics->getTickerCount(BLOB_DB_CACHE_ADD), 0);
    ASSERT_EQ(statistics->getTickerCount(BLOB_DB_CACHE_BYTES_READ), 0);
    ASSERT_EQ(statistics->getTickerCount(BLOB_DB_CACHE_BYTES_WRITE), 0);
  }

  {
    // MultiGetBlobFromOneFile from non-existing file
    uint64_t bytes_read = 0;
    uint64_t non_existing_file_number = 100;
    read_options.read_tier = ReadTier::kReadAllTier;

    std::array<Status, num_blobs> statuses_buf;
    std::array<PinnableSlice, num_blobs> value_buf;
    autovector<BlobReadRequest> blob_reqs;

    for (size_t i = 0; i < num_blobs; i++) {
      blob_reqs.emplace_back(keys[i], blob_offsets[i], blob_sizes[i],
                             kNoCompression, &value_buf[i], &statuses_buf[i]);
      ASSERT_FALSE(blob_source.TEST_BlobInCache(non_existing_file_number,
                                                file_size, blob_offsets[i]));
    }

    get_perf_context()->Reset();
    statistics->Reset().PermitUncheckedError();

    blob_source.MultiGetBlobFromOneFile(read_options, non_existing_file_number,
                                        file_size, blob_reqs, &bytes_read);

    for (size_t i = 0; i < num_blobs; ++i) {
      ASSERT_TRUE(statuses_buf[i].IsIOError());
      ASSERT_TRUE(value_buf[i].empty());
      ASSERT_FALSE(blob_source.TEST_BlobInCache(non_existing_file_number,
                                                file_size, blob_offsets[i]));
    }

    ASSERT_EQ((int)get_perf_context()->blob_cache_hit_count, 0);
    ASSERT_EQ((int)get_perf_context()->blob_read_count, 0);  // blocking i/o
    ASSERT_EQ((int)get_perf_context()->blob_read_byte, 0);   // blocking i/o
    ASSERT_EQ((int)get_perf_context()->blob_checksum_time, 0);
    ASSERT_EQ((int)get_perf_context()->blob_decompress_time, 0);

    ASSERT_EQ(statistics->getTickerCount(BLOB_DB_CACHE_MISS), num_blobs * 2);
    ASSERT_EQ(statistics->getTickerCount(BLOB_DB_CACHE_HIT), 0);
    ASSERT_EQ(statistics->getTickerCount(BLOB_DB_CACHE_ADD), 0);
    ASSERT_EQ(statistics->getTickerCount(BLOB_DB_CACHE_BYTES_READ), 0);
    ASSERT_EQ(statistics->getTickerCount(BLOB_DB_CACHE_BYTES_WRITE), 0);
  }
}

class BlobSecondaryCacheTest : public DBTestBase {
 protected:
 public:
  explicit BlobSecondaryCacheTest()
      : DBTestBase("blob_secondary_cache_test", /*env_do_fsync=*/true) {
    options_.env = env_;
    options_.enable_blob_files = true;
    options_.create_if_missing = true;

    // Set a small cache capacity to evict entries from the cache, and to test
    // that secondary cache is used properly.
    lru_cache_opts_.capacity = 1024;
    lru_cache_opts_.num_shard_bits = 0;
    lru_cache_opts_.strict_capacity_limit = true;
    lru_cache_opts_.metadata_charge_policy = kDontChargeCacheMetadata;
    lru_cache_opts_.high_pri_pool_ratio = 0.2;
    lru_cache_opts_.low_pri_pool_ratio = 0.2;

    secondary_cache_opts_.capacity = 8 << 20;  // 8 MB
    secondary_cache_opts_.num_shard_bits = 0;
    secondary_cache_opts_.metadata_charge_policy = kDontChargeCacheMetadata;

    // Read blobs from the secondary cache if they are not in the primary cache
    options_.lowest_used_cache_tier = CacheTier::kNonVolatileBlockTier;

    assert(db_->GetDbIdentity(db_id_).ok());
    assert(db_->GetDbSessionId(db_session_id_).ok());
  }

  Options options_;

  LRUCacheOptions lru_cache_opts_;
  CompressedSecondaryCacheOptions secondary_cache_opts_;

  std::string db_id_;
  std::string db_session_id_;
};

TEST_F(BlobSecondaryCacheTest, GetBlobsFromSecondaryCache) {
  if (!Snappy_Supported()) {
    return;
  }

  secondary_cache_opts_.compression_type = kSnappyCompression;
  lru_cache_opts_.secondary_cache =
      NewCompressedSecondaryCache(secondary_cache_opts_);
  options_.blob_cache = NewLRUCache(lru_cache_opts_);

  options_.cf_paths.emplace_back(
      test::PerThreadDBPath(
          env_, "BlobSecondaryCacheTest_GetBlobsFromSecondaryCache"),
      0);

  options_.statistics = CreateDBStatistics();
  Statistics* statistics = options_.statistics.get();
  assert(statistics);

  DestroyAndReopen(options_);

  ImmutableOptions immutable_options(options_);

  constexpr uint32_t column_family_id = 1;
  constexpr bool has_ttl = false;
  constexpr ExpirationRange expiration_range;
  constexpr uint64_t file_number = 1;

  Random rnd(301);

  std::vector<std::string> key_strs{"key0", "key1"};
  std::vector<std::string> blob_strs{rnd.RandomString(512),
                                     rnd.RandomString(768)};

  std::vector<Slice> keys{key_strs[0], key_strs[1]};
  std::vector<Slice> blobs{blob_strs[0], blob_strs[1]};

  std::vector<uint64_t> blob_offsets(keys.size());
  std::vector<uint64_t> blob_sizes(keys.size());

  WriteBlobFile(immutable_options, column_family_id, has_ttl, expiration_range,
                expiration_range, file_number, keys, blobs, kNoCompression,
                blob_offsets, blob_sizes);

  constexpr size_t capacity = 1024;
  std::shared_ptr<Cache> backing_cache = NewLRUCache(capacity);

  FileOptions file_options;
  constexpr HistogramImpl* blob_file_read_hist = nullptr;

  std::unique_ptr<BlobFileCache> blob_file_cache(new BlobFileCache(
      backing_cache.get(), &immutable_options, &file_options, column_family_id,
      blob_file_read_hist, nullptr /*IOTracer*/));

  BlobSource blob_source(&immutable_options, db_id_, db_session_id_,
                         blob_file_cache.get());

  CacheHandleGuard<BlobFileReader> file_reader;
  ASSERT_OK(blob_source.GetBlobFileReader(file_number, &file_reader));
  ASSERT_NE(file_reader.GetValue(), nullptr);
  const uint64_t file_size = file_reader.GetValue()->GetFileSize();
  ASSERT_EQ(file_reader.GetValue()->GetCompressionType(), kNoCompression);

  ReadOptions read_options;
  read_options.verify_checksums = true;

  auto blob_cache = options_.blob_cache;
  auto secondary_cache = lru_cache_opts_.secondary_cache;

<<<<<<< HEAD
  Cache::CreateCallback create_cb =
      [allocator = blob_cache->memory_allocator()](const void* buf, size_t size,
                                                   void** out_obj,
                                                   size_t* charge) -> Status {
    CacheAllocationPtr allocation = AllocateBlock(size, allocator);
    memcpy(allocation.get(), buf, size);
    std::unique_ptr<BlobContents> obj =
        BlobContents::Create(std::move(allocation), size);
    BlobContents* const contents = obj.release();

    *out_obj = contents;
    *charge = contents->ApproximateMemoryUsage();

    return Status::OK();
  };

=======
>>>>>>> 9c82d8e8
  {
    // GetBlob
    std::vector<PinnableSlice> values(keys.size());

    read_options.fill_cache = true;
    get_perf_context()->Reset();

    // key0 should be filled to the primary cache from the blob file.
    ASSERT_OK(blob_source.GetBlob(read_options, keys[0], file_number,
                                  blob_offsets[0], file_size, blob_sizes[0],
                                  kNoCompression, nullptr /* prefetch_buffer */,
                                  &values[0], nullptr /* bytes_read */));
    ASSERT_EQ(values[0], blobs[0]);
    ASSERT_TRUE(
        blob_source.TEST_BlobInCache(file_number, file_size, blob_offsets[0]));

    // key0 should be demoted to the secondary cache, and key1 should be filled
    // to the primary cache from the blob file.
    ASSERT_OK(blob_source.GetBlob(read_options, keys[1], file_number,
                                  blob_offsets[1], file_size, blob_sizes[1],
                                  kNoCompression, nullptr /* prefetch_buffer */,
                                  &values[1], nullptr /* bytes_read */));
    ASSERT_EQ(values[1], blobs[1]);
    ASSERT_TRUE(
        blob_source.TEST_BlobInCache(file_number, file_size, blob_offsets[1]));

    OffsetableCacheKey base_cache_key(db_id_, db_session_id_, file_number);

    // blob_cache here only looks at the primary cache since we didn't provide
    // the cache item helper for the secondary cache. However, since key0 is
    // demoted to the secondary cache, we shouldn't be able to find it in the
    // primary cache.
    {
      CacheKey cache_key = base_cache_key.WithOffset(blob_offsets[0]);
      const Slice key0 = cache_key.AsSlice();
      auto handle0 = blob_cache->Lookup(key0, statistics);
      ASSERT_EQ(handle0, nullptr);

      // key0 should be in the secondary cache. After looking up key0 in the
      // secondary cache, it will be erased from the secondary cache.
      bool is_in_sec_cache = false;
      auto sec_handle0 = secondary_cache->Lookup(
          key0, &BlobContents::CreateCallback, true, is_in_sec_cache);
      ASSERT_FALSE(is_in_sec_cache);
      ASSERT_NE(sec_handle0, nullptr);
      ASSERT_TRUE(sec_handle0->IsReady());
      auto value = static_cast<BlobContents*>(sec_handle0->Value());
<<<<<<< HEAD
=======
      ASSERT_NE(value, nullptr);
>>>>>>> 9c82d8e8
      ASSERT_EQ(value->data(), blobs[0]);
      delete value;

      // key0 doesn't exist in the blob cache
      ASSERT_FALSE(blob_source.TEST_BlobInCache(file_number, file_size,
                                                blob_offsets[0]));
    }

    // key1 should exist in the primary cache.
    {
      CacheKey cache_key = base_cache_key.WithOffset(blob_offsets[1]);
      const Slice key1 = cache_key.AsSlice();
      auto handle1 = blob_cache->Lookup(key1, statistics);
      ASSERT_NE(handle1, nullptr);
      blob_cache->Release(handle1);

      bool is_in_sec_cache = false;
      auto sec_handle1 = secondary_cache->Lookup(
          key1, &BlobContents::CreateCallback, true, is_in_sec_cache);
      ASSERT_FALSE(is_in_sec_cache);
      ASSERT_EQ(sec_handle1, nullptr);

      ASSERT_TRUE(blob_source.TEST_BlobInCache(file_number, file_size,
                                               blob_offsets[1]));
    }

    {
      // fetch key0 from the blob file to the primary cache.
      ASSERT_OK(blob_source.GetBlob(
          read_options, keys[0], file_number, blob_offsets[0], file_size,
          blob_sizes[0], kNoCompression, nullptr /* prefetch_buffer */,
          &values[0], nullptr /* bytes_read */));
      ASSERT_EQ(values[0], blobs[0]);

      // key0 should be in the primary cache.
      CacheKey cache_key0 = base_cache_key.WithOffset(blob_offsets[0]);
      const Slice key0 = cache_key0.AsSlice();
      auto handle0 = blob_cache->Lookup(key0, statistics);
      ASSERT_NE(handle0, nullptr);
      auto value = static_cast<BlobContents*>(blob_cache->Value(handle0));
<<<<<<< HEAD
=======
      ASSERT_NE(value, nullptr);
>>>>>>> 9c82d8e8
      ASSERT_EQ(value->data(), blobs[0]);
      blob_cache->Release(handle0);

      // key1 is not in the primary cache, and it should be demoted to the
      // secondary cache.
      CacheKey cache_key1 = base_cache_key.WithOffset(blob_offsets[1]);
      const Slice key1 = cache_key1.AsSlice();
      auto handle1 = blob_cache->Lookup(key1, statistics);
      ASSERT_EQ(handle1, nullptr);

      // erase key0 from the primary cache.
      blob_cache->Erase(key0);
      handle0 = blob_cache->Lookup(key0, statistics);
      ASSERT_EQ(handle0, nullptr);

      // key1 promotion should succeed due to the primary cache being empty. we
      // did't call secondary cache's Lookup() here, because it will remove the
      // key but it won't be able to promote the key to the primary cache.
      // Instead we use the end-to-end blob source API to promote the key to
      // the primary cache.
      ASSERT_TRUE(blob_source.TEST_BlobInCache(file_number, file_size,
                                               blob_offsets[1]));

      // key1 should be in the primary cache.
      handle1 = blob_cache->Lookup(key1, statistics);
      ASSERT_NE(handle1, nullptr);
      value = static_cast<BlobContents*>(blob_cache->Value(handle1));
<<<<<<< HEAD
=======
      ASSERT_NE(value, nullptr);
>>>>>>> 9c82d8e8
      ASSERT_EQ(value->data(), blobs[1]);
      blob_cache->Release(handle1);
    }
  }
}

class BlobSourceCacheReservationTest : public DBTestBase {
 public:
  explicit BlobSourceCacheReservationTest()
      : DBTestBase("blob_source_cache_reservation_test",
                   /*env_do_fsync=*/true) {
    options_.env = env_;
    options_.enable_blob_files = true;
    options_.create_if_missing = true;

    LRUCacheOptions co;
    co.capacity = kCacheCapacity;
    co.num_shard_bits = kNumShardBits;
    co.metadata_charge_policy = kDontChargeCacheMetadata;

    co.high_pri_pool_ratio = 0.0;
    co.low_pri_pool_ratio = 0.0;
    std::shared_ptr<Cache> blob_cache = NewLRUCache(co);

    co.high_pri_pool_ratio = 0.5;
    co.low_pri_pool_ratio = 0.5;
    std::shared_ptr<Cache> block_cache = NewLRUCache(co);

    options_.blob_cache = blob_cache;
    options_.lowest_used_cache_tier = CacheTier::kVolatileTier;

    BlockBasedTableOptions block_based_options;
    block_based_options.no_block_cache = false;
    block_based_options.block_cache = block_cache;
    block_based_options.cache_usage_options.options_overrides.insert(
        {CacheEntryRole::kBlobCache,
         {/* charged = */ CacheEntryRoleOptions::Decision::kEnabled}});
    options_.table_factory.reset(
        NewBlockBasedTableFactory(block_based_options));

    assert(db_->GetDbIdentity(db_id_).ok());
    assert(db_->GetDbSessionId(db_session_id_).ok());
  }

  void GenerateKeysAndBlobs() {
    for (size_t i = 0; i < kNumBlobs; ++i) {
      key_strs_.push_back("key" + std::to_string(i));
      blob_strs_.push_back("blob" + std::to_string(i));
    }

    blob_file_size_ = BlobLogHeader::kSize;
    for (size_t i = 0; i < kNumBlobs; ++i) {
      keys_.push_back({key_strs_[i]});
      blobs_.push_back({blob_strs_[i]});
      blob_file_size_ +=
          BlobLogRecord::kHeaderSize + keys_[i].size() + blobs_[i].size();
    }
    blob_file_size_ += BlobLogFooter::kSize;
  }

  static constexpr std::size_t kSizeDummyEntry = CacheReservationManagerImpl<
      CacheEntryRole::kBlobCache>::GetDummyEntrySize();
  static constexpr std::size_t kCacheCapacity = 1 * kSizeDummyEntry;
  static constexpr int kNumShardBits = 0;  // 2^0 shard

  static constexpr uint32_t kColumnFamilyId = 1;
  static constexpr bool kHasTTL = false;
  static constexpr uint64_t kBlobFileNumber = 1;
  static constexpr size_t kNumBlobs = 16;

  std::vector<Slice> keys_;
  std::vector<Slice> blobs_;
  std::vector<std::string> key_strs_;
  std::vector<std::string> blob_strs_;
  uint64_t blob_file_size_;

  Options options_;
  std::string db_id_;
  std::string db_session_id_;
};

#ifndef ROCKSDB_LITE
TEST_F(BlobSourceCacheReservationTest, SimpleCacheReservation) {
  options_.cf_paths.emplace_back(
      test::PerThreadDBPath(
          env_, "BlobSourceCacheReservationTest_SimpleCacheReservation"),
      0);

  GenerateKeysAndBlobs();

  DestroyAndReopen(options_);

  ImmutableOptions immutable_options(options_);

  constexpr ExpirationRange expiration_range;

  std::vector<uint64_t> blob_offsets(keys_.size());
  std::vector<uint64_t> blob_sizes(keys_.size());

  WriteBlobFile(immutable_options, kColumnFamilyId, kHasTTL, expiration_range,
                expiration_range, kBlobFileNumber, keys_, blobs_,
                kNoCompression, blob_offsets, blob_sizes);

  constexpr size_t capacity = 10;
  std::shared_ptr<Cache> backing_cache = NewLRUCache(capacity);

  FileOptions file_options;
  constexpr HistogramImpl* blob_file_read_hist = nullptr;

  std::unique_ptr<BlobFileCache> blob_file_cache =
      std::make_unique<BlobFileCache>(
          backing_cache.get(), &immutable_options, &file_options,
          kColumnFamilyId, blob_file_read_hist, nullptr /*IOTracer*/);

  BlobSource blob_source(&immutable_options, db_id_, db_session_id_,
                         blob_file_cache.get());

  ConcurrentCacheReservationManager* cache_res_mgr =
      static_cast<ChargedCache*>(blob_source.GetBlobCache())
          ->TEST_GetCacheReservationManager();
  ASSERT_NE(cache_res_mgr, nullptr);

  ReadOptions read_options;
  read_options.verify_checksums = true;

  std::vector<PinnableSlice> values(keys_.size());

  {
    read_options.fill_cache = false;

    for (size_t i = 0; i < kNumBlobs; ++i) {
      ASSERT_OK(blob_source.GetBlob(
          read_options, keys_[i], kBlobFileNumber, blob_offsets[i],
          blob_file_size_, blob_sizes[i], kNoCompression,
          nullptr /* prefetch_buffer */, &values[i], nullptr /* bytes_read */));
      ASSERT_EQ(cache_res_mgr->GetTotalReservedCacheSize(), 0);
      ASSERT_EQ(cache_res_mgr->GetTotalMemoryUsed(), 0);
    }
  }

  {
    read_options.fill_cache = true;

    // num_blobs is 16, so the total blob cache usage is less than a single
    // dummy entry. Therefore, cache reservation manager only reserves one dummy
    // entry here.
    uint64_t blob_bytes = 0;
    for (size_t i = 0; i < kNumBlobs; ++i) {
      ASSERT_OK(blob_source.GetBlob(
          read_options, keys_[i], kBlobFileNumber, blob_offsets[i],
          blob_file_size_, blob_sizes[i], kNoCompression,
          nullptr /* prefetch_buffer */, &values[i], nullptr /* bytes_read */));

      size_t charge = 0;
      ASSERT_TRUE(blob_source.TEST_BlobInCache(kBlobFileNumber, blob_file_size_,
                                               blob_offsets[i], &charge));

      blob_bytes += charge;
      ASSERT_EQ(cache_res_mgr->GetTotalReservedCacheSize(), kSizeDummyEntry);
      ASSERT_EQ(cache_res_mgr->GetTotalMemoryUsed(), blob_bytes);
      ASSERT_EQ(cache_res_mgr->GetTotalMemoryUsed(),
                options_.blob_cache->GetUsage());
    }
  }

  {
    OffsetableCacheKey base_cache_key(db_id_, db_session_id_, kBlobFileNumber);
    size_t blob_bytes = options_.blob_cache->GetUsage();

    for (size_t i = 0; i < kNumBlobs; ++i) {
      size_t charge = 0;
      ASSERT_TRUE(blob_source.TEST_BlobInCache(kBlobFileNumber, blob_file_size_,
                                               blob_offsets[i], &charge));

      CacheKey cache_key = base_cache_key.WithOffset(blob_offsets[i]);
      // We didn't call options_.blob_cache->Erase() here, this is because
      // the cache wrapper's Erase() method must be called to update the
      // cache usage after erasing the cache entry.
      blob_source.GetBlobCache()->Erase(cache_key.AsSlice());
      if (i == kNumBlobs - 1) {
        // The last blob is not in the cache. cache_res_mgr should not reserve
        // any space for it.
        ASSERT_EQ(cache_res_mgr->GetTotalReservedCacheSize(), 0);
      } else {
        ASSERT_EQ(cache_res_mgr->GetTotalReservedCacheSize(), kSizeDummyEntry);
      }
      blob_bytes -= charge;
      ASSERT_EQ(cache_res_mgr->GetTotalMemoryUsed(), blob_bytes);
      ASSERT_EQ(cache_res_mgr->GetTotalMemoryUsed(),
                options_.blob_cache->GetUsage());
    }
  }
}

TEST_F(BlobSourceCacheReservationTest, IncreaseCacheReservationOnFullCache) {
  options_.cf_paths.emplace_back(
      test::PerThreadDBPath(
          env_,
          "BlobSourceCacheReservationTest_IncreaseCacheReservationOnFullCache"),
      0);

  GenerateKeysAndBlobs();

  DestroyAndReopen(options_);

  ImmutableOptions immutable_options(options_);
  constexpr size_t blob_size = kSizeDummyEntry / (kNumBlobs / 2);
  for (size_t i = 0; i < kNumBlobs; ++i) {
    blob_file_size_ -= blobs_[i].size();  // old blob size
    blob_strs_[i].resize(blob_size, '@');
    blobs_[i] = Slice(blob_strs_[i]);
    blob_file_size_ += blobs_[i].size();  // new blob size
  }

  std::vector<uint64_t> blob_offsets(keys_.size());
  std::vector<uint64_t> blob_sizes(keys_.size());

  constexpr ExpirationRange expiration_range;
  WriteBlobFile(immutable_options, kColumnFamilyId, kHasTTL, expiration_range,
                expiration_range, kBlobFileNumber, keys_, blobs_,
                kNoCompression, blob_offsets, blob_sizes);

  constexpr size_t capacity = 10;
  std::shared_ptr<Cache> backing_cache = NewLRUCache(capacity);

  FileOptions file_options;
  constexpr HistogramImpl* blob_file_read_hist = nullptr;

  std::unique_ptr<BlobFileCache> blob_file_cache =
      std::make_unique<BlobFileCache>(
          backing_cache.get(), &immutable_options, &file_options,
          kColumnFamilyId, blob_file_read_hist, nullptr /*IOTracer*/);

  BlobSource blob_source(&immutable_options, db_id_, db_session_id_,
                         blob_file_cache.get());

  ConcurrentCacheReservationManager* cache_res_mgr =
      static_cast<ChargedCache*>(blob_source.GetBlobCache())
          ->TEST_GetCacheReservationManager();
  ASSERT_NE(cache_res_mgr, nullptr);

  ReadOptions read_options;
  read_options.verify_checksums = true;

  std::vector<PinnableSlice> values(keys_.size());

  {
    read_options.fill_cache = false;

    for (size_t i = 0; i < kNumBlobs; ++i) {
      ASSERT_OK(blob_source.GetBlob(
          read_options, keys_[i], kBlobFileNumber, blob_offsets[i],
          blob_file_size_, blob_sizes[i], kNoCompression,
          nullptr /* prefetch_buffer */, &values[i], nullptr /* bytes_read */));
      ASSERT_EQ(cache_res_mgr->GetTotalReservedCacheSize(), 0);
      ASSERT_EQ(cache_res_mgr->GetTotalMemoryUsed(), 0);
    }
  }

  {
    read_options.fill_cache = true;

    // Since we resized each blob to be kSizeDummyEntry / (num_blobs / 2), we
    // should observe cache eviction for the second half blobs.
    uint64_t blob_bytes = 0;
    for (size_t i = 0; i < kNumBlobs; ++i) {
      ASSERT_OK(blob_source.GetBlob(
          read_options, keys_[i], kBlobFileNumber, blob_offsets[i],
          blob_file_size_, blob_sizes[i], kNoCompression,
          nullptr /* prefetch_buffer */, &values[i], nullptr /* bytes_read */));

      if (i < kNumBlobs / 2 - 1) {
        size_t charge = 0;
        ASSERT_TRUE(blob_source.TEST_BlobInCache(
            kBlobFileNumber, blob_file_size_, blob_offsets[i], &charge));

        blob_bytes += charge;
      }

      ASSERT_EQ(cache_res_mgr->GetTotalReservedCacheSize(), kSizeDummyEntry);
      ASSERT_EQ(cache_res_mgr->GetTotalMemoryUsed(), blob_bytes);
      ASSERT_EQ(cache_res_mgr->GetTotalMemoryUsed(),
                options_.blob_cache->GetUsage());
    }
  }
}
#endif  // ROCKSDB_LITE

}  // namespace ROCKSDB_NAMESPACE

int main(int argc, char** argv) {
  ::testing::InitGoogleTest(&argc, argv);
  return RUN_ALL_TESTS();
}<|MERGE_RESOLUTION|>--- conflicted
+++ resolved
@@ -1137,25 +1137,6 @@
   auto blob_cache = options_.blob_cache;
   auto secondary_cache = lru_cache_opts_.secondary_cache;
 
-<<<<<<< HEAD
-  Cache::CreateCallback create_cb =
-      [allocator = blob_cache->memory_allocator()](const void* buf, size_t size,
-                                                   void** out_obj,
-                                                   size_t* charge) -> Status {
-    CacheAllocationPtr allocation = AllocateBlock(size, allocator);
-    memcpy(allocation.get(), buf, size);
-    std::unique_ptr<BlobContents> obj =
-        BlobContents::Create(std::move(allocation), size);
-    BlobContents* const contents = obj.release();
-
-    *out_obj = contents;
-    *charge = contents->ApproximateMemoryUsage();
-
-    return Status::OK();
-  };
-
-=======
->>>>>>> 9c82d8e8
   {
     // GetBlob
     std::vector<PinnableSlice> values(keys.size());
@@ -1203,10 +1184,7 @@
       ASSERT_NE(sec_handle0, nullptr);
       ASSERT_TRUE(sec_handle0->IsReady());
       auto value = static_cast<BlobContents*>(sec_handle0->Value());
-<<<<<<< HEAD
-=======
       ASSERT_NE(value, nullptr);
->>>>>>> 9c82d8e8
       ASSERT_EQ(value->data(), blobs[0]);
       delete value;
 
@@ -1247,10 +1225,7 @@
       auto handle0 = blob_cache->Lookup(key0, statistics);
       ASSERT_NE(handle0, nullptr);
       auto value = static_cast<BlobContents*>(blob_cache->Value(handle0));
-<<<<<<< HEAD
-=======
       ASSERT_NE(value, nullptr);
->>>>>>> 9c82d8e8
       ASSERT_EQ(value->data(), blobs[0]);
       blob_cache->Release(handle0);
 
@@ -1278,10 +1253,7 @@
       handle1 = blob_cache->Lookup(key1, statistics);
       ASSERT_NE(handle1, nullptr);
       value = static_cast<BlobContents*>(blob_cache->Value(handle1));
-<<<<<<< HEAD
-=======
       ASSERT_NE(value, nullptr);
->>>>>>> 9c82d8e8
       ASSERT_EQ(value->data(), blobs[1]);
       blob_cache->Release(handle1);
     }
