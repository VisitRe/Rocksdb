--- conflicted
+++ resolved
@@ -892,12 +892,12 @@
                                    SuperVersionContext* superversion_context,
                                    LogBuffer* log_buffer);
 
-<<<<<<< HEAD
   Status AtomicFlushMemTablesToOutputFiles(
       const autovector<ColumnFamilyData*>& cfds,
       const autovector<MutableCFOptions>& mutable_cf_options_list,
       const autovector<uint64_t>& memtable_ids, bool* made_progress,
-=======
+      JobContext* job_context, LogBuffer* log_buffer);
+
   // Argument required by background flush thread.
   struct BGFlushArg {
     BGFlushArg()
@@ -923,7 +923,6 @@
   // persistent storage.
   Status FlushMemTablesToOutputFiles(
       const autovector<BGFlushArg>& bg_flush_args, bool* made_progress,
->>>>>>> a6d3de4e
       JobContext* job_context, LogBuffer* log_buffer);
 
   // REQUIRES: log_numbers are sorted in ascending order
