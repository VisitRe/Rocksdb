--- conflicted
+++ resolved
@@ -21,66 +21,6 @@
 
 namespace {
 
-<<<<<<< HEAD
-// Tag numbers for serialized VersionEdit.  These numbers are written to
-// disk and should not be changed. The number should be forward compatible so
-// users can down-grade RocksDB safely. A future Tag is ignored by doing '&'
-// between Tag and kTagSafeIgnoreMask field.
-enum Tag : uint32_t {
-  kComparator = 1,
-  kLogNumber = 2,
-  kNextFileNumber = 3,
-  kLastSequence = 4,
-  kCompactPointer = 5,
-  kDeletedFile = 6,
-  kNewFile = 7,
-  // 8 was used for large value refs
-  kPrevLogNumber = 9,
-  kMinLogNumberToKeep = 10,
-
-  // these are new formats divergent from open source leveldb
-  kNewFile2 = 100,
-  kNewFile3 = 102,
-  kNewFile4 = 103,      // 4th (the latest) format version of adding files
-  kColumnFamily = 200,  // specify column family for version edit
-  kColumnFamilyAdd = 201,
-  kColumnFamilyDrop = 202,
-  kMaxColumnFamily = 203,
-
-  kInAtomicGroup = 300,
-
-  // Mask for an unidentified tag from the future which can be safely ignored.
-  kTagSafeIgnoreMask = 1 << 13,
-
-  // Forward compatible (aka ignorable) records
-  kDbId,
-  kBlobFileAddition,
-  kBlobFileGarbage,
-};
-
-enum NewFileCustomTag : uint32_t {
-  kTerminate = 1,  // The end of customized fields
-  kNeedCompaction = 2,
-  // Since Manifest is not entirely forward-compatible, we currently encode
-  // kMinLogNumberToKeep as part of NewFile as a hack. This should be removed
-  // when manifest becomes forward-comptabile.
-  kMinLogNumberToKeepHack = 3,
-  kOldestBlobFileNumber = 4,
-  kOldestAncesterTime = 5,
-  kFileCreationTime = 6,
-  kFileChecksum = 7,
-  kFileChecksumFuncName = 8,
-
-  // If this bit for the custom tag is set, opening DB should fail if
-  // we don't know this field.
-  kCustomTagNonSafeIgnoreMask = 1 << 6,
-
-  // Forward incompatible (aka unignorable) fields
-  kPathId,
-};
-
-=======
->>>>>>> ed431616
 }  // anonymous namespace
 
 uint64_t PackFileNumberAndPathId(uint64_t number, uint64_t path_id) {
@@ -148,11 +88,8 @@
   new_files_.clear();
   blob_file_additions_.clear();
   blob_file_garbages_.clear();
-<<<<<<< HEAD
-=======
   wal_additions_.clear();
   wal_deletions_.clear();
->>>>>>> ed431616
   column_family_ = 0;
   is_column_family_add_ = false;
   is_column_family_drop_ = false;
@@ -285,8 +222,7 @@
   for (const auto& blob_file_garbage : blob_file_garbages_) {
     PutVarint32(dst, kBlobFileGarbage);
     blob_file_garbage.EncodeTo(dst);
-<<<<<<< HEAD
-=======
+
   }
 
   for (const auto& wal_addition : wal_additions_) {
@@ -297,7 +233,6 @@
   for (const auto& wal_deletion : wal_deletions_) {
     PutVarint32(dst, kWalDeletion);
     wal_deletion.EncodeTo(dst);
->>>>>>> ed431616
   }
 
   // 0 is default and does not need to be explicitly written
@@ -609,11 +544,7 @@
           return s;
         }
 
-<<<<<<< HEAD
-        blob_file_additions_.emplace_back(blob_file_addition);
-=======
         AddBlobFile(std::move(blob_file_addition));
->>>>>>> ed431616
         break;
       }
 
@@ -624,9 +555,6 @@
           return s;
         }
 
-<<<<<<< HEAD
-        blob_file_garbages_.emplace_back(blob_file_garbage);
-=======
         AddBlobFileGarbage(std::move(blob_file_garbage));
         break;
       }
@@ -650,7 +578,6 @@
         }
 
         wal_deletions_.emplace_back(std::move(wal_deletion));
->>>>>>> ed431616
         break;
       }
 
@@ -794,8 +721,6 @@
     r.append(blob_file_garbage.DebugString());
   }
 
-<<<<<<< HEAD
-=======
   for (const auto& wal_addition : wal_additions_) {
     r.append("\n  WalAddition: ");
     r.append(wal_addition.DebugString());
@@ -806,7 +731,6 @@
     r.append(wal_deletion.DebugString());
   }
 
->>>>>>> ed431616
   r.append("\n  ColumnFamily: ");
   AppendNumberTo(&r, column_family_);
   if (is_column_family_add_) {
@@ -917,8 +841,6 @@
     jw.EndArray();
   }
 
-<<<<<<< HEAD
-=======
   if (!wal_additions_.empty()) {
     jw << "WalAdditions";
 
@@ -947,7 +869,6 @@
     jw.EndArray();
   }
 
->>>>>>> ed431616
   jw << "ColumnFamily" << column_family_;
 
   if (is_column_family_add_) {
