//  Copyright (c) 2018-present, Facebook, Inc.  All rights reserved.
//  This source code is licensed under both the GPLv2 (found in the
//  COPYING file in the root directory) and Apache 2.0 License
//  (found in the LICENSE.Apache file in the root directory).

#pragma once

#include <algorithm>
#include <iterator>
#include <list>
#include <map>
#include <set>
#include <string>
#include <vector>

#include "db/compaction/compaction_iteration_stats.h"
#include "db/dbformat.h"
#include "db/pinned_iterators_manager.h"
#include "db/range_del_aggregator.h"
#include "db/range_tombstone_fragmenter.h"
#include "db/version_edit.h"
#include "include/rocksdb/comparator.h"
#include "include/rocksdb/types.h"
#include "table/internal_iterator.h"
#include "table/scoped_arena_iterator.h"
#include "table/table_builder.h"
#include "util/heap.h"
#include "util/kv_map.h"

namespace rocksdb {

class TruncatedRangeDelIterator {
 public:
  TruncatedRangeDelIterator(
      std::unique_ptr<FragmentedRangeTombstoneIterator> iter,
      const InternalKeyComparator* icmp, const InternalKey* smallest,
      const InternalKey* largest);

  bool Valid() const;

  void Next();
  void Prev();

  void InternalNext();

  // Seeks to the tombstone with the highest viisble sequence number that covers
  // target (a user key). If no such tombstone exists, the position will be at
  // the earliest tombstone that ends after target.
  void Seek(const Slice& target);

  // Seeks to the tombstone with the highest viisble sequence number that covers
  // target (a user key). If no such tombstone exists, the position will be at
  // the latest tombstone that starts before target.
  void SeekForPrev(const Slice& target);

  void SeekToFirst();
  void SeekToLast();

  ParsedInternalKey start_key() const {
    return (smallest_ == nullptr ||
            icmp_->Compare(*smallest_, iter_->parsed_start_key()) <= 0)
               ? iter_->parsed_start_key()
               : *smallest_;
  }

  ParsedInternalKey end_key() const {
    return (largest_ == nullptr ||
            icmp_->Compare(iter_->parsed_end_key(), *largest_) <= 0)
               ? iter_->parsed_end_key()
               : *largest_;
  }

  SequenceNumber seq() const { return iter_->seq(); }

  std::map<SequenceNumber, std::unique_ptr<TruncatedRangeDelIterator>>
  SplitBySnapshot(const std::vector<SequenceNumber>& snapshots);

  SequenceNumber upper_bound() const { return iter_->upper_bound(); }

  SequenceNumber lower_bound() const { return iter_->lower_bound(); }

 private:
  std::unique_ptr<FragmentedRangeTombstoneIterator> iter_;
  const InternalKeyComparator* icmp_;
  const ParsedInternalKey* smallest_ = nullptr;
  const ParsedInternalKey* largest_ = nullptr;
  std::list<ParsedInternalKey> pinned_bounds_;

  const InternalKey* smallest_ikey_;
  const InternalKey* largest_ikey_;
};

struct SeqMaxComparator {
  bool operator()(const TruncatedRangeDelIterator* a,
                  const TruncatedRangeDelIterator* b) const {
    return a->seq() > b->seq();
  }
};

struct StartKeyMinComparator {
  explicit StartKeyMinComparator(const InternalKeyComparator* c) : icmp(c) {}

  bool operator()(const TruncatedRangeDelIterator* a,
                  const TruncatedRangeDelIterator* b) const {
    return icmp->Compare(a->start_key(), b->start_key()) > 0;
  }

  const InternalKeyComparator* icmp;
};

class ForwardRangeDelIterator {
 public:
  explicit ForwardRangeDelIterator(const InternalKeyComparator* icmp);

  bool ShouldDelete(const ParsedInternalKey& parsed);
  void Invalidate();

  void AddNewIter(TruncatedRangeDelIterator* iter,
                  const ParsedInternalKey& parsed) {
    iter->Seek(parsed.user_key);
    PushIter(iter, parsed);
    assert(active_iters_.size() == active_seqnums_.size());
  }

  size_t UnusedIdx() const { return unused_idx_; }
  void IncUnusedIdx() { unused_idx_++; }

 private:
  using ActiveSeqSet =
      std::multiset<TruncatedRangeDelIterator*, SeqMaxComparator>;

  struct EndKeyMinComparator {
    explicit EndKeyMinComparator(const InternalKeyComparator* c) : icmp(c) {}

    bool operator()(const ActiveSeqSet::const_iterator& a,
                    const ActiveSeqSet::const_iterator& b) const {
      return icmp->Compare((*a)->end_key(), (*b)->end_key()) > 0;
    }

    const InternalKeyComparator* icmp;
  };

  void PushIter(TruncatedRangeDelIterator* iter,
                const ParsedInternalKey& parsed) {
    if (!iter->Valid()) {
      // The iterator has been fully consumed, so we don't need to add it to
      // either of the heaps.
      return;
    }
    int cmp = icmp_->Compare(parsed, iter->start_key());
    if (cmp < 0) {
      PushInactiveIter(iter);
    } else {
      PushActiveIter(iter);
    }
  }

  void PushActiveIter(TruncatedRangeDelIterator* iter) {
    auto seq_pos = active_seqnums_.insert(iter);
    active_iters_.push(seq_pos);
  }

  TruncatedRangeDelIterator* PopActiveIter() {
    auto active_top = active_iters_.top();
    auto iter = *active_top;
    active_iters_.pop();
    active_seqnums_.erase(active_top);
    return iter;
  }

  void PushInactiveIter(TruncatedRangeDelIterator* iter) {
    inactive_iters_.push(iter);
  }

  TruncatedRangeDelIterator* PopInactiveIter() {
    auto* iter = inactive_iters_.top();
    inactive_iters_.pop();
    return iter;
  }

  const InternalKeyComparator* icmp_;
  size_t unused_idx_;
  ActiveSeqSet active_seqnums_;
  BinaryHeap<ActiveSeqSet::const_iterator, EndKeyMinComparator> active_iters_;
  BinaryHeap<TruncatedRangeDelIterator*, StartKeyMinComparator> inactive_iters_;
};

class ReverseRangeDelIterator {
 public:
  explicit ReverseRangeDelIterator(const InternalKeyComparator* icmp);

  bool ShouldDelete(const ParsedInternalKey& parsed);
  void Invalidate();

  void AddNewIter(TruncatedRangeDelIterator* iter,
                  const ParsedInternalKey& parsed) {
    iter->SeekForPrev(parsed.user_key);
    PushIter(iter, parsed);
    assert(active_iters_.size() == active_seqnums_.size());
  }

  size_t UnusedIdx() const { return unused_idx_; }
  void IncUnusedIdx() { unused_idx_++; }

 private:
  using ActiveSeqSet =
      std::multiset<TruncatedRangeDelIterator*, SeqMaxComparator>;

  struct EndKeyMaxComparator {
    explicit EndKeyMaxComparator(const InternalKeyComparator* c) : icmp(c) {}
<<<<<<< HEAD

    bool operator()(const TruncatedRangeDelIterator* a,
                    const TruncatedRangeDelIterator* b) const {
      return icmp->Compare(a->end_key(), b->end_key()) < 0;
    }

    const InternalKeyComparator* icmp;
  };
  struct StartKeyMaxComparator {
    explicit StartKeyMaxComparator(const InternalKeyComparator* c) : icmp(c) {}

    bool operator()(const ActiveSeqSet::const_iterator& a,
                    const ActiveSeqSet::const_iterator& b) const {
      return icmp->Compare((*a)->start_key(), (*b)->start_key()) < 0;
    }

    const InternalKeyComparator* icmp;
  };

  void PushIter(TruncatedRangeDelIterator* iter,
                const ParsedInternalKey& parsed) {
    if (!iter->Valid()) {
      // The iterator has been fully consumed, so we don't need to add it to
      // either of the heaps.
    } else if (icmp_->Compare(iter->end_key(), parsed) <= 0) {
      PushInactiveIter(iter);
    } else {
      PushActiveIter(iter);
    }
  }

  void PushActiveIter(TruncatedRangeDelIterator* iter) {
    auto seq_pos = active_seqnums_.insert(iter);
    active_iters_.push(seq_pos);
  }

  TruncatedRangeDelIterator* PopActiveIter() {
    auto active_top = active_iters_.top();
    auto iter = *active_top;
    active_iters_.pop();
    active_seqnums_.erase(active_top);
    return iter;
  }

=======

    bool operator()(const TruncatedRangeDelIterator* a,
                    const TruncatedRangeDelIterator* b) const {
      return icmp->Compare(a->end_key(), b->end_key()) < 0;
    }

    const InternalKeyComparator* icmp;
  };
  struct StartKeyMaxComparator {
    explicit StartKeyMaxComparator(const InternalKeyComparator* c) : icmp(c) {}

    bool operator()(const ActiveSeqSet::const_iterator& a,
                    const ActiveSeqSet::const_iterator& b) const {
      return icmp->Compare((*a)->start_key(), (*b)->start_key()) < 0;
    }

    const InternalKeyComparator* icmp;
  };

  void PushIter(TruncatedRangeDelIterator* iter,
                const ParsedInternalKey& parsed) {
    if (!iter->Valid()) {
      // The iterator has been fully consumed, so we don't need to add it to
      // either of the heaps.
    } else if (icmp_->Compare(iter->end_key(), parsed) <= 0) {
      PushInactiveIter(iter);
    } else {
      PushActiveIter(iter);
    }
  }

  void PushActiveIter(TruncatedRangeDelIterator* iter) {
    auto seq_pos = active_seqnums_.insert(iter);
    active_iters_.push(seq_pos);
  }

  TruncatedRangeDelIterator* PopActiveIter() {
    auto active_top = active_iters_.top();
    auto iter = *active_top;
    active_iters_.pop();
    active_seqnums_.erase(active_top);
    return iter;
  }

>>>>>>> 4cfbd87a
  void PushInactiveIter(TruncatedRangeDelIterator* iter) {
    inactive_iters_.push(iter);
  }

  TruncatedRangeDelIterator* PopInactiveIter() {
    auto* iter = inactive_iters_.top();
    inactive_iters_.pop();
    return iter;
  }

  const InternalKeyComparator* icmp_;
  size_t unused_idx_;
  ActiveSeqSet active_seqnums_;
  BinaryHeap<ActiveSeqSet::const_iterator, StartKeyMaxComparator> active_iters_;
  BinaryHeap<TruncatedRangeDelIterator*, EndKeyMaxComparator> inactive_iters_;
};

enum class RangeDelPositioningMode { kForwardTraversal, kBackwardTraversal };
class RangeDelAggregator {
 public:
  explicit RangeDelAggregator(const InternalKeyComparator* icmp)
      : icmp_(icmp) {}
  virtual ~RangeDelAggregator() {}

  virtual void AddTombstones(
      std::unique_ptr<FragmentedRangeTombstoneIterator> input_iter,
      const InternalKey* smallest = nullptr,
      const InternalKey* largest = nullptr) = 0;

  bool ShouldDelete(const Slice& key, RangeDelPositioningMode mode) {
    ParsedInternalKey parsed;
    if (!ParseInternalKey(key, &parsed)) {
      return false;
    }
    return ShouldDelete(parsed, mode);
<<<<<<< HEAD
  }
  virtual bool ShouldDelete(const ParsedInternalKey& parsed,
                            RangeDelPositioningMode mode) = 0;

  virtual void InvalidateRangeDelMapPositions() = 0;

  virtual bool IsEmpty() const = 0;

  bool AddFile(uint64_t file_number) {
    return files_seen_.insert(file_number).second;
  }
=======
  }
  virtual bool ShouldDelete(const ParsedInternalKey& parsed,
                            RangeDelPositioningMode mode) = 0;

  virtual void InvalidateRangeDelMapPositions() = 0;

  virtual bool IsEmpty() const = 0;

  bool AddFile(uint64_t file_number) {
    return files_seen_.insert(file_number).second;
  }
>>>>>>> 4cfbd87a

 protected:
  class StripeRep {
   public:
    StripeRep(const InternalKeyComparator* icmp, SequenceNumber upper_bound,
              SequenceNumber lower_bound)
        : icmp_(icmp),
          forward_iter_(icmp),
          reverse_iter_(icmp),
          upper_bound_(upper_bound),
          lower_bound_(lower_bound) {}

    void AddTombstones(std::unique_ptr<TruncatedRangeDelIterator> input_iter) {
      iters_.push_back(std::move(input_iter));
<<<<<<< HEAD
    }

    bool IsEmpty() const { return iters_.empty(); }

    bool ShouldDelete(const ParsedInternalKey& parsed,
                      RangeDelPositioningMode mode);

    void Invalidate() {
      InvalidateForwardIter();
      InvalidateReverseIter();
    }

    bool IsRangeOverlapped(const Slice& start, const Slice& end);

   private:
    bool InStripe(SequenceNumber seq) const {
      return lower_bound_ <= seq && seq <= upper_bound_;
    }

    void InvalidateForwardIter() { forward_iter_.Invalidate(); }

    void InvalidateReverseIter() { reverse_iter_.Invalidate(); }

    const InternalKeyComparator* icmp_;
    std::vector<std::unique_ptr<TruncatedRangeDelIterator>> iters_;
    ForwardRangeDelIterator forward_iter_;
    ReverseRangeDelIterator reverse_iter_;
    SequenceNumber upper_bound_;
    SequenceNumber lower_bound_;
  };

  const InternalKeyComparator* icmp_;

 private:
  std::set<uint64_t> files_seen_;
};

class ReadRangeDelAggregator : public RangeDelAggregator {
 public:
  ReadRangeDelAggregator(const InternalKeyComparator* icmp,
                         SequenceNumber upper_bound)
      : RangeDelAggregator(icmp),
        rep_(icmp, upper_bound, 0 /* lower_bound */) {}
  ~ReadRangeDelAggregator() override {}

  using RangeDelAggregator::ShouldDelete;
=======
    }

    bool IsEmpty() const { return iters_.empty(); }

    bool ShouldDelete(const ParsedInternalKey& parsed,
                      RangeDelPositioningMode mode);

    void Invalidate() {
      if (!IsEmpty()) {
        InvalidateForwardIter();
        InvalidateReverseIter();
      }
    }

    bool IsRangeOverlapped(const Slice& start, const Slice& end);

   private:
    bool InStripe(SequenceNumber seq) const {
      return lower_bound_ <= seq && seq <= upper_bound_;
    }

    void InvalidateForwardIter() { forward_iter_.Invalidate(); }

    void InvalidateReverseIter() { reverse_iter_.Invalidate(); }

    const InternalKeyComparator* icmp_;
    std::vector<std::unique_ptr<TruncatedRangeDelIterator>> iters_;
    ForwardRangeDelIterator forward_iter_;
    ReverseRangeDelIterator reverse_iter_;
    SequenceNumber upper_bound_;
    SequenceNumber lower_bound_;
  };

  const InternalKeyComparator* icmp_;

 private:
  std::set<uint64_t> files_seen_;
};

class ReadRangeDelAggregator final : public RangeDelAggregator {
 public:
  ReadRangeDelAggregator(const InternalKeyComparator* icmp,
                         SequenceNumber upper_bound)
      : RangeDelAggregator(icmp),
        rep_(icmp, upper_bound, 0 /* lower_bound */) {}
  ~ReadRangeDelAggregator() override {}

  using RangeDelAggregator::ShouldDelete;
  void AddTombstones(
      std::unique_ptr<FragmentedRangeTombstoneIterator> input_iter,
      const InternalKey* smallest = nullptr,
      const InternalKey* largest = nullptr) override;

  bool ShouldDelete(const ParsedInternalKey& parsed,
                    RangeDelPositioningMode mode) final override {
    if (rep_.IsEmpty()) {
      return false;
    }
    return ShouldDeleteImpl(parsed, mode);
  }

  bool IsRangeOverlapped(const Slice& start, const Slice& end);

  void InvalidateRangeDelMapPositions() override { rep_.Invalidate(); }

  bool IsEmpty() const override { return rep_.IsEmpty(); }

 private:
  StripeRep rep_;

  bool ShouldDeleteImpl(const ParsedInternalKey& parsed,
                        RangeDelPositioningMode mode);
};

class CompactionRangeDelAggregator : public RangeDelAggregator {
 public:
  CompactionRangeDelAggregator(const InternalKeyComparator* icmp,
                               const std::vector<SequenceNumber>& snapshots)
      : RangeDelAggregator(icmp), snapshots_(&snapshots) {}
  ~CompactionRangeDelAggregator() override {}

>>>>>>> 4cfbd87a
  void AddTombstones(
      std::unique_ptr<FragmentedRangeTombstoneIterator> input_iter,
      const InternalKey* smallest = nullptr,
      const InternalKey* largest = nullptr) override;

<<<<<<< HEAD
=======
  using RangeDelAggregator::ShouldDelete;
>>>>>>> 4cfbd87a
  bool ShouldDelete(const ParsedInternalKey& parsed,
                    RangeDelPositioningMode mode) override;

  bool IsRangeOverlapped(const Slice& start, const Slice& end);

<<<<<<< HEAD
  void InvalidateRangeDelMapPositions() override { rep_.Invalidate(); }

  bool IsEmpty() const override { return rep_.IsEmpty(); }

 private:
  StripeRep rep_;
};

class CompactionRangeDelAggregator : public RangeDelAggregator {
 public:
  CompactionRangeDelAggregator(const InternalKeyComparator* icmp,
                               const std::vector<SequenceNumber>& snapshots)
      : RangeDelAggregator(icmp), snapshots_(&snapshots) {}
  ~CompactionRangeDelAggregator() override {}

  void AddTombstones(
      std::unique_ptr<FragmentedRangeTombstoneIterator> input_iter,
      const InternalKey* smallest = nullptr,
      const InternalKey* largest = nullptr) override;

  using RangeDelAggregator::ShouldDelete;
  bool ShouldDelete(const ParsedInternalKey& parsed,
                    RangeDelPositioningMode mode) override;

  bool IsRangeOverlapped(const Slice& start, const Slice& end);

  void InvalidateRangeDelMapPositions() override {
    for (auto& rep : reps_) {
      rep.second.Invalidate();
    }
  }

  bool IsEmpty() const override {
    for (const auto& rep : reps_) {
      if (!rep.second.IsEmpty()) {
        return false;
      }
    }
    return true;
  }

  // Creates an iterator over all the range tombstones in the aggregator, for
  // use in compaction. Nullptr arguments indicate that the iterator range is
  // unbounded.
  // NOTE: the boundaries are used for optimization purposes to reduce the
  // number of tombstones that are passed to the fragmenter; they do not
  // guarantee that the resulting iterator only contains range tombstones that
  // cover keys in the provided range. If required, these bounds must be
  // enforced during iteration.
  std::unique_ptr<FragmentedRangeTombstoneIterator> NewIterator(
      const Slice* lower_bound = nullptr, const Slice* upper_bound = nullptr,
      bool upper_bound_inclusive = false);

 private:
=======
  void InvalidateRangeDelMapPositions() override {
    for (auto& rep : reps_) {
      rep.second.Invalidate();
    }
  }

  bool IsEmpty() const override {
    for (const auto& rep : reps_) {
      if (!rep.second.IsEmpty()) {
        return false;
      }
    }
    return true;
  }

  // Creates an iterator over all the range tombstones in the aggregator, for
  // use in compaction. Nullptr arguments indicate that the iterator range is
  // unbounded.
  // NOTE: the boundaries are used for optimization purposes to reduce the
  // number of tombstones that are passed to the fragmenter; they do not
  // guarantee that the resulting iterator only contains range tombstones that
  // cover keys in the provided range. If required, these bounds must be
  // enforced during iteration.
  std::unique_ptr<FragmentedRangeTombstoneIterator> NewIterator(
      const Slice* lower_bound = nullptr, const Slice* upper_bound = nullptr,
      bool upper_bound_inclusive = false);

 private:
>>>>>>> 4cfbd87a
  std::vector<std::unique_ptr<TruncatedRangeDelIterator>> parent_iters_;
  std::map<SequenceNumber, StripeRep> reps_;

  const std::vector<SequenceNumber>* snapshots_;
};

}  // namespace rocksdb<|MERGE_RESOLUTION|>--- conflicted
+++ resolved
@@ -208,7 +208,6 @@
 
   struct EndKeyMaxComparator {
     explicit EndKeyMaxComparator(const InternalKeyComparator* c) : icmp(c) {}
-<<<<<<< HEAD
 
     bool operator()(const TruncatedRangeDelIterator* a,
                     const TruncatedRangeDelIterator* b) const {
@@ -253,52 +252,6 @@
     return iter;
   }
 
-=======
-
-    bool operator()(const TruncatedRangeDelIterator* a,
-                    const TruncatedRangeDelIterator* b) const {
-      return icmp->Compare(a->end_key(), b->end_key()) < 0;
-    }
-
-    const InternalKeyComparator* icmp;
-  };
-  struct StartKeyMaxComparator {
-    explicit StartKeyMaxComparator(const InternalKeyComparator* c) : icmp(c) {}
-
-    bool operator()(const ActiveSeqSet::const_iterator& a,
-                    const ActiveSeqSet::const_iterator& b) const {
-      return icmp->Compare((*a)->start_key(), (*b)->start_key()) < 0;
-    }
-
-    const InternalKeyComparator* icmp;
-  };
-
-  void PushIter(TruncatedRangeDelIterator* iter,
-                const ParsedInternalKey& parsed) {
-    if (!iter->Valid()) {
-      // The iterator has been fully consumed, so we don't need to add it to
-      // either of the heaps.
-    } else if (icmp_->Compare(iter->end_key(), parsed) <= 0) {
-      PushInactiveIter(iter);
-    } else {
-      PushActiveIter(iter);
-    }
-  }
-
-  void PushActiveIter(TruncatedRangeDelIterator* iter) {
-    auto seq_pos = active_seqnums_.insert(iter);
-    active_iters_.push(seq_pos);
-  }
-
-  TruncatedRangeDelIterator* PopActiveIter() {
-    auto active_top = active_iters_.top();
-    auto iter = *active_top;
-    active_iters_.pop();
-    active_seqnums_.erase(active_top);
-    return iter;
-  }
-
->>>>>>> 4cfbd87a
   void PushInactiveIter(TruncatedRangeDelIterator* iter) {
     inactive_iters_.push(iter);
   }
@@ -334,7 +287,6 @@
       return false;
     }
     return ShouldDelete(parsed, mode);
-<<<<<<< HEAD
   }
   virtual bool ShouldDelete(const ParsedInternalKey& parsed,
                             RangeDelPositioningMode mode) = 0;
@@ -346,19 +298,6 @@
   bool AddFile(uint64_t file_number) {
     return files_seen_.insert(file_number).second;
   }
-=======
-  }
-  virtual bool ShouldDelete(const ParsedInternalKey& parsed,
-                            RangeDelPositioningMode mode) = 0;
-
-  virtual void InvalidateRangeDelMapPositions() = 0;
-
-  virtual bool IsEmpty() const = 0;
-
-  bool AddFile(uint64_t file_number) {
-    return files_seen_.insert(file_number).second;
-  }
->>>>>>> 4cfbd87a
 
  protected:
   class StripeRep {
@@ -373,7 +312,6 @@
 
     void AddTombstones(std::unique_ptr<TruncatedRangeDelIterator> input_iter) {
       iters_.push_back(std::move(input_iter));
-<<<<<<< HEAD
     }
 
     bool IsEmpty() const { return iters_.empty(); }
@@ -382,8 +320,10 @@
                       RangeDelPositioningMode mode);
 
     void Invalidate() {
-      InvalidateForwardIter();
-      InvalidateReverseIter();
+      if (!IsEmpty()) {
+        InvalidateForwardIter();
+        InvalidateReverseIter();
+      }
     }
 
     bool IsRangeOverlapped(const Slice& start, const Slice& end);
@@ -411,7 +351,7 @@
   std::set<uint64_t> files_seen_;
 };
 
-class ReadRangeDelAggregator : public RangeDelAggregator {
+class ReadRangeDelAggregator final : public RangeDelAggregator {
  public:
   ReadRangeDelAggregator(const InternalKeyComparator* icmp,
                          SequenceNumber upper_bound)
@@ -420,55 +360,6 @@
   ~ReadRangeDelAggregator() override {}
 
   using RangeDelAggregator::ShouldDelete;
-=======
-    }
-
-    bool IsEmpty() const { return iters_.empty(); }
-
-    bool ShouldDelete(const ParsedInternalKey& parsed,
-                      RangeDelPositioningMode mode);
-
-    void Invalidate() {
-      if (!IsEmpty()) {
-        InvalidateForwardIter();
-        InvalidateReverseIter();
-      }
-    }
-
-    bool IsRangeOverlapped(const Slice& start, const Slice& end);
-
-   private:
-    bool InStripe(SequenceNumber seq) const {
-      return lower_bound_ <= seq && seq <= upper_bound_;
-    }
-
-    void InvalidateForwardIter() { forward_iter_.Invalidate(); }
-
-    void InvalidateReverseIter() { reverse_iter_.Invalidate(); }
-
-    const InternalKeyComparator* icmp_;
-    std::vector<std::unique_ptr<TruncatedRangeDelIterator>> iters_;
-    ForwardRangeDelIterator forward_iter_;
-    ReverseRangeDelIterator reverse_iter_;
-    SequenceNumber upper_bound_;
-    SequenceNumber lower_bound_;
-  };
-
-  const InternalKeyComparator* icmp_;
-
- private:
-  std::set<uint64_t> files_seen_;
-};
-
-class ReadRangeDelAggregator final : public RangeDelAggregator {
- public:
-  ReadRangeDelAggregator(const InternalKeyComparator* icmp,
-                         SequenceNumber upper_bound)
-      : RangeDelAggregator(icmp),
-        rep_(icmp, upper_bound, 0 /* lower_bound */) {}
-  ~ReadRangeDelAggregator() override {}
-
-  using RangeDelAggregator::ShouldDelete;
   void AddTombstones(
       std::unique_ptr<FragmentedRangeTombstoneIterator> input_iter,
       const InternalKey* smallest = nullptr,
@@ -493,37 +384,6 @@
 
   bool ShouldDeleteImpl(const ParsedInternalKey& parsed,
                         RangeDelPositioningMode mode);
-};
-
-class CompactionRangeDelAggregator : public RangeDelAggregator {
- public:
-  CompactionRangeDelAggregator(const InternalKeyComparator* icmp,
-                               const std::vector<SequenceNumber>& snapshots)
-      : RangeDelAggregator(icmp), snapshots_(&snapshots) {}
-  ~CompactionRangeDelAggregator() override {}
-
->>>>>>> 4cfbd87a
-  void AddTombstones(
-      std::unique_ptr<FragmentedRangeTombstoneIterator> input_iter,
-      const InternalKey* smallest = nullptr,
-      const InternalKey* largest = nullptr) override;
-
-<<<<<<< HEAD
-=======
-  using RangeDelAggregator::ShouldDelete;
->>>>>>> 4cfbd87a
-  bool ShouldDelete(const ParsedInternalKey& parsed,
-                    RangeDelPositioningMode mode) override;
-
-  bool IsRangeOverlapped(const Slice& start, const Slice& end);
-
-<<<<<<< HEAD
-  void InvalidateRangeDelMapPositions() override { rep_.Invalidate(); }
-
-  bool IsEmpty() const override { return rep_.IsEmpty(); }
-
- private:
-  StripeRep rep_;
 };
 
 class CompactionRangeDelAggregator : public RangeDelAggregator {
@@ -572,36 +432,6 @@
       bool upper_bound_inclusive = false);
 
  private:
-=======
-  void InvalidateRangeDelMapPositions() override {
-    for (auto& rep : reps_) {
-      rep.second.Invalidate();
-    }
-  }
-
-  bool IsEmpty() const override {
-    for (const auto& rep : reps_) {
-      if (!rep.second.IsEmpty()) {
-        return false;
-      }
-    }
-    return true;
-  }
-
-  // Creates an iterator over all the range tombstones in the aggregator, for
-  // use in compaction. Nullptr arguments indicate that the iterator range is
-  // unbounded.
-  // NOTE: the boundaries are used for optimization purposes to reduce the
-  // number of tombstones that are passed to the fragmenter; they do not
-  // guarantee that the resulting iterator only contains range tombstones that
-  // cover keys in the provided range. If required, these bounds must be
-  // enforced during iteration.
-  std::unique_ptr<FragmentedRangeTombstoneIterator> NewIterator(
-      const Slice* lower_bound = nullptr, const Slice* upper_bound = nullptr,
-      bool upper_bound_inclusive = false);
-
- private:
->>>>>>> 4cfbd87a
   std::vector<std::unique_ptr<TruncatedRangeDelIterator>> parent_iters_;
   std::map<SequenceNumber, StripeRep> reps_;
 
