--- conflicted
+++ resolved
@@ -821,7 +821,6 @@
   static uint32_t low_pri_insert_count;
 
   MockCache()
-<<<<<<< HEAD
       : LRUCache(LRUCacheOptions(
             (size_t)1 << 25 /*capacity*/, 0 /*num_shard_bits*/,
             false /*strict_capacity_limit*/, 0.0 /*high_pri_pool_ratio*/,
@@ -829,11 +828,6 @@
             1.0 /*low_pri_pool_ratio*/)) {
     PrepareOptions(ConfigOptions()).PermitUncheckedError();
   }
-=======
-      : LRUCache((size_t)1 << 25 /*capacity*/, 0 /*num_shard_bits*/,
-                 false /*strict_capacity_limit*/, 0.0 /*high_pri_pool_ratio*/,
-                 0.0 /*low_pri_pool_ratio*/) {}
->>>>>>> 7dad4852
 
   using ShardedCache::Insert;
 
