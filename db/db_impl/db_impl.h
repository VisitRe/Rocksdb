//  Copyright (c) 2011-present, Facebook, Inc.  All rights reserved.
//  This source code is licensed under both the GPLv2 (found in the
//  COPYING file in the root directory) and Apache 2.0 License
//  (found in the LICENSE.Apache file in the root directory).
//
// Copyright (c) 2011 The LevelDB Authors. All rights reserved.
// Use of this source code is governed by a BSD-style license that can be
// found in the LICENSE file. See the AUTHORS file for names of contributors.
#pragma once

#include <atomic>
#include <deque>
#include <functional>
#include <limits>
#include <list>
#include <map>
#include <set>
#include <string>
#include <utility>
#include <vector>

#include "db/column_family.h"
#include "db/compaction/compaction_iterator.h"
#include "db/compaction/compaction_job.h"
#include "db/error_handler.h"
#include "db/event_helpers.h"
#include "db/external_sst_file_ingestion_job.h"
#include "db/flush_job.h"
#include "db/flush_scheduler.h"
#include "db/import_column_family_job.h"
#include "db/internal_stats.h"
#include "db/log_writer.h"
#include "db/logs_with_prep_tracker.h"
#include "db/memtable_list.h"
#include "db/pre_release_callback.h"
#include "db/range_del_aggregator.h"
#include "db/read_callback.h"
#include "db/snapshot_checker.h"
#include "db/snapshot_impl.h"
#include "db/trim_history_scheduler.h"
#include "db/version_edit.h"
#include "db/wal_manager.h"
#include "db/write_controller.h"
#include "db/write_thread.h"
#include "logging/event_logger.h"
#include "monitoring/instrumented_mutex.h"
#include "options/db_options.h"
#include "port/port.h"
#include "rocksdb/db.h"
#include "rocksdb/env.h"
#include "rocksdb/memtablerep.h"
#include "rocksdb/status.h"
#ifndef ROCKSDB_LITE
#include "rocksdb/trace_reader_writer.h"
#endif  // ROCKSDB_LITE
#include "rocksdb/transaction_log.h"
#ifndef ROCKSDB_LITE
#include "rocksdb/utilities/replayer.h"
#endif  // ROCKSDB_LITE
#include "rocksdb/write_buffer_manager.h"
#include "table/merging_iterator.h"
#include "table/scoped_arena_iterator.h"
#include "util/autovector.h"
#include "util/hash.h"
#include "util/repeatable_thread.h"
#include "util/stop_watch.h"
#include "util/thread_local.h"

namespace ROCKSDB_NAMESPACE {

class Arena;
class ArenaWrappedDBIter;
class InMemoryStatsHistoryIterator;
class MemTable;
class PersistentStatsHistoryIterator;
class PeriodicWorkScheduler;
#ifndef NDEBUG
class PeriodicWorkTestScheduler;
#endif  // !NDEBUG
class TableCache;
class TaskLimiterToken;
class Version;
class VersionEdit;
class VersionSet;
class WriteCallback;
struct JobContext;
struct ExternalSstFileInfo;
struct MemTableInfo;

// Class to maintain directories for all database paths other than main one.
class Directories {
 public:
  IOStatus SetDirectories(FileSystem* fs, const std::string& dbname,
                          const std::string& wal_dir,
                          const std::vector<DbPath>& data_paths);

  FSDirectory* GetDataDir(size_t path_id) const {
    assert(path_id < data_dirs_.size());
    FSDirectory* ret_dir = data_dirs_[path_id].get();
    if (ret_dir == nullptr) {
      // Should use db_dir_
      return db_dir_.get();
    }
    return ret_dir;
  }

  FSDirectory* GetWalDir() {
    if (wal_dir_) {
      return wal_dir_.get();
    }
    return db_dir_.get();
  }

  FSDirectory* GetDbDir() { return db_dir_.get(); }

 private:
  std::unique_ptr<FSDirectory> db_dir_;
  std::vector<std::unique_ptr<FSDirectory>> data_dirs_;
  std::unique_ptr<FSDirectory> wal_dir_;
};

// While DB is the public interface of RocksDB, and DBImpl is the actual
// class implementing it. It's the entrance of the core RocksdB engine.
// All other DB implementations, e.g. TransactionDB, BlobDB, etc, wrap a
// DBImpl internally.
// Other than functions implementing the DB interface, some public
// functions are there for other internal components to call. For
// example, TransactionDB directly calls DBImpl::WriteImpl() and
// BlobDB directly calls DBImpl::GetImpl(). Some other functions
// are for sub-components to call. For example, ColumnFamilyHandleImpl
// calls DBImpl::FindObsoleteFiles().
//
// Since it's a very large class, the definition of the functions is
// divided in several db_impl_*.cc files, besides db_impl.cc.
class DBImpl : public DB {
 public:
  DBImpl(const DBOptions& options, const std::string& dbname,
         const bool seq_per_batch = false, const bool batch_per_txn = true,
         bool read_only = false);
  // No copying allowed
  DBImpl(const DBImpl&) = delete;
  void operator=(const DBImpl&) = delete;

  virtual ~DBImpl();

  // ---- Implementations of the DB interface ----

  using DB::Resume;
  Status Resume() override;

  using DB::Put;
  Status Put(const WriteOptions& options, ColumnFamilyHandle* column_family,
             const Slice& key, const Slice& value) override;
  Status Put(const WriteOptions& options, ColumnFamilyHandle* column_family,
             const Slice& key, const Slice& ts, const Slice& value) override;

  using DB::Merge;
  Status Merge(const WriteOptions& options, ColumnFamilyHandle* column_family,
               const Slice& key, const Slice& value) override;
  using DB::Delete;
  Status Delete(const WriteOptions& options, ColumnFamilyHandle* column_family,
                const Slice& key) override;
  Status Delete(const WriteOptions& options, ColumnFamilyHandle* column_family,
                const Slice& key, const Slice& ts) override;

  using DB::SingleDelete;
  Status SingleDelete(const WriteOptions& options,
                      ColumnFamilyHandle* column_family,
                      const Slice& key) override;
  Status SingleDelete(const WriteOptions& options,
                      ColumnFamilyHandle* column_family, const Slice& key,
                      const Slice& ts) override;

  using DB::DeleteRange;
  Status DeleteRange(const WriteOptions& options,
                     ColumnFamilyHandle* column_family, const Slice& begin_key,
                     const Slice& end_key) override;

  using DB::Write;
  virtual Status Write(const WriteOptions& options,
                       WriteBatch* updates) override;

  using DB::Get;
  virtual Status Get(const ReadOptions& options,
                     ColumnFamilyHandle* column_family, const Slice& key,
                     PinnableSlice* value) override;
  virtual Status Get(const ReadOptions& options,
                     ColumnFamilyHandle* column_family, const Slice& key,
                     PinnableSlice* value, std::string* timestamp) override;

  using DB::GetMergeOperands;
  Status GetMergeOperands(const ReadOptions& options,
                          ColumnFamilyHandle* column_family, const Slice& key,
                          PinnableSlice* merge_operands,
                          GetMergeOperandsOptions* get_merge_operands_options,
                          int* number_of_operands) override {
    GetImplOptions get_impl_options;
    get_impl_options.column_family = column_family;
    get_impl_options.merge_operands = merge_operands;
    get_impl_options.get_merge_operands_options = get_merge_operands_options;
    get_impl_options.number_of_operands = number_of_operands;
    get_impl_options.get_value = false;
    return GetImpl(options, key, get_impl_options);
  }

  using DB::MultiGet;
  virtual std::vector<Status> MultiGet(
      const ReadOptions& options,
      const std::vector<ColumnFamilyHandle*>& column_family,
      const std::vector<Slice>& keys,
      std::vector<std::string>* values) override;
  virtual std::vector<Status> MultiGet(
      const ReadOptions& options,
      const std::vector<ColumnFamilyHandle*>& column_family,
      const std::vector<Slice>& keys, std::vector<std::string>* values,
      std::vector<std::string>* timestamps) override;

  // This MultiGet is a batched version, which may be faster than calling Get
  // multiple times, especially if the keys have some spatial locality that
  // enables them to be queried in the same SST files/set of files. The larger
  // the batch size, the more scope for batching and performance improvement
  // The values and statuses parameters are arrays with number of elements
  // equal to keys.size(). This allows the storage for those to be alloacted
  // by the caller on the stack for small batches
  virtual void MultiGet(const ReadOptions& options,
                        ColumnFamilyHandle* column_family,
                        const size_t num_keys, const Slice* keys,
                        PinnableSlice* values, Status* statuses,
                        const bool sorted_input = false) override;
  virtual void MultiGet(const ReadOptions& options,
                        ColumnFamilyHandle* column_family,
                        const size_t num_keys, const Slice* keys,
                        PinnableSlice* values, std::string* timestamps,
                        Status* statuses,
                        const bool sorted_input = false) override;

  virtual void MultiGet(const ReadOptions& options, const size_t num_keys,
                        ColumnFamilyHandle** column_families, const Slice* keys,
                        PinnableSlice* values, Status* statuses,
                        const bool sorted_input = false) override;
  virtual void MultiGet(const ReadOptions& options, const size_t num_keys,
                        ColumnFamilyHandle** column_families, const Slice* keys,
                        PinnableSlice* values, std::string* timestamps,
                        Status* statuses,
                        const bool sorted_input = false) override;

  virtual void MultiGetWithCallback(
      const ReadOptions& options, ColumnFamilyHandle* column_family,
      ReadCallback* callback,
      autovector<KeyContext*, MultiGetContext::MAX_BATCH_SIZE>* sorted_keys);

  virtual Status CreateColumnFamily(const ColumnFamilyOptions& cf_options,
                                    const std::string& column_family,
                                    ColumnFamilyHandle** handle) override;
  virtual Status CreateColumnFamilies(
      const ColumnFamilyOptions& cf_options,
      const std::vector<std::string>& column_family_names,
      std::vector<ColumnFamilyHandle*>* handles) override;
  virtual Status CreateColumnFamilies(
      const std::vector<ColumnFamilyDescriptor>& column_families,
      std::vector<ColumnFamilyHandle*>* handles) override;
  virtual Status DropColumnFamily(ColumnFamilyHandle* column_family) override;
  virtual Status DropColumnFamilies(
      const std::vector<ColumnFamilyHandle*>& column_families) override;

  // Returns false if key doesn't exist in the database and true if it may.
  // If value_found is not passed in as null, then return the value if found in
  // memory. On return, if value was found, then value_found will be set to true
  // , otherwise false.
  using DB::KeyMayExist;
  virtual bool KeyMayExist(const ReadOptions& options,
                           ColumnFamilyHandle* column_family, const Slice& key,
                           std::string* value, std::string* timestamp,
                           bool* value_found = nullptr) override;

  using DB::NewIterator;
  virtual Iterator* NewIterator(const ReadOptions& options,
                                ColumnFamilyHandle* column_family) override;
  virtual Status NewIterators(
      const ReadOptions& options,
      const std::vector<ColumnFamilyHandle*>& column_families,
      std::vector<Iterator*>* iterators) override;

  virtual const Snapshot* GetSnapshot() override;
  virtual void ReleaseSnapshot(const Snapshot* snapshot) override;
  using DB::GetProperty;
  virtual bool GetProperty(ColumnFamilyHandle* column_family,
                           const Slice& property, std::string* value) override;
  using DB::GetMapProperty;
  virtual bool GetMapProperty(
      ColumnFamilyHandle* column_family, const Slice& property,
      std::map<std::string, std::string>* value) override;
  using DB::GetIntProperty;
  virtual bool GetIntProperty(ColumnFamilyHandle* column_family,
                              const Slice& property, uint64_t* value) override;
  using DB::GetAggregatedIntProperty;
  virtual bool GetAggregatedIntProperty(const Slice& property,
                                        uint64_t* aggregated_value) override;
  using DB::GetApproximateSizes;
  virtual Status GetApproximateSizes(const SizeApproximationOptions& options,
                                     ColumnFamilyHandle* column_family,
                                     const Range* range, int n,
                                     uint64_t* sizes) override;
  using DB::GetApproximateMemTableStats;
  virtual void GetApproximateMemTableStats(ColumnFamilyHandle* column_family,
                                           const Range& range,
                                           uint64_t* const count,
                                           uint64_t* const size) override;
  using DB::CompactRange;
  virtual Status CompactRange(const CompactRangeOptions& options,
                              ColumnFamilyHandle* column_family,
                              const Slice* begin, const Slice* end) override;

  using DB::CompactFiles;
  virtual Status CompactFiles(
      const CompactionOptions& compact_options,
      ColumnFamilyHandle* column_family,
      const std::vector<std::string>& input_file_names, const int output_level,
      const int output_path_id = -1,
      std::vector<std::string>* const output_file_names = nullptr,
      CompactionJobInfo* compaction_job_info = nullptr) override;

  virtual Status PauseBackgroundWork() override;
  virtual Status ContinueBackgroundWork() override;

  virtual Status EnableAutoCompaction(
      const std::vector<ColumnFamilyHandle*>& column_family_handles) override;

  virtual void EnableManualCompaction() override;
  virtual void DisableManualCompaction() override;

  using DB::SetOptions;
  Status SetOptions(
      ColumnFamilyHandle* column_family,
      const std::unordered_map<std::string, std::string>& options_map) override;

  virtual Status SetDBOptions(
      const std::unordered_map<std::string, std::string>& options_map) override;

  using DB::NumberLevels;
  virtual int NumberLevels(ColumnFamilyHandle* column_family) override;
  using DB::MaxMemCompactionLevel;
  virtual int MaxMemCompactionLevel(ColumnFamilyHandle* column_family) override;
  using DB::Level0StopWriteTrigger;
  virtual int Level0StopWriteTrigger(
      ColumnFamilyHandle* column_family) override;
  virtual const std::string& GetName() const override;
  virtual Env* GetEnv() const override;
  virtual FileSystem* GetFileSystem() const override;
  using DB::GetOptions;
  virtual Options GetOptions(ColumnFamilyHandle* column_family) const override;
  using DB::GetDBOptions;
  virtual DBOptions GetDBOptions() const override;
  using DB::Flush;
  virtual Status Flush(const FlushOptions& options,
                       ColumnFamilyHandle* column_family) override;
  virtual Status Flush(
      const FlushOptions& options,
      const std::vector<ColumnFamilyHandle*>& column_families) override;
  virtual Status FlushWAL(bool sync) override;
  bool TEST_WALBufferIsEmpty(bool lock = true);
  virtual Status SyncWAL() override;
  virtual Status LockWAL() override;
  virtual Status UnlockWAL() override;

  virtual SequenceNumber GetLatestSequenceNumber() const override;

  // IncreaseFullHistoryTsLow(ColumnFamilyHandle*, std::string) will acquire
  // and release db_mutex
  Status IncreaseFullHistoryTsLow(ColumnFamilyHandle* column_family,
                                  std::string ts_low) override;

  // GetFullHistoryTsLow(ColumnFamilyHandle*, std::string*) will acquire and
  // release db_mutex
  Status GetFullHistoryTsLow(ColumnFamilyHandle* column_family,
                             std::string* ts_low) override;

  virtual Status GetDbIdentity(std::string& identity) const override;

  virtual Status GetDbIdentityFromIdentityFile(std::string* identity) const;

  virtual Status GetDbSessionId(std::string& session_id) const override;

  ColumnFamilyHandle* DefaultColumnFamily() const override;

  ColumnFamilyHandle* PersistentStatsColumnFamily() const;

  virtual Status Close() override;

  virtual Status DisableFileDeletions() override;

  virtual Status EnableFileDeletions(bool force) override;

  virtual bool IsFileDeletionsEnabled() const;

  Status GetStatsHistory(
      uint64_t start_time, uint64_t end_time,
      std::unique_ptr<StatsHistoryIterator>* stats_iterator) override;

#ifndef ROCKSDB_LITE
  using DB::ResetStats;
  virtual Status ResetStats() override;
  // All the returned filenames start with "/"
  virtual Status GetLiveFiles(std::vector<std::string>&,
                              uint64_t* manifest_file_size,
                              bool flush_memtable = true) override;
  virtual Status GetSortedWalFiles(VectorLogPtr& files) override;
  virtual Status GetCurrentWalFile(
      std::unique_ptr<LogFile>* current_log_file) override;
  virtual Status GetCreationTimeOfOldestFile(
      uint64_t* creation_time) override;

  virtual Status GetUpdatesSince(
      SequenceNumber seq_number, std::unique_ptr<TransactionLogIterator>* iter,
      const TransactionLogIterator::ReadOptions& read_options =
          TransactionLogIterator::ReadOptions()) override;
  virtual Status DeleteFile(std::string name) override;
  Status DeleteFilesInRanges(ColumnFamilyHandle* column_family,
                             const RangePtr* ranges, size_t n,
                             bool include_end = true);

  virtual void GetLiveFilesMetaData(
      std::vector<LiveFileMetaData>* metadata) override;

  virtual Status GetLiveFilesChecksumInfo(
      FileChecksumList* checksum_list) override;

  virtual Status GetLiveFilesStorageInfo(
      const LiveFilesStorageInfoOptions& opts,
      std::vector<LiveFileStorageInfo>* files) override;

  // Obtains the meta data of the specified column family of the DB.
  // TODO(yhchiang): output parameter is placed in the end in this codebase.
  virtual void GetColumnFamilyMetaData(ColumnFamilyHandle* column_family,
                                       ColumnFamilyMetaData* metadata) override;

  void GetAllColumnFamilyMetaData(
      std::vector<ColumnFamilyMetaData>* metadata) override;

  Status SuggestCompactRange(ColumnFamilyHandle* column_family,
                             const Slice* begin, const Slice* end) override;

  Status PromoteL0(ColumnFamilyHandle* column_family,
                   int target_level) override;

  using DB::IngestExternalFile;
  virtual Status IngestExternalFile(
      ColumnFamilyHandle* column_family,
      const std::vector<std::string>& external_files,
      const IngestExternalFileOptions& ingestion_options) override;

  using DB::IngestExternalFiles;
  virtual Status IngestExternalFiles(
      const std::vector<IngestExternalFileArg>& args) override;

  using DB::CreateColumnFamilyWithImport;
  virtual Status CreateColumnFamilyWithImport(
      const ColumnFamilyOptions& options, const std::string& column_family_name,
      const ImportColumnFamilyOptions& import_options,
      const ExportImportFilesMetaData& metadata,
      ColumnFamilyHandle** handle) override;

  using DB::VerifyFileChecksums;
  Status VerifyFileChecksums(const ReadOptions& read_options) override;

  using DB::VerifyChecksum;
  virtual Status VerifyChecksum(const ReadOptions& /*read_options*/) override;
  // Verify the checksums of files in db. Currently only tables are checked.
  //
  // read_options: controls file I/O behavior, e.g. read ahead size while
  //               reading all the live table files.
  //
  // use_file_checksum: if false, verify the block checksums of all live table
  //                    in db. Otherwise, obtain the file checksums and compare
  //                    with the MANIFEST. Currently, file checksums are
  //                    recomputed by reading all table files.
  //
  // Returns: OK if there is no file whose file or block checksum mismatches.
  Status VerifyChecksumInternal(const ReadOptions& read_options,
                                bool use_file_checksum);

  Status VerifyFullFileChecksum(const std::string& file_checksum_expected,
                                const std::string& func_name_expected,
                                const std::string& fpath,
                                const ReadOptions& read_options);

  using DB::StartTrace;
  virtual Status StartTrace(
      const TraceOptions& options,
      std::unique_ptr<TraceWriter>&& trace_writer) override;

  using DB::EndTrace;
  virtual Status EndTrace() override;

  using DB::NewDefaultReplayer;
  virtual Status NewDefaultReplayer(
      const std::vector<ColumnFamilyHandle*>& handles,
      std::unique_ptr<TraceReader>&& reader,
      std::unique_ptr<Replayer>* replayer) override;

  using DB::StartBlockCacheTrace;
  Status StartBlockCacheTrace(
      const TraceOptions& options,
      std::unique_ptr<TraceWriter>&& trace_writer) override;

  using DB::EndBlockCacheTrace;
  Status EndBlockCacheTrace() override;

  using DB::StartIOTrace;
  Status StartIOTrace(const TraceOptions& options,
                      std::unique_ptr<TraceWriter>&& trace_writer) override;

  using DB::EndIOTrace;
  Status EndIOTrace() override;

  using DB::GetPropertiesOfAllTables;
  virtual Status GetPropertiesOfAllTables(
      ColumnFamilyHandle* column_family,
      TablePropertiesCollection* props) override;
  virtual Status GetPropertiesOfTablesInRange(
      ColumnFamilyHandle* column_family, const Range* range, std::size_t n,
      TablePropertiesCollection* props) override;

#endif  // ROCKSDB_LITE

  // ---- End of implementations of the DB interface ----
  SystemClock* GetSystemClock() const;

  struct GetImplOptions {
    ColumnFamilyHandle* column_family = nullptr;
    PinnableSlice* value = nullptr;
    std::string* timestamp = nullptr;
    bool* value_found = nullptr;
    ReadCallback* callback = nullptr;
    bool* is_blob_index = nullptr;
    // If true return value associated with key via value pointer else return
    // all merge operands for key via merge_operands pointer
    bool get_value = true;
    // Pointer to an array of size
    // get_merge_operands_options.expected_max_number_of_operands allocated by
    // user
    PinnableSlice* merge_operands = nullptr;
    GetMergeOperandsOptions* get_merge_operands_options = nullptr;
    int* number_of_operands = nullptr;
  };

  // Function that Get and KeyMayExist call with no_io true or false
  // Note: 'value_found' from KeyMayExist propagates here
  // This function is also called by GetMergeOperands
  // If get_impl_options.get_value = true get value associated with
  // get_impl_options.key via get_impl_options.value
  // If get_impl_options.get_value = false get merge operands associated with
  // get_impl_options.key via get_impl_options.merge_operands
  Status GetImpl(const ReadOptions& options, const Slice& key,
                 GetImplOptions& get_impl_options);

  // If `snapshot` == kMaxSequenceNumber, set a recent one inside the file.
  ArenaWrappedDBIter* NewIteratorImpl(const ReadOptions& options,
                                      ColumnFamilyData* cfd,
                                      SequenceNumber snapshot,
                                      ReadCallback* read_callback,
                                      bool expose_blob_index = false,
                                      bool allow_refresh = true);

  virtual SequenceNumber GetLastPublishedSequence() const {
    if (last_seq_same_as_publish_seq_) {
      return versions_->LastSequence();
    } else {
      return versions_->LastPublishedSequence();
    }
  }

  // REQUIRES: joined the main write queue if two_write_queues is disabled, and
  // the second write queue otherwise.
  virtual void SetLastPublishedSequence(SequenceNumber seq);
  // Returns LastSequence in last_seq_same_as_publish_seq_
  // mode and LastAllocatedSequence otherwise. This is useful when visiblility
  // depends also on data written to the WAL but not to the memtable.
  SequenceNumber TEST_GetLastVisibleSequence() const;

#ifndef ROCKSDB_LITE
  // Similar to Write() but will call the callback once on the single write
  // thread to determine whether it is safe to perform the write.
  virtual Status WriteWithCallback(const WriteOptions& write_options,
                                   WriteBatch* my_batch,
                                   WriteCallback* callback);

  // Returns the sequence number that is guaranteed to be smaller than or equal
  // to the sequence number of any key that could be inserted into the current
  // memtables. It can then be assumed that any write with a larger(or equal)
  // sequence number will be present in this memtable or a later memtable.
  //
  // If the earliest sequence number could not be determined,
  // kMaxSequenceNumber will be returned.
  //
  // If include_history=true, will also search Memtables in MemTableList
  // History.
  SequenceNumber GetEarliestMemTableSequenceNumber(SuperVersion* sv,
                                                   bool include_history);

  // For a given key, check to see if there are any records for this key
  // in the memtables, including memtable history.  If cache_only is false,
  // SST files will also be checked.
  //
  // `key` should NOT have user-defined timestamp appended to user key even if
  // timestamp is enabled.
  //
  // If a key is found, *found_record_for_key will be set to true and
  // *seq will be set to the stored sequence number for the latest
  // operation on this key or kMaxSequenceNumber if unknown. If user-defined
  // timestamp is enabled for this column family and timestamp is not nullptr,
  // then *timestamp will be set to the stored timestamp for the latest
  // operation on this key.
  // If no key is found, *found_record_for_key will be set to false.
  //
  // Note: If cache_only=false, it is possible for *seq to be set to 0 if
  // the sequence number has been cleared from the record.  If the caller is
  // holding an active db snapshot, we know the missing sequence must be less
  // than the snapshot's sequence number (sequence numbers are only cleared
  // when there are no earlier active snapshots).
  //
  // If NotFound is returned and found_record_for_key is set to false, then no
  // record for this key was found.  If the caller is holding an active db
  // snapshot, we know that no key could have existing after this snapshot
  // (since we do not compact keys that have an earlier snapshot).
  //
  // Only records newer than or at `lower_bound_seq` are guaranteed to be
  // returned. Memtables and files may not be checked if it only contains data
  // older than `lower_bound_seq`.
  //
  // Returns OK or NotFound on success,
  // other status on unexpected error.
  // TODO(andrewkr): this API need to be aware of range deletion operations
  Status GetLatestSequenceForKey(SuperVersion* sv, const Slice& key,
                                 bool cache_only,
                                 SequenceNumber lower_bound_seq,
                                 SequenceNumber* seq, std::string* timestamp,
                                 bool* found_record_for_key,
                                 bool* is_blob_index);

  Status TraceIteratorSeek(const uint32_t& cf_id, const Slice& key,
                           const Slice& lower_bound, const Slice upper_bound);
  Status TraceIteratorSeekForPrev(const uint32_t& cf_id, const Slice& key,
                                  const Slice& lower_bound,
                                  const Slice upper_bound);
#endif  // ROCKSDB_LITE

  // Similar to GetSnapshot(), but also lets the db know that this snapshot
  // will be used for transaction write-conflict checking.  The DB can then
  // make sure not to compact any keys that would prevent a write-conflict from
  // being detected.
  const Snapshot* GetSnapshotForWriteConflictBoundary();

  // checks if all live files exist on file system and that their file sizes
  // match to our in-memory records
  virtual Status CheckConsistency();

  // max_file_num_to_ignore allows bottom level compaction to filter out newly
  // compacted SST files. Setting max_file_num_to_ignore to kMaxUint64 will
  // disable the filtering
  Status RunManualCompaction(ColumnFamilyData* cfd, int input_level,
                             int output_level,
                             const CompactRangeOptions& compact_range_options,
                             const Slice* begin, const Slice* end,
                             bool exclusive, bool disallow_trivial_move,
                             uint64_t max_file_num_to_ignore);

  // Return an internal iterator over the current state of the database.
  // The keys of this iterator are internal keys (see format.h).
  // The returned iterator should be deleted when no longer needed.
  // If allow_unprepared_value is true, the returned iterator may defer reading
  // the value and so will require PrepareValue() to be called before value();
  // allow_unprepared_value = false is convenient when this optimization is not
  // useful, e.g. when reading the whole column family.
  // @param read_options Must outlive the returned iterator.
  InternalIterator* NewInternalIterator(
      const ReadOptions& read_options, Arena* arena,
      RangeDelAggregator* range_del_agg, SequenceNumber sequence,
      ColumnFamilyHandle* column_family = nullptr,
      bool allow_unprepared_value = false);

  LogsWithPrepTracker* logs_with_prep_tracker() {
    return &logs_with_prep_tracker_;
  }

  struct BGJobLimits {
    int max_flushes;
    int max_compactions;
  };
  // Returns maximum background flushes and compactions allowed to be scheduled
  BGJobLimits GetBGJobLimits() const;
  // Need a static version that can be called during SanitizeOptions().
  static BGJobLimits GetBGJobLimits(int max_background_flushes,
                                    int max_background_compactions,
                                    int max_background_jobs,
                                    bool parallelize_compactions);

  // move logs pending closing from job_context to the DB queue and
  // schedule a purge
  void ScheduleBgLogWriterClose(JobContext* job_context);

  uint64_t MinLogNumberToKeep();

  // Returns the lower bound file number for SSTs that won't be deleted, even if
  // they're obsolete. This lower bound is used internally to prevent newly
  // created flush/compaction output files from being deleted before they're
  // installed. This technique avoids the need for tracking the exact numbers of
  // files pending creation, although it prevents more files than necessary from
  // being deleted.
  uint64_t MinObsoleteSstNumberToKeep();

  // Returns the list of live files in 'live' and the list
  // of all files in the filesystem in 'candidate_files'.
  // If force == false and the last call was less than
  // db_options_.delete_obsolete_files_period_micros microseconds ago,
  // it will not fill up the job_context
  void FindObsoleteFiles(JobContext* job_context, bool force,
                         bool no_full_scan = false);

  // Diffs the files listed in filenames and those that do not
  // belong to live files are possibly removed. Also, removes all the
  // files in sst_delete_files and log_delete_files.
  // It is not necessary to hold the mutex when invoking this method.
  // If FindObsoleteFiles() was run, we need to also run
  // PurgeObsoleteFiles(), even if disable_delete_obsolete_files_ is true
  void PurgeObsoleteFiles(JobContext& background_contet,
                          bool schedule_only = false);

  // Schedule a background job to actually delete obsolete files.
  void SchedulePurge();

  const SnapshotList& snapshots() const { return snapshots_; }

  // load list of snapshots to `snap_vector` that is no newer than `max_seq`
  // in ascending order.
  // `oldest_write_conflict_snapshot` is filled with the oldest snapshot
  // which satisfies SnapshotImpl.is_write_conflict_boundary_ = true.
  void LoadSnapshots(std::vector<SequenceNumber>* snap_vector,
                     SequenceNumber* oldest_write_conflict_snapshot,
                     const SequenceNumber& max_seq) const {
    InstrumentedMutexLock l(mutex());
    snapshots().GetAll(snap_vector, oldest_write_conflict_snapshot, max_seq);
  }

  const ImmutableDBOptions& immutable_db_options() const {
    return immutable_db_options_;
  }

  // Cancel all background jobs, including flush, compaction, background
  // purging, stats dumping threads, etc. If `wait` = true, wait for the
  // running jobs to abort or finish before returning. Otherwise, only
  // sends the signals.
  void CancelAllBackgroundWork(bool wait);

  // Find Super version and reference it. Based on options, it might return
  // the thread local cached one.
  // Call ReturnAndCleanupSuperVersion() when it is no longer needed.
  SuperVersion* GetAndRefSuperVersion(ColumnFamilyData* cfd);

  // Similar to the previous function but looks up based on a column family id.
  // nullptr will be returned if this column family no longer exists.
  // REQUIRED: this function should only be called on the write thread or if the
  // mutex is held.
  SuperVersion* GetAndRefSuperVersion(uint32_t column_family_id);

  // Un-reference the super version and clean it up if it is the last reference.
  void CleanupSuperVersion(SuperVersion* sv);

  // Un-reference the super version and return it to thread local cache if
  // needed. If it is the last reference of the super version. Clean it up
  // after un-referencing it.
  void ReturnAndCleanupSuperVersion(ColumnFamilyData* cfd, SuperVersion* sv);

  // Similar to the previous function but looks up based on a column family id.
  // nullptr will be returned if this column family no longer exists.
  // REQUIRED: this function should only be called on the write thread.
  void ReturnAndCleanupSuperVersion(uint32_t colun_family_id, SuperVersion* sv);

  // REQUIRED: this function should only be called on the write thread or if the
  // mutex is held.  Return value only valid until next call to this function or
  // mutex is released.
  ColumnFamilyHandle* GetColumnFamilyHandle(uint32_t column_family_id);

  // Same as above, should called without mutex held and not on write thread.
  std::unique_ptr<ColumnFamilyHandle> GetColumnFamilyHandleUnlocked(
      uint32_t column_family_id);

  // Returns the number of currently running flushes.
  // REQUIREMENT: mutex_ must be held when calling this function.
  int num_running_flushes() {
    mutex_.AssertHeld();
    return num_running_flushes_;
  }

  // Returns the number of currently running compactions.
  // REQUIREMENT: mutex_ must be held when calling this function.
  int num_running_compactions() {
    mutex_.AssertHeld();
    return num_running_compactions_;
  }

  const WriteController& write_controller() { return write_controller_; }

  // @param read_options Must outlive the returned iterator.
  InternalIterator* NewInternalIterator(const ReadOptions& read_options,
                                        ColumnFamilyData* cfd,
                                        SuperVersion* super_version,
                                        Arena* arena,
                                        RangeDelAggregator* range_del_agg,
                                        SequenceNumber sequence,
                                        bool allow_unprepared_value);

  // hollow transactions shell used for recovery.
  // these will then be passed to TransactionDB so that
  // locks can be reacquired before writing can resume.
  struct RecoveredTransaction {
    std::string name_;
    bool unprepared_;

    struct BatchInfo {
      uint64_t log_number_;
      // TODO(lth): For unprepared, the memory usage here can be big for
      // unprepared transactions. This is only useful for rollbacks, and we
      // can in theory just keep keyset for that.
      WriteBatch* batch_;
      // Number of sub-batches. A new sub-batch is created if txn attempts to
      // insert a duplicate key,seq to memtable. This is currently used in
      // WritePreparedTxn/WriteUnpreparedTxn.
      size_t batch_cnt_;
    };

    // This maps the seq of the first key in the batch to BatchInfo, which
    // contains WriteBatch and other information relevant to the batch.
    //
    // For WriteUnprepared, batches_ can have size greater than 1, but for
    // other write policies, it must be of size 1.
    std::map<SequenceNumber, BatchInfo> batches_;

    explicit RecoveredTransaction(const uint64_t log, const std::string& name,
                                  WriteBatch* batch, SequenceNumber seq,
                                  size_t batch_cnt, bool unprepared)
        : name_(name), unprepared_(unprepared) {
      batches_[seq] = {log, batch, batch_cnt};
    }

    ~RecoveredTransaction() {
      for (auto& it : batches_) {
        delete it.second.batch_;
      }
    }

    void AddBatch(SequenceNumber seq, uint64_t log_number, WriteBatch* batch,
                  size_t batch_cnt, bool unprepared) {
      assert(batches_.count(seq) == 0);
      batches_[seq] = {log_number, batch, batch_cnt};
      // Prior state must be unprepared, since the prepare batch must be the
      // last batch.
      assert(unprepared_);
      unprepared_ = unprepared;
    }
  };

  bool allow_2pc() const { return immutable_db_options_.allow_2pc; }

  std::unordered_map<std::string, RecoveredTransaction*>
  recovered_transactions() {
    return recovered_transactions_;
  }

  RecoveredTransaction* GetRecoveredTransaction(const std::string& name) {
    auto it = recovered_transactions_.find(name);
    if (it == recovered_transactions_.end()) {
      return nullptr;
    } else {
      return it->second;
    }
  }

  void InsertRecoveredTransaction(const uint64_t log, const std::string& name,
                                  WriteBatch* batch, SequenceNumber seq,
                                  size_t batch_cnt, bool unprepared_batch) {
    // For WriteUnpreparedTxn, InsertRecoveredTransaction is called multiple
    // times for every unprepared batch encountered during recovery.
    //
    // If the transaction is prepared, then the last call to
    // InsertRecoveredTransaction will have unprepared_batch = false.
    auto rtxn = recovered_transactions_.find(name);
    if (rtxn == recovered_transactions_.end()) {
      recovered_transactions_[name] = new RecoveredTransaction(
          log, name, batch, seq, batch_cnt, unprepared_batch);
    } else {
      rtxn->second->AddBatch(seq, log, batch, batch_cnt, unprepared_batch);
    }
    logs_with_prep_tracker_.MarkLogAsContainingPrepSection(log);
  }

  void DeleteRecoveredTransaction(const std::string& name) {
    auto it = recovered_transactions_.find(name);
    assert(it != recovered_transactions_.end());
    auto* trx = it->second;
    recovered_transactions_.erase(it);
    for (const auto& info : trx->batches_) {
      logs_with_prep_tracker_.MarkLogAsHavingPrepSectionFlushed(
          info.second.log_number_);
    }
    delete trx;
  }

  void DeleteAllRecoveredTransactions() {
    for (auto it = recovered_transactions_.begin();
         it != recovered_transactions_.end(); ++it) {
      delete it->second;
    }
    recovered_transactions_.clear();
  }

  void AddToLogsToFreeQueue(log::Writer* log_writer) {
    logs_to_free_queue_.push_back(log_writer);
  }

  void AddSuperVersionsToFreeQueue(SuperVersion* sv) {
    superversions_to_free_queue_.push_back(sv);
  }

  void SetSnapshotChecker(SnapshotChecker* snapshot_checker);

  // Fill JobContext with snapshot information needed by flush and compaction.
  void GetSnapshotContext(JobContext* job_context,
                          std::vector<SequenceNumber>* snapshot_seqs,
                          SequenceNumber* earliest_write_conflict_snapshot,
                          SnapshotChecker** snapshot_checker);

  // Not thread-safe.
  void SetRecoverableStatePreReleaseCallback(PreReleaseCallback* callback);

  InstrumentedMutex* mutex() const { return &mutex_; }

  // Initialize a brand new DB. The DB directory is expected to be empty before
  // calling it. Push new manifest file name into `new_filenames`.
  Status NewDB(std::vector<std::string>* new_filenames);

  // This is to be used only by internal rocksdb classes.
  static Status Open(const DBOptions& db_options, const std::string& name,
                     const std::vector<ColumnFamilyDescriptor>& column_families,
                     std::vector<ColumnFamilyHandle*>* handles, DB** dbptr,
                     const bool seq_per_batch, const bool batch_per_txn);

  static IOStatus CreateAndNewDirectory(
      FileSystem* fs, const std::string& dirname,
      std::unique_ptr<FSDirectory>* directory);

  // find stats map from stats_history_ with smallest timestamp in
  // the range of [start_time, end_time)
  bool FindStatsByTime(uint64_t start_time, uint64_t end_time,
                       uint64_t* new_time,
                       std::map<std::string, uint64_t>* stats_map);

  // Print information of all tombstones of all iterators to the std::string
  // This is only used by ldb. The output might be capped. Tombstones
  // printed out are not guaranteed to be in any order.
  Status TablesRangeTombstoneSummary(ColumnFamilyHandle* column_family,
                                     int max_entries_to_print,
                                     std::string* out_str);

  VersionSet* GetVersionSet() const { return versions_.get(); }

  // Wait for any compaction
  // We add a bool parameter to wait for unscheduledCompactions_ == 0, but this
  // is only for the special test of CancelledCompactions
  Status WaitForCompact(bool waitUnscheduled = false);

#ifndef NDEBUG
  // Compact any files in the named level that overlap [*begin, *end]
  Status TEST_CompactRange(int level, const Slice* begin, const Slice* end,
                           ColumnFamilyHandle* column_family = nullptr,
                           bool disallow_trivial_move = false);

  Status TEST_SwitchWAL();

  bool TEST_UnableToReleaseOldestLog() { return unable_to_release_oldest_log_; }

  bool TEST_IsLogGettingFlushed() {
    return alive_log_files_.begin()->getting_flushed;
  }

  Status TEST_SwitchMemtable(ColumnFamilyData* cfd = nullptr);

  // Force current memtable contents to be flushed.
  Status TEST_FlushMemTable(bool wait = true, bool allow_write_stall = false,
                            ColumnFamilyHandle* cfh = nullptr);

  Status TEST_FlushMemTable(ColumnFamilyData* cfd,
                            const FlushOptions& flush_opts);

  // Flush (multiple) ColumnFamilyData without using ColumnFamilyHandle. This
  // is because in certain cases, we can flush column families, wait for the
  // flush to complete, but delete the column family handle before the wait
  // finishes. For example in CompactRange.
  Status TEST_AtomicFlushMemTables(const autovector<ColumnFamilyData*>& cfds,
                                   const FlushOptions& flush_opts);

  // Wait for background threads to complete scheduled work.
  Status TEST_WaitForBackgroundWork();

  // Wait for memtable compaction
  Status TEST_WaitForFlushMemTable(ColumnFamilyHandle* column_family = nullptr);

  // Wait for any compaction
  // We add a bool parameter to wait for unscheduledCompactions_ == 0, but this
  // is only for the special test of CancelledCompactions
  Status TEST_WaitForCompact(bool waitUnscheduled = false);

  // Wait for any background purge
  Status TEST_WaitForPurge();

  // Get the background error status
  Status TEST_GetBGError();

  // Return the maximum overlapping data (in bytes) at next level for any
  // file at a level >= 1.
  uint64_t TEST_MaxNextLevelOverlappingBytes(
      ColumnFamilyHandle* column_family = nullptr);

  // Return the current manifest file no.
  uint64_t TEST_Current_Manifest_FileNo();

  // Returns the number that'll be assigned to the next file that's created.
  uint64_t TEST_Current_Next_FileNo();

  // get total level0 file size. Only for testing.
  uint64_t TEST_GetLevel0TotalSize();

  void TEST_GetFilesMetaData(
      ColumnFamilyHandle* column_family,
      std::vector<std::vector<FileMetaData>>* metadata,
      std::vector<std::shared_ptr<BlobFileMetaData>>* blob_metadata = nullptr);

  void TEST_LockMutex();

  void TEST_UnlockMutex();

  // REQUIRES: mutex locked
  void* TEST_BeginWrite();

  // REQUIRES: mutex locked
  // pass the pointer that you got from TEST_BeginWrite()
  void TEST_EndWrite(void* w);

  uint64_t TEST_MaxTotalInMemoryState() const {
    return max_total_in_memory_state_;
  }

  size_t TEST_LogsToFreeSize();

  uint64_t TEST_LogfileNumber();

  uint64_t TEST_total_log_size() const { return total_log_size_; }

  // Returns column family name to ImmutableCFOptions map.
  Status TEST_GetAllImmutableCFOptions(
      std::unordered_map<std::string, const ImmutableCFOptions*>* iopts_map);

  // Return the lastest MutableCFOptions of a column family
  Status TEST_GetLatestMutableCFOptions(ColumnFamilyHandle* column_family,
                                        MutableCFOptions* mutable_cf_options);

  Cache* TEST_table_cache() { return table_cache_.get(); }

  WriteController& TEST_write_controler() { return write_controller_; }

  uint64_t TEST_FindMinLogContainingOutstandingPrep();
  uint64_t TEST_FindMinPrepLogReferencedByMemTable();
  size_t TEST_PreparedSectionCompletedSize();
  size_t TEST_LogsWithPrepSize();

  int TEST_BGCompactionsAllowed() const;
  int TEST_BGFlushesAllowed() const;
  size_t TEST_GetWalPreallocateBlockSize(uint64_t write_buffer_size) const;
  void TEST_WaitForStatsDumpRun(std::function<void()> callback) const;
  size_t TEST_EstimateInMemoryStatsHistorySize() const;

  uint64_t TEST_GetCurrentLogNumber() const {
    InstrumentedMutexLock l(mutex());
    assert(!logs_.empty());
    return logs_.back().number;
  }

  const std::unordered_set<uint64_t>& TEST_GetFilesGrabbedForPurge() const {
    return files_grabbed_for_purge_;
  }

#ifndef ROCKSDB_LITE
  PeriodicWorkTestScheduler* TEST_GetPeriodicWorkScheduler() const;
#endif  // !ROCKSDB_LITE

#endif  // NDEBUG

  // persist stats to column family "_persistent_stats"
  void PersistStats();

  // dump rocksdb.stats to LOG
  void DumpStats();

  // flush LOG out of application buffer
  void FlushInfoLog();

  // Interface to block and signal the DB in case of stalling writes by
  // WriteBufferManager. Each DBImpl object contains ptr to WBMStallInterface.
  // When DB needs to be blocked or signalled by WriteBufferManager,
  // state_ is changed accordingly.
  class WBMStallInterface : public StallInterface {
   public:
    enum State {
      BLOCKED = 0,
      RUNNING,
    };

    WBMStallInterface() : state_cv_(&state_mutex_) {
      MutexLock lock(&state_mutex_);
      state_ = State::RUNNING;
    }

    void SetState(State state) {
      MutexLock lock(&state_mutex_);
      state_ = state;
    }

    // Change the state_ to State::BLOCKED and wait until its state is
    // changed by WriteBufferManager. When stall is cleared, Signal() is
    // called to change the state and unblock the DB.
    void Block() override {
      MutexLock lock(&state_mutex_);
      while (state_ == State::BLOCKED) {
        TEST_SYNC_POINT("WBMStallInterface::BlockDB");
        state_cv_.Wait();
      }
    }

    // Called from WriteBufferManager. This function changes the state_
    // to State::RUNNING indicating the stall is cleared and DB can proceed.
    void Signal() override {
      {
        MutexLock lock(&state_mutex_);
        state_ = State::RUNNING;
      }
      state_cv_.Signal();
    }

   private:
    // Conditional variable and mutex to block and
    // signal the DB during stalling process.
    port::Mutex state_mutex_;
    port::CondVar state_cv_;
    // state represting whether DB is running or blocked because of stall by
    // WriteBufferManager.
    State state_;
  };

  static void TEST_ResetDbSessionIdGen();
  static std::string GenerateDbSessionId(Env* env);

 protected:
  const std::string dbname_;
  // TODO(peterd): unify with VersionSet::db_id_
  std::string db_id_;
  // db_session_id_ is an identifier that gets reset
  // every time the DB is opened
  std::string db_session_id_;
  std::unique_ptr<VersionSet> versions_;
  // Flag to check whether we allocated and own the info log file
  bool own_info_log_;
  const DBOptions initial_db_options_;
  Env* const env_;
  std::shared_ptr<IOTracer> io_tracer_;
  const ImmutableDBOptions immutable_db_options_;
  FileSystemPtr fs_;
  MutableDBOptions mutable_db_options_;
  Statistics* stats_;
  std::unordered_map<std::string, RecoveredTransaction*>
      recovered_transactions_;
  std::unique_ptr<Tracer> tracer_;
  InstrumentedMutex trace_mutex_;
  BlockCacheTracer block_cache_tracer_;

  // State below is protected by mutex_
  // With two_write_queues enabled, some of the variables that accessed during
  // WriteToWAL need different synchronization: log_empty_, alive_log_files_,
  // logs_, logfile_number_. Refer to the definition of each variable below for
  // more description.
  mutable InstrumentedMutex mutex_;

  ColumnFamilyHandleImpl* default_cf_handle_;
  InternalStats* default_cf_internal_stats_;

  // table_cache_ provides its own synchronization
  std::shared_ptr<Cache> table_cache_;

  ErrorHandler error_handler_;

  // Unified interface for logging events
  EventLogger event_logger_;

  // only used for dynamically adjusting max_total_wal_size. it is a sum of
  // [write_buffer_size * max_write_buffer_number] over all column families
  uint64_t max_total_in_memory_state_;
  // If true, we have only one (default) column family. We use this to optimize
  // some code-paths
  bool single_column_family_mode_;

  // The options to access storage files
  const FileOptions file_options_;

  // Additonal options for compaction and flush
  FileOptions file_options_for_compaction_;

  std::unique_ptr<ColumnFamilyMemTablesImpl> column_family_memtables_;

  // Increase the sequence number after writing each batch, whether memtable is
  // disabled for that or not. Otherwise the sequence number is increased after
  // writing each key into memtable. This implies that when disable_memtable is
  // set, the seq is not increased at all.
  //
  // Default: false
  const bool seq_per_batch_;
  // This determines during recovery whether we expect one writebatch per
  // recovered transaction, or potentially multiple writebatches per
  // transaction. For WriteUnprepared, this is set to false, since multiple
  // batches can exist per transaction.
  //
  // Default: true
  const bool batch_per_txn_;

  // Each flush or compaction gets its own job id. this counter makes sure
  // they're unique
  std::atomic<int> next_job_id_;

  std::atomic<bool> shutting_down_;

  // Except in DB::Open(), WriteOptionsFile can only be called when:
  // Persist options to options file.
  // If need_mutex_lock = false, the method will lock DB mutex.
  // If need_enter_write_thread = false, the method will enter write thread.
  Status WriteOptionsFile(bool need_mutex_lock, bool need_enter_write_thread);

  Status CompactRangeInternal(const CompactRangeOptions& options,
                              ColumnFamilyHandle* column_family,
                              const Slice* begin, const Slice* end);

  // The following two functions can only be called when:
  // 1. WriteThread::Writer::EnterUnbatched() is used.
  // 2. db_mutex is NOT held
  Status RenameTempFileToOptionsFile(const std::string& file_name);
  Status DeleteObsoleteOptionsFiles();

  void NotifyOnFlushBegin(ColumnFamilyData* cfd, FileMetaData* file_meta,
                          const MutableCFOptions& mutable_cf_options,
                          int job_id);

  void NotifyOnFlushCompleted(
      ColumnFamilyData* cfd, const MutableCFOptions& mutable_cf_options,
      std::list<std::unique_ptr<FlushJobInfo>>* flush_jobs_info);

  void NotifyOnCompactionBegin(ColumnFamilyData* cfd, Compaction* c,
                               const Status& st,
                               const CompactionJobStats& job_stats, int job_id);

  void NotifyOnCompactionCompleted(ColumnFamilyData* cfd, Compaction* c,
                                   const Status& st,
                                   const CompactionJobStats& job_stats,
                                   int job_id);
  void NotifyOnMemTableSealed(ColumnFamilyData* cfd,
                              const MemTableInfo& mem_table_info);

#ifndef ROCKSDB_LITE
  void NotifyOnExternalFileIngested(
      ColumnFamilyData* cfd, const ExternalSstFileIngestionJob& ingestion_job);

  Status FlushForGetLiveFiles();
#endif  // !ROCKSDB_LITE

  void NewThreadStatusCfInfo(ColumnFamilyData* cfd) const;

  void EraseThreadStatusCfInfo(ColumnFamilyData* cfd) const;

  void EraseThreadStatusDbInfo() const;

  // If disable_memtable is set the application logic must guarantee that the
  // batch will still be skipped from memtable during the recovery. An excption
  // to this is seq_per_batch_ mode, in which since each batch already takes one
  // seq, it is ok for the batch to write to memtable during recovery as long as
  // it only takes one sequence number: i.e., no duplicate keys.
  // In WriteCommitted it is guarnateed since disable_memtable is used for
  // prepare batch which will be written to memtable later during the commit,
  // and in WritePrepared it is guaranteed since it will be used only for WAL
  // markers which will never be written to memtable. If the commit marker is
  // accompanied with CommitTimeWriteBatch that is not written to memtable as
  // long as it has no duplicate keys, it does not violate the one-seq-per-batch
  // policy.
  // batch_cnt is expected to be non-zero in seq_per_batch mode and
  // indicates the number of sub-patches. A sub-patch is a subset of the write
  // batch that does not have duplicate keys.
  Status WriteImpl(const WriteOptions& options, WriteBatch* updates,
                   WriteCallback* callback = nullptr,
                   uint64_t* log_used = nullptr, uint64_t log_ref = 0,
                   bool disable_memtable = false, uint64_t* seq_used = nullptr,
                   size_t batch_cnt = 0,
                   PreReleaseCallback* pre_release_callback = nullptr);

  Status PipelinedWriteImpl(const WriteOptions& options, WriteBatch* updates,
                            WriteCallback* callback = nullptr,
                            uint64_t* log_used = nullptr, uint64_t log_ref = 0,
                            bool disable_memtable = false,
                            uint64_t* seq_used = nullptr);

  // Write only to memtables without joining any write queue
  Status UnorderedWriteMemtable(const WriteOptions& write_options,
                                WriteBatch* my_batch, WriteCallback* callback,
                                uint64_t log_ref, SequenceNumber seq,
                                const size_t sub_batch_cnt);

  // Whether the batch requires to be assigned with an order
  enum AssignOrder : bool { kDontAssignOrder, kDoAssignOrder };
  // Whether it requires publishing last sequence or not
  enum PublishLastSeq : bool { kDontPublishLastSeq, kDoPublishLastSeq };

  // Join the write_thread to write the batch only to the WAL. It is the
  // responsibility of the caller to also write the write batch to the memtable
  // if it required.
  //
  // sub_batch_cnt is expected to be non-zero when assign_order = kDoAssignOrder
  // indicating the number of sub-batches in my_batch. A sub-patch is a subset
  // of the write batch that does not have duplicate keys. When seq_per_batch is
  // not set, each key is a separate sub_batch. Otherwise each duplicate key
  // marks start of a new sub-batch.
  Status WriteImplWALOnly(
      WriteThread* write_thread, const WriteOptions& options,
      WriteBatch* updates, WriteCallback* callback, uint64_t* log_used,
      const uint64_t log_ref, uint64_t* seq_used, const size_t sub_batch_cnt,
      PreReleaseCallback* pre_release_callback, const AssignOrder assign_order,
      const PublishLastSeq publish_last_seq, const bool disable_memtable);

  // write cached_recoverable_state_ to memtable if it is not empty
  // The writer must be the leader in write_thread_ and holding mutex_
  Status WriteRecoverableState();

  // Actual implementation of Close()
  Status CloseImpl();

  // Recover the descriptor from persistent storage.  May do a significant
  // amount of work to recover recently logged updates.  Any changes to
  // be made to the descriptor are added to *edit.
  // recovered_seq is set to less than kMaxSequenceNumber if the log's tail is
  // skipped.
  virtual Status Recover(
      const std::vector<ColumnFamilyDescriptor>& column_families,
      bool read_only = false, bool error_if_wal_file_exists = false,
      bool error_if_data_exists_in_wals = false,
      uint64_t* recovered_seq = nullptr);

  virtual bool OwnTablesAndLogs() const { return true; }

  // Set DB identity file, and write DB ID to manifest if necessary.
  Status SetDBId(bool read_only);

  // REQUIRES: db mutex held when calling this function, but the db mutex can
  // be released and re-acquired. Db mutex will be held when the function
  // returns.
  // After recovery, there may be SST files in db/cf paths that are
  // not referenced in the MANIFEST (e.g.
  // 1. It's best effort recovery;
  // 2. The VersionEdits referencing the SST files are appended to
  // MANIFEST, DB crashes when syncing the MANIFEST, the VersionEdits are
  // still not synced to MANIFEST during recovery.)
  // We delete these SST files. In the
  // meantime, we find out the largest file number present in the paths, and
  // bump up the version set's next_file_number_ to be 1 + largest_file_number.
  Status DeleteUnreferencedSstFiles();

  // SetDbSessionId() should be called in the constuctor DBImpl()
  // to ensure that db_session_id_ gets updated every time the DB is opened
  void SetDbSessionId();

  Status FailIfCfHasTs(const ColumnFamilyHandle* column_family) const;
  Status FailIfTsSizesMismatch(const ColumnFamilyHandle* column_family,
                               const Slice& ts) const;

 private:
  friend class DB;
  friend class ErrorHandler;
  friend class InternalStats;
  friend class PessimisticTransaction;
  friend class TransactionBaseImpl;
  friend class WriteCommittedTxn;
  friend class WritePreparedTxn;
  friend class WritePreparedTxnDB;
  friend class WriteBatchWithIndex;
  friend class WriteUnpreparedTxnDB;
  friend class WriteUnpreparedTxn;

#ifndef ROCKSDB_LITE
  friend class ForwardIterator;
#endif
  friend struct SuperVersion;
  friend class CompactedDBImpl;
  friend class DBTest_ConcurrentFlushWAL_Test;
  friend class DBTest_MixedSlowdownOptionsStop_Test;
  friend class DBCompactionTest_CompactBottomLevelFilesWithDeletions_Test;
  friend class DBCompactionTest_CompactionDuringShutdown_Test;
  friend class StatsHistoryTest_PersistentStatsCreateColumnFamilies_Test;
#ifndef NDEBUG
  friend class DBTest2_ReadCallbackTest_Test;
  friend class WriteCallbackPTest_WriteWithCallbackTest_Test;
  friend class XFTransactionWriteHandler;
  friend class DBBlobIndexTest;
  friend class WriteUnpreparedTransactionTest_RecoveryTest_Test;
#endif

  struct CompactionState;
  struct PrepickedCompaction;
  struct PurgeFileInfo;

  struct WriteContext {
    SuperVersionContext superversion_context;
    autovector<MemTable*> memtables_to_free_;

    explicit WriteContext(bool create_superversion = false)
        : superversion_context(create_superversion) {}

    ~WriteContext() {
      superversion_context.Clean();
      for (auto& m : memtables_to_free_) {
        delete m;
      }
    }
  };

  struct LogFileNumberSize {
    explicit LogFileNumberSize(uint64_t _number) : number(_number) {}
    LogFileNumberSize() {}
    void AddSize(uint64_t new_size) { size += new_size; }
    uint64_t number;
    uint64_t size = 0;
    bool getting_flushed = false;
  };

  struct LogWriterNumber {
    // pass ownership of _writer
    LogWriterNumber(uint64_t _number, log::Writer* _writer)
        : number(_number), writer(_writer) {}

    log::Writer* ReleaseWriter() {
      auto* w = writer;
      writer = nullptr;
      return w;
    }
    Status ClearWriter() {
      Status s = writer->WriteBuffer();
      delete writer;
      writer = nullptr;
      return s;
    }

    uint64_t number;
    // Visual Studio doesn't support deque's member to be noncopyable because
    // of a std::unique_ptr as a member.
    log::Writer* writer;  // own
    // true for some prefix of logs_
    bool getting_synced = false;
  };

  // PurgeFileInfo is a structure to hold information of files to be deleted in
  // purge_files_
  struct PurgeFileInfo {
    std::string fname;
    std::string dir_to_sync;
    FileType type;
    uint64_t number;
    int job_id;
    PurgeFileInfo(std::string fn, std::string d, FileType t, uint64_t num,
                  int jid)
        : fname(fn), dir_to_sync(d), type(t), number(num), job_id(jid) {}
  };

  // Argument required by background flush thread.
  struct BGFlushArg {
    BGFlushArg()
        : cfd_(nullptr), max_memtable_id_(0), superversion_context_(nullptr) {}
    BGFlushArg(ColumnFamilyData* cfd, uint64_t max_memtable_id,
               SuperVersionContext* superversion_context)
        : cfd_(cfd),
          max_memtable_id_(max_memtable_id),
          superversion_context_(superversion_context) {}

    // Column family to flush.
    ColumnFamilyData* cfd_;
    // Maximum ID of memtable to flush. In this column family, memtables with
    // IDs smaller than this value must be flushed before this flush completes.
    uint64_t max_memtable_id_;
    // Pointer to a SuperVersionContext object. After flush completes, RocksDB
    // installs a new superversion for the column family. This operation
    // requires a SuperVersionContext object (currently embedded in JobContext).
    SuperVersionContext* superversion_context_;
  };

  // Argument passed to flush thread.
  struct FlushThreadArg {
    DBImpl* db_;

    Env::Priority thread_pri_;
  };

  // Information for a manual compaction
  struct ManualCompactionState {
    ColumnFamilyData* cfd;
    int input_level;
    int output_level;
    uint32_t output_path_id;
    Status status;
    bool done;
    bool in_progress;             // compaction request being processed?
    bool incomplete;              // only part of requested range compacted
    bool exclusive;               // current behavior of only one manual
    bool disallow_trivial_move;   // Force actual compaction to run
    const InternalKey* begin;     // nullptr means beginning of key range
    const InternalKey* end;       // nullptr means end of key range
    InternalKey* manual_end;      // how far we are compacting
    InternalKey tmp_storage;      // Used to keep track of compaction progress
    InternalKey tmp_storage1;     // Used to keep track of compaction progress
    std::atomic<bool>* canceled;  // Compaction canceled by the user?
  };
  struct PrepickedCompaction {
    // background compaction takes ownership of `compaction`.
    Compaction* compaction;
    // caller retains ownership of `manual_compaction_state` as it is reused
    // across background compactions.
    ManualCompactionState* manual_compaction_state;  // nullptr if non-manual
    // task limiter token is requested during compaction picking.
    std::unique_ptr<TaskLimiterToken> task_token;
  };

  struct CompactionArg {
    // caller retains ownership of `db`.
    DBImpl* db;
    // background compaction takes ownership of `prepicked_compaction`.
    PrepickedCompaction* prepicked_compaction;
    Env::Priority compaction_pri_;
  };

  // Initialize the built-in column family for persistent stats. Depending on
  // whether on-disk persistent stats have been enabled before, it may either
  // create a new column family and column family handle or just a column family
  // handle.
  // Required: DB mutex held
  Status InitPersistStatsColumnFamily();

  // Persistent Stats column family has two format version key which are used
  // for compatibility check. Write format version if it's created for the
  // first time, read format version and check compatibility if recovering
  // from disk. This function requires DB mutex held at entrance but may
  // release and re-acquire DB mutex in the process.
  // Required: DB mutex held
  Status PersistentStatsProcessFormatVersion();

  Status ResumeImpl(DBRecoverContext context);

  void MaybeIgnoreError(Status* s) const;

  const Status CreateArchivalDirectory();

  Status CreateColumnFamilyImpl(const ColumnFamilyOptions& cf_options,
                                const std::string& cf_name,
                                ColumnFamilyHandle** handle);

  Status DropColumnFamilyImpl(ColumnFamilyHandle* column_family);

  // Delete any unneeded files and stale in-memory entries.
  void DeleteObsoleteFiles();
  // Delete obsolete files and log status and information of file deletion
  void DeleteObsoleteFileImpl(int job_id, const std::string& fname,
                              const std::string& path_to_sync, FileType type,
                              uint64_t number);

  // Background process needs to call
  //     auto x = CaptureCurrentFileNumberInPendingOutputs()
  //     auto file_num = versions_->NewFileNumber();
  //     <do something>
  //     ReleaseFileNumberFromPendingOutputs(x)
  // This will protect any file with number `file_num` or greater from being
  // deleted while <do something> is running.
  // -----------
  // This function will capture current file number and append it to
  // pending_outputs_. This will prevent any background process to delete any
  // file created after this point.
  std::list<uint64_t>::iterator CaptureCurrentFileNumberInPendingOutputs();
  // This function should be called with the result of
  // CaptureCurrentFileNumberInPendingOutputs(). It then marks that any file
  // created between the calls CaptureCurrentFileNumberInPendingOutputs() and
  // ReleaseFileNumberFromPendingOutputs() can now be deleted (if it's not live
  // and blocked by any other pending_outputs_ calls)
  void ReleaseFileNumberFromPendingOutputs(
      std::unique_ptr<std::list<uint64_t>::iterator>& v);

  IOStatus SyncClosedLogs(JobContext* job_context);

  // Flush the in-memory write buffer to storage.  Switches to a new
  // log-file/memtable and writes a new descriptor iff successful. Then
  // installs a new super version for the column family.
  Status FlushMemTableToOutputFile(
      ColumnFamilyData* cfd, const MutableCFOptions& mutable_cf_options,
      bool* madeProgress, JobContext* job_context,
      SuperVersionContext* superversion_context,
      std::vector<SequenceNumber>& snapshot_seqs,
      SequenceNumber earliest_write_conflict_snapshot,
      SnapshotChecker* snapshot_checker, LogBuffer* log_buffer,
      Env::Priority thread_pri);

  // Flush the memtables of (multiple) column families to multiple files on
  // persistent storage.
  Status FlushMemTablesToOutputFiles(
      const autovector<BGFlushArg>& bg_flush_args, bool* made_progress,
      JobContext* job_context, LogBuffer* log_buffer, Env::Priority thread_pri);

  Status AtomicFlushMemTablesToOutputFiles(
      const autovector<BGFlushArg>& bg_flush_args, bool* made_progress,
      JobContext* job_context, LogBuffer* log_buffer, Env::Priority thread_pri);

  // REQUIRES: log_numbers are sorted in ascending order
  // corrupted_log_found is set to true if we recover from a corrupted log file.
  Status RecoverLogFiles(const std::vector<uint64_t>& log_numbers,
                         SequenceNumber* next_sequence, bool read_only,
                         bool* corrupted_log_found);

  // The following two methods are used to flush a memtable to
  // storage. The first one is used at database RecoveryTime (when the
  // database is opened) and is heavyweight because it holds the mutex
  // for the entire period. The second method WriteLevel0Table supports
  // concurrent flush memtables to storage.
  Status WriteLevel0TableForRecovery(int job_id, ColumnFamilyData* cfd,
                                     MemTable* mem, VersionEdit* edit);

  // Get the size of a log file and, if truncate is true, truncate the
  // log file to its actual size, thereby freeing preallocated space.
  // Return success even if truncate fails
  Status GetLogSizeAndMaybeTruncate(uint64_t wal_number, bool truncate,
                                    LogFileNumberSize* log);

  // Restore alive_log_files_ and total_log_size_ after recovery.
  // It needs to run only when there's no flush during recovery
  // (e.g. avoid_flush_during_recovery=true). May also trigger flush
  // in case total_log_size > max_total_wal_size.
  Status RestoreAliveLogFiles(const std::vector<uint64_t>& log_numbers);

  // num_bytes: for slowdown case, delay time is calculated based on
  //            `num_bytes` going through.
  Status DelayWrite(uint64_t num_bytes, const WriteOptions& write_options);

  // Begin stalling of writes when memory usage increases beyond a certain
  // threshold.
  void WriteBufferManagerStallWrites();

  Status ThrottleLowPriWritesIfNeeded(const WriteOptions& write_options,
                                      WriteBatch* my_batch);

  // REQUIRES: mutex locked and in write thread.
  Status ScheduleFlushes(WriteContext* context);

  void MaybeFlushStatsCF(autovector<ColumnFamilyData*>* cfds);

  Status TrimMemtableHistory(WriteContext* context);

  Status SwitchMemtable(ColumnFamilyData* cfd, WriteContext* context);

  void SelectColumnFamiliesForAtomicFlush(autovector<ColumnFamilyData*>* cfds);

  // Force current memtable contents to be flushed.
  Status FlushMemTable(ColumnFamilyData* cfd, const FlushOptions& options,
                       FlushReason flush_reason, bool writes_stopped = false);

  Status AtomicFlushMemTables(
      const autovector<ColumnFamilyData*>& column_family_datas,
      const FlushOptions& options, FlushReason flush_reason,
      bool writes_stopped = false);

  // Wait until flushing this column family won't stall writes
  Status WaitUntilFlushWouldNotStallWrites(ColumnFamilyData* cfd,
                                           bool* flush_needed);

  // Wait for memtable flushed.
  // If flush_memtable_id is non-null, wait until the memtable with the ID
  // gets flush. Otherwise, wait until the column family don't have any
  // memtable pending flush.
  // resuming_from_bg_err indicates whether the caller is attempting to resume
  // from background error.
  Status WaitForFlushMemTable(ColumnFamilyData* cfd,
                              const uint64_t* flush_memtable_id = nullptr,
                              bool resuming_from_bg_err = false) {
    return WaitForFlushMemTables({cfd}, {flush_memtable_id},
                                 resuming_from_bg_err);
  }
  // Wait for memtables to be flushed for multiple column families.
  Status WaitForFlushMemTables(
      const autovector<ColumnFamilyData*>& cfds,
      const autovector<const uint64_t*>& flush_memtable_ids,
      bool resuming_from_bg_err);

  inline void WaitForPendingWrites() {
    mutex_.AssertHeld();
    TEST_SYNC_POINT("DBImpl::WaitForPendingWrites:BeforeBlock");
    // In case of pipelined write is enabled, wait for all pending memtable
    // writers.
    if (immutable_db_options_.enable_pipelined_write) {
      // Memtable writers may call DB::Get in case max_successive_merges > 0,
      // which may lock mutex. Unlocking mutex here to avoid deadlock.
      mutex_.Unlock();
      write_thread_.WaitForMemTableWriters();
      mutex_.Lock();
    }

    if (!immutable_db_options_.unordered_write) {
      // Then the writes are finished before the next write group starts
      return;
    }

    // Wait for the ones who already wrote to the WAL to finish their
    // memtable write.
    if (pending_memtable_writes_.load() != 0) {
      std::unique_lock<std::mutex> guard(switch_mutex_);
      switch_cv_.wait(guard,
                      [&] { return pending_memtable_writes_.load() == 0; });
    }
  }

  // REQUIRES: mutex locked and in write thread.
  void AssignAtomicFlushSeq(const autovector<ColumnFamilyData*>& cfds);

  // REQUIRES: mutex locked and in write thread.
  Status SwitchWAL(WriteContext* write_context);

  // REQUIRES: mutex locked and in write thread.
  Status HandleWriteBufferManagerFlush(WriteContext* write_context);

  // REQUIRES: mutex locked
  Status PreprocessWrite(const WriteOptions& write_options, bool* need_log_sync,
                         WriteContext* write_context);

  WriteBatch* MergeBatch(const WriteThread::WriteGroup& write_group,
                         WriteBatch* tmp_batch, size_t* write_with_wal,
                         WriteBatch** to_be_cached_state);

  IOStatus WriteToWAL(const WriteBatch& merged_batch, log::Writer* log_writer,
                      uint64_t* log_used, uint64_t* log_size);

  IOStatus WriteToWAL(const WriteThread::WriteGroup& write_group,
                      log::Writer* log_writer, uint64_t* log_used,
                      bool need_log_sync, bool need_log_dir_sync,
                      SequenceNumber sequence);

  IOStatus ConcurrentWriteToWAL(const WriteThread::WriteGroup& write_group,
                                uint64_t* log_used,
                                SequenceNumber* last_sequence, size_t seq_inc);

  // Used by WriteImpl to update bg_error_ if paranoid check is enabled.
  // Caller must hold mutex_.
  void WriteStatusCheckOnLocked(const Status& status);

  // Used by WriteImpl to update bg_error_ if paranoid check is enabled.
  void WriteStatusCheck(const Status& status);

  // Used by WriteImpl to update bg_error_ when IO error happens, e.g., write
  // WAL, sync WAL fails, if paranoid check is enabled.
  void IOStatusCheck(const IOStatus& status);

  // Used by WriteImpl to update bg_error_ in case of memtable insert error.
  void MemTableInsertStatusCheck(const Status& memtable_insert_status);

#ifndef ROCKSDB_LITE

  Status CompactFilesImpl(const CompactionOptions& compact_options,
                          ColumnFamilyData* cfd, Version* version,
                          const std::vector<std::string>& input_file_names,
                          std::vector<std::string>* const output_file_names,
                          const int output_level, int output_path_id,
                          JobContext* job_context, LogBuffer* log_buffer,
                          CompactionJobInfo* compaction_job_info);

  // Wait for current IngestExternalFile() calls to finish.
  // REQUIRES: mutex_ held
  void WaitForIngestFile();

#else
  // IngestExternalFile is not supported in ROCKSDB_LITE so this function
  // will be no-op
  void WaitForIngestFile() {}
#endif  // ROCKSDB_LITE

  ColumnFamilyData* GetColumnFamilyDataByName(const std::string& cf_name);

  void MaybeScheduleFlushOrCompaction();

  // A flush request specifies the column families to flush as well as the
  // largest memtable id to persist for each column family. Once all the
  // memtables whose IDs are smaller than or equal to this per-column-family
  // specified value, this flush request is considered to have completed its
  // work of flushing this column family. After completing the work for all
  // column families in this request, this flush is considered complete.
  using FlushRequest = std::vector<std::pair<ColumnFamilyData*, uint64_t>>;

  void GenerateFlushRequest(const autovector<ColumnFamilyData*>& cfds,
                            FlushRequest* req);

  void SchedulePendingFlush(const FlushRequest& req, FlushReason flush_reason);

  void SchedulePendingCompaction(ColumnFamilyData* cfd);
  void SchedulePendingPurge(std::string fname, std::string dir_to_sync,
                            FileType type, uint64_t number, int job_id);
  static void BGWorkCompaction(void* arg);
  // Runs a pre-chosen universal compaction involving bottom level in a
  // separate, bottom-pri thread pool.
  static void BGWorkBottomCompaction(void* arg);
  static void BGWorkFlush(void* arg);
  static void BGWorkPurge(void* arg);
  static void UnscheduleCompactionCallback(void* arg);
  static void UnscheduleFlushCallback(void* arg);
  void BackgroundCallCompaction(PrepickedCompaction* prepicked_compaction,
                                Env::Priority thread_pri);
  void BackgroundCallFlush(Env::Priority thread_pri);
  void BackgroundCallPurge();
  Status BackgroundCompaction(bool* madeProgress, JobContext* job_context,
                              LogBuffer* log_buffer,
                              PrepickedCompaction* prepicked_compaction,
                              Env::Priority thread_pri);
  Status BackgroundFlush(bool* madeProgress, JobContext* job_context,
                         LogBuffer* log_buffer, FlushReason* reason,
                         Env::Priority thread_pri);

  bool EnoughRoomForCompaction(ColumnFamilyData* cfd,
                               const std::vector<CompactionInputFiles>& inputs,
                               bool* sfm_bookkeeping, LogBuffer* log_buffer);

  // Request compaction tasks token from compaction thread limiter.
  // It always succeeds if force = true or limiter is disable.
  bool RequestCompactionToken(ColumnFamilyData* cfd, bool force,
                              std::unique_ptr<TaskLimiterToken>* token,
                              LogBuffer* log_buffer);

  // Schedule background tasks
  void StartPeriodicWorkScheduler();

  void PrintStatistics();

  size_t EstimateInMemoryStatsHistorySize() const;

  // Return the minimum empty level that could hold the total data in the
  // input level. Return the input level, if such level could not be found.
  int FindMinimumEmptyLevelFitting(ColumnFamilyData* cfd,
                                   const MutableCFOptions& mutable_cf_options,
                                   int level);

  // Move the files in the input level to the target level.
  // If target_level < 0, automatically calculate the minimum level that could
  // hold the data set.
  Status ReFitLevel(ColumnFamilyData* cfd, int level, int target_level = -1);

  // helper functions for adding and removing from flush & compaction queues
  void AddToCompactionQueue(ColumnFamilyData* cfd);
  ColumnFamilyData* PopFirstFromCompactionQueue();
  FlushRequest PopFirstFromFlushQueue();

  // Pick the first unthrottled compaction with task token from queue.
  ColumnFamilyData* PickCompactionFromQueue(
      std::unique_ptr<TaskLimiterToken>* token, LogBuffer* log_buffer);

  // helper function to call after some of the logs_ were synced
  Status MarkLogsSynced(uint64_t up_to, bool synced_dir);
  // WALs with log number up to up_to are not synced successfully.
  void MarkLogsNotSynced(uint64_t up_to);

  SnapshotImpl* GetSnapshotImpl(bool is_write_conflict_boundary,
                                bool lock = true);

  uint64_t GetMaxTotalWalSize() const;

  FSDirectory* GetDataDir(ColumnFamilyData* cfd, size_t path_id) const;

  Status CloseHelper();

  void WaitForBackgroundWork();

  // Background threads call this function, which is just a wrapper around
  // the InstallSuperVersion() function. Background threads carry
  // sv_context which can have new_superversion already
  // allocated.
  // All ColumnFamily state changes go through this function. Here we analyze
  // the new state and we schedule background work if we detect that the new
  // state needs flush or compaction.
  void InstallSuperVersionAndScheduleWork(
      ColumnFamilyData* cfd, SuperVersionContext* sv_context,
      const MutableCFOptions& mutable_cf_options);

  bool GetIntPropertyInternal(ColumnFamilyData* cfd,
                              const DBPropertyInfo& property_info,
                              bool is_locked, uint64_t* value);
  bool GetPropertyHandleOptionsStatistics(std::string* value);

  bool HasPendingManualCompaction();
  bool HasExclusiveManualCompaction();
  void AddManualCompaction(ManualCompactionState* m);
  void RemoveManualCompaction(ManualCompactionState* m);
  bool ShouldntRunManualCompaction(ManualCompactionState* m);
  bool HaveManualCompaction(ColumnFamilyData* cfd);
  bool MCOverlap(ManualCompactionState* m, ManualCompactionState* m1);
#ifndef ROCKSDB_LITE
  void BuildCompactionJobInfo(const ColumnFamilyData* cfd, Compaction* c,
                              const Status& st,
                              const CompactionJobStats& compaction_job_stats,
                              const int job_id, const Version* current,
                              CompactionJobInfo* compaction_job_info) const;
  // Reserve the next 'num' file numbers for to-be-ingested external SST files,
  // and return the current file_number in 'next_file_number'.
  // Write a version edit to the MANIFEST.
  Status ReserveFileNumbersBeforeIngestion(
      ColumnFamilyData* cfd, uint64_t num,
      std::unique_ptr<std::list<uint64_t>::iterator>& pending_output_elem,
      uint64_t* next_file_number);
#endif  //! ROCKSDB_LITE

  bool ShouldPurge(uint64_t file_number) const;
  void MarkAsGrabbedForPurge(uint64_t file_number);

  size_t GetWalPreallocateBlockSize(uint64_t write_buffer_size) const;
  Env::WriteLifeTimeHint CalculateWALWriteHint() { return Env::WLTH_SHORT; }

  IOStatus CreateWAL(uint64_t log_file_num, uint64_t recycle_log_number,
                     size_t preallocate_block_size, log::Writer** new_log);


  // Utility function to do some debug validation and sort the given vector
  // of MultiGet keys
  void PrepareMultiGetKeys(
      const size_t num_keys, bool sorted,
      autovector<KeyContext*, MultiGetContext::MAX_BATCH_SIZE>* key_ptrs);

  // A structure to hold the information required to process MultiGet of keys
  // belonging to one column family. For a multi column family MultiGet, there
  // will be a container of these objects.
  struct MultiGetColumnFamilyData {
    ColumnFamilyHandle* cf;
    ColumnFamilyData* cfd;

    // For the batched MultiGet which relies on sorted keys, start specifies
    // the index of first key belonging to this column family in the sorted
    // list.
    size_t start;

    // For the batched MultiGet case, num_keys specifies the number of keys
    // belonging to this column family in the sorted list
    size_t num_keys;

    // SuperVersion for the column family obtained in a manner that ensures a
    // consistent view across all column families in the DB
    SuperVersion* super_version;
    MultiGetColumnFamilyData(ColumnFamilyHandle* column_family,
                             SuperVersion* sv)
        : cf(column_family),
          cfd(static_cast<ColumnFamilyHandleImpl*>(cf)->cfd()),
          start(0),
          num_keys(0),
          super_version(sv) {}

    MultiGetColumnFamilyData(ColumnFamilyHandle* column_family, size_t first,
                             size_t count, SuperVersion* sv)
        : cf(column_family),
          cfd(static_cast<ColumnFamilyHandleImpl*>(cf)->cfd()),
          start(first),
          num_keys(count),
          super_version(sv) {}

    MultiGetColumnFamilyData() = default;
  };

  // A common function to obtain a consistent snapshot, which can be implicit
  // if the user doesn't specify a snapshot in read_options, across
  // multiple column families for MultiGet. It will attempt to get an implicit
  // snapshot without acquiring the db_mutes, but will give up after a few
  // tries and acquire the mutex if a memtable flush happens. The template
  // allows both the batched and non-batched MultiGet to call this with
  // either an std::unordered_map or autovector of column families.
  //
  // If callback is non-null, the callback is refreshed with the snapshot
  // sequence number
  //
  // A return value of true indicates that the SuperVersions were obtained
  // from the ColumnFamilyData, whereas false indicates they are thread
  // local
  template <class T>
  bool MultiCFSnapshot(
      const ReadOptions& read_options, ReadCallback* callback,
      std::function<MultiGetColumnFamilyData*(typename T::iterator&)>&
          iter_deref_func,
      T* cf_list, SequenceNumber* snapshot);

  // The actual implementation of the batching MultiGet. The caller is expected
  // to have acquired the SuperVersion and pass in a snapshot sequence number
  // in order to construct the LookupKeys. The start_key and num_keys specify
  // the range of keys in the sorted_keys vector for a single column family.
  Status MultiGetImpl(
      const ReadOptions& read_options, size_t start_key, size_t num_keys,
      autovector<KeyContext*, MultiGetContext::MAX_BATCH_SIZE>* sorted_keys,
      SuperVersion* sv, SequenceNumber snap_seqnum, ReadCallback* callback);

  Status DisableFileDeletionsWithLock();

  Status IncreaseFullHistoryTsLowImpl(ColumnFamilyData* cfd,
                                      std::string ts_low);

  // Lock over the persistent DB state.  Non-nullptr iff successfully acquired.
  FileLock* db_lock_;

  // In addition to mutex_, log_write_mutex_ protected writes to stats_history_
  InstrumentedMutex stats_history_mutex_;
  // In addition to mutex_, log_write_mutex_ protected writes to logs_ and
  // logfile_number_. With two_write_queues it also protects alive_log_files_,
  // and log_empty_. Refer to the definition of each variable below for more
  // details.
  // Note: to avoid dealock, if needed to acquire both log_write_mutex_ and
  // mutex_, the order should be first mutex_ and then log_write_mutex_.
  InstrumentedMutex log_write_mutex_;

  // If zero, manual compactions are allowed to proceed. If non-zero, manual
  // compactions may still be running, but will quickly fail with
  // `Status::Incomplete`. The value indicates how many threads have paused
  // manual compactions. It is accessed in read mode outside the DB mutex in
  // compaction code paths.
  std::atomic<int> manual_compaction_paused_;

  // This condition variable is signaled on these conditions:
  // * whenever bg_compaction_scheduled_ goes down to 0
  // * if AnyManualCompaction, whenever a compaction finishes, even if it hasn't
  // made any progress
  // * whenever a compaction made any progress
  // * whenever bg_flush_scheduled_ or bg_purge_scheduled_ value decreases
  // (i.e. whenever a flush is done, even if it didn't make any progress)
  // * whenever there is an error in background purge, flush or compaction
  // * whenever num_running_ingest_file_ goes to 0.
  // * whenever pending_purge_obsolete_files_ goes to 0.
  // * whenever disable_delete_obsolete_files_ goes to 0.
  // * whenever SetOptions successfully updates options.
  // * whenever a column family is dropped.
  InstrumentedCondVar bg_cv_;
  // Writes are protected by locking both mutex_ and log_write_mutex_, and reads
  // must be under either mutex_ or log_write_mutex_. Since after ::Open,
  // logfile_number_ is currently updated only in write_thread_, it can be read
  // from the same write_thread_ without any locks.
  uint64_t logfile_number_;
  std::deque<uint64_t>
      log_recycle_files_;  // a list of log files that we can recycle
  bool log_dir_synced_;
  // Without two_write_queues, read and writes to log_empty_ are protected by
  // mutex_. Since it is currently updated/read only in write_thread_, it can be
  // accessed from the same write_thread_ without any locks. With
  // two_write_queues writes, where it can be updated in different threads,
  // read and writes are protected by log_write_mutex_ instead. This is to avoid
  // expensive mutex_ lock during WAL write, which update log_empty_.
  bool log_empty_;

  ColumnFamilyHandleImpl* persist_stats_cf_handle_;

  bool persistent_stats_cfd_exists_ = true;

  // Without two_write_queues, read and writes to alive_log_files_ are
  // protected by mutex_. However since back() is never popped, and push_back()
  // is done only from write_thread_, the same thread can access the item
  // reffered by back() without mutex_. With two_write_queues_, writes
  // are protected by locking both mutex_ and log_write_mutex_, and reads must
  // be under either mutex_ or log_write_mutex_.
  std::deque<LogFileNumberSize> alive_log_files_;
  // Log files that aren't fully synced, and the current log file.
  // Synchronization:
  //  - push_back() is done from write_thread_ with locked mutex_ and
  //  log_write_mutex_
  //  - pop_front() is done from any thread with locked mutex_ and
  //  log_write_mutex_
  //  - reads are done with either locked mutex_ or log_write_mutex_
  //  - back() and items with getting_synced=true are not popped,
  //  - The same thread that sets getting_synced=true will reset it.
  //  - it follows that the object referred by back() can be safely read from
  //  the write_thread_ without using mutex
  //  - it follows that the items with getting_synced=true can be safely read
  //  from the same thread that has set getting_synced=true
  std::deque<LogWriterNumber> logs_;
  // Signaled when getting_synced becomes false for some of the logs_.
  InstrumentedCondVar log_sync_cv_;
  // This is the app-level state that is written to the WAL but will be used
  // only during recovery. Using this feature enables not writing the state to
  // memtable on normal writes and hence improving the throughput. Each new
  // write of the state will replace the previous state entirely even if the
  // keys in the two consecuitive states do not overlap.
  // It is protected by log_write_mutex_ when two_write_queues_ is enabled.
  // Otherwise only the heaad of write_thread_ can access it.
  WriteBatch cached_recoverable_state_;
  std::atomic<bool> cached_recoverable_state_empty_ = {true};
  std::atomic<uint64_t> total_log_size_;

  // If this is non-empty, we need to delete these log files in background
  // threads. Protected by db mutex.
  autovector<log::Writer*> logs_to_free_;

  bool is_snapshot_supported_;

  std::map<uint64_t, std::map<std::string, uint64_t>> stats_history_;

  std::map<std::string, uint64_t> stats_slice_;

  bool stats_slice_initialized_ = false;

  Directories directories_;

  WriteBufferManager* write_buffer_manager_;

  WriteThread write_thread_;
  WriteBatch tmp_batch_;
  // The write thread when the writers have no memtable write. This will be used
  // in 2PC to batch the prepares separately from the serial commit.
  WriteThread nonmem_write_thread_;

  WriteController write_controller_;

  // Size of the last batch group. In slowdown mode, next write needs to
  // sleep if it uses up the quota.
  // Note: This is to protect memtable and compaction. If the batch only writes
  // to the WAL its size need not to be included in this.
  uint64_t last_batch_group_size_;

  FlushScheduler flush_scheduler_;

  TrimHistoryScheduler trim_history_scheduler_;

  SnapshotList snapshots_;

  // For each background job, pending_outputs_ keeps the current file number at
  // the time that background job started.
  // FindObsoleteFiles()/PurgeObsoleteFiles() never deletes any file that has
  // number bigger than any of the file number in pending_outputs_. Since file
  // numbers grow monotonically, this also means that pending_outputs_ is always
  // sorted. After a background job is done executing, its file number is
  // deleted from pending_outputs_, which allows PurgeObsoleteFiles() to clean
  // it up.
  // State is protected with db mutex.
  std::list<uint64_t> pending_outputs_;

  // flush_queue_ and compaction_queue_ hold column families that we need to
  // flush and compact, respectively.
  // A column family is inserted into flush_queue_ when it satisfies condition
  // cfd->imm()->IsFlushPending()
  // A column family is inserted into compaction_queue_ when it satisfied
  // condition cfd->NeedsCompaction()
  // Column families in this list are all Ref()-erenced
  // TODO(icanadi) Provide some kind of ReferencedColumnFamily class that will
  // do RAII on ColumnFamilyData
  // Column families are in this queue when they need to be flushed or
  // compacted. Consumers of these queues are flush and compaction threads. When
  // column family is put on this queue, we increase unscheduled_flushes_ and
  // unscheduled_compactions_. When these variables are bigger than zero, that
  // means we need to schedule background threads for flush and compaction.
  // Once the background threads are scheduled, we decrease unscheduled_flushes_
  // and unscheduled_compactions_. That way we keep track of number of
  // compaction and flush threads we need to schedule. This scheduling is done
  // in MaybeScheduleFlushOrCompaction()
  // invariant(column family present in flush_queue_ <==>
  // ColumnFamilyData::pending_flush_ == true)
  std::deque<FlushRequest> flush_queue_;
  // invariant(column family present in compaction_queue_ <==>
  // ColumnFamilyData::pending_compaction_ == true)
  std::deque<ColumnFamilyData*> compaction_queue_;

  // A map to store file numbers and filenames of the files to be purged
  std::unordered_map<uint64_t, PurgeFileInfo> purge_files_;

  // A vector to store the file numbers that have been assigned to certain
  // JobContext. Current implementation tracks table and blob files only.
  std::unordered_set<uint64_t> files_grabbed_for_purge_;

  // A queue to store log writers to close
  std::deque<log::Writer*> logs_to_free_queue_;
  std::deque<SuperVersion*> superversions_to_free_queue_;
  int unscheduled_flushes_;
  int unscheduled_compactions_;

  // count how many background compactions are running or have been scheduled in
  // the BOTTOM pool
  int bg_bottom_compaction_scheduled_;

  // count how many background compactions are running or have been scheduled
  int bg_compaction_scheduled_;

  // stores the number of compactions are currently running
  int num_running_compactions_;

  // number of background memtable flush jobs, submitted to the HIGH pool
  int bg_flush_scheduled_;

  // stores the number of flushes are currently running
  int num_running_flushes_;

  // number of background obsolete file purge jobs, submitted to the HIGH pool
  int bg_purge_scheduled_;

  std::deque<ManualCompactionState*> manual_compaction_dequeue_;

  // shall we disable deletion of obsolete files
  // if 0 the deletion is enabled.
  // if non-zero, files will not be getting deleted
  // This enables two different threads to call
  // EnableFileDeletions() and DisableFileDeletions()
  // without any synchronization
  int disable_delete_obsolete_files_;

  // Number of times FindObsoleteFiles has found deletable files and the
  // corresponding call to PurgeObsoleteFiles has not yet finished.
  int pending_purge_obsolete_files_;

  // last time when DeleteObsoleteFiles with full scan was executed. Originally
  // initialized with startup time.
  uint64_t delete_obsolete_files_last_run_;

  // last time stats were dumped to LOG
  std::atomic<uint64_t> last_stats_dump_time_microsec_;

  // The thread that wants to switch memtable, can wait on this cv until the
  // pending writes to memtable finishes.
  std::condition_variable switch_cv_;
  // The mutex used by switch_cv_. mutex_ should be acquired beforehand.
  std::mutex switch_mutex_;
  // Number of threads intending to write to memtable
  std::atomic<size_t> pending_memtable_writes_ = {};

  // A flag indicating whether the current rocksdb database has any
  // data that is not yet persisted into either WAL or SST file.
  // Used when disableWAL is true.
  std::atomic<bool> has_unpersisted_data_;

  // if an attempt was made to flush all column families that
  // the oldest log depends on but uncommitted data in the oldest
  // log prevents the log from being released.
  // We must attempt to free the dependent memtables again
  // at a later time after the transaction in the oldest
  // log is fully commited.
  bool unable_to_release_oldest_log_;

  static const int KEEP_LOG_FILE_NUM = 1000;
  // MSVC version 1800 still does not have constexpr for ::max()
  static const uint64_t kNoTimeOut = port::kMaxUint64;

  std::string db_absolute_path_;

  // Number of running IngestExternalFile() or CreateColumnFamilyWithImport()
  // calls.
  // REQUIRES: mutex held
  int num_running_ingest_file_;

#ifndef ROCKSDB_LITE
  WalManager wal_manager_;
#endif  // ROCKSDB_LITE

  // A value of > 0 temporarily disables scheduling of background work
  int bg_work_paused_;

  // A value of > 0 temporarily disables scheduling of background compaction
  int bg_compaction_paused_;

  // Guard against multiple concurrent refitting
  bool refitting_level_;

  // Indicate DB was opened successfully
  bool opened_successfully_;

  // The min threshold to triggere bottommost compaction for removing
  // garbages, among all column families.
  SequenceNumber bottommost_files_mark_threshold_ = kMaxSequenceNumber;

  LogsWithPrepTracker logs_with_prep_tracker_;

  // Callback for compaction to check if a key is visible to a snapshot.
  // REQUIRES: mutex held
  std::unique_ptr<SnapshotChecker> snapshot_checker_;

  // Callback for when the cached_recoverable_state_ is written to memtable
  // Only to be set during initialization
  std::unique_ptr<PreReleaseCallback> recoverable_state_pre_release_callback_;

#ifndef ROCKSDB_LITE
  // Scheduler to run DumpStats(), PersistStats(), and FlushInfoLog().
  // Currently, it always use a global instance from
  // PeriodicWorkScheduler::Default(). Only in unittest, it can be overrided by
  // PeriodicWorkTestScheduler.
  PeriodicWorkScheduler* periodic_work_scheduler_;
#endif

  // When set, we use a separate queue for writes that don't write to memtable.
  // In 2PC these are the writes at Prepare phase.
  const bool two_write_queues_;
  const bool manual_wal_flush_;

  // LastSequence also indicates last published sequence visibile to the
  // readers. Otherwise LastPublishedSequence should be used.
  const bool last_seq_same_as_publish_seq_;
  // It indicates that a customized gc algorithm must be used for
  // flush/compaction and if it is not provided vis SnapshotChecker, we should
  // disable gc to be safe.
  const bool use_custom_gc_;
  // Flag to indicate that the DB instance shutdown has been initiated. This
  // different from shutting_down_ atomic in that it is set at the beginning
  // of shutdown sequence, specifically in order to prevent any background
  // error recovery from going on in parallel. The latter, shutting_down_,
  // is set a little later during the shutdown after scheduling memtable
  // flushes
  std::atomic<bool> shutdown_initiated_;
  // Flag to indicate whether sst_file_manager object was allocated in
  // DB::Open() or passed to us
  bool own_sfm_;

  // Default value is 0 which means ALL deletes are
  // preserved. Note that this has no effect if preserve_deletes is false.
  const std::atomic<SequenceNumber> preserve_deletes_seqnum_{0};
  const bool preserve_deletes_ = false;

  // Flag to check whether Close() has been called on this DB
  bool closed_;
  // save the closing status, for re-calling the close()
  Status closing_status_;
  // mutex for DB::Close()
  InstrumentedMutex closing_mutex_;

  // Conditional variable to coordinate installation of atomic flush results.
  // With atomic flush, each bg thread installs the result of flushing multiple
  // column families, and different threads can flush different column
  // families. It's difficult to rely on one thread to perform batch
  // installation for all threads. This is different from the non-atomic flush
  // case.
  // atomic_flush_install_cv_ makes sure that threads install atomic flush
  // results sequentially. Flush results of memtables with lower IDs get
  // installed to MANIFEST first.
  InstrumentedCondVar atomic_flush_install_cv_;

  bool wal_in_db_path_;

  BlobFileCompletionCallback blob_callback_;

  // Pointer to WriteBufferManager stalling interface.
  std::unique_ptr<StallInterface> wbm_stall_;
};

extern Options SanitizeOptions(const std::string& db, const Options& src,
                               bool read_only = false);

extern DBOptions SanitizeOptions(const std::string& db, const DBOptions& src,
                                 bool read_only = false);

extern CompressionType GetCompressionFlush(
    const ImmutableCFOptions& ioptions,
    const MutableCFOptions& mutable_cf_options);

// Return the earliest log file to keep after the memtable flush is
// finalized.
// `cfd_to_flush` is the column family whose memtable (specified in
// `memtables_to_flush`) will be flushed and thus will not depend on any WAL
// file.
// The function is only applicable to 2pc mode.
extern uint64_t PrecomputeMinLogNumberToKeep2PC(
    VersionSet* vset, const ColumnFamilyData& cfd_to_flush,
    const autovector<VersionEdit*>& edit_list,
    const autovector<MemTable*>& memtables_to_flush,
    LogsWithPrepTracker* prep_tracker);
// For atomic flush.
extern uint64_t PrecomputeMinLogNumberToKeep2PC(
    VersionSet* vset, const autovector<ColumnFamilyData*>& cfds_to_flush,
    const autovector<autovector<VersionEdit*>>& edit_lists,
    const autovector<const autovector<MemTable*>*>& memtables_to_flush,
    LogsWithPrepTracker* prep_tracker);

// In non-2PC mode, WALs with log number < the returned number can be
// deleted after the cfd_to_flush column family is flushed successfully.
extern uint64_t PrecomputeMinLogNumberToKeepNon2PC(
    VersionSet* vset, const ColumnFamilyData& cfd_to_flush,
    const autovector<VersionEdit*>& edit_list);
// For atomic flush.
extern uint64_t PrecomputeMinLogNumberToKeepNon2PC(
    VersionSet* vset, const autovector<ColumnFamilyData*>& cfds_to_flush,
    const autovector<autovector<VersionEdit*>>& edit_lists);

// `cfd_to_flush` is the column family whose memtable will be flushed and thus
// will not depend on any WAL file. nullptr means no memtable is being flushed.
// The function is only applicable to 2pc mode.
extern uint64_t FindMinPrepLogReferencedByMemTable(
    VersionSet* vset, const ColumnFamilyData* cfd_to_flush,
    const autovector<MemTable*>& memtables_to_flush);
// For atomic flush.
extern uint64_t FindMinPrepLogReferencedByMemTable(
    VersionSet* vset, const autovector<ColumnFamilyData*>& cfds_to_flush,
    const autovector<const autovector<MemTable*>*>& memtables_to_flush);

<<<<<<< HEAD
=======
// Fix user-supplied options to be reasonable
template <class T, class V>
static void ClipToRange(T* ptr, V minvalue, V maxvalue) {
  if (static_cast<V>(*ptr) > maxvalue) *ptr = maxvalue;
  if (static_cast<V>(*ptr) < minvalue) *ptr = minvalue;
}

inline Status DBImpl::FailIfCfHasTs(
    const ColumnFamilyHandle* column_family) const {
  column_family = column_family ? column_family : DefaultColumnFamily();
  assert(column_family);
  const Comparator* const ucmp = column_family->GetComparator();
  assert(ucmp);
  if (ucmp->timestamp_size() > 0) {
    std::ostringstream oss;
    oss << "cannot call this method on column family "
        << column_family->GetName() << " that enables timestamp";
    return Status::InvalidArgument(oss.str());
  }
  return Status::OK();
}

inline Status DBImpl::FailIfTsSizesMismatch(
    const ColumnFamilyHandle* column_family, const Slice& ts) const {
  if (!column_family) {
    return Status::InvalidArgument("column family handle cannot be null");
  }
  assert(column_family);
  const Comparator* const ucmp = column_family->GetComparator();
  assert(ucmp);
  if (0 == ucmp->timestamp_size()) {
    std::stringstream oss;
    oss << "cannot call this method on column family "
        << column_family->GetName() << " that does not enable timestamp";
    return Status::InvalidArgument(oss.str());
  }
  const size_t ts_sz = ts.size();
  if (ts_sz != ucmp->timestamp_size()) {
    std::stringstream oss;
    oss << "Timestamp sizes mismatch: expect " << ucmp->timestamp_size() << ", "
        << ts_sz << " given";
    return Status::InvalidArgument(oss.str());
  }
  return Status::OK();
}

>>>>>>> fe9d4951
}  // namespace ROCKSDB_NAMESPACE<|MERGE_RESOLUTION|>--- conflicted
+++ resolved
@@ -2399,15 +2399,6 @@
     VersionSet* vset, const autovector<ColumnFamilyData*>& cfds_to_flush,
     const autovector<const autovector<MemTable*>*>& memtables_to_flush);
 
-<<<<<<< HEAD
-=======
-// Fix user-supplied options to be reasonable
-template <class T, class V>
-static void ClipToRange(T* ptr, V minvalue, V maxvalue) {
-  if (static_cast<V>(*ptr) > maxvalue) *ptr = maxvalue;
-  if (static_cast<V>(*ptr) < minvalue) *ptr = minvalue;
-}
-
 inline Status DBImpl::FailIfCfHasTs(
     const ColumnFamilyHandle* column_family) const {
   column_family = column_family ? column_family : DefaultColumnFamily();
@@ -2446,6 +2437,4 @@
   }
   return Status::OK();
 }
-
->>>>>>> fe9d4951
 }  // namespace ROCKSDB_NAMESPACE