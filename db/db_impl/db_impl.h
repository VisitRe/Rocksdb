//  Copyright (c) 2011-present, Facebook, Inc.  All rights reserved.
//  This source code is licensed under both the GPLv2 (found in the
//  COPYING file in the root directory) and Apache 2.0 License
//  (found in the LICENSE.Apache file in the root directory).
//
// Copyright (c) 2011 The LevelDB Authors. All rights reserved.
// Use of this source code is governed by a BSD-style license that can be
// found in the LICENSE file. See the AUTHORS file for names of contributors.
#pragma once

#include <atomic>
#include <deque>
#include <functional>
#include <limits>
#include <list>
#include <map>
#include <set>
#include <string>
#include <utility>
#include <vector>

#include "db/column_family.h"
#include "db/compaction/compaction_iterator.h"
#include "db/compaction/compaction_job.h"
#include "db/error_handler.h"
#include "db/event_helpers.h"
#include "db/external_sst_file_ingestion_job.h"
#include "db/flush_job.h"
#include "db/flush_scheduler.h"
#include "db/import_column_family_job.h"
#include "db/internal_stats.h"
#include "db/log_writer.h"
#include "db/logs_with_prep_tracker.h"
#include "db/memtable_list.h"
#include "db/pre_release_callback.h"
#include "db/range_del_aggregator.h"
#include "db/read_callback.h"
#include "db/snapshot_checker.h"
#include "db/snapshot_impl.h"
#include "db/trim_history_scheduler.h"
#include "db/version_edit.h"
#include "db/wal_manager.h"
#include "db/write_controller.h"
#include "db/write_thread.h"
#include "logging/event_logger.h"
#include "monitoring/instrumented_mutex.h"
#include "options/db_options.h"
#include "port/port.h"
#include "rocksdb/db.h"
#include "rocksdb/env.h"
#include "rocksdb/memtablerep.h"
#include "rocksdb/status.h"
#ifndef ROCKSDB_LITE
#include "rocksdb/trace_reader_writer.h"
#endif  // ROCKSDB_LITE
#include "rocksdb/transaction_log.h"
#ifndef ROCKSDB_LITE
#include "rocksdb/utilities/replayer.h"
#endif  // ROCKSDB_LITE
#include "rocksdb/write_buffer_manager.h"
#include "table/merging_iterator.h"
#include "table/scoped_arena_iterator.h"
#include "util/autovector.h"
#include "util/hash.h"
#include "util/repeatable_thread.h"
#include "util/stop_watch.h"
#include "util/thread_local.h"

namespace ROCKSDB_NAMESPACE {

class Arena;
class ArenaWrappedDBIter;
class InMemoryStatsHistoryIterator;
class MemTable;
class PersistentStatsHistoryIterator;
class PeriodicWorkScheduler;
#ifndef NDEBUG
class PeriodicWorkTestScheduler;
#endif  // !NDEBUG
class TableCache;
class TaskLimiterToken;
class Version;
class VersionEdit;
class VersionSet;
class WriteCallback;
struct JobContext;
struct ExternalSstFileInfo;
struct MemTableInfo;

// Class to maintain directories for all database paths other than main one.
class Directories {
 public:
  IOStatus SetDirectories(FileSystem* fs, const std::string& dbname,
                          const std::string& wal_dir,
                          const std::vector<DbPath>& data_paths);

  FSDirectory* GetDataDir(size_t path_id) const {
    assert(path_id < data_dirs_.size());
    FSDirectory* ret_dir = data_dirs_[path_id].get();
    if (ret_dir == nullptr) {
      // Should use db_dir_
      return db_dir_.get();
    }
    return ret_dir;
  }

  FSDirectory* GetWalDir() {
    if (wal_dir_) {
      return wal_dir_.get();
    }
    return db_dir_.get();
  }

  FSDirectory* GetDbDir() { return db_dir_.get(); }

  IOStatus Close(const IOOptions& options, IODebugContext* dbg) {
    // close all directories for all database paths
    IOStatus s = IOStatus::OK();
    if (db_dir_) {
      s = db_dir_->Close(options, dbg);
    }

    if (!s.ok()) {
      return s;
    }

    if (wal_dir_) {
      s = wal_dir_->Close(options, dbg);
    }

    if (!s.ok()) {
      return s;
    }

    if (data_dirs_.size() > 0 && s.ok()) {
      for (auto& data_dir_ptr : data_dirs_) {
        if (data_dir_ptr) {
          s = data_dir_ptr->Close(options, dbg);
          if (!s.ok()) {
            return s;
          }
        }
      }
    }

    return s;
  }

 private:
  std::unique_ptr<FSDirectory> db_dir_;
  std::vector<std::unique_ptr<FSDirectory>> data_dirs_;
  std::unique_ptr<FSDirectory> wal_dir_;
};

// While DB is the public interface of RocksDB, and DBImpl is the actual
// class implementing it. It's the entrance of the core RocksdB engine.
// All other DB implementations, e.g. TransactionDB, BlobDB, etc, wrap a
// DBImpl internally.
// Other than functions implementing the DB interface, some public
// functions are there for other internal components to call. For
// example, TransactionDB directly calls DBImpl::WriteImpl() and
// BlobDB directly calls DBImpl::GetImpl(). Some other functions
// are for sub-components to call. For example, ColumnFamilyHandleImpl
// calls DBImpl::FindObsoleteFiles().
//
// Since it's a very large class, the definition of the functions is
// divided in several db_impl_*.cc files, besides db_impl.cc.
class DBImpl : public DB {
 public:
  DBImpl(const DBOptions& options, const std::string& dbname,
         const bool seq_per_batch = false, const bool batch_per_txn = true,
         bool read_only = false);
  // No copying allowed
  DBImpl(const DBImpl&) = delete;
  void operator=(const DBImpl&) = delete;

  virtual ~DBImpl();

  // ---- Implementations of the DB interface ----

  using DB::Resume;
  Status Resume() override;

  using DB::Put;
  Status Put(const WriteOptions& options, ColumnFamilyHandle* column_family,
             const Slice& key, const Slice& value) override;
  Status Put(const WriteOptions& options, ColumnFamilyHandle* column_family,
             const Slice& key, const Slice& ts, const Slice& value) override;

  using DB::Merge;
  Status Merge(const WriteOptions& options, ColumnFamilyHandle* column_family,
               const Slice& key, const Slice& value) override;
  using DB::Delete;
  Status Delete(const WriteOptions& options, ColumnFamilyHandle* column_family,
                const Slice& key) override;
  Status Delete(const WriteOptions& options, ColumnFamilyHandle* column_family,
                const Slice& key, const Slice& ts) override;

  using DB::SingleDelete;
  Status SingleDelete(const WriteOptions& options,
                      ColumnFamilyHandle* column_family,
                      const Slice& key) override;
  Status SingleDelete(const WriteOptions& options,
                      ColumnFamilyHandle* column_family, const Slice& key,
                      const Slice& ts) override;

  using DB::DeleteRange;
  Status DeleteRange(const WriteOptions& options,
                     ColumnFamilyHandle* column_family, const Slice& begin_key,
                     const Slice& end_key) override;

  using DB::Write;
  virtual Status Write(const WriteOptions& options,
                       WriteBatch* updates) override;

  using DB::Get;
  virtual Status Get(const ReadOptions& options,
                     ColumnFamilyHandle* column_family, const Slice& key,
                     PinnableSlice* value) override;
  virtual Status Get(const ReadOptions& options,
                     ColumnFamilyHandle* column_family, const Slice& key,
                     PinnableSlice* value, std::string* timestamp) override;

  using DB::GetMergeOperands;
  Status GetMergeOperands(const ReadOptions& options,
                          ColumnFamilyHandle* column_family, const Slice& key,
                          PinnableSlice* merge_operands,
                          GetMergeOperandsOptions* get_merge_operands_options,
                          int* number_of_operands) override {
    GetImplOptions get_impl_options;
    get_impl_options.column_family = column_family;
    get_impl_options.merge_operands = merge_operands;
    get_impl_options.get_merge_operands_options = get_merge_operands_options;
    get_impl_options.number_of_operands = number_of_operands;
    get_impl_options.get_value = false;
    return GetImpl(options, key, get_impl_options);
  }

  using DB::MultiGet;
  virtual std::vector<Status> MultiGet(
      const ReadOptions& options,
      const std::vector<ColumnFamilyHandle*>& column_family,
      const std::vector<Slice>& keys,
      std::vector<std::string>* values) override;
  virtual std::vector<Status> MultiGet(
      const ReadOptions& options,
      const std::vector<ColumnFamilyHandle*>& column_family,
      const std::vector<Slice>& keys, std::vector<std::string>* values,
      std::vector<std::string>* timestamps) override;

  // This MultiGet is a batched version, which may be faster than calling Get
  // multiple times, especially if the keys have some spatial locality that
  // enables them to be queried in the same SST files/set of files. The larger
  // the batch size, the more scope for batching and performance improvement
  // The values and statuses parameters are arrays with number of elements
  // equal to keys.size(). This allows the storage for those to be alloacted
  // by the caller on the stack for small batches
  virtual void MultiGet(const ReadOptions& options,
                        ColumnFamilyHandle* column_family,
                        const size_t num_keys, const Slice* keys,
                        PinnableSlice* values, Status* statuses,
                        const bool sorted_input = false) override;
  virtual void MultiGet(const ReadOptions& options,
                        ColumnFamilyHandle* column_family,
                        const size_t num_keys, const Slice* keys,
                        PinnableSlice* values, std::string* timestamps,
                        Status* statuses,
                        const bool sorted_input = false) override;

  virtual void MultiGet(const ReadOptions& options, const size_t num_keys,
                        ColumnFamilyHandle** column_families, const Slice* keys,
                        PinnableSlice* values, Status* statuses,
                        const bool sorted_input = false) override;
  virtual void MultiGet(const ReadOptions& options, const size_t num_keys,
                        ColumnFamilyHandle** column_families, const Slice* keys,
                        PinnableSlice* values, std::string* timestamps,
                        Status* statuses,
                        const bool sorted_input = false) override;

  virtual void MultiGetWithCallback(
      const ReadOptions& options, ColumnFamilyHandle* column_family,
      ReadCallback* callback,
      autovector<KeyContext*, MultiGetContext::MAX_BATCH_SIZE>* sorted_keys);

  virtual Status CreateColumnFamily(const ColumnFamilyOptions& cf_options,
                                    const std::string& column_family,
                                    ColumnFamilyHandle** handle) override;
  virtual Status CreateColumnFamilies(
      const ColumnFamilyOptions& cf_options,
      const std::vector<std::string>& column_family_names,
      std::vector<ColumnFamilyHandle*>* handles) override;
  virtual Status CreateColumnFamilies(
      const std::vector<ColumnFamilyDescriptor>& column_families,
      std::vector<ColumnFamilyHandle*>* handles) override;
  virtual Status DropColumnFamily(ColumnFamilyHandle* column_family) override;
  virtual Status DropColumnFamilies(
      const std::vector<ColumnFamilyHandle*>& column_families) override;

  // Returns false if key doesn't exist in the database and true if it may.
  // If value_found is not passed in as null, then return the value if found in
  // memory. On return, if value was found, then value_found will be set to true
  // , otherwise false.
  using DB::KeyMayExist;
  virtual bool KeyMayExist(const ReadOptions& options,
                           ColumnFamilyHandle* column_family, const Slice& key,
                           std::string* value, std::string* timestamp,
                           bool* value_found = nullptr) override;

  using DB::NewIterator;
  virtual Iterator* NewIterator(const ReadOptions& options,
                                ColumnFamilyHandle* column_family) override;
  virtual Status NewIterators(
      const ReadOptions& options,
      const std::vector<ColumnFamilyHandle*>& column_families,
      std::vector<Iterator*>* iterators) override;

  virtual const Snapshot* GetSnapshot() override;
  virtual void ReleaseSnapshot(const Snapshot* snapshot) override;
  using DB::GetProperty;
  virtual bool GetProperty(ColumnFamilyHandle* column_family,
                           const Slice& property, std::string* value) override;
  using DB::GetMapProperty;
  virtual bool GetMapProperty(
      ColumnFamilyHandle* column_family, const Slice& property,
      std::map<std::string, std::string>* value) override;
  using DB::GetIntProperty;
  virtual bool GetIntProperty(ColumnFamilyHandle* column_family,
                              const Slice& property, uint64_t* value) override;
  using DB::GetAggregatedIntProperty;
  virtual bool GetAggregatedIntProperty(const Slice& property,
                                        uint64_t* aggregated_value) override;
  using DB::GetApproximateSizes;
  virtual Status GetApproximateSizes(const SizeApproximationOptions& options,
                                     ColumnFamilyHandle* column_family,
                                     const Range* range, int n,
                                     uint64_t* sizes) override;
  using DB::GetApproximateMemTableStats;
  virtual void GetApproximateMemTableStats(ColumnFamilyHandle* column_family,
                                           const Range& range,
                                           uint64_t* const count,
                                           uint64_t* const size) override;
  using DB::CompactRange;
  virtual Status CompactRange(const CompactRangeOptions& options,
                              ColumnFamilyHandle* column_family,
                              const Slice* begin, const Slice* end) override;

  using DB::CompactFiles;
  virtual Status CompactFiles(
      const CompactionOptions& compact_options,
      ColumnFamilyHandle* column_family,
      const std::vector<std::string>& input_file_names, const int output_level,
      const int output_path_id = -1,
      std::vector<std::string>* const output_file_names = nullptr,
      CompactionJobInfo* compaction_job_info = nullptr) override;

  virtual Status PauseBackgroundWork() override;
  virtual Status ContinueBackgroundWork() override;

  virtual Status EnableAutoCompaction(
      const std::vector<ColumnFamilyHandle*>& column_family_handles) override;

  virtual void EnableManualCompaction() override;
  virtual void DisableManualCompaction() override;

  using DB::SetOptions;
  Status SetOptions(
      ColumnFamilyHandle* column_family,
      const std::unordered_map<std::string, std::string>& options_map) override;

  virtual Status SetDBOptions(
      const std::unordered_map<std::string, std::string>& options_map) override;

  using DB::NumberLevels;
  virtual int NumberLevels(ColumnFamilyHandle* column_family) override;
  using DB::MaxMemCompactionLevel;
  virtual int MaxMemCompactionLevel(ColumnFamilyHandle* column_family) override;
  using DB::Level0StopWriteTrigger;
  virtual int Level0StopWriteTrigger(
      ColumnFamilyHandle* column_family) override;
  virtual const std::string& GetName() const override;
  virtual Env* GetEnv() const override;
  virtual FileSystem* GetFileSystem() const override;
  using DB::GetOptions;
  virtual Options GetOptions(ColumnFamilyHandle* column_family) const override;
  using DB::GetDBOptions;
  virtual DBOptions GetDBOptions() const override;
  using DB::Flush;
  virtual Status Flush(const FlushOptions& options,
                       ColumnFamilyHandle* column_family) override;
  virtual Status Flush(
      const FlushOptions& options,
      const std::vector<ColumnFamilyHandle*>& column_families) override;
  virtual Status FlushWAL(bool sync) override;
  bool TEST_WALBufferIsEmpty(bool lock = true);
  virtual Status SyncWAL() override;
  virtual Status LockWAL() override;
  virtual Status UnlockWAL() override;

  virtual SequenceNumber GetLatestSequenceNumber() const override;

  // IncreaseFullHistoryTsLow(ColumnFamilyHandle*, std::string) will acquire
  // and release db_mutex
  Status IncreaseFullHistoryTsLow(ColumnFamilyHandle* column_family,
                                  std::string ts_low) override;

  // GetFullHistoryTsLow(ColumnFamilyHandle*, std::string*) will acquire and
  // release db_mutex
  Status GetFullHistoryTsLow(ColumnFamilyHandle* column_family,
                             std::string* ts_low) override;

  virtual Status GetDbIdentity(std::string& identity) const override;

  virtual Status GetDbIdentityFromIdentityFile(std::string* identity) const;

  virtual Status GetDbSessionId(std::string& session_id) const override;

  ColumnFamilyHandle* DefaultColumnFamily() const override;

  ColumnFamilyHandle* PersistentStatsColumnFamily() const;

  virtual Status Close() override;

  virtual Status DisableFileDeletions() override;

  virtual Status EnableFileDeletions(bool force) override;

  virtual bool IsFileDeletionsEnabled() const;

  Status GetStatsHistory(
      uint64_t start_time, uint64_t end_time,
      std::unique_ptr<StatsHistoryIterator>* stats_iterator) override;

#ifndef ROCKSDB_LITE
  using DB::ResetStats;
  virtual Status ResetStats() override;
  // All the returned filenames start with "/"
  virtual Status GetLiveFiles(std::vector<std::string>&,
                              uint64_t* manifest_file_size,
                              bool flush_memtable = true) override;
  virtual Status GetSortedWalFiles(VectorLogPtr& files) override;
  virtual Status GetCurrentWalFile(
      std::unique_ptr<LogFile>* current_log_file) override;
  virtual Status GetCreationTimeOfOldestFile(
      uint64_t* creation_time) override;

  virtual Status GetUpdatesSince(
      SequenceNumber seq_number, std::unique_ptr<TransactionLogIterator>* iter,
      const TransactionLogIterator::ReadOptions& read_options =
          TransactionLogIterator::ReadOptions()) override;
  virtual Status DeleteFile(std::string name) override;
  Status DeleteFilesInRanges(ColumnFamilyHandle* column_family,
                             const RangePtr* ranges, size_t n,
                             bool include_end = true);

  virtual void GetLiveFilesMetaData(
      std::vector<LiveFileMetaData>* metadata) override;

  virtual Status GetLiveFilesChecksumInfo(
      FileChecksumList* checksum_list) override;

  virtual Status GetLiveFilesStorageInfo(
      const LiveFilesStorageInfoOptions& opts,
      std::vector<LiveFileStorageInfo>* files) override;

  // Obtains the meta data of the specified column family of the DB.
  // TODO(yhchiang): output parameter is placed in the end in this codebase.
  virtual void GetColumnFamilyMetaData(ColumnFamilyHandle* column_family,
                                       ColumnFamilyMetaData* metadata) override;

  void GetAllColumnFamilyMetaData(
      std::vector<ColumnFamilyMetaData>* metadata) override;

  Status SuggestCompactRange(ColumnFamilyHandle* column_family,
                             const Slice* begin, const Slice* end) override;

  Status PromoteL0(ColumnFamilyHandle* column_family,
                   int target_level) override;

  using DB::IngestExternalFile;
  virtual Status IngestExternalFile(
      ColumnFamilyHandle* column_family,
      const std::vector<std::string>& external_files,
      const IngestExternalFileOptions& ingestion_options) override;

  using DB::IngestExternalFiles;
  virtual Status IngestExternalFiles(
      const std::vector<IngestExternalFileArg>& args) override;

  using DB::CreateColumnFamilyWithImport;
  virtual Status CreateColumnFamilyWithImport(
      const ColumnFamilyOptions& options, const std::string& column_family_name,
      const ImportColumnFamilyOptions& import_options,
      const ExportImportFilesMetaData& metadata,
      ColumnFamilyHandle** handle) override;

  using DB::VerifyFileChecksums;
  Status VerifyFileChecksums(const ReadOptions& read_options) override;

  using DB::VerifyChecksum;
  virtual Status VerifyChecksum(const ReadOptions& /*read_options*/) override;
  // Verify the checksums of files in db. Currently only tables are checked.
  //
  // read_options: controls file I/O behavior, e.g. read ahead size while
  //               reading all the live table files.
  //
  // use_file_checksum: if false, verify the block checksums of all live table
  //                    in db. Otherwise, obtain the file checksums and compare
  //                    with the MANIFEST. Currently, file checksums are
  //                    recomputed by reading all table files.
  //
  // Returns: OK if there is no file whose file or block checksum mismatches.
  Status VerifyChecksumInternal(const ReadOptions& read_options,
                                bool use_file_checksum);

  Status VerifyFullFileChecksum(const std::string& file_checksum_expected,
                                const std::string& func_name_expected,
                                const std::string& fpath,
                                const ReadOptions& read_options);

  using DB::StartTrace;
  virtual Status StartTrace(
      const TraceOptions& options,
      std::unique_ptr<TraceWriter>&& trace_writer) override;

  using DB::EndTrace;
  virtual Status EndTrace() override;

  using DB::NewDefaultReplayer;
  virtual Status NewDefaultReplayer(
      const std::vector<ColumnFamilyHandle*>& handles,
      std::unique_ptr<TraceReader>&& reader,
      std::unique_ptr<Replayer>* replayer) override;

  using DB::StartBlockCacheTrace;
  Status StartBlockCacheTrace(
      const TraceOptions& options,
      std::unique_ptr<TraceWriter>&& trace_writer) override;

  using DB::EndBlockCacheTrace;
  Status EndBlockCacheTrace() override;

  using DB::StartIOTrace;
  Status StartIOTrace(const TraceOptions& options,
                      std::unique_ptr<TraceWriter>&& trace_writer) override;

  using DB::EndIOTrace;
  Status EndIOTrace() override;

  using DB::GetPropertiesOfAllTables;
  virtual Status GetPropertiesOfAllTables(
      ColumnFamilyHandle* column_family,
      TablePropertiesCollection* props) override;
  virtual Status GetPropertiesOfTablesInRange(
      ColumnFamilyHandle* column_family, const Range* range, std::size_t n,
      TablePropertiesCollection* props) override;

#endif  // ROCKSDB_LITE

  // ---- End of implementations of the DB interface ----
  SystemClock* GetSystemClock() const;

  struct GetImplOptions {
    ColumnFamilyHandle* column_family = nullptr;
    PinnableSlice* value = nullptr;
    std::string* timestamp = nullptr;
    bool* value_found = nullptr;
    ReadCallback* callback = nullptr;
    bool* is_blob_index = nullptr;
    // If true return value associated with key via value pointer else return
    // all merge operands for key via merge_operands pointer
    bool get_value = true;
    // Pointer to an array of size
    // get_merge_operands_options.expected_max_number_of_operands allocated by
    // user
    PinnableSlice* merge_operands = nullptr;
    GetMergeOperandsOptions* get_merge_operands_options = nullptr;
    int* number_of_operands = nullptr;
  };

  // Function that Get and KeyMayExist call with no_io true or false
  // Note: 'value_found' from KeyMayExist propagates here
  // This function is also called by GetMergeOperands
  // If get_impl_options.get_value = true get value associated with
  // get_impl_options.key via get_impl_options.value
  // If get_impl_options.get_value = false get merge operands associated with
  // get_impl_options.key via get_impl_options.merge_operands
  Status GetImpl(const ReadOptions& options, const Slice& key,
                 GetImplOptions& get_impl_options);

  // If `snapshot` == kMaxSequenceNumber, set a recent one inside the file.
  ArenaWrappedDBIter* NewIteratorImpl(const ReadOptions& options,
                                      ColumnFamilyData* cfd,
                                      SequenceNumber snapshot,
                                      ReadCallback* read_callback,
                                      bool expose_blob_index = false,
                                      bool allow_refresh = true);

  virtual SequenceNumber GetLastPublishedSequence() const {
    if (last_seq_same_as_publish_seq_) {
      return versions_->LastSequence();
    } else {
      return versions_->LastPublishedSequence();
    }
  }

  // REQUIRES: joined the main write queue if two_write_queues is disabled, and
  // the second write queue otherwise.
  virtual void SetLastPublishedSequence(SequenceNumber seq);
  // Returns LastSequence in last_seq_same_as_publish_seq_
  // mode and LastAllocatedSequence otherwise. This is useful when visiblility
  // depends also on data written to the WAL but not to the memtable.
  SequenceNumber TEST_GetLastVisibleSequence() const;

#ifndef ROCKSDB_LITE
  // Similar to Write() but will call the callback once on the single write
  // thread to determine whether it is safe to perform the write.
  virtual Status WriteWithCallback(const WriteOptions& write_options,
                                   WriteBatch* my_batch,
                                   WriteCallback* callback);

  // Returns the sequence number that is guaranteed to be smaller than or equal
  // to the sequence number of any key that could be inserted into the current
  // memtables. It can then be assumed that any write with a larger(or equal)
  // sequence number will be present in this memtable or a later memtable.
  //
  // If the earliest sequence number could not be determined,
  // kMaxSequenceNumber will be returned.
  //
  // If include_history=true, will also search Memtables in MemTableList
  // History.
  SequenceNumber GetEarliestMemTableSequenceNumber(SuperVersion* sv,
                                                   bool include_history);

  // For a given key, check to see if there are any records for this key
  // in the memtables, including memtable history.  If cache_only is false,
  // SST files will also be checked.
  //
  // `key` should NOT have user-defined timestamp appended to user key even if
  // timestamp is enabled.
  //
  // If a key is found, *found_record_for_key will be set to true and
  // *seq will be set to the stored sequence number for the latest
  // operation on this key or kMaxSequenceNumber if unknown. If user-defined
  // timestamp is enabled for this column family and timestamp is not nullptr,
  // then *timestamp will be set to the stored timestamp for the latest
  // operation on this key.
  // If no key is found, *found_record_for_key will be set to false.
  //
  // Note: If cache_only=false, it is possible for *seq to be set to 0 if
  // the sequence number has been cleared from the record.  If the caller is
  // holding an active db snapshot, we know the missing sequence must be less
  // than the snapshot's sequence number (sequence numbers are only cleared
  // when there are no earlier active snapshots).
  //
  // If NotFound is returned and found_record_for_key is set to false, then no
  // record for this key was found.  If the caller is holding an active db
  // snapshot, we know that no key could have existing after this snapshot
  // (since we do not compact keys that have an earlier snapshot).
  //
  // Only records newer than or at `lower_bound_seq` are guaranteed to be
  // returned. Memtables and files may not be checked if it only contains data
  // older than `lower_bound_seq`.
  //
  // Returns OK or NotFound on success,
  // other status on unexpected error.
  // TODO(andrewkr): this API need to be aware of range deletion operations
  Status GetLatestSequenceForKey(SuperVersion* sv, const Slice& key,
                                 bool cache_only,
                                 SequenceNumber lower_bound_seq,
                                 SequenceNumber* seq, std::string* timestamp,
                                 bool* found_record_for_key,
                                 bool* is_blob_index);

  Status TraceIteratorSeek(const uint32_t& cf_id, const Slice& key,
                           const Slice& lower_bound, const Slice upper_bound);
  Status TraceIteratorSeekForPrev(const uint32_t& cf_id, const Slice& key,
                                  const Slice& lower_bound,
                                  const Slice upper_bound);
#endif  // ROCKSDB_LITE

  // Similar to GetSnapshot(), but also lets the db know that this snapshot
  // will be used for transaction write-conflict checking.  The DB can then
  // make sure not to compact any keys that would prevent a write-conflict from
  // being detected.
  const Snapshot* GetSnapshotForWriteConflictBoundary();

  // checks if all live files exist on file system and that their file sizes
  // match to our in-memory records
  virtual Status CheckConsistency();

  // max_file_num_to_ignore allows bottom level compaction to filter out newly
  // compacted SST files. Setting max_file_num_to_ignore to kMaxUint64 will
  // disable the filtering
  Status RunManualCompaction(ColumnFamilyData* cfd, int input_level,
                             int output_level,
                             const CompactRangeOptions& compact_range_options,
                             const Slice* begin, const Slice* end,
                             bool exclusive, bool disallow_trivial_move,
                             uint64_t max_file_num_to_ignore,
                             const std::string& trim_ts);

  // Return an internal iterator over the current state of the database.
  // The keys of this iterator are internal keys (see format.h).
  // The returned iterator should be deleted when no longer needed.
  // If allow_unprepared_value is true, the returned iterator may defer reading
  // the value and so will require PrepareValue() to be called before value();
  // allow_unprepared_value = false is convenient when this optimization is not
  // useful, e.g. when reading the whole column family.
  // @param read_options Must outlive the returned iterator.
  InternalIterator* NewInternalIterator(
      const ReadOptions& read_options, Arena* arena,
      RangeDelAggregator* range_del_agg, SequenceNumber sequence,
      ColumnFamilyHandle* column_family = nullptr,
      bool allow_unprepared_value = false);

  LogsWithPrepTracker* logs_with_prep_tracker() {
    return &logs_with_prep_tracker_;
  }

  struct BGJobLimits {
    int max_flushes;
    int max_compactions;
  };
  // Returns maximum background flushes and compactions allowed to be scheduled
  BGJobLimits GetBGJobLimits() const;
  // Need a static version that can be called during SanitizeOptions().
  static BGJobLimits GetBGJobLimits(int max_background_flushes,
                                    int max_background_compactions,
                                    int max_background_jobs,
                                    bool parallelize_compactions);

  // move logs pending closing from job_context to the DB queue and
  // schedule a purge
  void ScheduleBgLogWriterClose(JobContext* job_context);

  uint64_t MinLogNumberToKeep();

  // Returns the lower bound file number for SSTs that won't be deleted, even if
  // they're obsolete. This lower bound is used internally to prevent newly
  // created flush/compaction output files from being deleted before they're
  // installed. This technique avoids the need for tracking the exact numbers of
  // files pending creation, although it prevents more files than necessary from
  // being deleted.
  uint64_t MinObsoleteSstNumberToKeep();

  // Returns the list of live files in 'live' and the list
  // of all files in the filesystem in 'candidate_files'.
  // If force == false and the last call was less than
  // db_options_.delete_obsolete_files_period_micros microseconds ago,
  // it will not fill up the job_context
  void FindObsoleteFiles(JobContext* job_context, bool force,
                         bool no_full_scan = false);

  // Diffs the files listed in filenames and those that do not
  // belong to live files are possibly removed. Also, removes all the
  // files in sst_delete_files and log_delete_files.
  // It is not necessary to hold the mutex when invoking this method.
  // If FindObsoleteFiles() was run, we need to also run
  // PurgeObsoleteFiles(), even if disable_delete_obsolete_files_ is true
  void PurgeObsoleteFiles(JobContext& background_contet,
                          bool schedule_only = false);

  // Schedule a background job to actually delete obsolete files.
  void SchedulePurge();

  const SnapshotList& snapshots() const { return snapshots_; }

  // load list of snapshots to `snap_vector` that is no newer than `max_seq`
  // in ascending order.
  // `oldest_write_conflict_snapshot` is filled with the oldest snapshot
  // which satisfies SnapshotImpl.is_write_conflict_boundary_ = true.
  void LoadSnapshots(std::vector<SequenceNumber>* snap_vector,
                     SequenceNumber* oldest_write_conflict_snapshot,
                     const SequenceNumber& max_seq) const {
    InstrumentedMutexLock l(mutex());
    snapshots().GetAll(snap_vector, oldest_write_conflict_snapshot, max_seq);
  }

  const ImmutableDBOptions& immutable_db_options() const {
    return immutable_db_options_;
  }

  // Cancel all background jobs, including flush, compaction, background
  // purging, stats dumping threads, etc. If `wait` = true, wait for the
  // running jobs to abort or finish before returning. Otherwise, only
  // sends the signals.
  void CancelAllBackgroundWork(bool wait);

  // Find Super version and reference it. Based on options, it might return
  // the thread local cached one.
  // Call ReturnAndCleanupSuperVersion() when it is no longer needed.
  SuperVersion* GetAndRefSuperVersion(ColumnFamilyData* cfd);

  // Similar to the previous function but looks up based on a column family id.
  // nullptr will be returned if this column family no longer exists.
  // REQUIRED: this function should only be called on the write thread or if the
  // mutex is held.
  SuperVersion* GetAndRefSuperVersion(uint32_t column_family_id);

  // Un-reference the super version and clean it up if it is the last reference.
  void CleanupSuperVersion(SuperVersion* sv);

  // Un-reference the super version and return it to thread local cache if
  // needed. If it is the last reference of the super version. Clean it up
  // after un-referencing it.
  void ReturnAndCleanupSuperVersion(ColumnFamilyData* cfd, SuperVersion* sv);

  // Similar to the previous function but looks up based on a column family id.
  // nullptr will be returned if this column family no longer exists.
  // REQUIRED: this function should only be called on the write thread.
  void ReturnAndCleanupSuperVersion(uint32_t colun_family_id, SuperVersion* sv);

  // REQUIRED: this function should only be called on the write thread or if the
  // mutex is held.  Return value only valid until next call to this function or
  // mutex is released.
  ColumnFamilyHandle* GetColumnFamilyHandle(uint32_t column_family_id);

  // Same as above, should called without mutex held and not on write thread.
  std::unique_ptr<ColumnFamilyHandle> GetColumnFamilyHandleUnlocked(
      uint32_t column_family_id);

  // Returns the number of currently running flushes.
  // REQUIREMENT: mutex_ must be held when calling this function.
  int num_running_flushes() {
    mutex_.AssertHeld();
    return num_running_flushes_;
  }

  // Returns the number of currently running compactions.
  // REQUIREMENT: mutex_ must be held when calling this function.
  int num_running_compactions() {
    mutex_.AssertHeld();
    return num_running_compactions_;
  }

  const WriteController& write_controller() { return write_controller_; }

  // @param read_options Must outlive the returned iterator.
  InternalIterator* NewInternalIterator(const ReadOptions& read_options,
                                        ColumnFamilyData* cfd,
                                        SuperVersion* super_version,
                                        Arena* arena,
                                        RangeDelAggregator* range_del_agg,
                                        SequenceNumber sequence,
                                        bool allow_unprepared_value);

  // hollow transactions shell used for recovery.
  // these will then be passed to TransactionDB so that
  // locks can be reacquired before writing can resume.
  struct RecoveredTransaction {
    std::string name_;
    bool unprepared_;

    struct BatchInfo {
      uint64_t log_number_;
      // TODO(lth): For unprepared, the memory usage here can be big for
      // unprepared transactions. This is only useful for rollbacks, and we
      // can in theory just keep keyset for that.
      WriteBatch* batch_;
      // Number of sub-batches. A new sub-batch is created if txn attempts to
      // insert a duplicate key,seq to memtable. This is currently used in
      // WritePreparedTxn/WriteUnpreparedTxn.
      size_t batch_cnt_;
    };

    // This maps the seq of the first key in the batch to BatchInfo, which
    // contains WriteBatch and other information relevant to the batch.
    //
    // For WriteUnprepared, batches_ can have size greater than 1, but for
    // other write policies, it must be of size 1.
    std::map<SequenceNumber, BatchInfo> batches_;

    explicit RecoveredTransaction(const uint64_t log, const std::string& name,
                                  WriteBatch* batch, SequenceNumber seq,
                                  size_t batch_cnt, bool unprepared)
        : name_(name), unprepared_(unprepared) {
      batches_[seq] = {log, batch, batch_cnt};
    }

    ~RecoveredTransaction() {
      for (auto& it : batches_) {
        delete it.second.batch_;
      }
    }

    void AddBatch(SequenceNumber seq, uint64_t log_number, WriteBatch* batch,
                  size_t batch_cnt, bool unprepared) {
      assert(batches_.count(seq) == 0);
      batches_[seq] = {log_number, batch, batch_cnt};
      // Prior state must be unprepared, since the prepare batch must be the
      // last batch.
      assert(unprepared_);
      unprepared_ = unprepared;
    }
  };

  bool allow_2pc() const { return immutable_db_options_.allow_2pc; }

  std::unordered_map<std::string, RecoveredTransaction*>
  recovered_transactions() {
    return recovered_transactions_;
  }

  RecoveredTransaction* GetRecoveredTransaction(const std::string& name) {
    auto it = recovered_transactions_.find(name);
    if (it == recovered_transactions_.end()) {
      return nullptr;
    } else {
      return it->second;
    }
  }

  void InsertRecoveredTransaction(const uint64_t log, const std::string& name,
                                  WriteBatch* batch, SequenceNumber seq,
                                  size_t batch_cnt, bool unprepared_batch) {
    // For WriteUnpreparedTxn, InsertRecoveredTransaction is called multiple
    // times for every unprepared batch encountered during recovery.
    //
    // If the transaction is prepared, then the last call to
    // InsertRecoveredTransaction will have unprepared_batch = false.
    auto rtxn = recovered_transactions_.find(name);
    if (rtxn == recovered_transactions_.end()) {
      recovered_transactions_[name] = new RecoveredTransaction(
          log, name, batch, seq, batch_cnt, unprepared_batch);
    } else {
      rtxn->second->AddBatch(seq, log, batch, batch_cnt, unprepared_batch);
    }
    logs_with_prep_tracker_.MarkLogAsContainingPrepSection(log);
  }

  void DeleteRecoveredTransaction(const std::string& name) {
    auto it = recovered_transactions_.find(name);
    assert(it != recovered_transactions_.end());
    auto* trx = it->second;
    recovered_transactions_.erase(it);
    for (const auto& info : trx->batches_) {
      logs_with_prep_tracker_.MarkLogAsHavingPrepSectionFlushed(
          info.second.log_number_);
    }
    delete trx;
  }

  void DeleteAllRecoveredTransactions() {
    for (auto it = recovered_transactions_.begin();
         it != recovered_transactions_.end(); ++it) {
      delete it->second;
    }
    recovered_transactions_.clear();
  }

  void AddToLogsToFreeQueue(log::Writer* log_writer) {
    logs_to_free_queue_.push_back(log_writer);
  }

  void AddSuperVersionsToFreeQueue(SuperVersion* sv) {
    superversions_to_free_queue_.push_back(sv);
  }

  void SetSnapshotChecker(SnapshotChecker* snapshot_checker);

  // Fill JobContext with snapshot information needed by flush and compaction.
  void GetSnapshotContext(JobContext* job_context,
                          std::vector<SequenceNumber>* snapshot_seqs,
                          SequenceNumber* earliest_write_conflict_snapshot,
                          SnapshotChecker** snapshot_checker);

  // Not thread-safe.
  void SetRecoverableStatePreReleaseCallback(PreReleaseCallback* callback);

  InstrumentedMutex* mutex() const { return &mutex_; }

  // Initialize a brand new DB. The DB directory is expected to be empty before
  // calling it. Push new manifest file name into `new_filenames`.
  Status NewDB(std::vector<std::string>* new_filenames);

  // This is to be used only by internal rocksdb classes.
  static Status Open(const DBOptions& db_options, const std::string& name,
                     const std::vector<ColumnFamilyDescriptor>& column_families,
                     std::vector<ColumnFamilyHandle*>* handles, DB** dbptr,
                     const bool seq_per_batch, const bool batch_per_txn);

  static IOStatus CreateAndNewDirectory(
      FileSystem* fs, const std::string& dirname,
      std::unique_ptr<FSDirectory>* directory);

  // find stats map from stats_history_ with smallest timestamp in
  // the range of [start_time, end_time)
  bool FindStatsByTime(uint64_t start_time, uint64_t end_time,
                       uint64_t* new_time,
                       std::map<std::string, uint64_t>* stats_map);

  // Print information of all tombstones of all iterators to the std::string
  // This is only used by ldb. The output might be capped. Tombstones
  // printed out are not guaranteed to be in any order.
  Status TablesRangeTombstoneSummary(ColumnFamilyHandle* column_family,
                                     int max_entries_to_print,
                                     std::string* out_str);

  VersionSet* GetVersionSet() const { return versions_.get(); }

  // Wait for any compaction
  // We add a bool parameter to wait for unscheduledCompactions_ == 0, but this
  // is only for the special test of CancelledCompactions
  Status WaitForCompact(bool waitUnscheduled = false);

#ifndef NDEBUG
  // Compact any files in the named level that overlap [*begin, *end]
  Status TEST_CompactRange(int level, const Slice* begin, const Slice* end,
                           ColumnFamilyHandle* column_family = nullptr,
                           bool disallow_trivial_move = false);

  Status TEST_SwitchWAL();

  bool TEST_UnableToReleaseOldestLog() { return unable_to_release_oldest_log_; }

  bool TEST_IsLogGettingFlushed() {
    return alive_log_files_.begin()->getting_flushed;
  }

  Status TEST_SwitchMemtable(ColumnFamilyData* cfd = nullptr);

  // Force current memtable contents to be flushed.
  Status TEST_FlushMemTable(bool wait = true, bool allow_write_stall = false,
                            ColumnFamilyHandle* cfh = nullptr);

  Status TEST_FlushMemTable(ColumnFamilyData* cfd,
                            const FlushOptions& flush_opts);

  // Flush (multiple) ColumnFamilyData without using ColumnFamilyHandle. This
  // is because in certain cases, we can flush column families, wait for the
  // flush to complete, but delete the column family handle before the wait
  // finishes. For example in CompactRange.
  Status TEST_AtomicFlushMemTables(const autovector<ColumnFamilyData*>& cfds,
                                   const FlushOptions& flush_opts);

  // Wait for background threads to complete scheduled work.
  Status TEST_WaitForBackgroundWork();

  // Wait for memtable compaction
  Status TEST_WaitForFlushMemTable(ColumnFamilyHandle* column_family = nullptr);

  // Wait for any compaction
  // We add a bool parameter to wait for unscheduledCompactions_ == 0, but this
  // is only for the special test of CancelledCompactions
  Status TEST_WaitForCompact(bool waitUnscheduled = false);

  // Wait for any background purge
  Status TEST_WaitForPurge();

  // Get the background error status
  Status TEST_GetBGError();

  // Return the maximum overlapping data (in bytes) at next level for any
  // file at a level >= 1.
  uint64_t TEST_MaxNextLevelOverlappingBytes(
      ColumnFamilyHandle* column_family = nullptr);

  // Return the current manifest file no.
  uint64_t TEST_Current_Manifest_FileNo();

  // Returns the number that'll be assigned to the next file that's created.
  uint64_t TEST_Current_Next_FileNo();

  // get total level0 file size. Only for testing.
  uint64_t TEST_GetLevel0TotalSize();

  void TEST_GetFilesMetaData(
      ColumnFamilyHandle* column_family,
      std::vector<std::vector<FileMetaData>>* metadata,
      std::vector<std::shared_ptr<BlobFileMetaData>>* blob_metadata = nullptr);

  void TEST_LockMutex();

  void TEST_UnlockMutex();

  // REQUIRES: mutex locked
  void* TEST_BeginWrite();

  // REQUIRES: mutex locked
  // pass the pointer that you got from TEST_BeginWrite()
  void TEST_EndWrite(void* w);

  uint64_t TEST_MaxTotalInMemoryState() const {
    return max_total_in_memory_state_;
  }

  size_t TEST_LogsToFreeSize();

  uint64_t TEST_LogfileNumber();

  uint64_t TEST_total_log_size() const { return total_log_size_; }

  // Returns column family name to ImmutableCFOptions map.
  Status TEST_GetAllImmutableCFOptions(
      std::unordered_map<std::string, const ImmutableCFOptions*>* iopts_map);

  // Return the lastest MutableCFOptions of a column family
  Status TEST_GetLatestMutableCFOptions(ColumnFamilyHandle* column_family,
                                        MutableCFOptions* mutable_cf_options);

  Cache* TEST_table_cache() { return table_cache_.get(); }

  WriteController& TEST_write_controler() { return write_controller_; }

  uint64_t TEST_FindMinLogContainingOutstandingPrep();
  uint64_t TEST_FindMinPrepLogReferencedByMemTable();
  size_t TEST_PreparedSectionCompletedSize();
  size_t TEST_LogsWithPrepSize();

  int TEST_BGCompactionsAllowed() const;
  int TEST_BGFlushesAllowed() const;
  size_t TEST_GetWalPreallocateBlockSize(uint64_t write_buffer_size) const;
  void TEST_WaitForStatsDumpRun(std::function<void()> callback) const;
  size_t TEST_EstimateInMemoryStatsHistorySize() const;

  uint64_t TEST_GetCurrentLogNumber() const {
    InstrumentedMutexLock l(mutex());
    assert(!logs_.empty());
    return logs_.back().number;
  }

  const std::unordered_set<uint64_t>& TEST_GetFilesGrabbedForPurge() const {
    return files_grabbed_for_purge_;
  }

#ifndef ROCKSDB_LITE
  PeriodicWorkTestScheduler* TEST_GetPeriodicWorkScheduler() const;
#endif  // !ROCKSDB_LITE

#endif  // NDEBUG

  // persist stats to column family "_persistent_stats"
  void PersistStats();

  // dump rocksdb.stats to LOG
  void DumpStats();

  // flush LOG out of application buffer
  void FlushInfoLog();

  // Interface to block and signal the DB in case of stalling writes by
  // WriteBufferManager. Each DBImpl object contains ptr to WBMStallInterface.
  // When DB needs to be blocked or signalled by WriteBufferManager,
  // state_ is changed accordingly.
  class WBMStallInterface : public StallInterface {
   public:
    enum State {
      BLOCKED = 0,
      RUNNING,
    };

    WBMStallInterface() : state_cv_(&state_mutex_) {
      MutexLock lock(&state_mutex_);
      state_ = State::RUNNING;
    }

    void SetState(State state) {
      MutexLock lock(&state_mutex_);
      state_ = state;
    }

    // Change the state_ to State::BLOCKED and wait until its state is
    // changed by WriteBufferManager. When stall is cleared, Signal() is
    // called to change the state and unblock the DB.
    void Block() override {
      MutexLock lock(&state_mutex_);
      while (state_ == State::BLOCKED) {
        TEST_SYNC_POINT("WBMStallInterface::BlockDB");
        state_cv_.Wait();
      }
    }

    // Called from WriteBufferManager. This function changes the state_
    // to State::RUNNING indicating the stall is cleared and DB can proceed.
    void Signal() override {
      {
        MutexLock lock(&state_mutex_);
        state_ = State::RUNNING;
      }
      state_cv_.Signal();
    }

   private:
    // Conditional variable and mutex to block and
    // signal the DB during stalling process.
    port::Mutex state_mutex_;
    port::CondVar state_cv_;
    // state represting whether DB is running or blocked because of stall by
    // WriteBufferManager.
    State state_;
  };

  static void TEST_ResetDbSessionIdGen();
  static std::string GenerateDbSessionId(Env* env);

 protected:
  const std::string dbname_;
  // TODO(peterd): unify with VersionSet::db_id_
  std::string db_id_;
  // db_session_id_ is an identifier that gets reset
  // every time the DB is opened
  std::string db_session_id_;
  std::unique_ptr<VersionSet> versions_;
  // Flag to check whether we allocated and own the info log file
  bool own_info_log_;
  const DBOptions initial_db_options_;
  Env* const env_;
  std::shared_ptr<IOTracer> io_tracer_;
  const ImmutableDBOptions immutable_db_options_;
  FileSystemPtr fs_;
  MutableDBOptions mutable_db_options_;
  Statistics* stats_;
  std::unordered_map<std::string, RecoveredTransaction*>
      recovered_transactions_;
  std::unique_ptr<Tracer> tracer_;
  InstrumentedMutex trace_mutex_;
  BlockCacheTracer block_cache_tracer_;

  // State below is protected by mutex_
  // With two_write_queues enabled, some of the variables that accessed during
  // WriteToWAL need different synchronization: log_empty_, alive_log_files_,
  // logs_, logfile_number_. Refer to the definition of each variable below for
  // more description.
  //
  // `mutex_` can be a hot lock in some workloads, so it deserves dedicated
  // cachelines.
  mutable CacheAlignedInstrumentedMutex mutex_;

  ColumnFamilyHandleImpl* default_cf_handle_;
  InternalStats* default_cf_internal_stats_;

  // table_cache_ provides its own synchronization
  std::shared_ptr<Cache> table_cache_;

  ErrorHandler error_handler_;

  // Unified interface for logging events
  EventLogger event_logger_;

  // only used for dynamically adjusting max_total_wal_size. it is a sum of
  // [write_buffer_size * max_write_buffer_number] over all column families
<<<<<<< HEAD
  std::atomic<uint64_t> max_total_in_memory_state_;
  // If true, we have only one (default) column family. We use this to optimize
  // some code-paths
  std::atomic<bool> single_column_family_mode_;
=======
  uint64_t max_total_in_memory_state_;
>>>>>>> 5506954b

  // The options to access storage files
  const FileOptions file_options_;

  // Additonal options for compaction and flush
  FileOptions file_options_for_compaction_;

  std::unique_ptr<ColumnFamilyMemTablesImpl> column_family_memtables_;

  // Increase the sequence number after writing each batch, whether memtable is
  // disabled for that or not. Otherwise the sequence number is increased after
  // writing each key into memtable. This implies that when disable_memtable is
  // set, the seq is not increased at all.
  //
  // Default: false
  const bool seq_per_batch_;
  // This determines during recovery whether we expect one writebatch per
  // recovered transaction, or potentially multiple writebatches per
  // transaction. For WriteUnprepared, this is set to false, since multiple
  // batches can exist per transaction.
  //
  // Default: true
  const bool batch_per_txn_;

  // Each flush or compaction gets its own job id. this counter makes sure
  // they're unique
  std::atomic<int> next_job_id_;

  std::atomic<bool> shutting_down_;

  // RecoveryContext struct stores the context about version edits along
  // with corresponding column_family_data and column_family_options.
  class RecoveryContext {
   public:
    ~RecoveryContext() {
      for (auto& edit_list : edit_lists_) {
        for (auto* edit : edit_list) {
          delete edit;
        }
      }
    }

    void UpdateVersionEdits(ColumnFamilyData* cfd, const VersionEdit& edit) {
      assert(cfd != nullptr);
      if (map_.find(cfd->GetID()) == map_.end()) {
        uint32_t size = static_cast<uint32_t>(map_.size());
        map_.emplace(cfd->GetID(), size);
        cfds_.emplace_back(cfd);
        mutable_cf_opts_.emplace_back(cfd->GetLatestMutableCFOptions());
        edit_lists_.emplace_back(autovector<VersionEdit*>());
      }
      uint32_t i = map_[cfd->GetID()];
      edit_lists_[i].emplace_back(new VersionEdit(edit));
    }

    std::unordered_map<uint32_t, uint32_t> map_;  // cf_id to index;
    autovector<ColumnFamilyData*> cfds_;
    autovector<const MutableCFOptions*> mutable_cf_opts_;
    autovector<autovector<VersionEdit*>> edit_lists_;
    // files_to_delete_ contains sst files
    std::unordered_set<std::string> files_to_delete_;
  };

  // Except in DB::Open(), WriteOptionsFile can only be called when:
  // Persist options to options file.
  // If need_mutex_lock = false, the method will lock DB mutex.
  // If need_enter_write_thread = false, the method will enter write thread.
  Status WriteOptionsFile(bool need_mutex_lock, bool need_enter_write_thread);

  Status CompactRangeInternal(const CompactRangeOptions& options,
                              ColumnFamilyHandle* column_family,
                              const Slice* begin, const Slice* end,
                              const std::string& trim_ts);

  // The following two functions can only be called when:
  // 1. WriteThread::Writer::EnterUnbatched() is used.
  // 2. db_mutex is NOT held
  Status RenameTempFileToOptionsFile(const std::string& file_name);
  Status DeleteObsoleteOptionsFiles();

  void NotifyOnFlushBegin(ColumnFamilyData* cfd, FileMetaData* file_meta,
                          const MutableCFOptions& mutable_cf_options,
                          int job_id);

  void NotifyOnFlushCompleted(
      ColumnFamilyData* cfd, const MutableCFOptions& mutable_cf_options,
      std::list<std::unique_ptr<FlushJobInfo>>* flush_jobs_info);

  void NotifyOnCompactionBegin(ColumnFamilyData* cfd, Compaction* c,
                               const Status& st,
                               const CompactionJobStats& job_stats, int job_id);

  void NotifyOnCompactionCompleted(ColumnFamilyData* cfd, Compaction* c,
                                   const Status& st,
                                   const CompactionJobStats& job_stats,
                                   int job_id);
  void NotifyOnMemTableSealed(ColumnFamilyData* cfd,
                              const MemTableInfo& mem_table_info);

#ifndef ROCKSDB_LITE
  void NotifyOnExternalFileIngested(
      ColumnFamilyData* cfd, const ExternalSstFileIngestionJob& ingestion_job);

  Status FlushForGetLiveFiles();
#endif  // !ROCKSDB_LITE

  void NewThreadStatusCfInfo(ColumnFamilyData* cfd) const;

  void EraseThreadStatusCfInfo(ColumnFamilyData* cfd) const;

  void EraseThreadStatusDbInfo() const;

  // If disable_memtable is set the application logic must guarantee that the
  // batch will still be skipped from memtable during the recovery. An excption
  // to this is seq_per_batch_ mode, in which since each batch already takes one
  // seq, it is ok for the batch to write to memtable during recovery as long as
  // it only takes one sequence number: i.e., no duplicate keys.
  // In WriteCommitted it is guarnateed since disable_memtable is used for
  // prepare batch which will be written to memtable later during the commit,
  // and in WritePrepared it is guaranteed since it will be used only for WAL
  // markers which will never be written to memtable. If the commit marker is
  // accompanied with CommitTimeWriteBatch that is not written to memtable as
  // long as it has no duplicate keys, it does not violate the one-seq-per-batch
  // policy.
  // batch_cnt is expected to be non-zero in seq_per_batch mode and
  // indicates the number of sub-patches. A sub-patch is a subset of the write
  // batch that does not have duplicate keys.
  Status WriteImpl(const WriteOptions& options, WriteBatch* updates,
                   WriteCallback* callback = nullptr,
                   uint64_t* log_used = nullptr, uint64_t log_ref = 0,
                   bool disable_memtable = false, uint64_t* seq_used = nullptr,
                   size_t batch_cnt = 0,
                   PreReleaseCallback* pre_release_callback = nullptr);

  Status PipelinedWriteImpl(const WriteOptions& options, WriteBatch* updates,
                            WriteCallback* callback = nullptr,
                            uint64_t* log_used = nullptr, uint64_t log_ref = 0,
                            bool disable_memtable = false,
                            uint64_t* seq_used = nullptr);

  // Write only to memtables without joining any write queue
  Status UnorderedWriteMemtable(const WriteOptions& write_options,
                                WriteBatch* my_batch, WriteCallback* callback,
                                uint64_t log_ref, SequenceNumber seq,
                                const size_t sub_batch_cnt);

  // Whether the batch requires to be assigned with an order
  enum AssignOrder : bool { kDontAssignOrder, kDoAssignOrder };
  // Whether it requires publishing last sequence or not
  enum PublishLastSeq : bool { kDontPublishLastSeq, kDoPublishLastSeq };

  // Join the write_thread to write the batch only to the WAL. It is the
  // responsibility of the caller to also write the write batch to the memtable
  // if it required.
  //
  // sub_batch_cnt is expected to be non-zero when assign_order = kDoAssignOrder
  // indicating the number of sub-batches in my_batch. A sub-patch is a subset
  // of the write batch that does not have duplicate keys. When seq_per_batch is
  // not set, each key is a separate sub_batch. Otherwise each duplicate key
  // marks start of a new sub-batch.
  Status WriteImplWALOnly(
      WriteThread* write_thread, const WriteOptions& options,
      WriteBatch* updates, WriteCallback* callback, uint64_t* log_used,
      const uint64_t log_ref, uint64_t* seq_used, const size_t sub_batch_cnt,
      PreReleaseCallback* pre_release_callback, const AssignOrder assign_order,
      const PublishLastSeq publish_last_seq, const bool disable_memtable);

  // write cached_recoverable_state_ to memtable if it is not empty
  // The writer must be the leader in write_thread_ and holding mutex_
  Status WriteRecoverableState();

  // Actual implementation of Close()
  Status CloseImpl();

  // Recover the descriptor from persistent storage.  May do a significant
  // amount of work to recover recently logged updates.  Any changes to
  // be made to the descriptor are added to *edit.
  // recovered_seq is set to less than kMaxSequenceNumber if the log's tail is
  // skipped.
  // recovery_ctx stores the context about version edits and all those
  // edits are persisted to new Manifest after successfully syncing the new WAL.
  virtual Status Recover(
      const std::vector<ColumnFamilyDescriptor>& column_families,
      bool read_only = false, bool error_if_wal_file_exists = false,
      bool error_if_data_exists_in_wals = false,
      uint64_t* recovered_seq = nullptr,
      RecoveryContext* recovery_ctx = nullptr);

  virtual bool OwnTablesAndLogs() const { return true; }

  // Set DB identity file, and write DB ID to manifest if necessary.
  Status SetDBId(bool read_only, RecoveryContext* recovery_ctx);

  // REQUIRES: db mutex held when calling this function, but the db mutex can
  // be released and re-acquired. Db mutex will be held when the function
  // returns.
  // After recovery, there may be SST files in db/cf paths that are
  // not referenced in the MANIFEST (e.g.
  // 1. It's best effort recovery;
  // 2. The VersionEdits referencing the SST files are appended to
  // RecoveryContext, DB crashes when syncing the MANIFEST, the VersionEdits are
  // still not synced to MANIFEST during recovery.)
  // It stores the SST files to be deleted in RecoveryContext. In the
  // meantime, we find out the largest file number present in the paths, and
  // bump up the version set's next_file_number_ to be 1 + largest_file_number.
  // recovery_ctx stores the context about version edits and files to be
  // deleted. All those edits are persisted to new Manifest after successfully
  // syncing the new WAL.
  Status DeleteUnreferencedSstFiles(RecoveryContext* recovery_ctx);

  // SetDbSessionId() should be called in the constuctor DBImpl()
  // to ensure that db_session_id_ gets updated every time the DB is opened
  void SetDbSessionId();

  Status FailIfCfHasTs(const ColumnFamilyHandle* column_family) const;
  Status FailIfTsSizesMismatch(const ColumnFamilyHandle* column_family,
                               const Slice& ts) const;

  // recovery_ctx stores the context about version edits and
  // LogAndApplyForRecovery persist all those edits to new Manifest after
  // successfully syncing new WAL.
  // LogAndApplyForRecovery should be called only once during recovery and it
  // should be called when RocksDB writes to a first new MANIFEST since this
  // recovery.
  Status LogAndApplyForRecovery(const RecoveryContext& recovery_ctx);

 private:
  friend class DB;
  friend class ErrorHandler;
  friend class InternalStats;
  friend class PessimisticTransaction;
  friend class TransactionBaseImpl;
  friend class WriteCommittedTxn;
  friend class WritePreparedTxn;
  friend class WritePreparedTxnDB;
  friend class WriteBatchWithIndex;
  friend class WriteUnpreparedTxnDB;
  friend class WriteUnpreparedTxn;

#ifndef ROCKSDB_LITE
  friend class ForwardIterator;
#endif
  friend struct SuperVersion;
  friend class CompactedDBImpl;
  friend class DBTest_ConcurrentFlushWAL_Test;
  friend class DBTest_MixedSlowdownOptionsStop_Test;
  friend class DBCompactionTest_CompactBottomLevelFilesWithDeletions_Test;
  friend class DBCompactionTest_CompactionDuringShutdown_Test;
  friend class StatsHistoryTest_PersistentStatsCreateColumnFamilies_Test;
#ifndef NDEBUG
  friend class DBTest2_ReadCallbackTest_Test;
  friend class WriteCallbackPTest_WriteWithCallbackTest_Test;
  friend class XFTransactionWriteHandler;
  friend class DBBlobIndexTest;
  friend class WriteUnpreparedTransactionTest_RecoveryTest_Test;
#endif

  struct CompactionState;
  struct PrepickedCompaction;
  struct PurgeFileInfo;

  struct WriteContext {
    SuperVersionContext superversion_context;
    autovector<MemTable*> memtables_to_free_;

    explicit WriteContext(bool create_superversion = false)
        : superversion_context(create_superversion) {}

    ~WriteContext() {
      superversion_context.Clean();
      for (auto& m : memtables_to_free_) {
        delete m;
      }
    }
  };
  struct LogContext {
    explicit LogContext(bool need_sync = false)
        : need_log_sync(need_sync), need_log_dir_sync(need_sync) {}
    bool need_log_sync;
    bool need_log_dir_sync;
    log::Writer* writer;
  };
  struct LogFileNumberSize {
    explicit LogFileNumberSize(uint64_t _number) : number(_number) {}
    LogFileNumberSize() {}
    void AddSize(uint64_t new_size) { size += new_size; }
    uint64_t number;
    uint64_t size = 0;
    bool getting_flushed = false;
  };

  struct LogWriterNumber {
    // pass ownership of _writer
    LogWriterNumber(uint64_t _number, log::Writer* _writer)
        : number(_number), writer(_writer) {}

    log::Writer* ReleaseWriter() {
      auto* w = writer;
      writer = nullptr;
      return w;
    }
    Status ClearWriter() {
      Status s = writer->WriteBuffer();
      delete writer;
      writer = nullptr;
      return s;
    }

    uint64_t number;
    // Visual Studio doesn't support deque's member to be noncopyable because
    // of a std::unique_ptr as a member.
    log::Writer* writer;  // own
    // true for some prefix of logs_
    bool getting_synced = false;
  };

  // PurgeFileInfo is a structure to hold information of files to be deleted in
  // purge_files_
  struct PurgeFileInfo {
    std::string fname;
    std::string dir_to_sync;
    FileType type;
    uint64_t number;
    int job_id;
    PurgeFileInfo(std::string fn, std::string d, FileType t, uint64_t num,
                  int jid)
        : fname(fn), dir_to_sync(d), type(t), number(num), job_id(jid) {}
  };

  // Argument required by background flush thread.
  struct BGFlushArg {
    BGFlushArg()
        : cfd_(nullptr), max_memtable_id_(0), superversion_context_(nullptr) {}
    BGFlushArg(ColumnFamilyData* cfd, uint64_t max_memtable_id,
               SuperVersionContext* superversion_context)
        : cfd_(cfd),
          max_memtable_id_(max_memtable_id),
          superversion_context_(superversion_context) {}

    // Column family to flush.
    ColumnFamilyData* cfd_;
    // Maximum ID of memtable to flush. In this column family, memtables with
    // IDs smaller than this value must be flushed before this flush completes.
    uint64_t max_memtable_id_;
    // Pointer to a SuperVersionContext object. After flush completes, RocksDB
    // installs a new superversion for the column family. This operation
    // requires a SuperVersionContext object (currently embedded in JobContext).
    SuperVersionContext* superversion_context_;
  };

  // Argument passed to flush thread.
  struct FlushThreadArg {
    DBImpl* db_;

    Env::Priority thread_pri_;
  };

  // Information for a manual compaction
  struct ManualCompactionState {
    ManualCompactionState(ColumnFamilyData* _cfd, int _input_level,
                          int _output_level, uint32_t _output_path_id,
                          bool _exclusive, bool _disallow_trivial_move,
                          std::atomic<bool>* _canceled)
        : cfd(_cfd),
          input_level(_input_level),
          output_level(_output_level),
          output_path_id(_output_path_id),
          exclusive(_exclusive),
          disallow_trivial_move(_disallow_trivial_move),
          canceled(_canceled) {}

    ColumnFamilyData* cfd;
    int input_level;
    int output_level;
    uint32_t output_path_id;
    Status status;
    bool done = false;
    bool in_progress = false;    // compaction request being processed?
    bool incomplete = false;     // only part of requested range compacted
    bool exclusive;              // current behavior of only one manual
    bool disallow_trivial_move;  // Force actual compaction to run
    const InternalKey* begin = nullptr;  // nullptr means beginning of key range
    const InternalKey* end = nullptr;    // nullptr means end of key range
    InternalKey* manual_end = nullptr;   // how far we are compacting
    InternalKey tmp_storage;      // Used to keep track of compaction progress
    InternalKey tmp_storage1;     // Used to keep track of compaction progress
    std::atomic<bool>* canceled;  // Compaction canceled by the user?
  };
  struct PrepickedCompaction {
    // background compaction takes ownership of `compaction`.
    Compaction* compaction;
    // caller retains ownership of `manual_compaction_state` as it is reused
    // across background compactions.
    ManualCompactionState* manual_compaction_state;  // nullptr if non-manual
    // task limiter token is requested during compaction picking.
    std::unique_ptr<TaskLimiterToken> task_token;
  };

  struct CompactionArg {
    // caller retains ownership of `db`.
    DBImpl* db;
    // background compaction takes ownership of `prepicked_compaction`.
    PrepickedCompaction* prepicked_compaction;
    Env::Priority compaction_pri_;
  };

  // Initialize the built-in column family for persistent stats. Depending on
  // whether on-disk persistent stats have been enabled before, it may either
  // create a new column family and column family handle or just a column family
  // handle.
  // Required: DB mutex held
  Status InitPersistStatsColumnFamily();

  // Persistent Stats column family has two format version key which are used
  // for compatibility check. Write format version if it's created for the
  // first time, read format version and check compatibility if recovering
  // from disk. This function requires DB mutex held at entrance but may
  // release and re-acquire DB mutex in the process.
  // Required: DB mutex held
  Status PersistentStatsProcessFormatVersion();

  Status ResumeImpl(DBRecoverContext context);

  void MaybeIgnoreError(Status* s) const;

  const Status CreateArchivalDirectory();

  Status CreateColumnFamilyImpl(const ColumnFamilyOptions& cf_options,
                                const std::string& cf_name,
                                ColumnFamilyHandle** handle);

  Status DropColumnFamilyImpl(ColumnFamilyHandle* column_family);

  // Delete any unneeded files and stale in-memory entries.
  void DeleteObsoleteFiles();
  // Delete obsolete files and log status and information of file deletion
  void DeleteObsoleteFileImpl(int job_id, const std::string& fname,
                              const std::string& path_to_sync, FileType type,
                              uint64_t number);

  // Background process needs to call
  //     auto x = CaptureCurrentFileNumberInPendingOutputs()
  //     auto file_num = versions_->NewFileNumber();
  //     <do something>
  //     ReleaseFileNumberFromPendingOutputs(x)
  // This will protect any file with number `file_num` or greater from being
  // deleted while <do something> is running.
  // -----------
  // This function will capture current file number and append it to
  // pending_outputs_. This will prevent any background process to delete any
  // file created after this point.
  std::list<uint64_t>::iterator CaptureCurrentFileNumberInPendingOutputs();
  // This function should be called with the result of
  // CaptureCurrentFileNumberInPendingOutputs(). It then marks that any file
  // created between the calls CaptureCurrentFileNumberInPendingOutputs() and
  // ReleaseFileNumberFromPendingOutputs() can now be deleted (if it's not live
  // and blocked by any other pending_outputs_ calls)
  void ReleaseFileNumberFromPendingOutputs(
      std::unique_ptr<std::list<uint64_t>::iterator>& v);

  IOStatus SyncClosedLogs(JobContext* job_context, VersionEdit* synced_wals);

  // Flush the in-memory write buffer to storage.  Switches to a new
  // log-file/memtable and writes a new descriptor iff successful. Then
  // installs a new super version for the column family.
  Status FlushMemTableToOutputFile(
      ColumnFamilyData* cfd, const MutableCFOptions& mutable_cf_options,
      bool* madeProgress, JobContext* job_context,
      SuperVersionContext* superversion_context,
      std::vector<SequenceNumber>& snapshot_seqs,
      SequenceNumber earliest_write_conflict_snapshot,
      SnapshotChecker* snapshot_checker, LogBuffer* log_buffer,
      Env::Priority thread_pri);

  // Flush the memtables of (multiple) column families to multiple files on
  // persistent storage.
  Status FlushMemTablesToOutputFiles(
      const autovector<BGFlushArg>& bg_flush_args, bool* made_progress,
      JobContext* job_context, LogBuffer* log_buffer, Env::Priority thread_pri);

  Status AtomicFlushMemTablesToOutputFiles(
      const autovector<BGFlushArg>& bg_flush_args, bool* made_progress,
      JobContext* job_context, LogBuffer* log_buffer, Env::Priority thread_pri);

  // REQUIRES: log_numbers are sorted in ascending order
  // corrupted_log_found is set to true if we recover from a corrupted log file.
  Status RecoverLogFiles(const std::vector<uint64_t>& log_numbers,
                         SequenceNumber* next_sequence, bool read_only,
                         bool* corrupted_log_found,
                         RecoveryContext* recovery_ctx);

  // The following two methods are used to flush a memtable to
  // storage. The first one is used at database RecoveryTime (when the
  // database is opened) and is heavyweight because it holds the mutex
  // for the entire period. The second method WriteLevel0Table supports
  // concurrent flush memtables to storage.
  Status WriteLevel0TableForRecovery(int job_id, ColumnFamilyData* cfd,
                                     MemTable* mem, VersionEdit* edit);

  // Get the size of a log file and, if truncate is true, truncate the
  // log file to its actual size, thereby freeing preallocated space.
  // Return success even if truncate fails
  Status GetLogSizeAndMaybeTruncate(uint64_t wal_number, bool truncate,
                                    LogFileNumberSize* log);

  // Restore alive_log_files_ and total_log_size_ after recovery.
  // It needs to run only when there's no flush during recovery
  // (e.g. avoid_flush_during_recovery=true). May also trigger flush
  // in case total_log_size > max_total_wal_size.
  Status RestoreAliveLogFiles(const std::vector<uint64_t>& log_numbers);

  // num_bytes: for slowdown case, delay time is calculated based on
  //            `num_bytes` going through.
  Status DelayWrite(uint64_t num_bytes, const WriteOptions& write_options);

  // Begin stalling of writes when memory usage increases beyond a certain
  // threshold.
  void WriteBufferManagerStallWrites();

  Status ThrottleLowPriWritesIfNeeded(const WriteOptions& write_options,
                                      WriteBatch* my_batch);

  // REQUIRES: mutex locked and in write thread.
  Status ScheduleFlushes(WriteContext* context);

  void MaybeFlushStatsCF(autovector<ColumnFamilyData*>* cfds);

  Status TrimMemtableHistory(WriteContext* context);

  Status SwitchMemtable(ColumnFamilyData* cfd, WriteContext* context);

  void SelectColumnFamiliesForAtomicFlush(autovector<ColumnFamilyData*>* cfds);

  // Force current memtable contents to be flushed.
  Status FlushMemTable(ColumnFamilyData* cfd, const FlushOptions& options,
                       FlushReason flush_reason, bool writes_stopped = false);

  Status AtomicFlushMemTables(
      const autovector<ColumnFamilyData*>& column_family_datas,
      const FlushOptions& options, FlushReason flush_reason,
      bool writes_stopped = false);

  // Wait until flushing this column family won't stall writes
  Status WaitUntilFlushWouldNotStallWrites(ColumnFamilyData* cfd,
                                           bool* flush_needed);

  // Wait for memtable flushed.
  // If flush_memtable_id is non-null, wait until the memtable with the ID
  // gets flush. Otherwise, wait until the column family don't have any
  // memtable pending flush.
  // resuming_from_bg_err indicates whether the caller is attempting to resume
  // from background error.
  Status WaitForFlushMemTable(ColumnFamilyData* cfd,
                              const uint64_t* flush_memtable_id = nullptr,
                              bool resuming_from_bg_err = false) {
    return WaitForFlushMemTables({cfd}, {flush_memtable_id},
                                 resuming_from_bg_err);
  }
  // Wait for memtables to be flushed for multiple column families.
  Status WaitForFlushMemTables(
      const autovector<ColumnFamilyData*>& cfds,
      const autovector<const uint64_t*>& flush_memtable_ids,
      bool resuming_from_bg_err);

  inline void WaitForPendingWrites() {
    mutex_.AssertHeld();
    TEST_SYNC_POINT("DBImpl::WaitForPendingWrites:BeforeBlock");
    // In case of pipelined write is enabled, wait for all pending memtable
    // writers.
    if (immutable_db_options_.enable_pipelined_write) {
      // Memtable writers may call DB::Get in case max_successive_merges > 0,
      // which may lock mutex. Unlocking mutex here to avoid deadlock.
      mutex_.Unlock();
      write_thread_.WaitForMemTableWriters();
      mutex_.Lock();
    }

    if (!immutable_db_options_.unordered_write) {
      // Then the writes are finished before the next write group starts
      return;
    }

    // Wait for the ones who already wrote to the WAL to finish their
    // memtable write.
    if (pending_memtable_writes_.load() != 0) {
      std::unique_lock<std::mutex> guard(switch_mutex_);
      switch_cv_.wait(guard,
                      [&] { return pending_memtable_writes_.load() == 0; });
    }
  }

  // TaskType is used to identify tasks in thread-pool, currently only
  // differentiate manual compaction, which could be unscheduled from the
  // thread-pool.
  enum class TaskType : uint8_t {
    kDefault = 0,
    kManualCompaction = 1,
    kCount = 2,
  };

  // Task tag is used to identity tasks in thread-pool, which is
  // dbImpl obj address + type
  inline void* GetTaskTag(TaskType type) {
    return GetTaskTag(static_cast<uint8_t>(type));
  }

  inline void* GetTaskTag(uint8_t type) {
    return static_cast<uint8_t*>(static_cast<void*>(this)) + type;
  }

  // REQUIRES: mutex locked and in write thread.
  void AssignAtomicFlushSeq(const autovector<ColumnFamilyData*>& cfds);

  // REQUIRES: mutex locked and in write thread.
  Status SwitchWAL(WriteContext* write_context);

  // REQUIRES: mutex locked and in write thread.
  Status HandleWriteBufferManagerFlush(WriteContext* write_context);

  // REQUIRES: mutex locked
  Status PreprocessWrite(const WriteOptions& write_options,
                         LogContext* log_context, WriteContext* write_context);

  WriteBatch* MergeBatch(const WriteThread::WriteGroup& write_group,
                         WriteBatch* tmp_batch, size_t* write_with_wal,
                         WriteBatch** to_be_cached_state);

  // rate_limiter_priority is used to charge `DBOptions::rate_limiter`
  // for automatic WAL flush (`Options::manual_wal_flush` == false)
  // associated with this WriteToWAL
  IOStatus WriteToWAL(const WriteBatch& merged_batch, log::Writer* log_writer,
                      uint64_t* log_used, uint64_t* log_size,
                      Env::IOPriority rate_limiter_priority,
                      LogFileNumberSize& log_file_number_size);

  IOStatus WriteToWAL(const WriteThread::WriteGroup& write_group,
                      log::Writer* log_writer, uint64_t* log_used,
                      bool need_log_sync, bool need_log_dir_sync,
                      SequenceNumber sequence,
                      LogFileNumberSize& log_file_number_size);

  IOStatus ConcurrentWriteToWAL(const WriteThread::WriteGroup& write_group,
                                uint64_t* log_used,
                                SequenceNumber* last_sequence, size_t seq_inc);

  // Used by WriteImpl to update bg_error_ if paranoid check is enabled.
  // Caller must hold mutex_.
  void WriteStatusCheckOnLocked(const Status& status);

  // Used by WriteImpl to update bg_error_ if paranoid check is enabled.
  void WriteStatusCheck(const Status& status);

  // Used by WriteImpl to update bg_error_ when IO error happens, e.g., write
  // WAL, sync WAL fails, if paranoid check is enabled.
  void IOStatusCheck(const IOStatus& status);

  // Used by WriteImpl to update bg_error_ in case of memtable insert error.
  void MemTableInsertStatusCheck(const Status& memtable_insert_status);

#ifndef ROCKSDB_LITE

  Status CompactFilesImpl(const CompactionOptions& compact_options,
                          ColumnFamilyData* cfd, Version* version,
                          const std::vector<std::string>& input_file_names,
                          std::vector<std::string>* const output_file_names,
                          const int output_level, int output_path_id,
                          JobContext* job_context, LogBuffer* log_buffer,
                          CompactionJobInfo* compaction_job_info);

  // Wait for current IngestExternalFile() calls to finish.
  // REQUIRES: mutex_ held
  void WaitForIngestFile();

#else
  // IngestExternalFile is not supported in ROCKSDB_LITE so this function
  // will be no-op
  void WaitForIngestFile() {}
#endif  // ROCKSDB_LITE

  ColumnFamilyData* GetColumnFamilyDataByName(const std::string& cf_name);

  void MaybeScheduleFlushOrCompaction();

  // A flush request specifies the column families to flush as well as the
  // largest memtable id to persist for each column family. Once all the
  // memtables whose IDs are smaller than or equal to this per-column-family
  // specified value, this flush request is considered to have completed its
  // work of flushing this column family. After completing the work for all
  // column families in this request, this flush is considered complete.
  using FlushRequest = std::vector<std::pair<ColumnFamilyData*, uint64_t>>;

  void GenerateFlushRequest(const autovector<ColumnFamilyData*>& cfds,
                            FlushRequest* req);

  void SchedulePendingFlush(const FlushRequest& req, FlushReason flush_reason);

  void SchedulePendingCompaction(ColumnFamilyData* cfd);
  void SchedulePendingPurge(std::string fname, std::string dir_to_sync,
                            FileType type, uint64_t number, int job_id);
  static void BGWorkCompaction(void* arg);
  // Runs a pre-chosen universal compaction involving bottom level in a
  // separate, bottom-pri thread pool.
  static void BGWorkBottomCompaction(void* arg);
  static void BGWorkFlush(void* arg);
  static void BGWorkPurge(void* arg);
  static void UnscheduleCompactionCallback(void* arg);
  static void UnscheduleFlushCallback(void* arg);
  void BackgroundCallCompaction(PrepickedCompaction* prepicked_compaction,
                                Env::Priority thread_pri);
  void BackgroundCallFlush(Env::Priority thread_pri);
  void BackgroundCallPurge();
  Status BackgroundCompaction(bool* madeProgress, JobContext* job_context,
                              LogBuffer* log_buffer,
                              PrepickedCompaction* prepicked_compaction,
                              Env::Priority thread_pri);
  Status BackgroundFlush(bool* madeProgress, JobContext* job_context,
                         LogBuffer* log_buffer, FlushReason* reason,
                         Env::Priority thread_pri);

  bool EnoughRoomForCompaction(ColumnFamilyData* cfd,
                               const std::vector<CompactionInputFiles>& inputs,
                               bool* sfm_bookkeeping, LogBuffer* log_buffer);

  // Request compaction tasks token from compaction thread limiter.
  // It always succeeds if force = true or limiter is disable.
  bool RequestCompactionToken(ColumnFamilyData* cfd, bool force,
                              std::unique_ptr<TaskLimiterToken>* token,
                              LogBuffer* log_buffer);

  // Schedule background tasks
  Status StartPeriodicWorkScheduler();

  void PrintStatistics();

  size_t EstimateInMemoryStatsHistorySize() const;

  // Return the minimum empty level that could hold the total data in the
  // input level. Return the input level, if such level could not be found.
  int FindMinimumEmptyLevelFitting(ColumnFamilyData* cfd,
                                   const MutableCFOptions& mutable_cf_options,
                                   int level);

  // Move the files in the input level to the target level.
  // If target_level < 0, automatically calculate the minimum level that could
  // hold the data set.
  Status ReFitLevel(ColumnFamilyData* cfd, int level, int target_level = -1);

  // helper functions for adding and removing from flush & compaction queues
  void AddToCompactionQueue(ColumnFamilyData* cfd);
  ColumnFamilyData* PopFirstFromCompactionQueue();
  FlushRequest PopFirstFromFlushQueue();

  // Pick the first unthrottled compaction with task token from queue.
  ColumnFamilyData* PickCompactionFromQueue(
      std::unique_ptr<TaskLimiterToken>* token, LogBuffer* log_buffer);

  // helper function to call after some of the logs_ were synced
  void MarkLogsSynced(uint64_t up_to, bool synced_dir, VersionEdit* edit);
  Status ApplyWALToManifest(VersionEdit* edit);
  // WALs with log number up to up_to are not synced successfully.
  void MarkLogsNotSynced(uint64_t up_to);

  SnapshotImpl* GetSnapshotImpl(bool is_write_conflict_boundary,
                                bool lock = true);

  uint64_t GetMaxTotalWalSize() const;

  FSDirectory* GetDataDir(ColumnFamilyData* cfd, size_t path_id) const;

  Status CloseHelper();

  void WaitForBackgroundWork();

  // Background threads call this function, which is just a wrapper around
  // the InstallSuperVersion() function. Background threads carry
  // sv_context which can have new_superversion already
  // allocated.
  // All ColumnFamily state changes go through this function. Here we analyze
  // the new state and we schedule background work if we detect that the new
  // state needs flush or compaction.
  void InstallSuperVersionAndScheduleWork(
      ColumnFamilyData* cfd, SuperVersionContext* sv_context,
      const MutableCFOptions& mutable_cf_options);

  bool GetIntPropertyInternal(ColumnFamilyData* cfd,
                              const DBPropertyInfo& property_info,
                              bool is_locked, uint64_t* value);
  bool GetPropertyHandleOptionsStatistics(std::string* value);

  bool HasPendingManualCompaction();
  bool HasExclusiveManualCompaction();
  void AddManualCompaction(ManualCompactionState* m);
  void RemoveManualCompaction(ManualCompactionState* m);
  bool ShouldntRunManualCompaction(ManualCompactionState* m);
  bool HaveManualCompaction(ColumnFamilyData* cfd);
  bool MCOverlap(ManualCompactionState* m, ManualCompactionState* m1);
#ifndef ROCKSDB_LITE
  void BuildCompactionJobInfo(const ColumnFamilyData* cfd, Compaction* c,
                              const Status& st,
                              const CompactionJobStats& compaction_job_stats,
                              const int job_id, const Version* current,
                              CompactionJobInfo* compaction_job_info) const;
  // Reserve the next 'num' file numbers for to-be-ingested external SST files,
  // and return the current file_number in 'next_file_number'.
  // Write a version edit to the MANIFEST.
  Status ReserveFileNumbersBeforeIngestion(
      ColumnFamilyData* cfd, uint64_t num,
      std::unique_ptr<std::list<uint64_t>::iterator>& pending_output_elem,
      uint64_t* next_file_number);
#endif  //! ROCKSDB_LITE

  bool ShouldPurge(uint64_t file_number) const;
  void MarkAsGrabbedForPurge(uint64_t file_number);

  size_t GetWalPreallocateBlockSize(uint64_t write_buffer_size) const;
  Env::WriteLifeTimeHint CalculateWALWriteHint() { return Env::WLTH_SHORT; }

  IOStatus CreateWAL(uint64_t log_file_num, uint64_t recycle_log_number,
                     size_t preallocate_block_size, log::Writer** new_log);

  // Verify SST file unique id between Manifest and table properties to make
  // sure they're the same. Currently only used during DB open when
  // `verify_sst_unique_id_in_manifest = true`.
  Status VerifySstUniqueIdInManifest();

  // Validate self-consistency of DB options
  static Status ValidateOptions(const DBOptions& db_options);
  // Validate self-consistency of DB options and its consistency with cf options
  static Status ValidateOptions(
      const DBOptions& db_options,
      const std::vector<ColumnFamilyDescriptor>& column_families);

  // Utility function to do some debug validation and sort the given vector
  // of MultiGet keys
  void PrepareMultiGetKeys(
      const size_t num_keys, bool sorted,
      autovector<KeyContext*, MultiGetContext::MAX_BATCH_SIZE>* key_ptrs);

  // A structure to hold the information required to process MultiGet of keys
  // belonging to one column family. For a multi column family MultiGet, there
  // will be a container of these objects.
  struct MultiGetColumnFamilyData {
    ColumnFamilyHandle* cf;
    ColumnFamilyData* cfd;

    // For the batched MultiGet which relies on sorted keys, start specifies
    // the index of first key belonging to this column family in the sorted
    // list.
    size_t start;

    // For the batched MultiGet case, num_keys specifies the number of keys
    // belonging to this column family in the sorted list
    size_t num_keys;

    // SuperVersion for the column family obtained in a manner that ensures a
    // consistent view across all column families in the DB
    SuperVersion* super_version;
    MultiGetColumnFamilyData(ColumnFamilyHandle* column_family,
                             SuperVersion* sv)
        : cf(column_family),
          cfd(static_cast<ColumnFamilyHandleImpl*>(cf)->cfd()),
          start(0),
          num_keys(0),
          super_version(sv) {}

    MultiGetColumnFamilyData(ColumnFamilyHandle* column_family, size_t first,
                             size_t count, SuperVersion* sv)
        : cf(column_family),
          cfd(static_cast<ColumnFamilyHandleImpl*>(cf)->cfd()),
          start(first),
          num_keys(count),
          super_version(sv) {}

    MultiGetColumnFamilyData() = default;
  };

  // A common function to obtain a consistent snapshot, which can be implicit
  // if the user doesn't specify a snapshot in read_options, across
  // multiple column families for MultiGet. It will attempt to get an implicit
  // snapshot without acquiring the db_mutes, but will give up after a few
  // tries and acquire the mutex if a memtable flush happens. The template
  // allows both the batched and non-batched MultiGet to call this with
  // either an std::unordered_map or autovector of column families.
  //
  // If callback is non-null, the callback is refreshed with the snapshot
  // sequence number
  //
  // A return value of true indicates that the SuperVersions were obtained
  // from the ColumnFamilyData, whereas false indicates they are thread
  // local
  template <class T>
  bool MultiCFSnapshot(
      const ReadOptions& read_options, ReadCallback* callback,
      std::function<MultiGetColumnFamilyData*(typename T::iterator&)>&
          iter_deref_func,
      T* cf_list, SequenceNumber* snapshot);

  // The actual implementation of the batching MultiGet. The caller is expected
  // to have acquired the SuperVersion and pass in a snapshot sequence number
  // in order to construct the LookupKeys. The start_key and num_keys specify
  // the range of keys in the sorted_keys vector for a single column family.
  Status MultiGetImpl(
      const ReadOptions& read_options, size_t start_key, size_t num_keys,
      autovector<KeyContext*, MultiGetContext::MAX_BATCH_SIZE>* sorted_keys,
      SuperVersion* sv, SequenceNumber snap_seqnum, ReadCallback* callback);

  Status DisableFileDeletionsWithLock();

  Status IncreaseFullHistoryTsLowImpl(ColumnFamilyData* cfd,
                                      std::string ts_low);

  // Lock over the persistent DB state.  Non-nullptr iff successfully acquired.
  FileLock* db_lock_;

  // In addition to mutex_, log_write_mutex_ protected writes to stats_history_
  InstrumentedMutex stats_history_mutex_;
  // In addition to mutex_, log_write_mutex_ protected writes to logs_ and
  // logfile_number_. With two_write_queues it also protects alive_log_files_,
  // and log_empty_. Refer to the definition of each variable below for more
  // details.
  // Note: to avoid dealock, if needed to acquire both log_write_mutex_ and
  // mutex_, the order should be first mutex_ and then log_write_mutex_.
  InstrumentedMutex log_write_mutex_;

  // If zero, manual compactions are allowed to proceed. If non-zero, manual
  // compactions may still be running, but will quickly fail with
  // `Status::Incomplete`. The value indicates how many threads have paused
  // manual compactions. It is accessed in read mode outside the DB mutex in
  // compaction code paths.
  std::atomic<int> manual_compaction_paused_;

  // This condition variable is signaled on these conditions:
  // * whenever bg_compaction_scheduled_ goes down to 0
  // * if AnyManualCompaction, whenever a compaction finishes, even if it hasn't
  // made any progress
  // * whenever a compaction made any progress
  // * whenever bg_flush_scheduled_ or bg_purge_scheduled_ value decreases
  // (i.e. whenever a flush is done, even if it didn't make any progress)
  // * whenever there is an error in background purge, flush or compaction
  // * whenever num_running_ingest_file_ goes to 0.
  // * whenever pending_purge_obsolete_files_ goes to 0.
  // * whenever disable_delete_obsolete_files_ goes to 0.
  // * whenever SetOptions successfully updates options.
  // * whenever a column family is dropped.
  InstrumentedCondVar bg_cv_;
  // Writes are protected by locking both mutex_ and log_write_mutex_, and reads
  // must be under either mutex_ or log_write_mutex_. Since after ::Open,
  // logfile_number_ is currently updated only in write_thread_, it can be read
  // from the same write_thread_ without any locks.
  uint64_t logfile_number_;
  std::deque<uint64_t>
      log_recycle_files_;  // a list of log files that we can recycle
  bool log_dir_synced_;
  // Without two_write_queues, read and writes to log_empty_ are protected by
  // mutex_. Since it is currently updated/read only in write_thread_, it can be
  // accessed from the same write_thread_ without any locks. With
  // two_write_queues writes, where it can be updated in different threads,
  // read and writes are protected by log_write_mutex_ instead. This is to avoid
  // expensive mutex_ lock during WAL write, which update log_empty_.
  bool log_empty_;

  ColumnFamilyHandleImpl* persist_stats_cf_handle_;

  bool persistent_stats_cfd_exists_ = true;

  // Without two_write_queues, read and writes to alive_log_files_ are
  // protected by mutex_. With two_write_queues_, writes
  // are protected by locking both mutex_ and log_write_mutex_, and reads must
  // be under either mutex_ or log_write_mutex_.
  std::deque<LogFileNumberSize> alive_log_files_;

  // Log files that aren't fully synced, and the current log file.
  // Synchronization:
  //  - push_back() is done from write_thread_ with locked mutex_ and
  //  log_write_mutex_
  //  - pop_front() is done from any thread with locked mutex_ and
  //  log_write_mutex_
  //  - reads are done with either locked mutex_ or log_write_mutex_
  //  - back() and items with getting_synced=true are not popped,
  //  - The same thread that sets getting_synced=true will reset it.
  //  - it follows that the object referred by back() can be safely read from
  //  the write_thread_ without using mutex
  //  - it follows that the items with getting_synced=true can be safely read
  //  from the same thread that has set getting_synced=true
  std::deque<LogWriterNumber> logs_;
  // Signaled when getting_synced becomes false for some of the logs_.
  InstrumentedCondVar log_sync_cv_;
  // This is the app-level state that is written to the WAL but will be used
  // only during recovery. Using this feature enables not writing the state to
  // memtable on normal writes and hence improving the throughput. Each new
  // write of the state will replace the previous state entirely even if the
  // keys in the two consecutive states do not overlap.
  // It is protected by log_write_mutex_ when two_write_queues_ is enabled.
  // Otherwise only the heaad of write_thread_ can access it.
  WriteBatch cached_recoverable_state_;
  std::atomic<bool> cached_recoverable_state_empty_ = {true};
  std::atomic<uint64_t> total_log_size_;

  // If this is non-empty, we need to delete these log files in background
  // threads. Protected by db mutex.
  autovector<log::Writer*> logs_to_free_;

  bool is_snapshot_supported_;

  std::map<uint64_t, std::map<std::string, uint64_t>> stats_history_;

  std::map<std::string, uint64_t> stats_slice_;

  bool stats_slice_initialized_ = false;

  Directories directories_;

  WriteBufferManager* write_buffer_manager_;

  WriteThread write_thread_;
  WriteBatch tmp_batch_;
  // The write thread when the writers have no memtable write. This will be used
  // in 2PC to batch the prepares separately from the serial commit.
  WriteThread nonmem_write_thread_;

  WriteController write_controller_;

  // Size of the last batch group. In slowdown mode, next write needs to
  // sleep if it uses up the quota.
  // Note: This is to protect memtable and compaction. If the batch only writes
  // to the WAL its size need not to be included in this.
  uint64_t last_batch_group_size_;

  FlushScheduler flush_scheduler_;

  TrimHistoryScheduler trim_history_scheduler_;

  SnapshotList snapshots_;

  // For each background job, pending_outputs_ keeps the current file number at
  // the time that background job started.
  // FindObsoleteFiles()/PurgeObsoleteFiles() never deletes any file that has
  // number bigger than any of the file number in pending_outputs_. Since file
  // numbers grow monotonically, this also means that pending_outputs_ is always
  // sorted. After a background job is done executing, its file number is
  // deleted from pending_outputs_, which allows PurgeObsoleteFiles() to clean
  // it up.
  // State is protected with db mutex.
  std::list<uint64_t> pending_outputs_;

  // flush_queue_ and compaction_queue_ hold column families that we need to
  // flush and compact, respectively.
  // A column family is inserted into flush_queue_ when it satisfies condition
  // cfd->imm()->IsFlushPending()
  // A column family is inserted into compaction_queue_ when it satisfied
  // condition cfd->NeedsCompaction()
  // Column families in this list are all Ref()-erenced
  // TODO(icanadi) Provide some kind of ReferencedColumnFamily class that will
  // do RAII on ColumnFamilyData
  // Column families are in this queue when they need to be flushed or
  // compacted. Consumers of these queues are flush and compaction threads. When
  // column family is put on this queue, we increase unscheduled_flushes_ and
  // unscheduled_compactions_. When these variables are bigger than zero, that
  // means we need to schedule background threads for flush and compaction.
  // Once the background threads are scheduled, we decrease unscheduled_flushes_
  // and unscheduled_compactions_. That way we keep track of number of
  // compaction and flush threads we need to schedule. This scheduling is done
  // in MaybeScheduleFlushOrCompaction()
  // invariant(column family present in flush_queue_ <==>
  // ColumnFamilyData::pending_flush_ == true)
  std::deque<FlushRequest> flush_queue_;
  // invariant(column family present in compaction_queue_ <==>
  // ColumnFamilyData::pending_compaction_ == true)
  std::deque<ColumnFamilyData*> compaction_queue_;

  // A map to store file numbers and filenames of the files to be purged
  std::unordered_map<uint64_t, PurgeFileInfo> purge_files_;

  // A vector to store the file numbers that have been assigned to certain
  // JobContext. Current implementation tracks table and blob files only.
  std::unordered_set<uint64_t> files_grabbed_for_purge_;

  // A queue to store log writers to close
  std::deque<log::Writer*> logs_to_free_queue_;
  std::deque<SuperVersion*> superversions_to_free_queue_;
  int unscheduled_flushes_;
  int unscheduled_compactions_;

  // count how many background compactions are running or have been scheduled in
  // the BOTTOM pool
  int bg_bottom_compaction_scheduled_;

  // count how many background compactions are running or have been scheduled
  int bg_compaction_scheduled_;

  // stores the number of compactions are currently running
  int num_running_compactions_;

  // number of background memtable flush jobs, submitted to the HIGH pool
  int bg_flush_scheduled_;

  // stores the number of flushes are currently running
  int num_running_flushes_;

  // number of background obsolete file purge jobs, submitted to the HIGH pool
  int bg_purge_scheduled_;

  std::deque<ManualCompactionState*> manual_compaction_dequeue_;

  // shall we disable deletion of obsolete files
  // if 0 the deletion is enabled.
  // if non-zero, files will not be getting deleted
  // This enables two different threads to call
  // EnableFileDeletions() and DisableFileDeletions()
  // without any synchronization
  int disable_delete_obsolete_files_;

  // Number of times FindObsoleteFiles has found deletable files and the
  // corresponding call to PurgeObsoleteFiles has not yet finished.
  std::atomic<int> pending_purge_obsolete_files_;

  // last time when DeleteObsoleteFiles with full scan was executed. Originally
  // initialized with startup time.
  uint64_t delete_obsolete_files_last_run_;

  // last time stats were dumped to LOG
  std::atomic<uint64_t> last_stats_dump_time_microsec_;

  // The thread that wants to switch memtable, can wait on this cv until the
  // pending writes to memtable finishes.
  std::condition_variable switch_cv_;
  // The mutex used by switch_cv_. mutex_ should be acquired beforehand.
  std::mutex switch_mutex_;
  // Number of threads intending to write to memtable
  std::atomic<size_t> pending_memtable_writes_ = {};

  // A flag indicating whether the current rocksdb database has any
  // data that is not yet persisted into either WAL or SST file.
  // Used when disableWAL is true.
  std::atomic<bool> has_unpersisted_data_;

  // if an attempt was made to flush all column families that
  // the oldest log depends on but uncommitted data in the oldest
  // log prevents the log from being released.
  // We must attempt to free the dependent memtables again
  // at a later time after the transaction in the oldest
  // log is fully commited.
  bool unable_to_release_oldest_log_;

  static const int KEEP_LOG_FILE_NUM = 1000;
  // MSVC version 1800 still does not have constexpr for ::max()
  static const uint64_t kNoTimeOut = std::numeric_limits<uint64_t>::max();

  std::string db_absolute_path_;

  // Number of running IngestExternalFile() or CreateColumnFamilyWithImport()
  // calls.
  // REQUIRES: mutex held
  int num_running_ingest_file_;

#ifndef ROCKSDB_LITE
  WalManager wal_manager_;
#endif  // ROCKSDB_LITE

  // A value of > 0 temporarily disables scheduling of background work
  int bg_work_paused_;

  // A value of > 0 temporarily disables scheduling of background compaction
  int bg_compaction_paused_;

  // Guard against multiple concurrent refitting
  bool refitting_level_;

  // Indicate DB was opened successfully
  bool opened_successfully_;

  // The min threshold to triggere bottommost compaction for removing
  // garbages, among all column families.
  SequenceNumber bottommost_files_mark_threshold_ = kMaxSequenceNumber;

  LogsWithPrepTracker logs_with_prep_tracker_;

  // Callback for compaction to check if a key is visible to a snapshot.
  // REQUIRES: mutex held
  std::unique_ptr<SnapshotChecker> snapshot_checker_;

  // Callback for when the cached_recoverable_state_ is written to memtable
  // Only to be set during initialization
  std::unique_ptr<PreReleaseCallback> recoverable_state_pre_release_callback_;

#ifndef ROCKSDB_LITE
  // Scheduler to run DumpStats(), PersistStats(), and FlushInfoLog().
  // Currently, it always use a global instance from
  // PeriodicWorkScheduler::Default(). Only in unittest, it can be overrided by
  // PeriodicWorkTestScheduler.
  PeriodicWorkScheduler* periodic_work_scheduler_;
#endif

  // When set, we use a separate queue for writes that don't write to memtable.
  // In 2PC these are the writes at Prepare phase.
  const bool two_write_queues_;
  const bool manual_wal_flush_;

  // LastSequence also indicates last published sequence visibile to the
  // readers. Otherwise LastPublishedSequence should be used.
  const bool last_seq_same_as_publish_seq_;
  // It indicates that a customized gc algorithm must be used for
  // flush/compaction and if it is not provided vis SnapshotChecker, we should
  // disable gc to be safe.
  const bool use_custom_gc_;
  // Flag to indicate that the DB instance shutdown has been initiated. This
  // different from shutting_down_ atomic in that it is set at the beginning
  // of shutdown sequence, specifically in order to prevent any background
  // error recovery from going on in parallel. The latter, shutting_down_,
  // is set a little later during the shutdown after scheduling memtable
  // flushes
  std::atomic<bool> shutdown_initiated_;
  // Flag to indicate whether sst_file_manager object was allocated in
  // DB::Open() or passed to us
  bool own_sfm_;

  // Flag to check whether Close() has been called on this DB
  bool closed_;
  // save the closing status, for re-calling the close()
  Status closing_status_;
  // mutex for DB::Close()
  InstrumentedMutex closing_mutex_;

  // Conditional variable to coordinate installation of atomic flush results.
  // With atomic flush, each bg thread installs the result of flushing multiple
  // column families, and different threads can flush different column
  // families. It's difficult to rely on one thread to perform batch
  // installation for all threads. This is different from the non-atomic flush
  // case.
  // atomic_flush_install_cv_ makes sure that threads install atomic flush
  // results sequentially. Flush results of memtables with lower IDs get
  // installed to MANIFEST first.
  InstrumentedCondVar atomic_flush_install_cv_;

  bool wal_in_db_path_;
  std::atomic<uint64_t> max_total_wal_size_;

  BlobFileCompletionCallback blob_callback_;

  // Pointer to WriteBufferManager stalling interface.
  std::unique_ptr<StallInterface> wbm_stall_;
};

class GetWithTimestampReadCallback : public ReadCallback {
 public:
  explicit GetWithTimestampReadCallback(SequenceNumber seq)
      : ReadCallback(seq) {}
  bool IsVisibleFullCheck(SequenceNumber seq) override {
    return seq <= max_visible_seq_;
  }
};

extern Options SanitizeOptions(const std::string& db, const Options& src,
                               bool read_only = false);

extern DBOptions SanitizeOptions(const std::string& db, const DBOptions& src,
                                 bool read_only = false);

extern CompressionType GetCompressionFlush(
    const ImmutableCFOptions& ioptions,
    const MutableCFOptions& mutable_cf_options);

// Return the earliest log file to keep after the memtable flush is
// finalized.
// `cfd_to_flush` is the column family whose memtable (specified in
// `memtables_to_flush`) will be flushed and thus will not depend on any WAL
// file.
// The function is only applicable to 2pc mode.
extern uint64_t PrecomputeMinLogNumberToKeep2PC(
    VersionSet* vset, const ColumnFamilyData& cfd_to_flush,
    const autovector<VersionEdit*>& edit_list,
    const autovector<MemTable*>& memtables_to_flush,
    LogsWithPrepTracker* prep_tracker);
// For atomic flush.
extern uint64_t PrecomputeMinLogNumberToKeep2PC(
    VersionSet* vset, const autovector<ColumnFamilyData*>& cfds_to_flush,
    const autovector<autovector<VersionEdit*>>& edit_lists,
    const autovector<const autovector<MemTable*>*>& memtables_to_flush,
    LogsWithPrepTracker* prep_tracker);

// In non-2PC mode, WALs with log number < the returned number can be
// deleted after the cfd_to_flush column family is flushed successfully.
extern uint64_t PrecomputeMinLogNumberToKeepNon2PC(
    VersionSet* vset, const ColumnFamilyData& cfd_to_flush,
    const autovector<VersionEdit*>& edit_list);
// For atomic flush.
extern uint64_t PrecomputeMinLogNumberToKeepNon2PC(
    VersionSet* vset, const autovector<ColumnFamilyData*>& cfds_to_flush,
    const autovector<autovector<VersionEdit*>>& edit_lists);

// `cfd_to_flush` is the column family whose memtable will be flushed and thus
// will not depend on any WAL file. nullptr means no memtable is being flushed.
// The function is only applicable to 2pc mode.
extern uint64_t FindMinPrepLogReferencedByMemTable(
    VersionSet* vset, const autovector<MemTable*>& memtables_to_flush);
// For atomic flush.
extern uint64_t FindMinPrepLogReferencedByMemTable(
    VersionSet* vset,
    const autovector<const autovector<MemTable*>*>& memtables_to_flush);

// Fix user-supplied options to be reasonable
template <class T, class V>
static void ClipToRange(T* ptr, V minvalue, V maxvalue) {
  if (static_cast<V>(*ptr) > maxvalue) *ptr = maxvalue;
  if (static_cast<V>(*ptr) < minvalue) *ptr = minvalue;
}

inline Status DBImpl::FailIfCfHasTs(
    const ColumnFamilyHandle* column_family) const {
  column_family = column_family ? column_family : DefaultColumnFamily();
  assert(column_family);
  const Comparator* const ucmp = column_family->GetComparator();
  assert(ucmp);
  if (ucmp->timestamp_size() > 0) {
    std::ostringstream oss;
    oss << "cannot call this method on column family "
        << column_family->GetName() << " that enables timestamp";
    return Status::InvalidArgument(oss.str());
  }
  return Status::OK();
}

inline Status DBImpl::FailIfTsSizesMismatch(
    const ColumnFamilyHandle* column_family, const Slice& ts) const {
  if (!column_family) {
    return Status::InvalidArgument("column family handle cannot be null");
  }
  assert(column_family);
  const Comparator* const ucmp = column_family->GetComparator();
  assert(ucmp);
  if (0 == ucmp->timestamp_size()) {
    std::stringstream oss;
    oss << "cannot call this method on column family "
        << column_family->GetName() << " that does not enable timestamp";
    return Status::InvalidArgument(oss.str());
  }
  const size_t ts_sz = ts.size();
  if (ts_sz != ucmp->timestamp_size()) {
    std::stringstream oss;
    oss << "Timestamp sizes mismatch: expect " << ucmp->timestamp_size() << ", "
        << ts_sz << " given";
    return Status::InvalidArgument(oss.str());
  }
  return Status::OK();
}

}  // namespace ROCKSDB_NAMESPACE<|MERGE_RESOLUTION|>--- conflicted
+++ resolved
@@ -1239,14 +1239,10 @@
 
   // only used for dynamically adjusting max_total_wal_size. it is a sum of
   // [write_buffer_size * max_write_buffer_number] over all column families
-<<<<<<< HEAD
   std::atomic<uint64_t> max_total_in_memory_state_;
   // If true, we have only one (default) column family. We use this to optimize
   // some code-paths
   std::atomic<bool> single_column_family_mode_;
-=======
-  uint64_t max_total_in_memory_state_;
->>>>>>> 5506954b
 
   // The options to access storage files
   const FileOptions file_options_;
