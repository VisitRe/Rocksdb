--- conflicted
+++ resolved
@@ -1798,17 +1798,12 @@
   }
   InstrumentedMutexLock l(&mutex_);
   *ts_low = cfd->GetFullHistoryTsLow();
-<<<<<<< HEAD
 
   if (ts_low->size() == 0) {
     return Status::NotFound();
   }
 
   assert(cfd->user_comparator()->timestamp_size() == ts_low->size());
-=======
-  assert(ts_low->empty() ||
-         cfd->user_comparator()->timestamp_size() == ts_low->size());
->>>>>>> 31dfc81e
   return Status::OK();
 }
 
