--- conflicted
+++ resolved
@@ -1479,14 +1479,6 @@
     }
 
     if (logs_.size() > 1) {
-<<<<<<< HEAD
-      if (immutable_db_options_.track_and_verify_wals_in_manifest &&
-          wal.writer->file()->GetFileSize() > 0) {
-        synced_wals->AddWal(wal.number,
-                            WalMetadata(wal.writer->file()->GetFileSize()));
-      }
-=======
->>>>>>> 7d36bc42
       logs_to_free_.push_back(wal.ReleaseWriter());
       it = logs_.erase(it);
     } else {
