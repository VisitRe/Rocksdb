--- conflicted
+++ resolved
@@ -1806,47 +1806,7 @@
     }
 
     if (s.ok()) {
-<<<<<<< HEAD
-      // set column family handles
-      for (auto cf : column_families) {
-        auto cfd =
-            impl->versions_->GetColumnFamilySet()->GetColumnFamily(cf.name);
-        if (cfd != nullptr) {
-          handles->push_back(
-              new ColumnFamilyHandleImpl(cfd, impl, &impl->mutex_));
-          impl->NewThreadStatusCfInfo(cfd);
-        } else {
-          if (db_options.create_missing_column_families) {
-            // missing column family, create it
-            ColumnFamilyHandle* handle;
-            impl->mutex_.Unlock();
-            s = impl->CreateColumnFamily(cf.options, cf.name, &handle);
-            impl->mutex_.Lock();
-            if (s.ok()) {
-              handles->push_back(handle);
-            } else {
-              break;
-            }
-          } else {
-            s = Status::InvalidArgument("Column family not found", cf.name);
-            break;
-          }
-        }
-      }
-    }
-    if (s.ok()) {
-      SuperVersionContext sv_context(/* create_superversion */ true);
-      for (auto cfd : *impl->versions_->GetColumnFamilySet()) {
-        impl->InstallSuperVersionAndScheduleWork(
-            cfd, &sv_context, *cfd->GetLatestMutableCFOptions());
-      }
-      sv_context.Clean();
       impl->log_write_mutex_.Lock();
-=======
-      if (impl->two_write_queues_) {
-        impl->log_write_mutex_.Lock();
-      }
->>>>>>> 5506954b
       impl->alive_log_files_.push_back(
           DBImpl::LogFileNumberSize(impl->logfile_number_));
       impl->log_write_mutex_.Unlock();
