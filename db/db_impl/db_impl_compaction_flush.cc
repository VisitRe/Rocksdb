//  Copyright (c) 2011-present, Facebook, Inc.  All rights reserved.
//  This source code is licensed under both the GPLv2 (found in the
//  COPYING file in the root directory) and Apache 2.0 License
//  (found in the LICENSE.Apache file in the root directory).
//
// Copyright (c) 2011 The LevelDB Authors. All rights reserved.
// Use of this source code is governed by a BSD-style license that can be
// found in the LICENSE file. See the AUTHORS file for names of contributors.
#include <cinttypes>
#include <deque>

#include "db/builder.h"
#include "db/db_impl/db_impl.h"
#include "db/error_handler.h"
#include "db/event_helpers.h"
#include "file/sst_file_manager_impl.h"
#include "logging/logging.h"
#include "monitoring/iostats_context_imp.h"
#include "monitoring/perf_context_imp.h"
#include "monitoring/thread_status_updater.h"
#include "monitoring/thread_status_util.h"
#include "test_util/sync_point.h"
#include "util/cast_util.h"
#include "util/concurrent_task_limiter_impl.h"

namespace ROCKSDB_NAMESPACE {

bool DBImpl::EnoughRoomForCompaction(
    ColumnFamilyData* cfd, const std::vector<CompactionInputFiles>& inputs,
    bool* sfm_reserved_compact_space, LogBuffer* log_buffer) {
  // Check if we have enough room to do the compaction
  bool enough_room = true;
#ifndef ROCKSDB_LITE
  auto sfm = static_cast<SstFileManagerImpl*>(
      immutable_db_options_.sst_file_manager.get());
  if (sfm) {
    // Pass the current bg_error_ to SFM so it can decide what checks to
    // perform. If this DB instance hasn't seen any error yet, the SFM can be
    // optimistic and not do disk space checks
    Status bg_error = error_handler_.GetBGError();
    enough_room = sfm->EnoughRoomForCompaction(cfd, inputs, bg_error);
    bg_error.PermitUncheckedError();  // bg_error is just a copy of the Status
                                      // from the error_handler_
    if (enough_room) {
      *sfm_reserved_compact_space = true;
    }
  }
#else
  (void)cfd;
  (void)inputs;
  (void)sfm_reserved_compact_space;
#endif  // ROCKSDB_LITE
  if (!enough_room) {
    // Just in case tests want to change the value of enough_room
    TEST_SYNC_POINT_CALLBACK(
        "DBImpl::BackgroundCompaction():CancelledCompaction", &enough_room);
    ROCKS_LOG_BUFFER(log_buffer,
                     "Cancelled compaction because not enough room");
    RecordTick(stats_, COMPACTION_CANCELLED, 1);
  }
  return enough_room;
}

bool DBImpl::RequestCompactionToken(ColumnFamilyData* cfd, bool force,
                                    std::unique_ptr<TaskLimiterToken>* token,
                                    LogBuffer* log_buffer) {
  assert(*token == nullptr);
  auto limiter = static_cast<ConcurrentTaskLimiterImpl*>(
      cfd->ioptions()->compaction_thread_limiter.get());
  if (limiter == nullptr) {
    return true;
  }
  *token = limiter->GetToken(force);
  if (*token != nullptr) {
    ROCKS_LOG_BUFFER(log_buffer,
                     "Thread limiter [%s] increase [%s] compaction task, "
                     "force: %s, tasks after: %d",
                     limiter->GetName().c_str(), cfd->GetName().c_str(),
                     force ? "true" : "false", limiter->GetOutstandingTask());
    return true;
  }
  return false;
}

IOStatus DBImpl::SyncClosedLogs(JobContext* job_context,
                                VersionEdit* synced_wals) {
  TEST_SYNC_POINT("DBImpl::SyncClosedLogs:Start");
  InstrumentedMutexLock l(&log_write_mutex_);
  autovector<log::Writer*, 1> logs_to_sync;
  uint64_t current_log_number = logfile_number_;
  while (logs_.front().number < current_log_number &&
         logs_.front().IsSyncing()) {
    log_sync_cv_.Wait();
  }
  for (auto it = logs_.begin();
       it != logs_.end() && it->number < current_log_number; ++it) {
    auto& log = *it;
    log.PrepareForSync();
    logs_to_sync.push_back(log.writer);
  }

  IOStatus io_s;
  if (!logs_to_sync.empty()) {
    log_write_mutex_.Unlock();

    assert(job_context);

    for (log::Writer* log : logs_to_sync) {
      ROCKS_LOG_INFO(immutable_db_options_.info_log,
                     "[JOB %d] Syncing log #%" PRIu64, job_context->job_id,
                     log->get_log_number());
      if (error_handler_.IsRecoveryInProgress()) {
        log->file()->reset_seen_error();
      }
      io_s = log->file()->Sync(immutable_db_options_.use_fsync);
      if (!io_s.ok()) {
        break;
      }

      if (immutable_db_options_.recycle_log_file_num > 0) {
        if (error_handler_.IsRecoveryInProgress()) {
          log->file()->reset_seen_error();
        }
        io_s = log->Close();
        if (!io_s.ok()) {
          break;
        }
      }
    }
    if (io_s.ok()) {
      io_s = directories_.GetWalDir()->FsyncWithDirOptions(
          IOOptions(), nullptr,
          DirFsyncOptions(DirFsyncOptions::FsyncReason::kNewFileSynced));
    }

    TEST_SYNC_POINT_CALLBACK("DBImpl::SyncClosedLogs:BeforeReLock",
                             /*arg=*/nullptr);
    log_write_mutex_.Lock();

    // "number <= current_log_number - 1" is equivalent to
    // "number < current_log_number".
    if (io_s.ok()) {
      MarkLogsSynced(current_log_number - 1, true, synced_wals);
    } else {
      MarkLogsNotSynced(current_log_number - 1);
    }
    if (!io_s.ok()) {
      TEST_SYNC_POINT("DBImpl::SyncClosedLogs:Failed");
      return io_s;
    }
  }
  TEST_SYNC_POINT("DBImpl::SyncClosedLogs:end");
  return io_s;
}

Status DBImpl::FlushMemTableToOutputFile(
    ColumnFamilyData* cfd, const MutableCFOptions& mutable_cf_options,
    bool* made_progress, JobContext* job_context,
    SuperVersionContext* superversion_context,
    std::vector<SequenceNumber>& snapshot_seqs,
    SequenceNumber earliest_write_conflict_snapshot,
    SnapshotChecker* snapshot_checker, LogBuffer* log_buffer,
    Env::Priority thread_pri) {
  mutex_.AssertHeld();
  assert(cfd);
  assert(cfd->imm());
  assert(cfd->imm()->NumNotFlushed() != 0);
  assert(cfd->imm()->IsFlushPending());
  assert(versions_);
  assert(versions_->GetColumnFamilySet());
  // If there are more than one column families, we need to make sure that
  // all the log files except the most recent one are synced. Otherwise if
  // the host crashes after flushing and before WAL is persistent, the
  // flushed SST may contain data from write batches whose updates to
  // other (unflushed) column families are missing.
  const bool needs_to_sync_closed_wals =
      logfile_number_ > 0 &&
      versions_->GetColumnFamilySet()->NumberOfColumnFamilies() > 1;

  // If needs_to_sync_closed_wals is true, we need to record the current
  // maximum memtable ID of this column family so that a later PickMemtables()
  // call will not pick memtables whose IDs are higher. This is due to the fact
  // that SyncClosedLogs() may release the db mutex, and memtable switch can
  // happen for this column family in the meantime. The newly created memtables
  // have their data backed by unsynced WALs, thus they cannot be included in
  // this flush job.
  // Another reason why we must record the current maximum memtable ID of this
  // column family: SyncClosedLogs() may release db mutex, thus it's possible
  // for application to continue to insert into memtables increasing db's
  // sequence number. The application may take a snapshot, but this snapshot is
  // not included in `snapshot_seqs` which will be passed to flush job because
  // `snapshot_seqs` has already been computed before this function starts.
  // Recording the max memtable ID ensures that the flush job does not flush
  // a memtable without knowing such snapshot(s).
  uint64_t max_memtable_id = needs_to_sync_closed_wals
                                 ? cfd->GetLatestImmTableID()
                                 : std::numeric_limits<uint64_t>::max();

  // If needs_to_sync_closed_wals is false, then the flush job will pick ALL
  // existing memtables of the column family when PickMemTable() is called
  // later. Although we won't call SyncClosedLogs() in this case, we may still
  // call the callbacks of the listeners, i.e. NotifyOnFlushBegin() which also
  // releases and re-acquires the db mutex. In the meantime, the application
  // can still insert into the memtables and increase the db's sequence number.
  // The application can take a snapshot, hoping that the latest visible state
  // to this snapshto is preserved. This is hard to guarantee since db mutex
  // not held. This newly-created snapshot is not included in `snapshot_seqs`
  // and the flush job is unaware of its presence. Consequently, the flush job
  // may drop certain keys when generating the L0, causing incorrect data to be
  // returned for snapshot read using this snapshot.
  // To address this, we make sure NotifyOnFlushBegin() executes after memtable
  // picking so that no new snapshot can be taken between the two functions.

  FlushJob flush_job(
      dbname_, cfd, immutable_db_options_, mutable_cf_options, max_memtable_id,
      file_options_for_compaction_, versions_.get(), &mutex_, &shutting_down_,
      snapshot_seqs, earliest_write_conflict_snapshot, snapshot_checker,
      job_context, log_buffer, directories_.GetDbDir(), GetDataDir(cfd, 0U),
      GetCompressionFlush(*cfd->ioptions(), mutable_cf_options), stats_,
      &event_logger_, mutable_cf_options.report_bg_io_stats,
      true /* sync_output_directory */, true /* write_manifest */, thread_pri,
      io_tracer_, seqno_time_mapping_, db_id_, db_session_id_,
      cfd->GetFullHistoryTsLow(), &blob_callback_);
  FileMetaData file_meta;

  Status s;
  bool need_cancel = false;
  IOStatus log_io_s = IOStatus::OK();
  if (needs_to_sync_closed_wals) {
    // SyncClosedLogs() may unlock and re-lock the log_write_mutex multiple
    // times.
    VersionEdit synced_wals;
    mutex_.Unlock();
    log_io_s = SyncClosedLogs(job_context, &synced_wals);
    mutex_.Lock();
    if (log_io_s.ok() && synced_wals.IsWalAddition()) {
      log_io_s = status_to_io_status(ApplyWALToManifest(&synced_wals));
      TEST_SYNC_POINT_CALLBACK("DBImpl::FlushMemTableToOutputFile:CommitWal:1",
                               nullptr);
    }

    if (!log_io_s.ok() && !log_io_s.IsShutdownInProgress() &&
        !log_io_s.IsColumnFamilyDropped()) {
      error_handler_.SetBGError(log_io_s, BackgroundErrorReason::kFlush);
    }
  } else {
    TEST_SYNC_POINT("DBImpl::SyncClosedLogs:Skip");
  }
  s = log_io_s;

  // If the log sync failed, we do not need to pick memtable. Otherwise,
  // num_flush_not_started_ needs to be rollback.
  TEST_SYNC_POINT("DBImpl::FlushMemTableToOutputFile:BeforePickMemtables");
  if (s.ok()) {
    flush_job.PickMemTable();
    need_cancel = true;
  }
  TEST_SYNC_POINT_CALLBACK(
      "DBImpl::FlushMemTableToOutputFile:AfterPickMemtables", &flush_job);

#ifndef ROCKSDB_LITE
  // may temporarily unlock and lock the mutex.
  NotifyOnFlushBegin(cfd, &file_meta, mutable_cf_options, job_context->job_id);
#endif  // ROCKSDB_LITE

  bool switched_to_mempurge = false;
  // Within flush_job.Run, rocksdb may call event listener to notify
  // file creation and deletion.
  //
  // Note that flush_job.Run will unlock and lock the db_mutex,
  // and EventListener callback will be called when the db_mutex
  // is unlocked by the current thread.
  if (s.ok()) {
    s = flush_job.Run(&logs_with_prep_tracker_, &file_meta,
                      &switched_to_mempurge);
    need_cancel = false;
  }

  if (!s.ok() && need_cancel) {
    flush_job.Cancel();
  }

  if (s.ok()) {
    InstallSuperVersionAndScheduleWork(cfd, superversion_context,
                                       mutable_cf_options);
    if (made_progress) {
      *made_progress = true;
    }

    const std::string& column_family_name = cfd->GetName();

    Version* const current = cfd->current();
    assert(current);

    const VersionStorageInfo* const storage_info = current->storage_info();
    assert(storage_info);

    VersionStorageInfo::LevelSummaryStorage tmp;
    ROCKS_LOG_BUFFER(log_buffer, "[%s] Level summary: %s\n",
                     column_family_name.c_str(),
                     storage_info->LevelSummary(&tmp));

    const auto& blob_files = storage_info->GetBlobFiles();
    if (!blob_files.empty()) {
      assert(blob_files.front());
      assert(blob_files.back());

      ROCKS_LOG_BUFFER(
          log_buffer,
          "[%s] Blob file summary: head=%" PRIu64 ", tail=%" PRIu64 "\n",
          column_family_name.c_str(), blob_files.front()->GetBlobFileNumber(),
          blob_files.back()->GetBlobFileNumber());
    }
  }

  if (!s.ok() && !s.IsShutdownInProgress() && !s.IsColumnFamilyDropped()) {
    if (log_io_s.ok()) {
      // Error while writing to MANIFEST.
      // In fact, versions_->io_status() can also be the result of renaming
      // CURRENT file. With current code, it's just difficult to tell. So just
      // be pessimistic and try write to a new MANIFEST.
      // TODO: distinguish between MANIFEST write and CURRENT renaming
      if (!versions_->io_status().ok()) {
        // If WAL sync is successful (either WAL size is 0 or there is no IO
        // error), all the Manifest write will be map to soft error.
        // TODO: kManifestWriteNoWAL and kFlushNoWAL are misleading. Refactor is
        // needed.
        error_handler_.SetBGError(s,
                                  BackgroundErrorReason::kManifestWriteNoWAL);
      } else {
        // If WAL sync is successful (either WAL size is 0 or there is no IO
        // error), all the other SST file write errors will be set as
        // kFlushNoWAL.
        error_handler_.SetBGError(s, BackgroundErrorReason::kFlushNoWAL);
      }
    } else {
      assert(s == log_io_s);
      Status new_bg_error = s;
      error_handler_.SetBGError(new_bg_error, BackgroundErrorReason::kFlush);
    }
  }
  // If flush ran smoothly and no mempurge happened
  // install new SST file path.
  if (s.ok() && (!switched_to_mempurge)) {
#ifndef ROCKSDB_LITE
    // may temporarily unlock and lock the mutex.
    NotifyOnFlushCompleted(cfd, mutable_cf_options,
                           flush_job.GetCommittedFlushJobsInfo());
    auto sfm = static_cast<SstFileManagerImpl*>(
        immutable_db_options_.sst_file_manager.get());
    if (sfm) {
      // Notify sst_file_manager that a new file was added
      std::string file_path = MakeTableFileName(
          cfd->ioptions()->cf_paths[0].path, file_meta.fd.GetNumber());
      // TODO (PR7798).  We should only add the file to the FileManager if it
      // exists. Otherwise, some tests may fail.  Ignore the error in the
      // interim.
      sfm->OnAddFile(file_path).PermitUncheckedError();
      if (sfm->IsMaxAllowedSpaceReached()) {
        Status new_bg_error =
            Status::SpaceLimit("Max allowed space was reached");
        TEST_SYNC_POINT_CALLBACK(
            "DBImpl::FlushMemTableToOutputFile:MaxAllowedSpaceReached",
            &new_bg_error);
        error_handler_.SetBGError(new_bg_error, BackgroundErrorReason::kFlush);
      }
    }
#endif  // ROCKSDB_LITE
  }
  TEST_SYNC_POINT("DBImpl::FlushMemTableToOutputFile:Finish");
  return s;
}

Status DBImpl::FlushMemTablesToOutputFiles(
    const autovector<BGFlushArg>& bg_flush_args, bool* made_progress,
    JobContext* job_context, LogBuffer* log_buffer, Env::Priority thread_pri) {
  if (immutable_db_options_.atomic_flush) {
    return AtomicFlushMemTablesToOutputFiles(
        bg_flush_args, made_progress, job_context, log_buffer, thread_pri);
  }
  assert(bg_flush_args.size() == 1);
  std::vector<SequenceNumber> snapshot_seqs;
  SequenceNumber earliest_write_conflict_snapshot;
  SnapshotChecker* snapshot_checker;
  GetSnapshotContext(job_context, &snapshot_seqs,
                     &earliest_write_conflict_snapshot, &snapshot_checker);
  const auto& bg_flush_arg = bg_flush_args[0];
  ColumnFamilyData* cfd = bg_flush_arg.cfd_;
  // intentional infrequent copy for each flush
  MutableCFOptions mutable_cf_options_copy = *cfd->GetLatestMutableCFOptions();
  SuperVersionContext* superversion_context =
      bg_flush_arg.superversion_context_;
  Status s = FlushMemTableToOutputFile(
      cfd, mutable_cf_options_copy, made_progress, job_context,
      superversion_context, snapshot_seqs, earliest_write_conflict_snapshot,
      snapshot_checker, log_buffer, thread_pri);
  return s;
}

/*
 * Atomically flushes multiple column families.
 *
 * For each column family, all memtables with ID smaller than or equal to the
 * ID specified in bg_flush_args will be flushed. Only after all column
 * families finish flush will this function commit to MANIFEST. If any of the
 * column families are not flushed successfully, this function does not have
 * any side-effect on the state of the database.
 */
Status DBImpl::AtomicFlushMemTablesToOutputFiles(
    const autovector<BGFlushArg>& bg_flush_args, bool* made_progress,
    JobContext* job_context, LogBuffer* log_buffer, Env::Priority thread_pri) {
  mutex_.AssertHeld();

  autovector<ColumnFamilyData*> cfds;
  for (const auto& arg : bg_flush_args) {
    cfds.emplace_back(arg.cfd_);
  }

#ifndef NDEBUG
  for (const auto cfd : cfds) {
    assert(cfd->imm()->NumNotFlushed() != 0);
    assert(cfd->imm()->IsFlushPending());
    assert(cfd->GetFlushReason() == cfds[0]->GetFlushReason());
  }
#endif /* !NDEBUG */

  std::vector<SequenceNumber> snapshot_seqs;
  SequenceNumber earliest_write_conflict_snapshot;
  SnapshotChecker* snapshot_checker;
  GetSnapshotContext(job_context, &snapshot_seqs,
                     &earliest_write_conflict_snapshot, &snapshot_checker);

  autovector<FSDirectory*> distinct_output_dirs;
  autovector<std::string> distinct_output_dir_paths;
  std::vector<std::unique_ptr<FlushJob>> jobs;
  std::vector<MutableCFOptions> all_mutable_cf_options;
  int num_cfs = static_cast<int>(cfds.size());
  all_mutable_cf_options.reserve(num_cfs);
  for (int i = 0; i < num_cfs; ++i) {
    auto cfd = cfds[i];
    FSDirectory* data_dir = GetDataDir(cfd, 0U);
    const std::string& curr_path = cfd->ioptions()->cf_paths[0].path;

    // Add to distinct output directories if eligible. Use linear search. Since
    // the number of elements in the vector is not large, performance should be
    // tolerable.
    bool found = false;
    for (const auto& path : distinct_output_dir_paths) {
      if (path == curr_path) {
        found = true;
        break;
      }
    }
    if (!found) {
      distinct_output_dir_paths.emplace_back(curr_path);
      distinct_output_dirs.emplace_back(data_dir);
    }

    all_mutable_cf_options.emplace_back(*cfd->GetLatestMutableCFOptions());
    const MutableCFOptions& mutable_cf_options = all_mutable_cf_options.back();
    uint64_t max_memtable_id = bg_flush_args[i].max_memtable_id_;
    jobs.emplace_back(new FlushJob(
        dbname_, cfd, immutable_db_options_, mutable_cf_options,
        max_memtable_id, file_options_for_compaction_, versions_.get(), &mutex_,
        &shutting_down_, snapshot_seqs, earliest_write_conflict_snapshot,
        snapshot_checker, job_context, log_buffer, directories_.GetDbDir(),
        data_dir, GetCompressionFlush(*cfd->ioptions(), mutable_cf_options),
        stats_, &event_logger_, mutable_cf_options.report_bg_io_stats,
        false /* sync_output_directory */, false /* write_manifest */,
        thread_pri, io_tracer_, seqno_time_mapping_, db_id_, db_session_id_,
        cfd->GetFullHistoryTsLow(), &blob_callback_));
  }

  std::vector<FileMetaData> file_meta(num_cfs);
  // Use of deque<bool> because vector<bool>
  // is specific and doesn't allow &v[i].
  std::deque<bool> switched_to_mempurge(num_cfs, false);
  Status s;
  IOStatus log_io_s = IOStatus::OK();
  assert(num_cfs == static_cast<int>(jobs.size()));

#ifndef ROCKSDB_LITE
  for (int i = 0; i != num_cfs; ++i) {
    const MutableCFOptions& mutable_cf_options = all_mutable_cf_options.at(i);
    // may temporarily unlock and lock the mutex.
    NotifyOnFlushBegin(cfds[i], &file_meta[i], mutable_cf_options,
                       job_context->job_id);
  }
#endif /* !ROCKSDB_LITE */

  if (logfile_number_ > 0) {
    // TODO (yanqin) investigate whether we should sync the closed logs for
    // single column family case.
    VersionEdit synced_wals;
    mutex_.Unlock();
    log_io_s = SyncClosedLogs(job_context, &synced_wals);
    mutex_.Lock();
    if (log_io_s.ok() && synced_wals.IsWalAddition()) {
      log_io_s = status_to_io_status(ApplyWALToManifest(&synced_wals));
    }

    if (!log_io_s.ok() && !log_io_s.IsShutdownInProgress() &&
        !log_io_s.IsColumnFamilyDropped()) {
      if (total_log_size_ > 0) {
        error_handler_.SetBGError(log_io_s, BackgroundErrorReason::kFlush);
      } else {
        // If the WAL is empty, we use different error reason
        error_handler_.SetBGError(log_io_s, BackgroundErrorReason::kFlushNoWAL);
      }
    }
  }
  s = log_io_s;

  // exec_status stores the execution status of flush_jobs as
  // <bool /* executed */, Status /* status code */>
  autovector<std::pair<bool, Status>> exec_status;
  std::vector<bool> pick_status;
  for (int i = 0; i != num_cfs; ++i) {
    // Initially all jobs are not executed, with status OK.
    exec_status.emplace_back(false, Status::OK());
    pick_status.push_back(false);
  }

  if (s.ok()) {
    for (int i = 0; i != num_cfs; ++i) {
      jobs[i]->PickMemTable();
      pick_status[i] = true;
    }
  }

  if (s.ok()) {
    assert(switched_to_mempurge.size() ==
           static_cast<long unsigned int>(num_cfs));
    // TODO (yanqin): parallelize jobs with threads.
    for (int i = 1; i != num_cfs; ++i) {
      exec_status[i].second =
          jobs[i]->Run(&logs_with_prep_tracker_, &file_meta[i],
                       &(switched_to_mempurge.at(i)));
      exec_status[i].first = true;
    }
    if (num_cfs > 1) {
      TEST_SYNC_POINT(
          "DBImpl::AtomicFlushMemTablesToOutputFiles:SomeFlushJobsComplete:1");
      TEST_SYNC_POINT(
          "DBImpl::AtomicFlushMemTablesToOutputFiles:SomeFlushJobsComplete:2");
    }
    assert(exec_status.size() > 0);
    assert(!file_meta.empty());
    exec_status[0].second = jobs[0]->Run(
        &logs_with_prep_tracker_, file_meta.data() /* &file_meta[0] */,
        switched_to_mempurge.empty() ? nullptr : &(switched_to_mempurge.at(0)));
    exec_status[0].first = true;

    Status error_status;
    for (const auto& e : exec_status) {
      if (!e.second.ok()) {
        s = e.second;
        if (!e.second.IsShutdownInProgress() &&
            !e.second.IsColumnFamilyDropped()) {
          // If a flush job did not return OK, and the CF is not dropped, and
          // the DB is not shutting down, then we have to return this result to
          // caller later.
          error_status = e.second;
        }
      }
    }

    s = error_status.ok() ? s : error_status;
  }

  if (s.IsColumnFamilyDropped()) {
    s = Status::OK();
  }

  if (s.ok() || s.IsShutdownInProgress()) {
    // Sync on all distinct output directories.
    for (auto dir : distinct_output_dirs) {
      if (dir != nullptr) {
        Status error_status = dir->FsyncWithDirOptions(
            IOOptions(), nullptr,
            DirFsyncOptions(DirFsyncOptions::FsyncReason::kNewFileSynced));
        if (!error_status.ok()) {
          s = error_status;
          break;
        }
      }
    }
  } else {
    // Need to undo atomic flush if something went wrong, i.e. s is not OK and
    // it is not because of CF drop.
    // Have to cancel the flush jobs that have NOT executed because we need to
    // unref the versions.
    for (int i = 0; i != num_cfs; ++i) {
      if (pick_status[i] && !exec_status[i].first) {
        jobs[i]->Cancel();
      }
    }
    for (int i = 0; i != num_cfs; ++i) {
      if (exec_status[i].second.ok() && exec_status[i].first) {
        auto& mems = jobs[i]->GetMemTables();
        cfds[i]->imm()->RollbackMemtableFlush(mems,
                                              file_meta[i].fd.GetNumber());
      }
    }
  }

  if (s.ok()) {
    const auto wait_to_install_func =
        [&]() -> std::pair<Status, bool /*continue to wait*/> {
      if (!versions_->io_status().ok()) {
        // Something went wrong elsewhere, we cannot count on waiting for our
        // turn to write/sync to MANIFEST or CURRENT. Just return.
        return std::make_pair(versions_->io_status(), false);
      } else if (shutting_down_.load(std::memory_order_acquire)) {
        return std::make_pair(Status::ShutdownInProgress(), false);
      }
      bool ready = true;
      for (size_t i = 0; i != cfds.size(); ++i) {
        const auto& mems = jobs[i]->GetMemTables();
        if (cfds[i]->IsDropped()) {
          // If the column family is dropped, then do not wait.
          continue;
        } else if (!mems.empty() &&
                   cfds[i]->GetEarliestImmTableID() < mems[0]->GetID()) {
          // If a flush job needs to install the flush result for mems and
          // mems[0] is not the earliest memtable, it means another thread must
          // be installing flush results for the same column family, then the
          // current thread needs to wait.
          ready = false;
          break;
        } else if (mems.empty() && cfds[i]->GetEarliestImmTableID() <=
                                       bg_flush_args[i].max_memtable_id_) {
          // If a flush job does not need to install flush results, then it has
          // to wait until all memtables up to max_memtable_id_ (inclusive) are
          // installed.
          ready = false;
          break;
        }
      }
      return std::make_pair(Status::OK(), !ready);
    };

    bool resuming_from_bg_err =
        error_handler_.IsDBStopped() ||
        (cfds[0]->GetFlushReason() == FlushReason::kErrorRecovery ||
         cfds[0]->GetFlushReason() == FlushReason::kErrorRecoveryRetryFlush);
    while ((!resuming_from_bg_err || error_handler_.GetRecoveryError().ok())) {
      std::pair<Status, bool> res = wait_to_install_func();

      TEST_SYNC_POINT_CALLBACK(
          "DBImpl::AtomicFlushMemTablesToOutputFiles:WaitToCommit", &res);

      if (!res.first.ok()) {
        s = res.first;
        break;
      } else if (!res.second) {
        break;
      }
      atomic_flush_install_cv_.Wait();

      resuming_from_bg_err =
          error_handler_.IsDBStopped() ||
          (cfds[0]->GetFlushReason() == FlushReason::kErrorRecovery ||
           cfds[0]->GetFlushReason() == FlushReason::kErrorRecoveryRetryFlush);
    }

    if (!resuming_from_bg_err) {
      // If not resuming from bg err, then we determine future action based on
      // whether we hit background error.
      if (s.ok()) {
        s = error_handler_.GetBGError();
      }
    } else if (s.ok()) {
      // If resuming from bg err, we still rely on wait_to_install_func()'s
      // result to determine future action. If wait_to_install_func() returns
      // non-ok already, then we should not proceed to flush result
      // installation.
      s = error_handler_.GetRecoveryError();
    }
  }

  if (s.ok()) {
    autovector<ColumnFamilyData*> tmp_cfds;
    autovector<const autovector<MemTable*>*> mems_list;
    autovector<const MutableCFOptions*> mutable_cf_options_list;
    autovector<FileMetaData*> tmp_file_meta;
    autovector<std::list<std::unique_ptr<FlushJobInfo>>*>
        committed_flush_jobs_info;
    for (int i = 0; i != num_cfs; ++i) {
      const auto& mems = jobs[i]->GetMemTables();
      if (!cfds[i]->IsDropped() && !mems.empty()) {
        tmp_cfds.emplace_back(cfds[i]);
        mems_list.emplace_back(&mems);
        mutable_cf_options_list.emplace_back(&all_mutable_cf_options[i]);
        tmp_file_meta.emplace_back(&file_meta[i]);
#ifndef ROCKSDB_LITE
        committed_flush_jobs_info.emplace_back(
            jobs[i]->GetCommittedFlushJobsInfo());
#endif  //! ROCKSDB_LITE
      }
    }

    s = InstallMemtableAtomicFlushResults(
        nullptr /* imm_lists */, tmp_cfds, mutable_cf_options_list, mems_list,
        versions_.get(), &logs_with_prep_tracker_, &mutex_, tmp_file_meta,
        committed_flush_jobs_info, &job_context->memtables_to_free,
        directories_.GetDbDir(), log_buffer);
  }

  if (s.ok()) {
    assert(num_cfs ==
           static_cast<int>(job_context->superversion_contexts.size()));
    for (int i = 0; i != num_cfs; ++i) {
      assert(cfds[i]);

      if (cfds[i]->IsDropped()) {
        continue;
      }
      InstallSuperVersionAndScheduleWork(cfds[i],
                                         &job_context->superversion_contexts[i],
                                         all_mutable_cf_options[i]);

      const std::string& column_family_name = cfds[i]->GetName();

      Version* const current = cfds[i]->current();
      assert(current);

      const VersionStorageInfo* const storage_info = current->storage_info();
      assert(storage_info);

      VersionStorageInfo::LevelSummaryStorage tmp;
      ROCKS_LOG_BUFFER(log_buffer, "[%s] Level summary: %s\n",
                       column_family_name.c_str(),
                       storage_info->LevelSummary(&tmp));

      const auto& blob_files = storage_info->GetBlobFiles();
      if (!blob_files.empty()) {
        assert(blob_files.front());
        assert(blob_files.back());

        ROCKS_LOG_BUFFER(
            log_buffer,
            "[%s] Blob file summary: head=%" PRIu64 ", tail=%" PRIu64 "\n",
            column_family_name.c_str(), blob_files.front()->GetBlobFileNumber(),
            blob_files.back()->GetBlobFileNumber());
      }
    }
    if (made_progress) {
      *made_progress = true;
    }
#ifndef ROCKSDB_LITE
    auto sfm = static_cast<SstFileManagerImpl*>(
        immutable_db_options_.sst_file_manager.get());
    assert(all_mutable_cf_options.size() == static_cast<size_t>(num_cfs));
    for (int i = 0; s.ok() && i != num_cfs; ++i) {
      // If mempurge happened instead of Flush,
      // no NotifyOnFlushCompleted call (no SST file created).
      if (switched_to_mempurge[i]) {
        continue;
      }
      if (cfds[i]->IsDropped()) {
        continue;
      }
      NotifyOnFlushCompleted(cfds[i], all_mutable_cf_options[i],
                             jobs[i]->GetCommittedFlushJobsInfo());
      if (sfm) {
        std::string file_path = MakeTableFileName(
            cfds[i]->ioptions()->cf_paths[0].path, file_meta[i].fd.GetNumber());
        // TODO (PR7798).  We should only add the file to the FileManager if it
        // exists. Otherwise, some tests may fail.  Ignore the error in the
        // interim.
        sfm->OnAddFile(file_path).PermitUncheckedError();
        if (sfm->IsMaxAllowedSpaceReached() &&
            error_handler_.GetBGError().ok()) {
          Status new_bg_error =
              Status::SpaceLimit("Max allowed space was reached");
          error_handler_.SetBGError(new_bg_error,
                                    BackgroundErrorReason::kFlush);
        }
      }
    }
#endif  // ROCKSDB_LITE
  }

  // Need to undo atomic flush if something went wrong, i.e. s is not OK and
  // it is not because of CF drop.
  if (!s.ok() && !s.IsColumnFamilyDropped()) {
    if (log_io_s.ok()) {
      // Error while writing to MANIFEST.
      // In fact, versions_->io_status() can also be the result of renaming
      // CURRENT file. With current code, it's just difficult to tell. So just
      // be pessimistic and try write to a new MANIFEST.
      // TODO: distinguish between MANIFEST write and CURRENT renaming
      if (!versions_->io_status().ok()) {
        // If WAL sync is successful (either WAL size is 0 or there is no IO
        // error), all the Manifest write will be map to soft error.
        // TODO: kManifestWriteNoWAL and kFlushNoWAL are misleading. Refactor
        // is needed.
        error_handler_.SetBGError(s,
                                  BackgroundErrorReason::kManifestWriteNoWAL);
      } else {
        // If WAL sync is successful (either WAL size is 0 or there is no IO
        // error), all the other SST file write errors will be set as
        // kFlushNoWAL.
        error_handler_.SetBGError(s, BackgroundErrorReason::kFlushNoWAL);
      }
    } else {
      assert(s == log_io_s);
      Status new_bg_error = s;
      error_handler_.SetBGError(new_bg_error, BackgroundErrorReason::kFlush);
    }
  }

  return s;
}

void DBImpl::NotifyOnFlushBegin(ColumnFamilyData* cfd, FileMetaData* file_meta,
                                const MutableCFOptions& mutable_cf_options,
                                int job_id) {
#ifndef ROCKSDB_LITE
  if (immutable_db_options_.listeners.size() == 0U) {
    return;
  }
  mutex_.AssertHeld();
  if (shutting_down_.load(std::memory_order_acquire)) {
    return;
  }
  bool triggered_writes_slowdown =
      (cfd->current()->storage_info()->NumLevelFiles(0) >=
       mutable_cf_options.level0_slowdown_writes_trigger);
  bool triggered_writes_stop =
      (cfd->current()->storage_info()->NumLevelFiles(0) >=
       mutable_cf_options.level0_stop_writes_trigger);
  // release lock while notifying events
  mutex_.Unlock();
  {
    FlushJobInfo info{};
    info.cf_id = cfd->GetID();
    info.cf_name = cfd->GetName();
    // TODO(yhchiang): make db_paths dynamic in case flush does not
    //                 go to L0 in the future.
    const uint64_t file_number = file_meta->fd.GetNumber();
    info.file_path =
        MakeTableFileName(cfd->ioptions()->cf_paths[0].path, file_number);
    info.file_number = file_number;
    info.thread_id = env_->GetThreadID();
    info.job_id = job_id;
    info.triggered_writes_slowdown = triggered_writes_slowdown;
    info.triggered_writes_stop = triggered_writes_stop;
    info.smallest_seqno = file_meta->fd.smallest_seqno;
    info.largest_seqno = file_meta->fd.largest_seqno;
    info.flush_reason = cfd->GetFlushReason();
    for (auto listener : immutable_db_options_.listeners) {
      listener->OnFlushBegin(this, info);
    }
  }
  mutex_.Lock();
// no need to signal bg_cv_ as it will be signaled at the end of the
// flush process.
#else
  (void)cfd;
  (void)file_meta;
  (void)mutable_cf_options;
  (void)job_id;
#endif  // ROCKSDB_LITE
}

void DBImpl::NotifyOnFlushCompleted(
    ColumnFamilyData* cfd, const MutableCFOptions& mutable_cf_options,
    std::list<std::unique_ptr<FlushJobInfo>>* flush_jobs_info) {
#ifndef ROCKSDB_LITE
  assert(flush_jobs_info != nullptr);
  if (immutable_db_options_.listeners.size() == 0U) {
    return;
  }
  mutex_.AssertHeld();
  if (shutting_down_.load(std::memory_order_acquire)) {
    return;
  }
  bool triggered_writes_slowdown =
      (cfd->current()->storage_info()->NumLevelFiles(0) >=
       mutable_cf_options.level0_slowdown_writes_trigger);
  bool triggered_writes_stop =
      (cfd->current()->storage_info()->NumLevelFiles(0) >=
       mutable_cf_options.level0_stop_writes_trigger);
  // release lock while notifying events
  mutex_.Unlock();
  {
    for (auto& info : *flush_jobs_info) {
      info->triggered_writes_slowdown = triggered_writes_slowdown;
      info->triggered_writes_stop = triggered_writes_stop;
      for (auto listener : immutable_db_options_.listeners) {
        listener->OnFlushCompleted(this, *info);
      }
      TEST_SYNC_POINT(
          "DBImpl::NotifyOnFlushCompleted::PostAllOnFlushCompleted");
    }
    flush_jobs_info->clear();
  }
  mutex_.Lock();
  // no need to signal bg_cv_ as it will be signaled at the end of the
  // flush process.
#else
  (void)cfd;
  (void)mutable_cf_options;
  (void)flush_jobs_info;
#endif  // ROCKSDB_LITE
}

Status DBImpl::CompactRange(const CompactRangeOptions& options,
                            ColumnFamilyHandle* column_family,
                            const Slice* begin_without_ts,
                            const Slice* end_without_ts) {
  if (manual_compaction_paused_.load(std::memory_order_acquire) > 0) {
    return Status::Incomplete(Status::SubCode::kManualCompactionPaused);
  }

  if (options.canceled && options.canceled->load(std::memory_order_acquire)) {
    return Status::Incomplete(Status::SubCode::kManualCompactionPaused);
  }

  const Comparator* const ucmp = column_family->GetComparator();
  assert(ucmp);
  size_t ts_sz = ucmp->timestamp_size();
  if (ts_sz == 0) {
    return CompactRangeInternal(options, column_family, begin_without_ts,
                                end_without_ts, "" /*trim_ts*/);
  }

  std::string begin_str;
  std::string end_str;

  // CompactRange compact all keys: [begin, end] inclusively. Add maximum
  // timestamp to include all `begin` keys, and add minimal timestamp to include
  // all `end` keys.
  if (begin_without_ts != nullptr) {
    AppendKeyWithMaxTimestamp(&begin_str, *begin_without_ts, ts_sz);
  }
  if (end_without_ts != nullptr) {
    AppendKeyWithMinTimestamp(&end_str, *end_without_ts, ts_sz);
  }
  Slice begin(begin_str);
  Slice end(end_str);

  Slice* begin_with_ts = begin_without_ts ? &begin : nullptr;
  Slice* end_with_ts = end_without_ts ? &end : nullptr;

  return CompactRangeInternal(options, column_family, begin_with_ts,
                              end_with_ts, "" /*trim_ts*/);
}

Status DBImpl::IncreaseFullHistoryTsLow(ColumnFamilyHandle* column_family,
                                        std::string ts_low) {
  ColumnFamilyData* cfd = nullptr;
  if (column_family == nullptr) {
    cfd = default_cf_handle_->cfd();
  } else {
    auto cfh = static_cast_with_check<ColumnFamilyHandleImpl>(column_family);
    assert(cfh != nullptr);
    cfd = cfh->cfd();
  }
  assert(cfd != nullptr && cfd->user_comparator() != nullptr);
  if (cfd->user_comparator()->timestamp_size() == 0) {
    return Status::InvalidArgument(
        "Timestamp is not enabled in this column family");
  }
  if (cfd->user_comparator()->timestamp_size() != ts_low.size()) {
    return Status::InvalidArgument("ts_low size mismatch");
  }
  return IncreaseFullHistoryTsLowImpl(cfd, ts_low);
}

Status DBImpl::IncreaseFullHistoryTsLowImpl(ColumnFamilyData* cfd,
                                            std::string ts_low) {
  VersionEdit edit;
  edit.SetColumnFamily(cfd->GetID());
  edit.SetFullHistoryTsLow(ts_low);
  TEST_SYNC_POINT_CALLBACK("DBImpl::IncreaseFullHistoryTsLowImpl:BeforeEdit",
                           &edit);

  InstrumentedMutexLock l(&mutex_);
  std::string current_ts_low = cfd->GetFullHistoryTsLow();
  const Comparator* ucmp = cfd->user_comparator();
  assert(ucmp->timestamp_size() == ts_low.size() && !ts_low.empty());
  if (!current_ts_low.empty() &&
      ucmp->CompareTimestamp(ts_low, current_ts_low) < 0) {
    return Status::InvalidArgument("Cannot decrease full_history_ts_low");
  }

  Status s = versions_->LogAndApply(cfd, *cfd->GetLatestMutableCFOptions(),
                                    &edit, &mutex_, directories_.GetDbDir());
  if (!s.ok()) {
    return s;
  }
  current_ts_low = cfd->GetFullHistoryTsLow();
  if (!current_ts_low.empty() &&
      ucmp->CompareTimestamp(current_ts_low, ts_low) > 0) {
    std::stringstream oss;
    oss << "full_history_ts_low: " << Slice(current_ts_low).ToString(true)
        << " is set to be higher than the requested "
           "timestamp: "
        << Slice(ts_low).ToString(true) << std::endl;
    return Status::TryAgain(oss.str());
  }
  return Status::OK();
}

Status DBImpl::CompactRangeInternal(const CompactRangeOptions& options,
                                    ColumnFamilyHandle* column_family,
                                    const Slice* begin, const Slice* end,
                                    const std::string& trim_ts) {
  auto cfh = static_cast_with_check<ColumnFamilyHandleImpl>(column_family);
  auto cfd = cfh->cfd();

  if (options.target_path_id >= cfd->ioptions()->cf_paths.size()) {
    return Status::InvalidArgument("Invalid target path ID");
  }

  bool flush_needed = true;

  // Update full_history_ts_low if it's set
  if (options.full_history_ts_low != nullptr &&
      !options.full_history_ts_low->empty()) {
    std::string ts_low = options.full_history_ts_low->ToString();
    if (begin != nullptr || end != nullptr) {
      return Status::InvalidArgument(
          "Cannot specify compaction range with full_history_ts_low");
    }
    Status s = IncreaseFullHistoryTsLowImpl(cfd, ts_low);
    if (!s.ok()) {
      LogFlush(immutable_db_options_.info_log);
      return s;
    }
  }

  Status s;
  if (begin != nullptr && end != nullptr) {
    // TODO(ajkr): We could also optimize away the flush in certain cases where
    // one/both sides of the interval are unbounded. But it requires more
    // changes to RangesOverlapWithMemtables.
    Range range(*begin, *end);
    SuperVersion* super_version = cfd->GetReferencedSuperVersion(this);
    s = cfd->RangesOverlapWithMemtables(
        {range}, super_version, immutable_db_options_.allow_data_in_errors,
        &flush_needed);
    CleanupSuperVersion(super_version);
  }

  if (s.ok() && flush_needed) {
    FlushOptions fo;
    fo.allow_write_stall = options.allow_write_stall;
    if (immutable_db_options_.atomic_flush) {
      autovector<ColumnFamilyData*> cfds;
      mutex_.Lock();
      SelectColumnFamiliesForAtomicFlush(&cfds);
      mutex_.Unlock();
      s = AtomicFlushMemTables(cfds, fo, FlushReason::kManualCompaction,
                               false /* entered_write_thread */);
    } else {
      s = FlushMemTable(cfd, fo, FlushReason::kManualCompaction,
                        false /* entered_write_thread */);
    }
    if (!s.ok()) {
      LogFlush(immutable_db_options_.info_log);
      return s;
    }
  }

  constexpr int kInvalidLevel = -1;
  int final_output_level = kInvalidLevel;
  bool exclusive = options.exclusive_manual_compaction;
  if (cfd->ioptions()->compaction_style == kCompactionStyleUniversal &&
      cfd->NumberLevels() > 1) {
    // Always compact all files together.
    final_output_level = cfd->NumberLevels() - 1;
    // if bottom most level is reserved
    if (immutable_db_options_.allow_ingest_behind) {
      final_output_level--;
    }
    s = RunManualCompaction(cfd, ColumnFamilyData::kCompactAllLevels,
                            final_output_level, options, begin, end, exclusive,
                            false, std::numeric_limits<uint64_t>::max(),
                            trim_ts);
  } else {
    int first_overlapped_level = kInvalidLevel;
    int max_overlapped_level = kInvalidLevel;
    {
      SuperVersion* super_version = cfd->GetReferencedSuperVersion(this);
      Version* current_version = super_version->current;

      // Might need to query the partitioner
      SstPartitionerFactory* partitioner_factory =
          current_version->cfd()->ioptions()->sst_partitioner_factory.get();
      std::unique_ptr<SstPartitioner> partitioner;
      if (partitioner_factory && begin != nullptr && end != nullptr) {
        SstPartitioner::Context context;
        context.is_full_compaction = false;
        context.is_manual_compaction = true;
        context.output_level = /*unknown*/ -1;
        // Small lies about compaction range
        context.smallest_user_key = *begin;
        context.largest_user_key = *end;
        partitioner = partitioner_factory->CreatePartitioner(context);
      }

      ReadOptions ro;
      ro.total_order_seek = true;
      bool overlap;
      for (int level = 0;
           level < current_version->storage_info()->num_non_empty_levels();
           level++) {
        overlap = true;

        // Whether to look at specific keys within files for overlap with
        // compaction range, other than largest and smallest keys of the file
        // known in Version metadata.
        bool check_overlap_within_file = false;
        if (begin != nullptr && end != nullptr) {
          // Typically checking overlap within files in this case
          check_overlap_within_file = true;
          // WART: Not known why we don't check within file in one-sided bound
          // cases
          if (partitioner) {
            // Especially if the partitioner is new, the manual compaction
            // might be used to enforce the partitioning. Checking overlap
            // within files might miss cases where compaction is needed to
            // partition the files, as in this example:
            // * File has two keys "001" and "111"
            // * Compaction range is ["011", "101")
            // * Partition boundary at "100"
            // In cases like this, file-level overlap with the compaction
            // range is sufficient to force any partitioning that is needed
            // within the compaction range.
            //
            // But if there's no partitioning boundary within the compaction
            // range, we can be sure there's no need to fix partitioning
            // within that range, thus safe to check overlap within file.
            //
            // Use a hypothetical trivial move query to check for partition
            // boundary in range. (NOTE: in defiance of all conventions,
            // `begin` and `end` here are both INCLUSIVE bounds, which makes
            // this analogy to CanDoTrivialMove() accurate even when `end` is
            // the first key in a partition.)
            if (!partitioner->CanDoTrivialMove(*begin, *end)) {
              check_overlap_within_file = false;
            }
          }
        }
        if (check_overlap_within_file) {
          Status status = current_version->OverlapWithLevelIterator(
              ro, file_options_, *begin, *end, level, &overlap);
          if (!status.ok()) {
            check_overlap_within_file = false;
          }
        }
        if (!check_overlap_within_file) {
          overlap = current_version->storage_info()->OverlapInLevel(level,
                                                                    begin, end);
        }
        if (overlap) {
          if (first_overlapped_level == kInvalidLevel) {
            first_overlapped_level = level;
          }
          max_overlapped_level = level;
        }
      }
      CleanupSuperVersion(super_version);
    }
    if (s.ok() && first_overlapped_level != kInvalidLevel) {
      // max_file_num_to_ignore can be used to filter out newly created SST
      // files, useful for bottom level compaction in a manual compaction
      uint64_t max_file_num_to_ignore = std::numeric_limits<uint64_t>::max();
      uint64_t next_file_number = versions_->current_next_file_number();
      final_output_level = max_overlapped_level;
      int output_level;
      for (int level = first_overlapped_level; level <= max_overlapped_level;
           level++) {
        bool disallow_trivial_move = false;
        // in case the compaction is universal or if we're compacting the
        // bottom-most level, the output level will be the same as input one.
        // level 0 can never be the bottommost level (i.e. if all files are in
        // level 0, we will compact to level 1)
        if (cfd->ioptions()->compaction_style == kCompactionStyleUniversal ||
            cfd->ioptions()->compaction_style == kCompactionStyleFIFO) {
          output_level = level;
        } else if (level == max_overlapped_level && level > 0) {
          if (options.bottommost_level_compaction ==
              BottommostLevelCompaction::kSkip) {
            // Skip bottommost level compaction
            continue;
          } else if (options.bottommost_level_compaction ==
                         BottommostLevelCompaction::kIfHaveCompactionFilter &&
                     cfd->ioptions()->compaction_filter == nullptr &&
                     cfd->ioptions()->compaction_filter_factory == nullptr) {
            // Skip bottommost level compaction since we don't have a compaction
            // filter
            continue;
          }
          output_level = level;
          // update max_file_num_to_ignore only for bottom level compaction
          // because data in newly compacted files in middle levels may still
          // need to be pushed down
          max_file_num_to_ignore = next_file_number;
        } else {
          output_level = level + 1;
          if (cfd->ioptions()->compaction_style == kCompactionStyleLevel &&
              cfd->ioptions()->level_compaction_dynamic_level_bytes &&
              level == 0) {
            output_level = ColumnFamilyData::kCompactToBaseLevel;
          }
          // if it's a BottommostLevel compaction and `kForce*` compaction is
          // set, disallow trivial move
          if (level == max_overlapped_level &&
              (options.bottommost_level_compaction ==
                   BottommostLevelCompaction::kForce ||
               options.bottommost_level_compaction ==
                   BottommostLevelCompaction::kForceOptimized)) {
            disallow_trivial_move = true;
          }
        }
        // trim_ts need real compaction to remove latest record
        if (!trim_ts.empty()) {
          disallow_trivial_move = true;
        }
        s = RunManualCompaction(cfd, level, output_level, options, begin, end,
                                exclusive, disallow_trivial_move,
                                max_file_num_to_ignore, trim_ts);
        if (!s.ok()) {
          break;
        }
        if (output_level == ColumnFamilyData::kCompactToBaseLevel) {
          final_output_level = cfd->NumberLevels() - 1;
        } else if (output_level > final_output_level) {
          final_output_level = output_level;
        }
        TEST_SYNC_POINT("DBImpl::RunManualCompaction()::1");
        TEST_SYNC_POINT("DBImpl::RunManualCompaction()::2");
      }
    }
  }
  if (!s.ok() || final_output_level == kInvalidLevel) {
    LogFlush(immutable_db_options_.info_log);
    return s;
  }

  if (options.change_level) {
    TEST_SYNC_POINT("DBImpl::CompactRange:BeforeRefit:1");
    TEST_SYNC_POINT("DBImpl::CompactRange:BeforeRefit:2");

    ROCKS_LOG_INFO(immutable_db_options_.info_log,
                   "[RefitLevel] waiting for background threads to stop");
    // TODO(hx235): remove `Enable/DisableManualCompaction` and
    // `Continue/PauseBackgroundWork` once we ensure registering RefitLevel()'s
    // range is sufficient (if not, what else is needed) for avoiding range
    // conflicts with other activities (e.g, compaction, flush) that are
    // currently avoided by `Enable/DisableManualCompaction` and
    // `Continue/PauseBackgroundWork`.
    DisableManualCompaction();
    s = PauseBackgroundWork();
    if (s.ok()) {
      TEST_SYNC_POINT("DBImpl::CompactRange:PreRefitLevel");
      s = ReFitLevel(cfd, final_output_level, options.target_level);
      TEST_SYNC_POINT("DBImpl::CompactRange:PostRefitLevel");
      // ContinueBackgroundWork always return Status::OK().
      Status temp_s = ContinueBackgroundWork();
      assert(temp_s.ok());
    }
    EnableManualCompaction();
    TEST_SYNC_POINT(
        "DBImpl::CompactRange:PostRefitLevel:ManualCompactionEnabled");
  }
  LogFlush(immutable_db_options_.info_log);

  {
    InstrumentedMutexLock l(&mutex_);
    // an automatic compaction that has been scheduled might have been
    // preempted by the manual compactions. Need to schedule it back.
    MaybeScheduleFlushOrCompaction();
  }

  return s;
}

Status DBImpl::CompactFiles(const CompactionOptions& compact_options,
                            ColumnFamilyHandle* column_family,
                            const std::vector<std::string>& input_file_names,
                            const int output_level, const int output_path_id,
                            std::vector<std::string>* const output_file_names,
                            CompactionJobInfo* compaction_job_info) {
#ifdef ROCKSDB_LITE
  (void)compact_options;
  (void)column_family;
  (void)input_file_names;
  (void)output_level;
  (void)output_path_id;
  (void)output_file_names;
  (void)compaction_job_info;
  // not supported in lite version
  return Status::NotSupported("Not supported in ROCKSDB LITE");
#else
  if (column_family == nullptr) {
    return Status::InvalidArgument("ColumnFamilyHandle must be non-null.");
  }

  auto cfd =
      static_cast_with_check<ColumnFamilyHandleImpl>(column_family)->cfd();
  assert(cfd);

  Status s;
  JobContext job_context(next_job_id_.fetch_add(1), true);
  LogBuffer log_buffer(InfoLogLevel::INFO_LEVEL,
                       immutable_db_options_.info_log.get());

  // Perform CompactFiles
  TEST_SYNC_POINT("TestCompactFiles::IngestExternalFile2");
  TEST_SYNC_POINT_CALLBACK(
      "TestCompactFiles:PausingManualCompaction:3",
      reinterpret_cast<void*>(
          const_cast<std::atomic<int>*>(&manual_compaction_paused_)));
  {
    InstrumentedMutexLock l(&mutex_);
    auto* current = cfd->current();
    current->Ref();

    s = CompactFilesImpl(compact_options, cfd, current, input_file_names,
                         output_file_names, output_level, output_path_id,
                         &job_context, &log_buffer, compaction_job_info);

    current->Unref();
  }

  // Find and delete obsolete files
  {
    InstrumentedMutexLock l(&mutex_);
    // If !s.ok(), this means that Compaction failed. In that case, we want
    // to delete all obsolete files we might have created and we force
    // FindObsoleteFiles(). This is because job_context does not
    // catch all created files if compaction failed.
    FindObsoleteFiles(&job_context, !s.ok());
  }  // release the mutex

  // delete unnecessary files if any, this is done outside the mutex
  if (job_context.HaveSomethingToClean() ||
      job_context.HaveSomethingToDelete() || !log_buffer.IsEmpty()) {
    // Have to flush the info logs before bg_compaction_scheduled_--
    // because if bg_flush_scheduled_ becomes 0 and the lock is
    // released, the deconstructor of DB can kick in and destroy all the
    // states of DB so info_log might not be available after that point.
    // It also applies to access other states that DB owns.
    log_buffer.FlushBufferToLog();
    if (job_context.HaveSomethingToDelete()) {
      // no mutex is locked here.  No need to Unlock() and Lock() here.
      PurgeObsoleteFiles(job_context);
    }
    job_context.Clean();
  }

  return s;
#endif  // ROCKSDB_LITE
}

#ifndef ROCKSDB_LITE
Status DBImpl::CompactFilesImpl(
    const CompactionOptions& compact_options, ColumnFamilyData* cfd,
    Version* version, const std::vector<std::string>& input_file_names,
    std::vector<std::string>* const output_file_names, const int output_level,
    int output_path_id, JobContext* job_context, LogBuffer* log_buffer,
    CompactionJobInfo* compaction_job_info) {
  mutex_.AssertHeld();

  if (shutting_down_.load(std::memory_order_acquire)) {
    return Status::ShutdownInProgress();
  }
  if (manual_compaction_paused_.load(std::memory_order_acquire) > 0) {
    return Status::Incomplete(Status::SubCode::kManualCompactionPaused);
  }

  std::unordered_set<uint64_t> input_set;
  for (const auto& file_name : input_file_names) {
    input_set.insert(TableFileNameToNumber(file_name));
  }

  ColumnFamilyMetaData cf_meta;
  // TODO(yhchiang): can directly use version here if none of the
  // following functions call is pluggable to external developers.
  version->GetColumnFamilyMetaData(&cf_meta);

  if (output_path_id < 0) {
    if (cfd->ioptions()->cf_paths.size() == 1U) {
      output_path_id = 0;
    } else {
      return Status::NotSupported(
          "Automatic output path selection is not "
          "yet supported in CompactFiles()");
    }
  }

  Status s = cfd->compaction_picker()->SanitizeCompactionInputFiles(
      &input_set, cf_meta, output_level);
  TEST_SYNC_POINT("DBImpl::CompactFilesImpl::PostSanitizeCompactionInputFiles");
  if (!s.ok()) {
    return s;
  }

  std::vector<CompactionInputFiles> input_files;
  s = cfd->compaction_picker()->GetCompactionInputsFromFileNumbers(
      &input_files, &input_set, version->storage_info(), compact_options);
  if (!s.ok()) {
    return s;
  }

  for (const auto& inputs : input_files) {
    if (cfd->compaction_picker()->AreFilesInCompaction(inputs.files)) {
      return Status::Aborted(
          "Some of the necessary compaction input "
          "files are already being compacted");
    }
  }
  bool sfm_reserved_compact_space = false;
  // First check if we have enough room to do the compaction
  bool enough_room = EnoughRoomForCompaction(
      cfd, input_files, &sfm_reserved_compact_space, log_buffer);

  if (!enough_room) {
    // m's vars will get set properly at the end of this function,
    // as long as status == CompactionTooLarge
    return Status::CompactionTooLarge();
  }

  // At this point, CompactFiles will be run.
  bg_compaction_scheduled_++;

  std::unique_ptr<Compaction> c;
  assert(cfd->compaction_picker());
  c.reset(cfd->compaction_picker()->CompactFiles(
      compact_options, input_files, output_level, version->storage_info(),
      *cfd->GetLatestMutableCFOptions(), mutable_db_options_, output_path_id));
  // we already sanitized the set of input files and checked for conflicts
  // without releasing the lock, so we're guaranteed a compaction can be formed.
  assert(c != nullptr);

  c->SetInputVersion(version);
  // deletion compaction currently not allowed in CompactFiles.
  assert(!c->deletion_compaction());

  std::vector<SequenceNumber> snapshot_seqs;
  SequenceNumber earliest_write_conflict_snapshot;
  SnapshotChecker* snapshot_checker;
  GetSnapshotContext(job_context, &snapshot_seqs,
                     &earliest_write_conflict_snapshot, &snapshot_checker);

  std::unique_ptr<std::list<uint64_t>::iterator> pending_outputs_inserted_elem(
      new std::list<uint64_t>::iterator(
          CaptureCurrentFileNumberInPendingOutputs()));

  assert(is_snapshot_supported_ || snapshots_.empty());
  CompactionJobStats compaction_job_stats;
  CompactionJob compaction_job(
      job_context->job_id, c.get(), immutable_db_options_, mutable_db_options_,
      file_options_for_compaction_, versions_.get(), &shutting_down_,
      log_buffer, directories_.GetDbDir(),
      GetDataDir(c->column_family_data(), c->output_path_id()),
      GetDataDir(c->column_family_data(), 0), stats_, &mutex_, &error_handler_,
      snapshot_seqs, earliest_write_conflict_snapshot, snapshot_checker,
      job_context, table_cache_, &event_logger_,
      c->mutable_cf_options()->paranoid_file_checks,
      c->mutable_cf_options()->report_bg_io_stats, dbname_,
      &compaction_job_stats, Env::Priority::USER, io_tracer_,
      kManualCompactionCanceledFalse_, db_id_, db_session_id_,
      c->column_family_data()->GetFullHistoryTsLow(), c->trim_ts(),
      &blob_callback_, &bg_compaction_scheduled_,
      &bg_bottom_compaction_scheduled_);

  // Creating a compaction influences the compaction score because the score
  // takes running compactions into account (by skipping files that are already
  // being compacted). Since we just changed compaction score, we recalculate it
  // here.
  version->storage_info()->ComputeCompactionScore(*cfd->ioptions(),
                                                  *c->mutable_cf_options());

  compaction_job.Prepare();

  mutex_.Unlock();
  TEST_SYNC_POINT("CompactFilesImpl:0");
  TEST_SYNC_POINT("CompactFilesImpl:1");
  // Ignore the status here, as it will be checked in the Install down below...
  compaction_job.Run().PermitUncheckedError();
  TEST_SYNC_POINT("CompactFilesImpl:2");
  TEST_SYNC_POINT("CompactFilesImpl:3");
  mutex_.Lock();

  Status status = compaction_job.Install(*c->mutable_cf_options());
  if (status.ok()) {
    assert(compaction_job.io_status().ok());
    InstallSuperVersionAndScheduleWork(c->column_family_data(),
                                       &job_context->superversion_contexts[0],
                                       *c->mutable_cf_options());
  }
  // status above captures any error during compaction_job.Install, so its ok
  // not check compaction_job.io_status() explicitly if we're not calling
  // SetBGError
  compaction_job.io_status().PermitUncheckedError();
  c->ReleaseCompactionFiles(s);
#ifndef ROCKSDB_LITE
  // Need to make sure SstFileManager does its bookkeeping
  auto sfm = static_cast<SstFileManagerImpl*>(
      immutable_db_options_.sst_file_manager.get());
  if (sfm && sfm_reserved_compact_space) {
    sfm->OnCompactionCompletion(c.get());
  }
#endif  // ROCKSDB_LITE

  ReleaseFileNumberFromPendingOutputs(pending_outputs_inserted_elem);

  if (compaction_job_info != nullptr) {
    BuildCompactionJobInfo(cfd, c.get(), s, compaction_job_stats,
                           job_context->job_id, version, compaction_job_info);
  }

  if (status.ok()) {
    // Done
  } else if (status.IsColumnFamilyDropped() || status.IsShutdownInProgress()) {
    // Ignore compaction errors found during shutting down
  } else if (status.IsManualCompactionPaused()) {
    // Don't report stopping manual compaction as error
    ROCKS_LOG_INFO(immutable_db_options_.info_log,
                   "[%s] [JOB %d] Stopping manual compaction",
                   c->column_family_data()->GetName().c_str(),
                   job_context->job_id);
  } else {
    ROCKS_LOG_WARN(immutable_db_options_.info_log,
                   "[%s] [JOB %d] Compaction error: %s",
                   c->column_family_data()->GetName().c_str(),
                   job_context->job_id, status.ToString().c_str());
    IOStatus io_s = compaction_job.io_status();
    if (!io_s.ok()) {
      error_handler_.SetBGError(io_s, BackgroundErrorReason::kCompaction);
    } else {
      error_handler_.SetBGError(status, BackgroundErrorReason::kCompaction);
    }
  }

  if (output_file_names != nullptr) {
    for (const auto& newf : c->edit()->GetNewFiles()) {
      output_file_names->push_back(TableFileName(
          c->immutable_options()->cf_paths, newf.second.fd.GetNumber(),
          newf.second.fd.GetPathId()));
    }

    for (const auto& blob_file : c->edit()->GetBlobFileAdditions()) {
      output_file_names->push_back(
          BlobFileName(c->immutable_options()->cf_paths.front().path,
                       blob_file.GetBlobFileNumber()));
    }
  }

  c.reset();

  bg_compaction_scheduled_--;
  if (bg_compaction_scheduled_ == 0) {
    bg_cv_.SignalAll();
  }
  MaybeScheduleFlushOrCompaction();
  TEST_SYNC_POINT("CompactFilesImpl:End");

  return status;
}
#endif  // ROCKSDB_LITE

Status DBImpl::PauseBackgroundWork() {
  InstrumentedMutexLock guard_lock(&mutex_);
  bg_compaction_paused_++;
  while (bg_bottom_compaction_scheduled_ > 0 || bg_compaction_scheduled_ > 0 ||
         bg_flush_scheduled_ > 0) {
    bg_cv_.Wait();
  }
  bg_work_paused_++;
  return Status::OK();
}

Status DBImpl::ContinueBackgroundWork() {
  InstrumentedMutexLock guard_lock(&mutex_);
  if (bg_work_paused_ == 0) {
    return Status::InvalidArgument();
  }
  assert(bg_work_paused_ > 0);
  assert(bg_compaction_paused_ > 0);
  bg_compaction_paused_--;
  bg_work_paused_--;
  // It's sufficient to check just bg_work_paused_ here since
  // bg_work_paused_ is always no greater than bg_compaction_paused_
  if (bg_work_paused_ == 0) {
    MaybeScheduleFlushOrCompaction();
  }
  return Status::OK();
}

void DBImpl::NotifyOnCompactionBegin(ColumnFamilyData* cfd, Compaction* c,
                                     const Status& st,
                                     const CompactionJobStats& job_stats,
                                     int job_id) {
#ifndef ROCKSDB_LITE
  if (immutable_db_options_.listeners.empty()) {
    return;
  }
  mutex_.AssertHeld();
  if (shutting_down_.load(std::memory_order_acquire)) {
    return;
  }
  if (c->is_manual_compaction() &&
      manual_compaction_paused_.load(std::memory_order_acquire) > 0) {
    return;
  }

  c->SetNotifyOnCompactionCompleted();
  Version* current = cfd->current();
  current->Ref();
  // release lock while notifying events
  mutex_.Unlock();
  TEST_SYNC_POINT("DBImpl::NotifyOnCompactionBegin::UnlockMutex");
  {
    CompactionJobInfo info{};
    BuildCompactionJobInfo(cfd, c, st, job_stats, job_id, current, &info);
    for (auto listener : immutable_db_options_.listeners) {
      listener->OnCompactionBegin(this, info);
    }
    info.status.PermitUncheckedError();
  }
  mutex_.Lock();
  current->Unref();
#else
  (void)cfd;
  (void)c;
  (void)st;
  (void)job_stats;
  (void)job_id;
#endif  // ROCKSDB_LITE
}

void DBImpl::NotifyOnCompactionCompleted(
    ColumnFamilyData* cfd, Compaction* c, const Status& st,
    const CompactionJobStats& compaction_job_stats, const int job_id) {
#ifndef ROCKSDB_LITE
  if (immutable_db_options_.listeners.size() == 0U) {
    return;
  }
  mutex_.AssertHeld();
  if (shutting_down_.load(std::memory_order_acquire)) {
    return;
  }

  if (c->ShouldNotifyOnCompactionCompleted() == false) {
    return;
  }

  Version* current = cfd->current();
  current->Ref();
  // release lock while notifying events
  mutex_.Unlock();
  TEST_SYNC_POINT("DBImpl::NotifyOnCompactionCompleted::UnlockMutex");
  {
    CompactionJobInfo info{};
    BuildCompactionJobInfo(cfd, c, st, compaction_job_stats, job_id, current,
                           &info);
    for (auto listener : immutable_db_options_.listeners) {
      listener->OnCompactionCompleted(this, info);
    }
  }
  mutex_.Lock();
  current->Unref();
  // no need to signal bg_cv_ as it will be signaled at the end of the
  // flush process.
#else
  (void)cfd;
  (void)c;
  (void)st;
  (void)compaction_job_stats;
  (void)job_id;
#endif  // ROCKSDB_LITE
}

// REQUIREMENT: block all background work by calling PauseBackgroundWork()
// before calling this function
Status DBImpl::ReFitLevel(ColumnFamilyData* cfd, int level, int target_level) {
  assert(level < cfd->NumberLevels());
  if (target_level >= cfd->NumberLevels()) {
    return Status::InvalidArgument("Target level exceeds number of levels");
  }

  SuperVersionContext sv_context(/* create_superversion */ true);

  InstrumentedMutexLock guard_lock(&mutex_);

  auto* vstorage = cfd->current()->storage_info();
  if (vstorage->LevelFiles(level).empty()) {
    return Status::OK();
  }
  // only allow one thread refitting
  if (refitting_level_) {
    ROCKS_LOG_INFO(immutable_db_options_.info_log,
                   "[ReFitLevel] another thread is refitting");
    return Status::NotSupported("another thread is refitting");
  }
  refitting_level_ = true;

  const MutableCFOptions mutable_cf_options = *cfd->GetLatestMutableCFOptions();
  // move to a smaller level
  int to_level = target_level;
  if (target_level < 0) {
    to_level = FindMinimumEmptyLevelFitting(cfd, mutable_cf_options, level);
  }

  if (to_level != level) {
    std::vector<CompactionInputFiles> input(1);
    input[0].level = level;
    for (auto& f : vstorage->LevelFiles(level)) {
      input[0].files.push_back(f);
    }
    InternalKey refit_level_smallest;
    InternalKey refit_level_largest;
    cfd->compaction_picker()->GetRange(input[0], &refit_level_smallest,
                                       &refit_level_largest);
    if (to_level > level) {
      if (level == 0) {
        refitting_level_ = false;
        return Status::NotSupported(
            "Cannot change from level 0 to other levels.");
      }
      // Check levels are empty for a trivial move
      for (int l = level + 1; l <= to_level; l++) {
        if (vstorage->NumLevelFiles(l) > 0) {
          refitting_level_ = false;
          return Status::NotSupported(
              "Levels between source and target are not empty for a move.");
        }
        if (cfd->RangeOverlapWithCompaction(refit_level_smallest.user_key(),
                                            refit_level_largest.user_key(),
                                            l)) {
          refitting_level_ = false;
          return Status::NotSupported(
              "Levels between source and target "
              "will have some ongoing compaction's output.");
        }
      }
    } else {
      // to_level < level
      // Check levels are empty for a trivial move
      for (int l = to_level; l < level; l++) {
        if (vstorage->NumLevelFiles(l) > 0) {
          refitting_level_ = false;
          return Status::NotSupported(
              "Levels between source and target are not empty for a move.");
        }
        if (cfd->RangeOverlapWithCompaction(refit_level_smallest.user_key(),
                                            refit_level_largest.user_key(),
                                            l)) {
          refitting_level_ = false;
          return Status::NotSupported(
              "Levels between source and target "
              "will have some ongoing compaction's output.");
        }
      }
    }
    ROCKS_LOG_DEBUG(immutable_db_options_.info_log,
                    "[%s] Before refitting:\n%s", cfd->GetName().c_str(),
                    cfd->current()->DebugString().data());

    std::unique_ptr<Compaction> c(new Compaction(
        vstorage, *cfd->ioptions(), mutable_cf_options, mutable_db_options_,
        {input}, to_level,
        MaxFileSizeForLevel(
            mutable_cf_options, to_level,
            cfd->ioptions()
                ->compaction_style) /* output file size limit, not applicable */
        ,
        LLONG_MAX /* max compaction bytes, not applicable */,
        0 /* output path ID, not applicable */, mutable_cf_options.compression,
        mutable_cf_options.compression_opts, Temperature::kUnknown,
        0 /* max_subcompactions, not applicable */,
        {} /* grandparents, not applicable */, false /* is manual */,
        "" /* trim_ts */, -1 /* score, not applicable */,
        false /* is deletion compaction, not applicable */,
        false /* l0_files_might_overlap, not applicable */,
        CompactionReason::kRefitLevel));
    cfd->compaction_picker()->RegisterCompaction(c.get());
    TEST_SYNC_POINT("DBImpl::ReFitLevel:PostRegisterCompaction");
    VersionEdit edit;
    edit.SetColumnFamily(cfd->GetID());

    for (const auto& f : vstorage->LevelFiles(level)) {
      edit.DeleteFile(level, f->fd.GetNumber());
      edit.AddFile(
          to_level, f->fd.GetNumber(), f->fd.GetPathId(), f->fd.GetFileSize(),
          f->smallest, f->largest, f->fd.smallest_seqno, f->fd.largest_seqno,
          f->marked_for_compaction, f->temperature, f->oldest_blob_file_number,
          f->oldest_ancester_time, f->file_creation_time, f->epoch_number,
          f->file_checksum, f->file_checksum_func_name, f->unique_id,
          f->compensated_range_deletion_size);
    }
    ROCKS_LOG_DEBUG(immutable_db_options_.info_log,
                    "[%s] Apply version edit:\n%s", cfd->GetName().c_str(),
                    edit.DebugString().data());

    Status status = versions_->LogAndApply(cfd, mutable_cf_options, &edit,
                                           &mutex_, directories_.GetDbDir());

    cfd->compaction_picker()->UnregisterCompaction(c.get());
    c.reset();

    InstallSuperVersionAndScheduleWork(cfd, &sv_context, mutable_cf_options);

    ROCKS_LOG_DEBUG(immutable_db_options_.info_log, "[%s] LogAndApply: %s\n",
                    cfd->GetName().c_str(), status.ToString().data());

    if (status.ok()) {
      ROCKS_LOG_DEBUG(immutable_db_options_.info_log,
                      "[%s] After refitting:\n%s", cfd->GetName().c_str(),
                      cfd->current()->DebugString().data());
    }
    sv_context.Clean();
    refitting_level_ = false;

    return status;
  }

  refitting_level_ = false;
  return Status::OK();
}

int DBImpl::NumberLevels(ColumnFamilyHandle* column_family) {
  auto cfh = static_cast_with_check<ColumnFamilyHandleImpl>(column_family);
  return cfh->cfd()->NumberLevels();
}

int DBImpl::MaxMemCompactionLevel(ColumnFamilyHandle* /*column_family*/) {
  return 0;
}

int DBImpl::Level0StopWriteTrigger(ColumnFamilyHandle* column_family) {
  auto cfh = static_cast_with_check<ColumnFamilyHandleImpl>(column_family);
  InstrumentedMutexLock l(&mutex_);
  return cfh->cfd()
      ->GetSuperVersion()
      ->mutable_cf_options.level0_stop_writes_trigger;
}

Status DBImpl::Flush(const FlushOptions& flush_options,
                     ColumnFamilyHandle* column_family) {
  auto cfh = static_cast_with_check<ColumnFamilyHandleImpl>(column_family);
  ROCKS_LOG_INFO(immutable_db_options_.info_log, "[%s] Manual flush start.",
                 cfh->GetName().c_str());
  Status s;
  if (immutable_db_options_.atomic_flush) {
    s = AtomicFlushMemTables({cfh->cfd()}, flush_options,
                             FlushReason::kManualFlush);
  } else {
    s = FlushMemTable(cfh->cfd(), flush_options, FlushReason::kManualFlush);
  }

  ROCKS_LOG_INFO(immutable_db_options_.info_log,
                 "[%s] Manual flush finished, status: %s\n",
                 cfh->GetName().c_str(), s.ToString().c_str());
  return s;
}

Status DBImpl::Flush(const FlushOptions& flush_options,
                     const std::vector<ColumnFamilyHandle*>& column_families) {
  Status s;
  if (!immutable_db_options_.atomic_flush) {
    for (auto cfh : column_families) {
      s = Flush(flush_options, cfh);
      if (!s.ok()) {
        break;
      }
    }
  } else {
    ROCKS_LOG_INFO(immutable_db_options_.info_log,
                   "Manual atomic flush start.\n"
                   "=====Column families:=====");
    for (auto cfh : column_families) {
      auto cfhi = static_cast<ColumnFamilyHandleImpl*>(cfh);
      ROCKS_LOG_INFO(immutable_db_options_.info_log, "%s",
                     cfhi->GetName().c_str());
    }
    ROCKS_LOG_INFO(immutable_db_options_.info_log,
                   "=====End of column families list=====");
    autovector<ColumnFamilyData*> cfds;
    std::for_each(column_families.begin(), column_families.end(),
                  [&cfds](ColumnFamilyHandle* elem) {
                    auto cfh = static_cast<ColumnFamilyHandleImpl*>(elem);
                    cfds.emplace_back(cfh->cfd());
                  });
    s = AtomicFlushMemTables(cfds, flush_options, FlushReason::kManualFlush);
    ROCKS_LOG_INFO(immutable_db_options_.info_log,
                   "Manual atomic flush finished, status: %s\n"
                   "=====Column families:=====",
                   s.ToString().c_str());
    for (auto cfh : column_families) {
      auto cfhi = static_cast<ColumnFamilyHandleImpl*>(cfh);
      ROCKS_LOG_INFO(immutable_db_options_.info_log, "%s",
                     cfhi->GetName().c_str());
    }
    ROCKS_LOG_INFO(immutable_db_options_.info_log,
                   "=====End of column families list=====");
  }
  return s;
}

Status DBImpl::RunManualCompaction(
    ColumnFamilyData* cfd, int input_level, int output_level,
    const CompactRangeOptions& compact_range_options, const Slice* begin,
    const Slice* end, bool exclusive, bool disallow_trivial_move,
    uint64_t max_file_num_to_ignore, const std::string& trim_ts) {
  assert(input_level == ColumnFamilyData::kCompactAllLevels ||
         input_level >= 0);

  InternalKey begin_storage, end_storage;
  CompactionArg* ca = nullptr;

  bool scheduled = false;
  bool unscheduled = false;
  Env::Priority thread_pool_priority = Env::Priority::TOTAL;
  bool manual_conflict = false;

  ManualCompactionState manual(
      cfd, input_level, output_level, compact_range_options.target_path_id,
      exclusive, disallow_trivial_move, compact_range_options.canceled);
  // For universal compaction, we enforce every manual compaction to compact
  // all files.
  if (begin == nullptr ||
      cfd->ioptions()->compaction_style == kCompactionStyleUniversal ||
      cfd->ioptions()->compaction_style == kCompactionStyleFIFO) {
    manual.begin = nullptr;
  } else {
    begin_storage.SetMinPossibleForUserKey(*begin);
    manual.begin = &begin_storage;
  }
  if (end == nullptr ||
      cfd->ioptions()->compaction_style == kCompactionStyleUniversal ||
      cfd->ioptions()->compaction_style == kCompactionStyleFIFO) {
    manual.end = nullptr;
  } else {
    end_storage.SetMaxPossibleForUserKey(*end);
    manual.end = &end_storage;
  }

  TEST_SYNC_POINT("DBImpl::RunManualCompaction:0");
  TEST_SYNC_POINT("DBImpl::RunManualCompaction:1");
  InstrumentedMutexLock l(&mutex_);

  if (manual_compaction_paused_ > 0) {
    // Does not make sense to `AddManualCompaction()` in this scenario since
    // `DisableManualCompaction()` just waited for the manual compaction queue
    // to drain. So return immediately.
    TEST_SYNC_POINT("DBImpl::RunManualCompaction:PausedAtStart");
    manual.status =
        Status::Incomplete(Status::SubCode::kManualCompactionPaused);
    manual.done = true;
    return manual.status;
  }

  // When a manual compaction arrives, temporarily disable scheduling of
  // non-manual compactions and wait until the number of scheduled compaction
  // jobs drops to zero. This used to be needed to ensure that this manual
  // compaction can compact any range of keys/files. Now it is optional
  // (see `CompactRangeOptions::exclusive_manual_compaction`). The use case for
  // `exclusive_manual_compaction=true` is unclear beyond not trusting the code.
  //
  // HasPendingManualCompaction() is true when at least one thread is inside
  // RunManualCompaction(), i.e. during that time no other compaction will
  // get scheduled (see MaybeScheduleFlushOrCompaction).
  //
  // Note that the following loop doesn't stop more that one thread calling
  // RunManualCompaction() from getting to the second while loop below.
  // However, only one of them will actually schedule compaction, while
  // others will wait on a condition variable until it completes.

  AddManualCompaction(&manual);
  TEST_SYNC_POINT_CALLBACK("DBImpl::RunManualCompaction:NotScheduled", &mutex_);
  if (exclusive) {
    // Limitation: there's no way to wake up the below loop when user sets
    // `*manual.canceled`. So `CompactRangeOptions::exclusive_manual_compaction`
    // and `CompactRangeOptions::canceled` might not work well together.
    while (bg_bottom_compaction_scheduled_ > 0 ||
           bg_compaction_scheduled_ > 0) {
      if (manual_compaction_paused_ > 0 || manual.canceled == true) {
        // Pretend the error came from compaction so the below cleanup/error
        // handling code can process it.
        manual.done = true;
        manual.status =
            Status::Incomplete(Status::SubCode::kManualCompactionPaused);
        break;
      }
      TEST_SYNC_POINT("DBImpl::RunManualCompaction:WaitScheduled");
      ROCKS_LOG_INFO(
          immutable_db_options_.info_log,
          "[%s] Manual compaction waiting for all other scheduled background "
          "compactions to finish",
          cfd->GetName().c_str());
      bg_cv_.Wait();
    }
  }

  LogBuffer log_buffer(InfoLogLevel::INFO_LEVEL,
                       immutable_db_options_.info_log.get());

  ROCKS_LOG_BUFFER(&log_buffer, "[%s] Manual compaction starting",
                   cfd->GetName().c_str());

  // We don't check bg_error_ here, because if we get the error in compaction,
  // the compaction will set manual.status to bg_error_ and set manual.done to
  // true.
  while (!manual.done) {
    assert(HasPendingManualCompaction());
    manual_conflict = false;
    Compaction* compaction = nullptr;
    if (ShouldntRunManualCompaction(&manual) || (manual.in_progress == true) ||
        scheduled ||
        (((manual.manual_end = &manual.tmp_storage1) != nullptr) &&
         ((compaction = manual.cfd->CompactRange(
               *manual.cfd->GetLatestMutableCFOptions(), mutable_db_options_,
               manual.input_level, manual.output_level, compact_range_options,
               manual.begin, manual.end, &manual.manual_end, &manual_conflict,
               max_file_num_to_ignore, trim_ts)) == nullptr &&
          manual_conflict))) {
      // Running either this or some other manual compaction
      bg_cv_.Wait();
      if (manual_compaction_paused_ > 0 && scheduled && !unscheduled) {
        assert(thread_pool_priority != Env::Priority::TOTAL);
        // unschedule all manual compactions
        auto unscheduled_task_num = env_->UnSchedule(
            GetTaskTag(TaskType::kManualCompaction), thread_pool_priority);
        if (unscheduled_task_num > 0) {
          ROCKS_LOG_INFO(
              immutable_db_options_.info_log,
              "[%s] Unscheduled %d number of manual compactions from the "
              "thread-pool",
              cfd->GetName().c_str(), unscheduled_task_num);
          // it may unschedule other manual compactions, notify others.
          bg_cv_.SignalAll();
        }
        unscheduled = true;
        TEST_SYNC_POINT("DBImpl::RunManualCompaction:Unscheduled");
      }
      if (scheduled && manual.incomplete == true) {
        assert(!manual.in_progress);
        scheduled = false;
        manual.incomplete = false;
      }
    } else if (!scheduled) {
      if (compaction == nullptr) {
        manual.done = true;
        bg_cv_.SignalAll();
        continue;
      }
      ca = new CompactionArg;
      ca->db = this;
      ca->prepicked_compaction = new PrepickedCompaction;
      ca->prepicked_compaction->manual_compaction_state = &manual;
      ca->prepicked_compaction->compaction = compaction;
      if (!RequestCompactionToken(
              cfd, true, &ca->prepicked_compaction->task_token, &log_buffer)) {
        // Don't throttle manual compaction, only count outstanding tasks.
        assert(false);
      }
      manual.incomplete = false;
      if (compaction->bottommost_level() &&
          env_->GetBackgroundThreads(Env::Priority::BOTTOM) > 0) {
        bg_bottom_compaction_scheduled_++;
        ca->compaction_pri_ = Env::Priority::BOTTOM;
        env_->Schedule(&DBImpl::BGWorkBottomCompaction, ca,
                       Env::Priority::BOTTOM,
                       GetTaskTag(TaskType::kManualCompaction),
                       &DBImpl::UnscheduleCompactionCallback);
        thread_pool_priority = Env::Priority::BOTTOM;
      } else {
        bg_compaction_scheduled_++;
        ca->compaction_pri_ = Env::Priority::LOW;
        env_->Schedule(&DBImpl::BGWorkCompaction, ca, Env::Priority::LOW,
                       GetTaskTag(TaskType::kManualCompaction),
                       &DBImpl::UnscheduleCompactionCallback);
        thread_pool_priority = Env::Priority::LOW;
      }
      scheduled = true;
      TEST_SYNC_POINT("DBImpl::RunManualCompaction:Scheduled");
    }
  }

  log_buffer.FlushBufferToLog();
  assert(!manual.in_progress);
  assert(HasPendingManualCompaction());
  RemoveManualCompaction(&manual);
  // if the manual job is unscheduled, try schedule other jobs in case there's
  // any unscheduled compaction job which was blocked by exclusive manual
  // compaction.
  if (manual.status.IsIncomplete() &&
      manual.status.subcode() == Status::SubCode::kManualCompactionPaused) {
    MaybeScheduleFlushOrCompaction();
  }
  bg_cv_.SignalAll();
  return manual.status;
}

void DBImpl::GenerateFlushRequest(const autovector<ColumnFamilyData*>& cfds,
                                  FlushRequest* req) {
  assert(req != nullptr);
  req->reserve(cfds.size());
  for (const auto cfd : cfds) {
    if (nullptr == cfd) {
      // cfd may be null, see DBImpl::ScheduleFlushes
      continue;
    }
    uint64_t max_memtable_id = cfd->GetLatestImmTableID();
    req->emplace_back(cfd, max_memtable_id);
  }
}

Status DBImpl::FlushMemTable(ColumnFamilyData* cfd,
                             const FlushOptions& flush_options,
                             FlushReason flush_reason,
                             bool entered_write_thread) {
  // This method should not be called if atomic_flush is true.
  assert(!immutable_db_options_.atomic_flush);
  if (!flush_options.wait && write_controller_.IsStopped()) {
    std::ostringstream oss;
    oss << "Writes have been stopped, thus unable to perform manual flush. "
           "Please try again later after writes are resumed";
    return Status::TryAgain(oss.str());
  }
  Status s;
  if (!flush_options.allow_write_stall) {
    bool flush_needed = true;
    s = WaitUntilFlushWouldNotStallWrites(cfd, &flush_needed);
    TEST_SYNC_POINT("DBImpl::FlushMemTable:StallWaitDone");
    if (!s.ok() || !flush_needed) {
      return s;
    }
  }

  const bool needs_to_join_write_thread = !entered_write_thread;
  autovector<FlushRequest> flush_reqs;
  autovector<uint64_t> memtable_ids_to_wait;
  {
    WriteContext context;
    InstrumentedMutexLock guard_lock(&mutex_);

    WriteThread::Writer w;
    WriteThread::Writer nonmem_w;
    if (needs_to_join_write_thread) {
      write_thread_.EnterUnbatched(&w, &mutex_);
      if (two_write_queues_) {
        nonmem_write_thread_.EnterUnbatched(&nonmem_w, &mutex_);
      }
    }
    WaitForPendingWrites();

    if (flush_reason != FlushReason::kErrorRecoveryRetryFlush &&
        (!cfd->mem()->IsEmpty() || !cached_recoverable_state_empty_.load())) {
      // Note that, when flush reason is kErrorRecoveryRetryFlush, during the
      // auto retry resume, we want to avoid creating new small memtables.
      // Therefore, SwitchMemtable will not be called. Also, since ResumeImpl
      // will iterate through all the CFs and call FlushMemtable during auto
      // retry resume, it is possible that in some CFs,
      // cfd->imm()->NumNotFlushed() = 0. In this case, so no flush request will
      // be created and scheduled, status::OK() will be returned.
      s = SwitchMemtable(cfd, &context);
    }
    const uint64_t flush_memtable_id = std::numeric_limits<uint64_t>::max();
    if (s.ok()) {
      if (cfd->imm()->NumNotFlushed() != 0 || !cfd->mem()->IsEmpty() ||
          !cached_recoverable_state_empty_.load()) {
        FlushRequest req{{cfd, flush_memtable_id}};
        flush_reqs.emplace_back(std::move(req));
        memtable_ids_to_wait.emplace_back(cfd->GetLatestImmTableID());
      }
      if (immutable_db_options_.persist_stats_to_disk &&
          flush_reason != FlushReason::kErrorRecoveryRetryFlush) {
        ColumnFamilyData* cfd_stats =
            versions_->GetColumnFamilySet()->GetColumnFamily(
                kPersistentStatsColumnFamilyName);
        if (cfd_stats != nullptr && cfd_stats != cfd &&
            !cfd_stats->mem()->IsEmpty()) {
          // only force flush stats CF when it will be the only CF lagging
          // behind after the current flush
          bool stats_cf_flush_needed = true;
          for (auto* loop_cfd : *versions_->GetColumnFamilySet()) {
            if (loop_cfd == cfd_stats || loop_cfd == cfd) {
              continue;
            }
            if (loop_cfd->GetLogNumber() <= cfd_stats->GetLogNumber()) {
              stats_cf_flush_needed = false;
            }
          }
          if (stats_cf_flush_needed) {
            ROCKS_LOG_INFO(immutable_db_options_.info_log,
                           "Force flushing stats CF with manual flush of %s "
                           "to avoid holding old logs",
                           cfd->GetName().c_str());
            s = SwitchMemtable(cfd_stats, &context);
            FlushRequest req{{cfd_stats, flush_memtable_id}};
            flush_reqs.emplace_back(std::move(req));
<<<<<<< HEAD
            memtable_ids_to_wait.emplace_back(cfd->GetLatestImmTableID());
=======
            memtable_ids_to_wait.emplace_back(
                cfd_stats->imm()->GetLatestMemTableID());
>>>>>>> b965a5a8
          }
        }
      }
    }

    if (s.ok() && !flush_reqs.empty()) {
      for (const auto& req : flush_reqs) {
        assert(req.size() == 1);
        ColumnFamilyData* loop_cfd = req[0].first;
        loop_cfd->imm()->FlushRequested();
      }
      // If the caller wants to wait for this flush to complete, it indicates
      // that the caller expects the ColumnFamilyData not to be free'ed by
      // other threads which may drop the column family concurrently.
      // Therefore, we increase the cfd's ref count.
      if (flush_options.wait) {
        for (const auto& req : flush_reqs) {
          assert(req.size() == 1);
          ColumnFamilyData* loop_cfd = req[0].first;
          loop_cfd->Ref();
        }
      }
      for (const auto& req : flush_reqs) {
        SchedulePendingFlush(req, flush_reason);
      }
      MaybeScheduleFlushOrCompaction();
    }

    if (needs_to_join_write_thread) {
      write_thread_.ExitUnbatched(&w);
      if (two_write_queues_) {
        nonmem_write_thread_.ExitUnbatched(&nonmem_w);
      }
    }
  }
  TEST_SYNC_POINT("DBImpl::FlushMemTable:AfterScheduleFlush");
  TEST_SYNC_POINT("DBImpl::FlushMemTable:BeforeWaitForBgFlush");
  if (s.ok() && flush_options.wait) {
    autovector<ColumnFamilyData*> cfds;
    autovector<const uint64_t*> flush_memtable_ids;
    assert(flush_reqs.size() == memtable_ids_to_wait.size());
    for (size_t i = 0; i < flush_reqs.size(); ++i) {
      assert(flush_reqs[i].size() == 1);
      cfds.push_back(flush_reqs[i][0].first);
      flush_memtable_ids.push_back(&(memtable_ids_to_wait[i]));
    }
    s = WaitForFlushMemTables(
        cfds, flush_memtable_ids,
        (flush_reason == FlushReason::kErrorRecovery ||
         flush_reason == FlushReason::kErrorRecoveryRetryFlush));
    InstrumentedMutexLock lock_guard(&mutex_);
    for (auto* tmp_cfd : cfds) {
      tmp_cfd->UnrefAndTryDelete();
    }
  }
  TEST_SYNC_POINT("DBImpl::FlushMemTable:FlushMemTableFinished");
  return s;
}

// Flush all elements in 'column_family_datas'
// and atomically record the result to the MANIFEST.
Status DBImpl::AtomicFlushMemTables(
    const autovector<ColumnFamilyData*>& column_family_datas,
    const FlushOptions& flush_options, FlushReason flush_reason,
    bool entered_write_thread) {
  assert(immutable_db_options_.atomic_flush);
  if (!flush_options.wait && write_controller_.IsStopped()) {
    std::ostringstream oss;
    oss << "Writes have been stopped, thus unable to perform manual flush. "
           "Please try again later after writes are resumed";
    return Status::TryAgain(oss.str());
  }
  Status s;
  if (!flush_options.allow_write_stall) {
    int num_cfs_to_flush = 0;
    for (auto cfd : column_family_datas) {
      bool flush_needed = true;
      s = WaitUntilFlushWouldNotStallWrites(cfd, &flush_needed);
      if (!s.ok()) {
        return s;
      } else if (flush_needed) {
        ++num_cfs_to_flush;
      }
    }
    if (0 == num_cfs_to_flush) {
      return s;
    }
  }
  const bool needs_to_join_write_thread = !entered_write_thread;
  FlushRequest flush_req;
  autovector<ColumnFamilyData*> cfds;
  {
    WriteContext context;
    InstrumentedMutexLock guard_lock(&mutex_);

    WriteThread::Writer w;
    WriteThread::Writer nonmem_w;
    if (needs_to_join_write_thread) {
      write_thread_.EnterUnbatched(&w, &mutex_);
      if (two_write_queues_) {
        nonmem_write_thread_.EnterUnbatched(&nonmem_w, &mutex_);
      }
    }
    WaitForPendingWrites();

    for (auto cfd : column_family_datas) {
      if (cfd->IsDropped()) {
        continue;
      }
      if (cfd->imm()->NumNotFlushed() != 0 || !cfd->mem()->IsEmpty() ||
          !cached_recoverable_state_empty_.load()) {
        cfds.emplace_back(cfd);
      }
    }
    for (auto cfd : cfds) {
      if ((cfd->mem()->IsEmpty() && cached_recoverable_state_empty_.load()) ||
          flush_reason == FlushReason::kErrorRecoveryRetryFlush) {
        continue;
      }
      cfd->Ref();
      s = SwitchMemtable(cfd, &context);
      cfd->UnrefAndTryDelete();
      if (!s.ok()) {
        break;
      }
    }
    if (s.ok()) {
      AssignAtomicFlushSeq(cfds);
      for (auto cfd : cfds) {
        cfd->imm()->FlushRequested();
      }
      // If the caller wants to wait for this flush to complete, it indicates
      // that the caller expects the ColumnFamilyData not to be free'ed by
      // other threads which may drop the column family concurrently.
      // Therefore, we increase the cfd's ref count.
      if (flush_options.wait) {
        for (auto cfd : cfds) {
          cfd->Ref();
        }
      }
      GenerateFlushRequest(cfds, &flush_req);
      SchedulePendingFlush(flush_req, flush_reason);
      MaybeScheduleFlushOrCompaction();
    }

    if (needs_to_join_write_thread) {
      write_thread_.ExitUnbatched(&w);
      if (two_write_queues_) {
        nonmem_write_thread_.ExitUnbatched(&nonmem_w);
      }
    }
  }
  TEST_SYNC_POINT("DBImpl::AtomicFlushMemTables:AfterScheduleFlush");
  TEST_SYNC_POINT("DBImpl::AtomicFlushMemTables:BeforeWaitForBgFlush");
  if (s.ok() && flush_options.wait) {
    autovector<const uint64_t*> flush_memtable_ids;
    for (auto& iter : flush_req) {
      flush_memtable_ids.push_back(&(iter.second));
    }
    s = WaitForFlushMemTables(
        cfds, flush_memtable_ids,
        (flush_reason == FlushReason::kErrorRecovery ||
         flush_reason == FlushReason::kErrorRecoveryRetryFlush));
    InstrumentedMutexLock lock_guard(&mutex_);
    for (auto* cfd : cfds) {
      cfd->UnrefAndTryDelete();
    }
  }
  return s;
}

// Calling FlushMemTable(), whether from DB::Flush() or from Backup Engine, can
// cause write stall, for example if one memtable is being flushed already.
// This method tries to avoid write stall (similar to CompactRange() behavior)
// it emulates how the SuperVersion / LSM would change if flush happens, checks
// it against various constrains and delays flush if it'd cause write stall.
// Caller should check status and flush_needed to see if flush already happened.
Status DBImpl::WaitUntilFlushWouldNotStallWrites(ColumnFamilyData* cfd,
                                                 bool* flush_needed) {
  {
    *flush_needed = true;
    InstrumentedMutexLock l(&mutex_);
    uint64_t orig_active_memtable_id = cfd->mem()->GetID();
    WriteStallCondition write_stall_condition = WriteStallCondition::kNormal;
    do {
      if (write_stall_condition != WriteStallCondition::kNormal) {
        // Same error handling as user writes: Don't wait if there's a
        // background error, even if it's a soft error. We might wait here
        // indefinitely as the pending flushes/compactions may never finish
        // successfully, resulting in the stall condition lasting indefinitely
        if (error_handler_.IsBGWorkStopped()) {
          return error_handler_.GetBGError();
        }

        TEST_SYNC_POINT("DBImpl::WaitUntilFlushWouldNotStallWrites:StallWait");
        ROCKS_LOG_INFO(immutable_db_options_.info_log,
                       "[%s] WaitUntilFlushWouldNotStallWrites"
                       " waiting on stall conditions to clear",
                       cfd->GetName().c_str());
        bg_cv_.Wait();
      }
      if (cfd->IsDropped()) {
        return Status::ColumnFamilyDropped();
      }
      if (shutting_down_.load(std::memory_order_acquire)) {
        return Status::ShutdownInProgress();
      }

      uint64_t earliest_memtable_id =
          std::min(cfd->mem()->GetID(), cfd->GetEarliestImmTableID());
      if (earliest_memtable_id > orig_active_memtable_id) {
        // We waited so long that the memtable we were originally waiting on was
        // flushed.
        *flush_needed = false;
        return Status::OK();
      }

      const auto& mutable_cf_options = *cfd->GetLatestMutableCFOptions();
      const auto* vstorage = cfd->current()->storage_info();

      // Skip stalling check if we're below auto-flush and auto-compaction
      // triggers. If it stalled in these conditions, that'd mean the stall
      // triggers are so low that stalling is needed for any background work. In
      // that case we shouldn't wait since background work won't be scheduled.
      if (cfd->imm()->NumNotFlushed() <
              cfd->ioptions()->min_write_buffer_number_to_merge &&
          vstorage->l0_delay_trigger_count() <
              mutable_cf_options.level0_file_num_compaction_trigger) {
        break;
      }

      // check whether one extra immutable memtable or an extra L0 file would
      // cause write stalling mode to be entered. It could still enter stall
      // mode due to pending compaction bytes, but that's less common
      write_stall_condition = ColumnFamilyData::GetWriteStallConditionAndCause(
                                  cfd->imm()->NumNotFlushed() + 1,
                                  vstorage->l0_delay_trigger_count() + 1,
                                  vstorage->estimated_compaction_needed_bytes(),
                                  mutable_cf_options, *cfd->ioptions())
                                  .first;
    } while (write_stall_condition != WriteStallCondition::kNormal);
  }
  return Status::OK();
}

// Wait for memtables to be flushed for multiple column families.
// let N = cfds.size()
// for i in [0, N),
//  1) if flush_memtable_ids[i] is not null, then the memtables with lower IDs
//     have to be flushed for THIS column family;
//  2) if flush_memtable_ids[i] is null, then all memtables in THIS column
//     family have to be flushed.
// Finish waiting when ALL column families finish flushing memtables.
// resuming_from_bg_err indicates whether the caller is trying to resume from
// background error or in normal processing.
Status DBImpl::WaitForFlushMemTables(
    const autovector<ColumnFamilyData*>& cfds,
    const autovector<const uint64_t*>& flush_memtable_ids,
    bool resuming_from_bg_err) {
  int num = static_cast<int>(cfds.size());
  // Wait until the compaction completes
  InstrumentedMutexLock l(&mutex_);
  Status s;
  // If the caller is trying to resume from bg error, then
  // error_handler_.IsDBStopped() is true.
  while (resuming_from_bg_err || !error_handler_.IsDBStopped()) {
    if (shutting_down_.load(std::memory_order_acquire)) {
      s = Status::ShutdownInProgress();
      return s;
    }
    // If an error has occurred during resumption, then no need to wait.
    // But flush operation may fail because of this error, so need to
    // return the status.
    if (!error_handler_.GetRecoveryError().ok()) {
      s = error_handler_.GetRecoveryError();
      break;
    }
    // If BGWorkStopped, which indicate that there is a BG error and
    // 1) soft error but requires no BG work, 2) no in auto_recovery_
    if (!resuming_from_bg_err && error_handler_.IsBGWorkStopped() &&
        error_handler_.GetBGError().severity() < Status::Severity::kHardError) {
      s = error_handler_.GetBGError();
      return s;
    }

    // Number of column families that have been dropped.
    int num_dropped = 0;
    // Number of column families that have finished flush.
    int num_finished = 0;
    for (int i = 0; i < num; ++i) {
      if (cfds[i]->IsDropped()) {
        ++num_dropped;
      } else if (cfds[i]->imm()->NumNotFlushed() == 0 ||
                 (flush_memtable_ids[i] != nullptr &&
                  cfds[i]->GetEarliestImmTableID() > *flush_memtable_ids[i])) {
        ++num_finished;
      }
    }
    if (1 == num_dropped && 1 == num) {
      s = Status::ColumnFamilyDropped();
      return s;
    }
    // Column families involved in this flush request have either been dropped
    // or finished flush. Then it's time to finish waiting.
    if (num_dropped + num_finished == num) {
      break;
    }
    bg_cv_.Wait();
  }
  // If not resuming from bg error, and an error has caused the DB to stop,
  // then report the bg error to caller.
  if (!resuming_from_bg_err && error_handler_.IsDBStopped()) {
    s = error_handler_.GetBGError();
  }
  return s;
}

Status DBImpl::EnableAutoCompaction(
    const std::vector<ColumnFamilyHandle*>& column_family_handles) {
  Status s;
  for (auto cf_ptr : column_family_handles) {
    Status status =
        this->SetOptions(cf_ptr, {{"disable_auto_compactions", "false"}});
    if (!status.ok()) {
      s = status;
    }
  }

  return s;
}

// NOTE: Calling DisableManualCompaction() may overwrite the
// user-provided canceled variable in CompactRangeOptions
void DBImpl::DisableManualCompaction() {
  InstrumentedMutexLock l(&mutex_);
  manual_compaction_paused_.fetch_add(1, std::memory_order_release);

  // Mark the canceled as true when the cancellation is triggered by
  // manual_compaction_paused (may overwrite user-provided `canceled`)
  for (const auto& manual_compaction : manual_compaction_dequeue_) {
    manual_compaction->canceled = true;
  }

  // Wake up manual compactions waiting to start.
  bg_cv_.SignalAll();

  // Wait for any pending manual compactions to finish (typically through
  // failing with `Status::Incomplete`) prior to returning. This way we are
  // guaranteed no pending manual compaction will commit while manual
  // compactions are "disabled".
  while (HasPendingManualCompaction()) {
    bg_cv_.Wait();
  }
}

// NOTE: In contrast to DisableManualCompaction(), calling
// EnableManualCompaction() does NOT overwrite the user-provided *canceled
// variable to be false since there is NO CHANCE a canceled compaction
// is uncanceled. In other words, a canceled compaction must have been
// dropped out of the manual compaction queue, when we disable it.
void DBImpl::EnableManualCompaction() {
  InstrumentedMutexLock l(&mutex_);
  assert(manual_compaction_paused_ > 0);
  manual_compaction_paused_.fetch_sub(1, std::memory_order_release);
}

void DBImpl::MaybeScheduleFlushOrCompaction() {
  mutex_.AssertHeld();
  if (!opened_successfully_) {
    // Compaction may introduce data race to DB open
    return;
  }
  if (bg_work_paused_ > 0) {
    // we paused the background work
    return;
  } else if (error_handler_.IsBGWorkStopped() &&
             !error_handler_.IsRecoveryInProgress()) {
    // There has been a hard error and this call is not part of the recovery
    // sequence. Bail out here so we don't get into an endless loop of
    // scheduling BG work which will again call this function
    return;
  } else if (shutting_down_.load(std::memory_order_acquire)) {
    // DB is being deleted; no more background compactions
    return;
  }
  auto bg_job_limits = GetBGJobLimits();
  bool is_flush_pool_empty =
      env_->GetBackgroundThreads(Env::Priority::HIGH) == 0;
  while (!is_flush_pool_empty && unscheduled_flushes_ > 0 &&
         bg_flush_scheduled_ < bg_job_limits.max_flushes) {
    bg_flush_scheduled_++;
    FlushThreadArg* fta = new FlushThreadArg;
    fta->db_ = this;
    fta->thread_pri_ = Env::Priority::HIGH;
    env_->Schedule(&DBImpl::BGWorkFlush, fta, Env::Priority::HIGH, this,
                   &DBImpl::UnscheduleFlushCallback);
    --unscheduled_flushes_;
    TEST_SYNC_POINT_CALLBACK(
        "DBImpl::MaybeScheduleFlushOrCompaction:AfterSchedule:0",
        &unscheduled_flushes_);
  }

  // special case -- if high-pri (flush) thread pool is empty, then schedule
  // flushes in low-pri (compaction) thread pool.
  if (is_flush_pool_empty) {
    while (unscheduled_flushes_ > 0 &&
           bg_flush_scheduled_ + bg_compaction_scheduled_ <
               bg_job_limits.max_flushes) {
      bg_flush_scheduled_++;
      FlushThreadArg* fta = new FlushThreadArg;
      fta->db_ = this;
      fta->thread_pri_ = Env::Priority::LOW;
      env_->Schedule(&DBImpl::BGWorkFlush, fta, Env::Priority::LOW, this,
                     &DBImpl::UnscheduleFlushCallback);
      --unscheduled_flushes_;
    }
  }

  if (bg_compaction_paused_ > 0) {
    // we paused the background compaction
    return;
  } else if (error_handler_.IsBGWorkStopped()) {
    // Compaction is not part of the recovery sequence from a hard error. We
    // might get here because recovery might do a flush and install a new
    // super version, which will try to schedule pending compactions. Bail
    // out here and let the higher level recovery handle compactions
    return;
  }

  if (HasExclusiveManualCompaction()) {
    // only manual compactions are allowed to run. don't schedule automatic
    // compactions
    TEST_SYNC_POINT("DBImpl::MaybeScheduleFlushOrCompaction:Conflict");
    return;
  }

  while (bg_compaction_scheduled_ + bg_bottom_compaction_scheduled_ <
             bg_job_limits.max_compactions &&
         unscheduled_compactions_ > 0) {
    CompactionArg* ca = new CompactionArg;
    ca->db = this;
    ca->compaction_pri_ = Env::Priority::LOW;
    ca->prepicked_compaction = nullptr;
    bg_compaction_scheduled_++;
    unscheduled_compactions_--;
    env_->Schedule(&DBImpl::BGWorkCompaction, ca, Env::Priority::LOW, this,
                   &DBImpl::UnscheduleCompactionCallback);
  }
}

DBImpl::BGJobLimits DBImpl::GetBGJobLimits() const {
  mutex_.AssertHeld();
  return GetBGJobLimits(mutable_db_options_.max_background_flushes,
                        mutable_db_options_.max_background_compactions,
                        mutable_db_options_.max_background_jobs,
                        write_controller_.NeedSpeedupCompaction());
}

DBImpl::BGJobLimits DBImpl::GetBGJobLimits(int max_background_flushes,
                                           int max_background_compactions,
                                           int max_background_jobs,
                                           bool parallelize_compactions) {
  BGJobLimits res;
  if (max_background_flushes == -1 && max_background_compactions == -1) {
    // for our first stab implementing max_background_jobs, simply allocate a
    // quarter of the threads to flushes.
    res.max_flushes = std::max(1, max_background_jobs / 4);
    res.max_compactions = std::max(1, max_background_jobs - res.max_flushes);
  } else {
    // compatibility code in case users haven't migrated to max_background_jobs,
    // which automatically computes flush/compaction limits
    res.max_flushes = std::max(1, max_background_flushes);
    res.max_compactions = std::max(1, max_background_compactions);
  }
  if (!parallelize_compactions) {
    // throttle background compactions until we deem necessary
    res.max_compactions = 1;
  }
  return res;
}

void DBImpl::AddToCompactionQueue(ColumnFamilyData* cfd) {
  assert(!cfd->queued_for_compaction());
  cfd->Ref();
  compaction_queue_.push_back(cfd);
  cfd->set_queued_for_compaction(true);
}

ColumnFamilyData* DBImpl::PopFirstFromCompactionQueue() {
  assert(!compaction_queue_.empty());
  auto cfd = *compaction_queue_.begin();
  compaction_queue_.pop_front();
  assert(cfd->queued_for_compaction());
  cfd->set_queued_for_compaction(false);
  return cfd;
}

DBImpl::FlushRequest DBImpl::PopFirstFromFlushQueue() {
  assert(!flush_queue_.empty());
  FlushRequest flush_req = flush_queue_.front();
  flush_queue_.pop_front();
  if (!immutable_db_options_.atomic_flush) {
    assert(flush_req.size() == 1);
  }
  for (const auto& elem : flush_req) {
    if (!immutable_db_options_.atomic_flush) {
      ColumnFamilyData* cfd = elem.first;
      assert(cfd);
      assert(cfd->queued_for_flush());
      cfd->set_queued_for_flush(false);
    }
  }
  // TODO: need to unset flush reason?
  return flush_req;
}

ColumnFamilyData* DBImpl::PickCompactionFromQueue(
    std::unique_ptr<TaskLimiterToken>* token, LogBuffer* log_buffer) {
  assert(!compaction_queue_.empty());
  assert(*token == nullptr);
  autovector<ColumnFamilyData*> throttled_candidates;
  ColumnFamilyData* cfd = nullptr;
  while (!compaction_queue_.empty()) {
    auto first_cfd = *compaction_queue_.begin();
    compaction_queue_.pop_front();
    assert(first_cfd->queued_for_compaction());
    if (!RequestCompactionToken(first_cfd, false, token, log_buffer)) {
      throttled_candidates.push_back(first_cfd);
      continue;
    }
    cfd = first_cfd;
    cfd->set_queued_for_compaction(false);
    break;
  }
  // Add throttled compaction candidates back to queue in the original order.
  for (auto iter = throttled_candidates.rbegin();
       iter != throttled_candidates.rend(); ++iter) {
    compaction_queue_.push_front(*iter);
  }
  return cfd;
}

void DBImpl::SchedulePendingFlush(const FlushRequest& flush_req,
                                  FlushReason flush_reason) {
  mutex_.AssertHeld();
  if (flush_req.empty()) {
    return;
  }
  if (!immutable_db_options_.atomic_flush) {
    // For the non-atomic flush case, we never schedule multiple column
    // families in the same flush request.
    assert(flush_req.size() == 1);
    ColumnFamilyData* cfd = flush_req[0].first;
    assert(cfd);

    if (!cfd->queued_for_flush() && cfd->imm()->IsFlushPending()) {
      cfd->Ref();
      cfd->set_queued_for_flush(true);
      cfd->SetFlushReason(flush_reason);
      ++unscheduled_flushes_;
      flush_queue_.push_back(flush_req);
    }
  } else {
    for (auto& iter : flush_req) {
      ColumnFamilyData* cfd = iter.first;
      cfd->Ref();
      cfd->SetFlushReason(flush_reason);
    }
    ++unscheduled_flushes_;
    flush_queue_.push_back(flush_req);
  }
}

void DBImpl::SchedulePendingCompaction(ColumnFamilyData* cfd) {
  mutex_.AssertHeld();
  if (!cfd->queued_for_compaction() && cfd->NeedsCompaction()) {
    AddToCompactionQueue(cfd);
    ++unscheduled_compactions_;
  }
}

void DBImpl::SchedulePendingPurge(std::string fname, std::string dir_to_sync,
                                  FileType type, uint64_t number, int job_id) {
  mutex_.AssertHeld();
  PurgeFileInfo file_info(fname, dir_to_sync, type, number, job_id);
  purge_files_.insert({{number, std::move(file_info)}});
}

void DBImpl::BGWorkFlush(void* arg) {
  FlushThreadArg fta = *(reinterpret_cast<FlushThreadArg*>(arg));
  delete reinterpret_cast<FlushThreadArg*>(arg);

  IOSTATS_SET_THREAD_POOL_ID(fta.thread_pri_);
  TEST_SYNC_POINT("DBImpl::BGWorkFlush");
  static_cast_with_check<DBImpl>(fta.db_)->BackgroundCallFlush(fta.thread_pri_);
  TEST_SYNC_POINT("DBImpl::BGWorkFlush:done");
}

void DBImpl::BGWorkCompaction(void* arg) {
  CompactionArg ca = *(reinterpret_cast<CompactionArg*>(arg));
  delete reinterpret_cast<CompactionArg*>(arg);
  IOSTATS_SET_THREAD_POOL_ID(Env::Priority::LOW);
  TEST_SYNC_POINT("DBImpl::BGWorkCompaction");
  auto prepicked_compaction =
      static_cast<PrepickedCompaction*>(ca.prepicked_compaction);
  static_cast_with_check<DBImpl>(ca.db)->BackgroundCallCompaction(
      prepicked_compaction, Env::Priority::LOW);
  delete prepicked_compaction;
}

void DBImpl::BGWorkBottomCompaction(void* arg) {
  CompactionArg ca = *(static_cast<CompactionArg*>(arg));
  delete static_cast<CompactionArg*>(arg);
  IOSTATS_SET_THREAD_POOL_ID(Env::Priority::BOTTOM);
  TEST_SYNC_POINT("DBImpl::BGWorkBottomCompaction");
  auto* prepicked_compaction = ca.prepicked_compaction;
  assert(prepicked_compaction && prepicked_compaction->compaction);
  ca.db->BackgroundCallCompaction(prepicked_compaction, Env::Priority::BOTTOM);
  delete prepicked_compaction;
}

void DBImpl::BGWorkPurge(void* db) {
  IOSTATS_SET_THREAD_POOL_ID(Env::Priority::HIGH);
  TEST_SYNC_POINT("DBImpl::BGWorkPurge:start");
  reinterpret_cast<DBImpl*>(db)->BackgroundCallPurge();
  TEST_SYNC_POINT("DBImpl::BGWorkPurge:end");
}

void DBImpl::UnscheduleCompactionCallback(void* arg) {
  CompactionArg* ca_ptr = reinterpret_cast<CompactionArg*>(arg);
  Env::Priority compaction_pri = ca_ptr->compaction_pri_;
  if (Env::Priority::BOTTOM == compaction_pri) {
    // Decrement bg_bottom_compaction_scheduled_ if priority is BOTTOM
    ca_ptr->db->bg_bottom_compaction_scheduled_--;
  } else if (Env::Priority::LOW == compaction_pri) {
    // Decrement bg_compaction_scheduled_ if priority is LOW
    ca_ptr->db->bg_compaction_scheduled_--;
  }
  CompactionArg ca = *(ca_ptr);
  delete reinterpret_cast<CompactionArg*>(arg);
  if (ca.prepicked_compaction != nullptr) {
    // if it's a manual compaction, set status to ManualCompactionPaused
    if (ca.prepicked_compaction->manual_compaction_state) {
      ca.prepicked_compaction->manual_compaction_state->done = true;
      ca.prepicked_compaction->manual_compaction_state->status =
          Status::Incomplete(Status::SubCode::kManualCompactionPaused);
    }
    if (ca.prepicked_compaction->compaction != nullptr) {
      ca.prepicked_compaction->compaction->ReleaseCompactionFiles(
          Status::Incomplete(Status::SubCode::kManualCompactionPaused));
      delete ca.prepicked_compaction->compaction;
    }
    delete ca.prepicked_compaction;
  }
  TEST_SYNC_POINT("DBImpl::UnscheduleCompactionCallback");
}

void DBImpl::UnscheduleFlushCallback(void* arg) {
  // Decrement bg_flush_scheduled_ in flush callback
  reinterpret_cast<FlushThreadArg*>(arg)->db_->bg_flush_scheduled_--;
  Env::Priority flush_pri = reinterpret_cast<FlushThreadArg*>(arg)->thread_pri_;
  if (Env::Priority::LOW == flush_pri) {
    TEST_SYNC_POINT("DBImpl::UnscheduleLowFlushCallback");
  } else if (Env::Priority::HIGH == flush_pri) {
    TEST_SYNC_POINT("DBImpl::UnscheduleHighFlushCallback");
  }
  delete reinterpret_cast<FlushThreadArg*>(arg);
  TEST_SYNC_POINT("DBImpl::UnscheduleFlushCallback");
}

Status DBImpl::BackgroundFlush(bool* made_progress, JobContext* job_context,
                               LogBuffer* log_buffer, FlushReason* reason,
                               Env::Priority thread_pri) {
  mutex_.AssertHeld();

  Status status;
  *reason = FlushReason::kOthers;
  // If BG work is stopped due to an error, but a recovery is in progress,
  // that means this flush is part of the recovery. So allow it to go through
  if (!error_handler_.IsBGWorkStopped()) {
    if (shutting_down_.load(std::memory_order_acquire)) {
      status = Status::ShutdownInProgress();
    }
  } else if (!error_handler_.IsRecoveryInProgress()) {
    status = error_handler_.GetBGError();
  }

  if (!status.ok()) {
    return status;
  }

  autovector<BGFlushArg> bg_flush_args;
  std::vector<SuperVersionContext>& superversion_contexts =
      job_context->superversion_contexts;
  autovector<ColumnFamilyData*> column_families_not_to_flush;
  while (!flush_queue_.empty()) {
    // This cfd is already referenced
    const FlushRequest& flush_req = PopFirstFromFlushQueue();
    superversion_contexts.clear();
    superversion_contexts.reserve(flush_req.size());

    for (const auto& iter : flush_req) {
      ColumnFamilyData* cfd = iter.first;
      if (cfd->GetMempurgeUsed()) {
        // If imm() contains silent memtables (e.g.: because
        // MemPurge was activated), requesting a flush will
        // mark the imm_needed as true.
        cfd->imm()->FlushRequested();
      }

      if (cfd->IsDropped() || !cfd->imm()->IsFlushPending()) {
        // can't flush this CF, try next one
        column_families_not_to_flush.push_back(cfd);
        continue;
      }
      superversion_contexts.emplace_back(SuperVersionContext(true));
      bg_flush_args.emplace_back(cfd, iter.second,
                                 &(superversion_contexts.back()));
    }
    if (!bg_flush_args.empty()) {
      break;
    }
  }

  if (!bg_flush_args.empty()) {
    auto bg_job_limits = GetBGJobLimits();
    for (const auto& arg : bg_flush_args) {
      ColumnFamilyData* cfd = arg.cfd_;
      ROCKS_LOG_BUFFER(
          log_buffer,
          "Calling FlushMemTableToOutputFile with column "
          "family [%s], flush slots available %d, compaction slots available "
          "%d, "
          "flush slots scheduled %d, compaction slots scheduled %d",
          cfd->GetName().c_str(), bg_job_limits.max_flushes,
          bg_job_limits.max_compactions, bg_flush_scheduled_,
          bg_compaction_scheduled_);
    }
    status = FlushMemTablesToOutputFiles(bg_flush_args, made_progress,
                                         job_context, log_buffer, thread_pri);
    TEST_SYNC_POINT("DBImpl::BackgroundFlush:BeforeFlush");
    // All the CFDs in the FlushReq must have the same flush reason, so just
    // grab the first one
    *reason = bg_flush_args[0].cfd_->GetFlushReason();
    for (auto& arg : bg_flush_args) {
      ColumnFamilyData* cfd = arg.cfd_;
      if (cfd->UnrefAndTryDelete()) {
        arg.cfd_ = nullptr;
      }
    }
  }
  for (auto cfd : column_families_not_to_flush) {
    cfd->UnrefAndTryDelete();
  }
  return status;
}

void DBImpl::BackgroundCallFlush(Env::Priority thread_pri) {
  bool made_progress = false;
  JobContext job_context(next_job_id_.fetch_add(1), true);

  TEST_SYNC_POINT_CALLBACK("DBImpl::BackgroundCallFlush:start", nullptr);

  LogBuffer log_buffer(InfoLogLevel::INFO_LEVEL,
                       immutable_db_options_.info_log.get());
  TEST_SYNC_POINT("DBImpl::BackgroundCallFlush:Start:1");
  TEST_SYNC_POINT("DBImpl::BackgroundCallFlush:Start:2");
  {
    InstrumentedMutexLock l(&mutex_);
    assert(bg_flush_scheduled_);
    num_running_flushes_++;

    std::unique_ptr<std::list<uint64_t>::iterator>
        pending_outputs_inserted_elem(new std::list<uint64_t>::iterator(
            CaptureCurrentFileNumberInPendingOutputs()));
    FlushReason reason;

    Status s = BackgroundFlush(&made_progress, &job_context, &log_buffer,
                               &reason, thread_pri);
    if (!s.ok() && !s.IsShutdownInProgress() && !s.IsColumnFamilyDropped() &&
        reason != FlushReason::kErrorRecovery) {
      // Wait a little bit before retrying background flush in
      // case this is an environmental problem and we do not want to
      // chew up resources for failed flushes for the duration of
      // the problem.
      uint64_t error_cnt =
          default_cf_internal_stats_->BumpAndGetBackgroundErrorCount();
      bg_cv_.SignalAll();  // In case a waiter can proceed despite the error
      mutex_.Unlock();
      ROCKS_LOG_ERROR(immutable_db_options_.info_log,
                      "Waiting after background flush error: %s"
                      "Accumulated background error counts: %" PRIu64,
                      s.ToString().c_str(), error_cnt);
      log_buffer.FlushBufferToLog();
      LogFlush(immutable_db_options_.info_log);
      immutable_db_options_.clock->SleepForMicroseconds(1000000);
      mutex_.Lock();
    }

    TEST_SYNC_POINT("DBImpl::BackgroundCallFlush:FlushFinish:0");
    ReleaseFileNumberFromPendingOutputs(pending_outputs_inserted_elem);

    // If flush failed, we want to delete all temporary files that we might have
    // created. Thus, we force full scan in FindObsoleteFiles()
    FindObsoleteFiles(&job_context, !s.ok() && !s.IsShutdownInProgress() &&
                                        !s.IsColumnFamilyDropped());
    // delete unnecessary files if any, this is done outside the mutex
    if (job_context.HaveSomethingToClean() ||
        job_context.HaveSomethingToDelete() || !log_buffer.IsEmpty()) {
      mutex_.Unlock();
      TEST_SYNC_POINT("DBImpl::BackgroundCallFlush:FilesFound");
      // Have to flush the info logs before bg_flush_scheduled_--
      // because if bg_flush_scheduled_ becomes 0 and the lock is
      // released, the deconstructor of DB can kick in and destroy all the
      // states of DB so info_log might not be available after that point.
      // It also applies to access other states that DB owns.
      log_buffer.FlushBufferToLog();
      if (job_context.HaveSomethingToDelete()) {
        PurgeObsoleteFiles(job_context);
      }
      job_context.Clean();
      mutex_.Lock();
    }
    TEST_SYNC_POINT("DBImpl::BackgroundCallFlush:ContextCleanedUp");

    assert(num_running_flushes_ > 0);
    num_running_flushes_--;
    bg_flush_scheduled_--;
    // See if there's more work to be done
    MaybeScheduleFlushOrCompaction();
    atomic_flush_install_cv_.SignalAll();
    bg_cv_.SignalAll();
    // IMPORTANT: there should be no code after calling SignalAll. This call may
    // signal the DB destructor that it's OK to proceed with destruction. In
    // that case, all DB variables will be dealloacated and referencing them
    // will cause trouble.
  }
}

void DBImpl::BackgroundCallCompaction(PrepickedCompaction* prepicked_compaction,
                                      Env::Priority bg_thread_pri) {
  bool made_progress = false;
  JobContext job_context(next_job_id_.fetch_add(1), true);
  TEST_SYNC_POINT("BackgroundCallCompaction:0");
  LogBuffer log_buffer(InfoLogLevel::INFO_LEVEL,
                       immutable_db_options_.info_log.get());
  {
    InstrumentedMutexLock l(&mutex_);

    num_running_compactions_++;

    std::unique_ptr<std::list<uint64_t>::iterator>
        pending_outputs_inserted_elem(new std::list<uint64_t>::iterator(
            CaptureCurrentFileNumberInPendingOutputs()));

    assert((bg_thread_pri == Env::Priority::BOTTOM &&
            bg_bottom_compaction_scheduled_) ||
           (bg_thread_pri == Env::Priority::LOW && bg_compaction_scheduled_));
    Status s = BackgroundCompaction(&made_progress, &job_context, &log_buffer,
                                    prepicked_compaction, bg_thread_pri);
    TEST_SYNC_POINT("BackgroundCallCompaction:1");
    if (s.IsBusy()) {
      bg_cv_.SignalAll();  // In case a waiter can proceed despite the error
      mutex_.Unlock();
      immutable_db_options_.clock->SleepForMicroseconds(
          10000);  // prevent hot loop
      mutex_.Lock();
    } else if (!s.ok() && !s.IsShutdownInProgress() &&
               !s.IsManualCompactionPaused() && !s.IsColumnFamilyDropped()) {
      // Wait a little bit before retrying background compaction in
      // case this is an environmental problem and we do not want to
      // chew up resources for failed compactions for the duration of
      // the problem.
      uint64_t error_cnt =
          default_cf_internal_stats_->BumpAndGetBackgroundErrorCount();
      bg_cv_.SignalAll();  // In case a waiter can proceed despite the error
      mutex_.Unlock();
      log_buffer.FlushBufferToLog();
      ROCKS_LOG_ERROR(immutable_db_options_.info_log,
                      "Waiting after background compaction error: %s, "
                      "Accumulated background error counts: %" PRIu64,
                      s.ToString().c_str(), error_cnt);
      LogFlush(immutable_db_options_.info_log);
      immutable_db_options_.clock->SleepForMicroseconds(1000000);
      mutex_.Lock();
    } else if (s.IsManualCompactionPaused()) {
      assert(prepicked_compaction);
      ManualCompactionState* m = prepicked_compaction->manual_compaction_state;
      assert(m);
      ROCKS_LOG_BUFFER(&log_buffer, "[%s] [JOB %d] Manual compaction paused",
                       m->cfd->GetName().c_str(), job_context.job_id);
    }

    ReleaseFileNumberFromPendingOutputs(pending_outputs_inserted_elem);

    // If compaction failed, we want to delete all temporary files that we
    // might have created (they might not be all recorded in job_context in
    // case of a failure). Thus, we force full scan in FindObsoleteFiles()
    FindObsoleteFiles(&job_context, !s.ok() && !s.IsShutdownInProgress() &&
                                        !s.IsManualCompactionPaused() &&
                                        !s.IsColumnFamilyDropped() &&
                                        !s.IsBusy());
    TEST_SYNC_POINT("DBImpl::BackgroundCallCompaction:FoundObsoleteFiles");

    // delete unnecessary files if any, this is done outside the mutex
    if (job_context.HaveSomethingToClean() ||
        job_context.HaveSomethingToDelete() || !log_buffer.IsEmpty()) {
      mutex_.Unlock();
      // Have to flush the info logs before bg_compaction_scheduled_--
      // because if bg_flush_scheduled_ becomes 0 and the lock is
      // released, the deconstructor of DB can kick in and destroy all the
      // states of DB so info_log might not be available after that point.
      // It also applies to access other states that DB owns.
      log_buffer.FlushBufferToLog();
      if (job_context.HaveSomethingToDelete()) {
        PurgeObsoleteFiles(job_context);
        TEST_SYNC_POINT("DBImpl::BackgroundCallCompaction:PurgedObsoleteFiles");
      }
      job_context.Clean();
      mutex_.Lock();
    }

    assert(num_running_compactions_ > 0);
    num_running_compactions_--;

    if (bg_thread_pri == Env::Priority::LOW) {
      bg_compaction_scheduled_--;
    } else {
      assert(bg_thread_pri == Env::Priority::BOTTOM);
      bg_bottom_compaction_scheduled_--;
    }

    // See if there's more work to be done
    MaybeScheduleFlushOrCompaction();

    if (prepicked_compaction != nullptr &&
        prepicked_compaction->task_token != nullptr) {
      // Releasing task tokens affects (and asserts on) the DB state, so
      // must be done before we potentially signal the DB close process to
      // proceed below.
      prepicked_compaction->task_token.reset();
    }

    if (made_progress ||
        (bg_compaction_scheduled_ == 0 &&
         bg_bottom_compaction_scheduled_ == 0) ||
        HasPendingManualCompaction() || unscheduled_compactions_ == 0) {
      // signal if
      // * made_progress -- need to wakeup DelayWrite
      // * bg_{bottom,}_compaction_scheduled_ == 0 -- need to wakeup ~DBImpl
      // * HasPendingManualCompaction -- need to wakeup RunManualCompaction
      // If none of this is true, there is no need to signal since nobody is
      // waiting for it
      bg_cv_.SignalAll();
    }
    // IMPORTANT: there should be no code after calling SignalAll. This call may
    // signal the DB destructor that it's OK to proceed with destruction. In
    // that case, all DB variables will be dealloacated and referencing them
    // will cause trouble.
  }
}

Status DBImpl::BackgroundCompaction(bool* made_progress,
                                    JobContext* job_context,
                                    LogBuffer* log_buffer,
                                    PrepickedCompaction* prepicked_compaction,
                                    Env::Priority thread_pri) {
  ManualCompactionState* manual_compaction =
      prepicked_compaction == nullptr
          ? nullptr
          : prepicked_compaction->manual_compaction_state;
  *made_progress = false;
  mutex_.AssertHeld();
  TEST_SYNC_POINT("DBImpl::BackgroundCompaction:Start");

  bool is_manual = (manual_compaction != nullptr);
  std::unique_ptr<Compaction> c;
  if (prepicked_compaction != nullptr &&
      prepicked_compaction->compaction != nullptr) {
    c.reset(prepicked_compaction->compaction);
  }
  bool is_prepicked = is_manual || c;

  // (manual_compaction->in_progress == false);
  bool trivial_move_disallowed =
      is_manual && manual_compaction->disallow_trivial_move;

  CompactionJobStats compaction_job_stats;
  Status status;
  if (!error_handler_.IsBGWorkStopped()) {
    if (shutting_down_.load(std::memory_order_acquire)) {
      status = Status::ShutdownInProgress();
    } else if (is_manual &&
               manual_compaction->canceled.load(std::memory_order_acquire)) {
      status = Status::Incomplete(Status::SubCode::kManualCompactionPaused);
    }
  } else {
    status = error_handler_.GetBGError();
    // If we get here, it means a hard error happened after this compaction
    // was scheduled by MaybeScheduleFlushOrCompaction(), but before it got
    // a chance to execute. Since we didn't pop a cfd from the compaction
    // queue, increment unscheduled_compactions_
    unscheduled_compactions_++;
  }

  if (!status.ok()) {
    if (is_manual) {
      manual_compaction->status = status;
      manual_compaction->done = true;
      manual_compaction->in_progress = false;
      manual_compaction = nullptr;
    }
    if (c) {
      c->ReleaseCompactionFiles(status);
      c.reset();
    }
    return status;
  }

  if (is_manual) {
    // another thread cannot pick up the same work
    manual_compaction->in_progress = true;
  }

  TEST_SYNC_POINT("DBImpl::BackgroundCompaction:InProgress");

  std::unique_ptr<TaskLimiterToken> task_token;

  // InternalKey manual_end_storage;
  // InternalKey* manual_end = &manual_end_storage;
  bool sfm_reserved_compact_space = false;
  if (is_manual) {
    ManualCompactionState* m = manual_compaction;
    assert(m->in_progress);
    if (!c) {
      m->done = true;
      m->manual_end = nullptr;
      ROCKS_LOG_BUFFER(
          log_buffer,
          "[%s] Manual compaction from level-%d from %s .. "
          "%s; nothing to do\n",
          m->cfd->GetName().c_str(), m->input_level,
          (m->begin ? m->begin->DebugString(true).c_str() : "(begin)"),
          (m->end ? m->end->DebugString(true).c_str() : "(end)"));
    } else {
      // First check if we have enough room to do the compaction
      bool enough_room = EnoughRoomForCompaction(
          m->cfd, *(c->inputs()), &sfm_reserved_compact_space, log_buffer);

      if (!enough_room) {
        // Then don't do the compaction
        c->ReleaseCompactionFiles(status);
        c.reset();
        // m's vars will get set properly at the end of this function,
        // as long as status == CompactionTooLarge
        status = Status::CompactionTooLarge();
      } else {
        ROCKS_LOG_BUFFER(
            log_buffer,
            "[%s] Manual compaction from level-%d to level-%d from %s .. "
            "%s; will stop at %s\n",
            m->cfd->GetName().c_str(), m->input_level, c->output_level(),
            (m->begin ? m->begin->DebugString(true).c_str() : "(begin)"),
            (m->end ? m->end->DebugString(true).c_str() : "(end)"),
            ((m->done || m->manual_end == nullptr)
                 ? "(end)"
                 : m->manual_end->DebugString(true).c_str()));
      }
    }
  } else if (!is_prepicked && !compaction_queue_.empty()) {
    if (HasExclusiveManualCompaction()) {
      // Can't compact right now, but try again later
      TEST_SYNC_POINT("DBImpl::BackgroundCompaction()::Conflict");

      // Stay in the compaction queue.
      unscheduled_compactions_++;

      return Status::OK();
    }

    auto cfd = PickCompactionFromQueue(&task_token, log_buffer);
    if (cfd == nullptr) {
      // Can't find any executable task from the compaction queue.
      // All tasks have been throttled by compaction thread limiter.
      ++unscheduled_compactions_;
      return Status::Busy();
    }

    // We unreference here because the following code will take a Ref() on
    // this cfd if it is going to use it (Compaction class holds a
    // reference).
    // This will all happen under a mutex so we don't have to be afraid of
    // somebody else deleting it.
    if (cfd->UnrefAndTryDelete()) {
      // This was the last reference of the column family, so no need to
      // compact.
      return Status::OK();
    }

    // Pick up latest mutable CF Options and use it throughout the
    // compaction job
    // Compaction makes a copy of the latest MutableCFOptions. It should be used
    // throughout the compaction procedure to make sure consistency. It will
    // eventually be installed into SuperVersion
    auto* mutable_cf_options = cfd->GetLatestMutableCFOptions();
    if (!mutable_cf_options->disable_auto_compactions && !cfd->IsDropped()) {
      // NOTE: try to avoid unnecessary copy of MutableCFOptions if
      // compaction is not necessary. Need to make sure mutex is held
      // until we make a copy in the following code
      TEST_SYNC_POINT("DBImpl::BackgroundCompaction():BeforePickCompaction");
      c.reset(cfd->PickCompaction(*mutable_cf_options, mutable_db_options_,
                                  log_buffer));
      TEST_SYNC_POINT("DBImpl::BackgroundCompaction():AfterPickCompaction");

      if (c != nullptr) {
        bool enough_room = EnoughRoomForCompaction(
            cfd, *(c->inputs()), &sfm_reserved_compact_space, log_buffer);

        if (!enough_room) {
          // Then don't do the compaction
          c->ReleaseCompactionFiles(status);
          c->column_family_data()
              ->current()
              ->storage_info()
              ->ComputeCompactionScore(*(c->immutable_options()),
                                       *(c->mutable_cf_options()));
          AddToCompactionQueue(cfd);
          ++unscheduled_compactions_;

          c.reset();
          // Don't need to sleep here, because BackgroundCallCompaction
          // will sleep if !s.ok()
          status = Status::CompactionTooLarge();
        } else {
          // update statistics
          size_t num_files = 0;
          for (auto& each_level : *c->inputs()) {
            num_files += each_level.files.size();
          }
          RecordInHistogram(stats_, NUM_FILES_IN_SINGLE_COMPACTION, num_files);

          // There are three things that can change compaction score:
          // 1) When flush or compaction finish. This case is covered by
          // InstallSuperVersionAndScheduleWork
          // 2) When MutableCFOptions changes. This case is also covered by
          // InstallSuperVersionAndScheduleWork, because this is when the new
          // options take effect.
          // 3) When we Pick a new compaction, we "remove" those files being
          // compacted from the calculation, which then influences compaction
          // score. Here we check if we need the new compaction even without the
          // files that are currently being compacted. If we need another
          // compaction, we might be able to execute it in parallel, so we add
          // it to the queue and schedule a new thread.
          if (cfd->NeedsCompaction()) {
            // Yes, we need more compactions!
            AddToCompactionQueue(cfd);
            ++unscheduled_compactions_;
            MaybeScheduleFlushOrCompaction();
          }
        }
      }
    }
  }

  IOStatus io_s;
  if (!c) {
    // Nothing to do
    ROCKS_LOG_BUFFER(log_buffer, "Compaction nothing to do");
  } else if (c->deletion_compaction()) {
    // TODO(icanadi) Do we want to honor snapshots here? i.e. not delete old
    // file if there is alive snapshot pointing to it
    TEST_SYNC_POINT_CALLBACK("DBImpl::BackgroundCompaction:BeforeCompaction",
                             c->column_family_data());
    assert(c->num_input_files(1) == 0);
    assert(c->column_family_data()->ioptions()->compaction_style ==
           kCompactionStyleFIFO);

    compaction_job_stats.num_input_files = c->num_input_files(0);

    NotifyOnCompactionBegin(c->column_family_data(), c.get(), status,
                            compaction_job_stats, job_context->job_id);

    for (const auto& f : *c->inputs(0)) {
      c->edit()->DeleteFile(c->level(), f->fd.GetNumber());
    }
    status = versions_->LogAndApply(c->column_family_data(),
                                    *c->mutable_cf_options(), c->edit(),
                                    &mutex_, directories_.GetDbDir());
    io_s = versions_->io_status();
    InstallSuperVersionAndScheduleWork(c->column_family_data(),
                                       &job_context->superversion_contexts[0],
                                       *c->mutable_cf_options());
    ROCKS_LOG_BUFFER(log_buffer, "[%s] Deleted %d files\n",
                     c->column_family_data()->GetName().c_str(),
                     c->num_input_files(0));
    *made_progress = true;
    TEST_SYNC_POINT_CALLBACK("DBImpl::BackgroundCompaction:AfterCompaction",
                             c->column_family_data());
  } else if (!trivial_move_disallowed && c->IsTrivialMove()) {
    TEST_SYNC_POINT("DBImpl::BackgroundCompaction:TrivialMove");
    TEST_SYNC_POINT_CALLBACK("DBImpl::BackgroundCompaction:BeforeCompaction",
                             c->column_family_data());
    // Instrument for event update
    // TODO(yhchiang): add op details for showing trivial-move.
    ThreadStatusUtil::SetColumnFamily(
        c->column_family_data(), c->column_family_data()->ioptions()->env,
        immutable_db_options_.enable_thread_tracking);
    ThreadStatusUtil::SetThreadOperation(ThreadStatus::OP_COMPACTION);

    compaction_job_stats.num_input_files = c->num_input_files(0);

    NotifyOnCompactionBegin(c->column_family_data(), c.get(), status,
                            compaction_job_stats, job_context->job_id);

    // Move files to next level
    int32_t moved_files = 0;
    int64_t moved_bytes = 0;
    for (unsigned int l = 0; l < c->num_input_levels(); l++) {
      if (c->level(l) == c->output_level()) {
        continue;
      }
      for (size_t i = 0; i < c->num_input_files(l); i++) {
        FileMetaData* f = c->input(l, i);
        c->edit()->DeleteFile(c->level(l), f->fd.GetNumber());
        c->edit()->AddFile(
            c->output_level(), f->fd.GetNumber(), f->fd.GetPathId(),
            f->fd.GetFileSize(), f->smallest, f->largest, f->fd.smallest_seqno,
            f->fd.largest_seqno, f->marked_for_compaction, f->temperature,
            f->oldest_blob_file_number, f->oldest_ancester_time,
            f->file_creation_time, f->epoch_number, f->file_checksum,
            f->file_checksum_func_name, f->unique_id,
            f->compensated_range_deletion_size);

        ROCKS_LOG_BUFFER(
            log_buffer,
            "[%s] Moving #%" PRIu64 " to level-%d %" PRIu64 " bytes\n",
            c->column_family_data()->GetName().c_str(), f->fd.GetNumber(),
            c->output_level(), f->fd.GetFileSize());
        ++moved_files;
        moved_bytes += f->fd.GetFileSize();
      }
    }
    if (c->compaction_reason() == CompactionReason::kLevelMaxLevelSize &&
        c->immutable_options()->compaction_pri == kRoundRobin) {
      int start_level = c->start_level();
      if (start_level > 0) {
        auto vstorage = c->input_version()->storage_info();
        c->edit()->AddCompactCursor(
            start_level,
            vstorage->GetNextCompactCursor(start_level, c->num_input_files(0)));
      }
    }
    status = versions_->LogAndApply(c->column_family_data(),
                                    *c->mutable_cf_options(), c->edit(),
                                    &mutex_, directories_.GetDbDir());
    io_s = versions_->io_status();
    // Use latest MutableCFOptions
    InstallSuperVersionAndScheduleWork(c->column_family_data(),
                                       &job_context->superversion_contexts[0],
                                       *c->mutable_cf_options());

    VersionStorageInfo::LevelSummaryStorage tmp;
    c->column_family_data()->internal_stats()->IncBytesMoved(c->output_level(),
                                                             moved_bytes);
    {
      event_logger_.LogToBuffer(log_buffer)
          << "job" << job_context->job_id << "event"
          << "trivial_move"
          << "destination_level" << c->output_level() << "files" << moved_files
          << "total_files_size" << moved_bytes;
    }
    ROCKS_LOG_BUFFER(
        log_buffer,
        "[%s] Moved #%d files to level-%d %" PRIu64 " bytes %s: %s\n",
        c->column_family_data()->GetName().c_str(), moved_files,
        c->output_level(), moved_bytes, status.ToString().c_str(),
        c->column_family_data()->current()->storage_info()->LevelSummary(&tmp));
    *made_progress = true;

    // Clear Instrument
    ThreadStatusUtil::ResetThreadStatus();
    TEST_SYNC_POINT_CALLBACK("DBImpl::BackgroundCompaction:AfterCompaction",
                             c->column_family_data());
  } else if (!is_prepicked && c->output_level() > 0 &&
             c->output_level() ==
                 c->column_family_data()
                     ->current()
                     ->storage_info()
                     ->MaxOutputLevel(
                         immutable_db_options_.allow_ingest_behind) &&
             env_->GetBackgroundThreads(Env::Priority::BOTTOM) > 0) {
    // Forward compactions involving last level to the bottom pool if it exists,
    // such that compactions unlikely to contribute to write stalls can be
    // delayed or deprioritized.
    TEST_SYNC_POINT("DBImpl::BackgroundCompaction:ForwardToBottomPriPool");
    CompactionArg* ca = new CompactionArg;
    ca->db = this;
    ca->compaction_pri_ = Env::Priority::BOTTOM;
    ca->prepicked_compaction = new PrepickedCompaction;
    ca->prepicked_compaction->compaction = c.release();
    ca->prepicked_compaction->manual_compaction_state = nullptr;
    // Transfer requested token, so it doesn't need to do it again.
    ca->prepicked_compaction->task_token = std::move(task_token);
    ++bg_bottom_compaction_scheduled_;
    env_->Schedule(&DBImpl::BGWorkBottomCompaction, ca, Env::Priority::BOTTOM,
                   this, &DBImpl::UnscheduleCompactionCallback);
  } else {
    TEST_SYNC_POINT_CALLBACK("DBImpl::BackgroundCompaction:BeforeCompaction",
                             c->column_family_data());
    int output_level __attribute__((__unused__));
    output_level = c->output_level();
    TEST_SYNC_POINT_CALLBACK("DBImpl::BackgroundCompaction:NonTrivial",
                             &output_level);
    std::vector<SequenceNumber> snapshot_seqs;
    SequenceNumber earliest_write_conflict_snapshot;
    SnapshotChecker* snapshot_checker;
    GetSnapshotContext(job_context, &snapshot_seqs,
                       &earliest_write_conflict_snapshot, &snapshot_checker);
    assert(is_snapshot_supported_ || snapshots_.empty());

    CompactionJob compaction_job(
        job_context->job_id, c.get(), immutable_db_options_,
        mutable_db_options_, file_options_for_compaction_, versions_.get(),
        &shutting_down_, log_buffer, directories_.GetDbDir(),
        GetDataDir(c->column_family_data(), c->output_path_id()),
        GetDataDir(c->column_family_data(), 0), stats_, &mutex_,
        &error_handler_, snapshot_seqs, earliest_write_conflict_snapshot,
        snapshot_checker, job_context, table_cache_, &event_logger_,
        c->mutable_cf_options()->paranoid_file_checks,
        c->mutable_cf_options()->report_bg_io_stats, dbname_,
        &compaction_job_stats, thread_pri, io_tracer_,
        is_manual ? manual_compaction->canceled
                  : kManualCompactionCanceledFalse_,
        db_id_, db_session_id_, c->column_family_data()->GetFullHistoryTsLow(),
        c->trim_ts(), &blob_callback_, &bg_compaction_scheduled_,
        &bg_bottom_compaction_scheduled_);
    compaction_job.Prepare();

    NotifyOnCompactionBegin(c->column_family_data(), c.get(), status,
                            compaction_job_stats, job_context->job_id);
    mutex_.Unlock();
    TEST_SYNC_POINT_CALLBACK(
        "DBImpl::BackgroundCompaction:NonTrivial:BeforeRun", nullptr);
    // Should handle erorr?
    compaction_job.Run().PermitUncheckedError();
    TEST_SYNC_POINT("DBImpl::BackgroundCompaction:NonTrivial:AfterRun");
    mutex_.Lock();

    status = compaction_job.Install(*c->mutable_cf_options());
    io_s = compaction_job.io_status();
    if (status.ok()) {
      InstallSuperVersionAndScheduleWork(c->column_family_data(),
                                         &job_context->superversion_contexts[0],
                                         *c->mutable_cf_options());
    }
    *made_progress = true;
    TEST_SYNC_POINT_CALLBACK("DBImpl::BackgroundCompaction:AfterCompaction",
                             c->column_family_data());
  }

  if (status.ok() && !io_s.ok()) {
    status = io_s;
  } else {
    io_s.PermitUncheckedError();
  }

  if (c != nullptr) {
    c->ReleaseCompactionFiles(status);
    *made_progress = true;

#ifndef ROCKSDB_LITE
    // Need to make sure SstFileManager does its bookkeeping
    auto sfm = static_cast<SstFileManagerImpl*>(
        immutable_db_options_.sst_file_manager.get());
    if (sfm && sfm_reserved_compact_space) {
      sfm->OnCompactionCompletion(c.get());
    }
#endif  // ROCKSDB_LITE

    NotifyOnCompactionCompleted(c->column_family_data(), c.get(), status,
                                compaction_job_stats, job_context->job_id);
  }

  if (status.ok() || status.IsCompactionTooLarge() ||
      status.IsManualCompactionPaused()) {
    // Done
  } else if (status.IsColumnFamilyDropped() || status.IsShutdownInProgress()) {
    // Ignore compaction errors found during shutting down
  } else {
    ROCKS_LOG_WARN(immutable_db_options_.info_log, "Compaction error: %s",
                   status.ToString().c_str());
    if (!io_s.ok()) {
      // Error while writing to MANIFEST.
      // In fact, versions_->io_status() can also be the result of renaming
      // CURRENT file. With current code, it's just difficult to tell. So just
      // be pessimistic and try write to a new MANIFEST.
      // TODO: distinguish between MANIFEST write and CURRENT renaming
      auto err_reason = versions_->io_status().ok()
                            ? BackgroundErrorReason::kCompaction
                            : BackgroundErrorReason::kManifestWrite;
      error_handler_.SetBGError(io_s, err_reason);
    } else {
      error_handler_.SetBGError(status, BackgroundErrorReason::kCompaction);
    }
    if (c != nullptr && !is_manual && !error_handler_.IsBGWorkStopped()) {
      // Put this cfd back in the compaction queue so we can retry after some
      // time
      auto cfd = c->column_family_data();
      assert(cfd != nullptr);
      // Since this compaction failed, we need to recompute the score so it
      // takes the original input files into account
      c->column_family_data()
          ->current()
          ->storage_info()
          ->ComputeCompactionScore(*(c->immutable_options()),
                                   *(c->mutable_cf_options()));
      if (!cfd->queued_for_compaction()) {
        AddToCompactionQueue(cfd);
        ++unscheduled_compactions_;
      }
    }
  }
  // this will unref its input_version and column_family_data
  c.reset();

  if (is_manual) {
    ManualCompactionState* m = manual_compaction;
    if (!status.ok()) {
      m->status = status;
      m->done = true;
    }
    // For universal compaction:
    //   Because universal compaction always happens at level 0, so one
    //   compaction will pick up all overlapped files. No files will be
    //   filtered out due to size limit and left for a successive compaction.
    //   So we can safely conclude the current compaction.
    //
    //   Also note that, if we don't stop here, then the current compaction
    //   writes a new file back to level 0, which will be used in successive
    //   compaction. Hence the manual compaction will never finish.
    //
    // Stop the compaction if manual_end points to nullptr -- this means
    // that we compacted the whole range. manual_end should always point
    // to nullptr in case of universal compaction
    if (m->manual_end == nullptr) {
      m->done = true;
    }
    if (!m->done) {
      // We only compacted part of the requested range.  Update *m
      // to the range that is left to be compacted.
      // Universal and FIFO compactions should always compact the whole range
      assert(m->cfd->ioptions()->compaction_style !=
                 kCompactionStyleUniversal ||
             m->cfd->ioptions()->num_levels > 1);
      assert(m->cfd->ioptions()->compaction_style != kCompactionStyleFIFO);
      m->tmp_storage = *m->manual_end;
      m->begin = &m->tmp_storage;
      m->incomplete = true;
    }
    m->in_progress = false;  // not being processed anymore
  }
  TEST_SYNC_POINT("DBImpl::BackgroundCompaction:Finish");
  return status;
}

bool DBImpl::HasPendingManualCompaction() {
  return (!manual_compaction_dequeue_.empty());
}

void DBImpl::AddManualCompaction(DBImpl::ManualCompactionState* m) {
  assert(manual_compaction_paused_ == 0);
  manual_compaction_dequeue_.push_back(m);
}

void DBImpl::RemoveManualCompaction(DBImpl::ManualCompactionState* m) {
  // Remove from queue
  std::deque<ManualCompactionState*>::iterator it =
      manual_compaction_dequeue_.begin();
  while (it != manual_compaction_dequeue_.end()) {
    if (m == (*it)) {
      it = manual_compaction_dequeue_.erase(it);
      return;
    }
    ++it;
  }
  assert(false);
  return;
}

bool DBImpl::ShouldntRunManualCompaction(ManualCompactionState* m) {
  if (m->exclusive) {
    return (bg_bottom_compaction_scheduled_ > 0 ||
            bg_compaction_scheduled_ > 0);
  }
  std::deque<ManualCompactionState*>::iterator it =
      manual_compaction_dequeue_.begin();
  bool seen = false;
  while (it != manual_compaction_dequeue_.end()) {
    if (m == (*it)) {
      ++it;
      seen = true;
      continue;
    } else if (MCOverlap(m, (*it)) && (!seen && !(*it)->in_progress)) {
      // Consider the other manual compaction *it, conflicts if:
      // overlaps with m
      // and (*it) is ahead in the queue and is not yet in progress
      return true;
    }
    ++it;
  }
  return false;
}

bool DBImpl::HaveManualCompaction(ColumnFamilyData* cfd) {
  // Remove from priority queue
  std::deque<ManualCompactionState*>::iterator it =
      manual_compaction_dequeue_.begin();
  while (it != manual_compaction_dequeue_.end()) {
    if ((*it)->exclusive) {
      return true;
    }
    if ((cfd == (*it)->cfd) && (!((*it)->in_progress || (*it)->done))) {
      // Allow automatic compaction if manual compaction is
      // in progress
      return true;
    }
    ++it;
  }
  return false;
}

bool DBImpl::HasExclusiveManualCompaction() {
  // Remove from priority queue
  std::deque<ManualCompactionState*>::iterator it =
      manual_compaction_dequeue_.begin();
  while (it != manual_compaction_dequeue_.end()) {
    if ((*it)->exclusive) {
      return true;
    }
    ++it;
  }
  return false;
}

bool DBImpl::MCOverlap(ManualCompactionState* m, ManualCompactionState* m1) {
  if ((m->exclusive) || (m1->exclusive)) {
    return true;
  }
  if (m->cfd != m1->cfd) {
    return false;
  }
  return false;
}

#ifndef ROCKSDB_LITE
void DBImpl::BuildCompactionJobInfo(
    const ColumnFamilyData* cfd, Compaction* c, const Status& st,
    const CompactionJobStats& compaction_job_stats, const int job_id,
    const Version* current, CompactionJobInfo* compaction_job_info) const {
  assert(compaction_job_info != nullptr);
  compaction_job_info->cf_id = cfd->GetID();
  compaction_job_info->cf_name = cfd->GetName();
  compaction_job_info->status = st;
  compaction_job_info->thread_id = env_->GetThreadID();
  compaction_job_info->job_id = job_id;
  compaction_job_info->base_input_level = c->start_level();
  compaction_job_info->output_level = c->output_level();
  compaction_job_info->stats = compaction_job_stats;
  compaction_job_info->table_properties = c->GetOutputTableProperties();
  compaction_job_info->compaction_reason = c->compaction_reason();
  compaction_job_info->compression = c->output_compression();
  for (size_t i = 0; i < c->num_input_levels(); ++i) {
    for (const auto fmd : *c->inputs(i)) {
      const FileDescriptor& desc = fmd->fd;
      const uint64_t file_number = desc.GetNumber();
      auto fn = TableFileName(c->immutable_options()->cf_paths, file_number,
                              desc.GetPathId());
      compaction_job_info->input_files.push_back(fn);
      compaction_job_info->input_file_infos.push_back(CompactionFileInfo{
          static_cast<int>(i), file_number, fmd->oldest_blob_file_number});
      if (compaction_job_info->table_properties.count(fn) == 0) {
        std::shared_ptr<const TableProperties> tp;
        auto s = current->GetTableProperties(&tp, fmd, &fn);
        if (s.ok()) {
          compaction_job_info->table_properties[fn] = tp;
        }
      }
    }
  }
  for (const auto& newf : c->edit()->GetNewFiles()) {
    const FileMetaData& meta = newf.second;
    const FileDescriptor& desc = meta.fd;
    const uint64_t file_number = desc.GetNumber();
    compaction_job_info->output_files.push_back(TableFileName(
        c->immutable_options()->cf_paths, file_number, desc.GetPathId()));
    compaction_job_info->output_file_infos.push_back(CompactionFileInfo{
        newf.first, file_number, meta.oldest_blob_file_number});
  }
  compaction_job_info->blob_compression_type =
      c->mutable_cf_options()->blob_compression_type;

  // Update BlobFilesInfo.
  for (const auto& blob_file : c->edit()->GetBlobFileAdditions()) {
    BlobFileAdditionInfo blob_file_addition_info(
        BlobFileName(c->immutable_options()->cf_paths.front().path,
                     blob_file.GetBlobFileNumber()) /*blob_file_path*/,
        blob_file.GetBlobFileNumber(), blob_file.GetTotalBlobCount(),
        blob_file.GetTotalBlobBytes());
    compaction_job_info->blob_file_addition_infos.emplace_back(
        std::move(blob_file_addition_info));
  }

  // Update BlobFilesGarbageInfo.
  for (const auto& blob_file : c->edit()->GetBlobFileGarbages()) {
    BlobFileGarbageInfo blob_file_garbage_info(
        BlobFileName(c->immutable_options()->cf_paths.front().path,
                     blob_file.GetBlobFileNumber()) /*blob_file_path*/,
        blob_file.GetBlobFileNumber(), blob_file.GetGarbageBlobCount(),
        blob_file.GetGarbageBlobBytes());
    compaction_job_info->blob_file_garbage_infos.emplace_back(
        std::move(blob_file_garbage_info));
  }
}
#endif

// SuperVersionContext gets created and destructed outside of the lock --
// we use this conveniently to:
// * malloc one SuperVersion() outside of the lock -- new_superversion
// * delete SuperVersion()s outside of the lock -- superversions_to_free
//
// However, if InstallSuperVersionAndScheduleWork() gets called twice with the
// same sv_context, we can't reuse the SuperVersion() that got
// malloced because
// first call already used it. In that rare case, we take a hit and create a
// new SuperVersion() inside of the mutex. We do similar thing
// for superversion_to_free

void DBImpl::InstallSuperVersionAndScheduleWork(
    ColumnFamilyData* cfd, SuperVersionContext* sv_context,
    const MutableCFOptions& mutable_cf_options) {
  mutex_.AssertHeld();

  // Update max_total_in_memory_state_
  size_t old_memtable_size = 0;
  auto* old_sv = cfd->GetSuperVersion();
  if (old_sv) {
    old_memtable_size = old_sv->mutable_cf_options.write_buffer_size *
                        old_sv->mutable_cf_options.max_write_buffer_number;
  }

  // this branch is unlikely to step in
  if (UNLIKELY(sv_context->new_superversion == nullptr)) {
    sv_context->NewSuperVersion();
  }
  cfd->InstallSuperVersion(sv_context, mutable_cf_options);

  // There may be a small data race here. The snapshot tricking bottommost
  // compaction may already be released here. But assuming there will always be
  // newer snapshot created and released frequently, the compaction will be
  // triggered soon anyway.
  bottommost_files_mark_threshold_ = kMaxSequenceNumber;
  for (auto* my_cfd : *versions_->GetColumnFamilySet()) {
    if (!my_cfd->ioptions()->allow_ingest_behind) {
      bottommost_files_mark_threshold_ = std::min(
          bottommost_files_mark_threshold_,
          my_cfd->current()->storage_info()->bottommost_files_mark_threshold());
    }
  }

  // Whenever we install new SuperVersion, we might need to issue new flushes or
  // compactions.
  SchedulePendingCompaction(cfd);
  MaybeScheduleFlushOrCompaction();

  // Update max_total_in_memory_state_
  max_total_in_memory_state_ = max_total_in_memory_state_ - old_memtable_size +
                               mutable_cf_options.write_buffer_size *
                                   mutable_cf_options.max_write_buffer_number;
}

// ShouldPurge is called by FindObsoleteFiles when doing a full scan,
// and db mutex (mutex_) should already be held.
// Actually, the current implementation of FindObsoleteFiles with
// full_scan=true can issue I/O requests to obtain list of files in
// directories, e.g. env_->getChildren while holding db mutex.
bool DBImpl::ShouldPurge(uint64_t file_number) const {
  return files_grabbed_for_purge_.find(file_number) ==
             files_grabbed_for_purge_.end() &&
         purge_files_.find(file_number) == purge_files_.end();
}

// MarkAsGrabbedForPurge is called by FindObsoleteFiles, and db mutex
// (mutex_) should already be held.
void DBImpl::MarkAsGrabbedForPurge(uint64_t file_number) {
  files_grabbed_for_purge_.insert(file_number);
}

void DBImpl::SetSnapshotChecker(SnapshotChecker* snapshot_checker) {
  InstrumentedMutexLock l(&mutex_);
  // snapshot_checker_ should only set once. If we need to set it multiple
  // times, we need to make sure the old one is not deleted while it is still
  // using by a compaction job.
  assert(!snapshot_checker_);
  snapshot_checker_.reset(snapshot_checker);
}

void DBImpl::GetSnapshotContext(
    JobContext* job_context, std::vector<SequenceNumber>* snapshot_seqs,
    SequenceNumber* earliest_write_conflict_snapshot,
    SnapshotChecker** snapshot_checker_ptr) {
  mutex_.AssertHeld();
  assert(job_context != nullptr);
  assert(snapshot_seqs != nullptr);
  assert(earliest_write_conflict_snapshot != nullptr);
  assert(snapshot_checker_ptr != nullptr);

  *snapshot_checker_ptr = snapshot_checker_.get();
  if (use_custom_gc_ && *snapshot_checker_ptr == nullptr) {
    *snapshot_checker_ptr = DisableGCSnapshotChecker::Instance();
  }
  if (*snapshot_checker_ptr != nullptr) {
    // If snapshot_checker is used, that means the flush/compaction may
    // contain values not visible to snapshot taken after
    // flush/compaction job starts. Take a snapshot and it will appear
    // in snapshot_seqs and force compaction iterator to consider such
    // snapshots.
    const Snapshot* job_snapshot =
        GetSnapshotImpl(false /*write_conflict_boundary*/, false /*lock*/);
    job_context->job_snapshot.reset(new ManagedSnapshot(this, job_snapshot));
  }
  *snapshot_seqs = snapshots_.GetAll(earliest_write_conflict_snapshot);
}

Status DBImpl::WaitForCompact(bool wait_unscheduled) {
  // Wait until the compaction completes
  InstrumentedMutexLock l(&mutex_);
  while ((bg_bottom_compaction_scheduled_ || bg_compaction_scheduled_ ||
          bg_flush_scheduled_ ||
          (wait_unscheduled && unscheduled_compactions_)) &&
         (error_handler_.GetBGError().ok())) {
    bg_cv_.Wait();
  }
  return error_handler_.GetBGError();
}

}  // namespace ROCKSDB_NAMESPACE<|MERGE_RESOLUTION|>--- conflicted
+++ resolved
@@ -2199,12 +2199,7 @@
             s = SwitchMemtable(cfd_stats, &context);
             FlushRequest req{{cfd_stats, flush_memtable_id}};
             flush_reqs.emplace_back(std::move(req));
-<<<<<<< HEAD
-            memtable_ids_to_wait.emplace_back(cfd->GetLatestImmTableID());
-=======
-            memtable_ids_to_wait.emplace_back(
-                cfd_stats->imm()->GetLatestMemTableID());
->>>>>>> b965a5a8
+            memtable_ids_to_wait.emplace_back(cfd_stats->GetLatestImmTableID());
           }
         }
       }
