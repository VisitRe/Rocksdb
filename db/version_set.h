--- conflicted
+++ resolved
@@ -795,18 +795,13 @@
   VersionSet(const std::string& dbname, const ImmutableDBOptions* db_options,
              const EnvOptions& env_options, Cache* table_cache,
              WriteBufferManager* write_buffer_manager,
-<<<<<<< HEAD
-             WriteController* write_controller);
+             WriteController* write_controller,
+             BlockCacheTracer* const block_cache_tracer);
   // No copying allowed
   VersionSet(const VersionSet&) = delete;
   void operator=(const VersionSet&) = delete;
 
-  ~VersionSet();
-=======
-             WriteController* write_controller,
-             BlockCacheTracer* const block_cache_tracer);
   virtual ~VersionSet();
->>>>>>> 699e1b5e
 
   // Apply *edit to the current version to form a new descriptor that
   // is both saved to persistent state and installed as the new
@@ -1149,22 +1144,15 @@
   // env options for all reads and writes except compactions
   EnvOptions env_options_;
 
-<<<<<<< HEAD
-=======
   BlockCacheTracer* const block_cache_tracer_;
 
  private:
-  // No copying allowed
-  VersionSet(const VersionSet&);
-  void operator=(const VersionSet&);
-
   // REQUIRES db mutex at beginning. may release and re-acquire db mutex
   Status ProcessManifestWrites(std::deque<ManifestWriter>& writers,
                                InstrumentedMutex* mu, Directory* db_directory,
                                bool new_descriptor_log,
                                const ColumnFamilyOptions* new_cf_options);
 
->>>>>>> 699e1b5e
   void LogAndApplyCFHelper(VersionEdit* edit);
   Status LogAndApplyHelper(ColumnFamilyData* cfd, VersionBuilder* b,
                            VersionEdit* edit, InstrumentedMutex* mu);
