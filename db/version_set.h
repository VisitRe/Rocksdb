//  Copyright (c) 2011-present, Facebook, Inc.  All rights reserved.
//  This source code is licensed under both the GPLv2 (found in the
//  COPYING file in the root directory) and Apache 2.0 License
//  (found in the LICENSE.Apache file in the root directory).
//
// Copyright (c) 2011 The LevelDB Authors. All rights reserved.
// Use of this source code is governed by a BSD-style license that can be
// found in the LICENSE file. See the AUTHORS file for names of contributors.
//
// The representation of a DBImpl consists of a set of Versions.  The
// newest version is called "current".  Older versions may be kept
// around to provide a consistent view to live iterators.
//
// Each Version keeps track of a set of table files per level, as well as a
// set of blob files. The entire set of versions is maintained in a
// VersionSet.
//
// Version,VersionSet are thread-compatible, but require external
// synchronization on all accesses.

#pragma once
#include <atomic>
#include <deque>
#include <limits>
#include <map>
#include <memory>
#include <set>
#include <string>
#include <unordered_set>
#include <utility>
#include <vector>

#include "cache/cache_helpers.h"
#include "db/blob/blob_file_meta.h"
#include "db/column_family.h"
#include "db/compaction/compaction.h"
#include "db/compaction/compaction_picker.h"
#include "db/dbformat.h"
#include "db/file_indexer.h"
#include "db/log_reader.h"
#include "db/range_del_aggregator.h"
#include "db/read_callback.h"
#include "db/table_cache.h"
#include "db/version_builder.h"
#include "db/version_edit.h"
#include "db/write_controller.h"
#include "env/file_system_tracer.h"
#include "monitoring/instrumented_mutex.h"
#include "options/db_options.h"
#include "port/port.h"
#include "rocksdb/env.h"
#include "rocksdb/file_checksum.h"
#include "table/get_context.h"
#include "table/multiget_context.h"
#include "trace_replay/block_cache_tracer.h"

namespace ROCKSDB_NAMESPACE {

namespace log {
class Writer;
}

class BlobIndex;
class Compaction;
class LogBuffer;
class LookupKey;
class MemTable;
class Version;
class VersionSet;
class WriteBufferManager;
class MergeContext;
class ColumnFamilySet;
class MergeIteratorBuilder;
class SystemClock;
class ManifestTailer;

// VersionEdit is always supposed to be valid and it is used to point at
// entries in Manifest. Ideally it should not be used as a container to
// carry around few of its fields as function params because it can cause
// readers to think it's a valid entry from Manifest. To avoid that confusion
// introducing VersionEditParams to simply carry around multiple VersionEdit
// params. It need not point to a valid record in Manifest.
using VersionEditParams = VersionEdit;

// Return the smallest index i such that file_level.files[i]->largest >= key.
// Return file_level.num_files if there is no such file.
// REQUIRES: "file_level.files" contains a sorted list of
// non-overlapping files.
extern int FindFile(const InternalKeyComparator& icmp,
                    const LevelFilesBrief& file_level, const Slice& key);

// Returns true iff some file in "files" overlaps the user key range
// [*smallest,*largest].
// smallest==nullptr represents a key smaller than all keys in the DB.
// largest==nullptr represents a key largest than all keys in the DB.
// REQUIRES: If disjoint_sorted_files, file_level.files[]
// contains disjoint ranges in sorted order.
extern bool SomeFileOverlapsRange(const InternalKeyComparator& icmp,
                                  bool disjoint_sorted_files,
                                  const LevelFilesBrief& file_level,
                                  const Slice* smallest_user_key,
                                  const Slice* largest_user_key);

// Generate LevelFilesBrief from vector<FdWithKeyRange*>
// Would copy smallest_key and largest_key data to sequential memory
// arena: Arena used to allocate the memory
extern void DoGenerateLevelFilesBrief(LevelFilesBrief* file_level,
                                      const std::vector<FileMetaData*>& files,
                                      Arena* arena);

// Information of the storage associated with each Version, including number of
// levels of LSM tree, files information at each level, files marked for
// compaction, blob files, etc.
class VersionStorageInfo {
 public:
  VersionStorageInfo(const InternalKeyComparator* internal_comparator,
                     const Comparator* user_comparator, int num_levels,
                     CompactionStyle compaction_style,
                     VersionStorageInfo* src_vstorage,
                     bool _force_consistency_checks);
  // No copying allowed
  VersionStorageInfo(const VersionStorageInfo&) = delete;
  void operator=(const VersionStorageInfo&) = delete;
  ~VersionStorageInfo();

  void Reserve(int level, size_t size) { files_[level].reserve(size); }

  void AddFile(int level, FileMetaData* f);

  void AddBlobFile(std::shared_ptr<BlobFileMetaData> blob_file_meta);

  void PrepareAppend(const ImmutableOptions& immutable_options,
                     const MutableCFOptions& mutable_cf_options);

  // REQUIRES: PrepareAppend has been called
  void SetFinalized();

  // Update the accumulated stats from a file-meta.
  void UpdateAccumulatedStats(FileMetaData* file_meta);

  // Decrease the current stat from a to-be-deleted file-meta
  void RemoveCurrentStats(FileMetaData* file_meta);

  // Updates internal structures that keep track of compaction scores
  // We use compaction scores to figure out which compaction to do next
  // REQUIRES: db_mutex held!!
  // TODO find a better way to pass compaction_options_fifo.
  void ComputeCompactionScore(const ImmutableOptions& immutable_options,
                              const MutableCFOptions& mutable_cf_options);

  // Estimate est_comp_needed_bytes_
  void EstimateCompactionBytesNeeded(
      const MutableCFOptions& mutable_cf_options);

  // This computes files_marked_for_compaction_ and is called by
  // ComputeCompactionScore()
  void ComputeFilesMarkedForCompaction();

  // This computes ttl_expired_files_ and is called by
  // ComputeCompactionScore()
  void ComputeExpiredTtlFiles(const ImmutableOptions& ioptions,
                              const uint64_t ttl);

  // This computes files_marked_for_periodic_compaction_ and is called by
  // ComputeCompactionScore()
  void ComputeFilesMarkedForPeriodicCompaction(
      const ImmutableOptions& ioptions,
      const uint64_t periodic_compaction_seconds);

  // This computes bottommost_files_marked_for_compaction_ and is called by
  // ComputeCompactionScore() or UpdateOldestSnapshot().
  //
  // Among bottommost files (assumes they've already been computed), marks the
  // ones that have keys that would be eliminated if recompacted, according to
  // the seqnum of the oldest existing snapshot. Must be called every time
  // oldest snapshot changes as that is when bottom-level files can become
  // eligible for compaction.
  //
  // REQUIRES: DB mutex held
  void ComputeBottommostFilesMarkedForCompaction();

  // This computes files_marked_for_forced_blob_gc_ and is called by
  // ComputeCompactionScore()
  //
  // REQUIRES: DB mutex held
  void ComputeFilesMarkedForForcedBlobGC(
      double blob_garbage_collection_age_cutoff,
      double blob_garbage_collection_force_threshold);

  bool level0_non_overlapping() const {
    return level0_non_overlapping_;
  }

  // Updates the oldest snapshot and related internal state, like the bottommost
  // files marked for compaction.
  // REQUIRES: DB mutex held
  void UpdateOldestSnapshot(SequenceNumber oldest_snapshot_seqnum);

  int MaxInputLevel() const;
  int MaxOutputLevel(bool allow_ingest_behind) const;

  // Return level number that has idx'th highest score
  int CompactionScoreLevel(int idx) const { return compaction_level_[idx]; }

  // Return idx'th highest score
  double CompactionScore(int idx) const { return compaction_score_[idx]; }

  void GetOverlappingInputs(
      int level, const InternalKey* begin,  // nullptr means before all keys
      const InternalKey* end,               // nullptr means after all keys
      std::vector<FileMetaData*>* inputs,
      int hint_index = -1,        // index of overlap file
      int* file_index = nullptr,  // return index of overlap file
      bool expand_range = true,   // if set, returns files which overlap the
                                  // range and overlap each other. If false,
                                  // then just files intersecting the range
      InternalKey** next_smallest = nullptr)  // if non-null, returns the
      const;  // smallest key of next file not included
  void GetCleanInputsWithinInterval(
      int level, const InternalKey* begin,  // nullptr means before all keys
      const InternalKey* end,               // nullptr means after all keys
      std::vector<FileMetaData*>* inputs,
      int hint_index = -1,        // index of overlap file
      int* file_index = nullptr)  // return index of overlap file
      const;

  void GetOverlappingInputsRangeBinarySearch(
      int level,                 // level > 0
      const InternalKey* begin,  // nullptr means before all keys
      const InternalKey* end,    // nullptr means after all keys
      std::vector<FileMetaData*>* inputs,
      int hint_index,                // index of overlap file
      int* file_index,               // return index of overlap file
      bool within_interval = false,  // if set, force the inputs within interval
      InternalKey** next_smallest = nullptr)  // if non-null, returns the
      const;  // smallest key of next file not included

  // Returns true iff some file in the specified level overlaps
  // some part of [*smallest_user_key,*largest_user_key].
  // smallest_user_key==NULL represents a key smaller than all keys in the DB.
  // largest_user_key==NULL represents a key largest than all keys in the DB.
  bool OverlapInLevel(int level, const Slice* smallest_user_key,
                      const Slice* largest_user_key);

  // Returns true iff the first or last file in inputs contains
  // an overlapping user key to the file "just outside" of it (i.e.
  // just after the last file, or just before the first file)
  // REQUIRES: "*inputs" is a sorted list of non-overlapping files
  bool HasOverlappingUserKey(const std::vector<FileMetaData*>* inputs,
                             int level);

  int num_levels() const { return num_levels_; }

<<<<<<< HEAD
  // REQUIRES: VersionStorageInfo has been finalized
=======
  // REQUIRES: PrepareAppend has been called
>>>>>>> 449b8974
  int num_non_empty_levels() const {
    assert(finalized_);
    return num_non_empty_levels_;
  }

<<<<<<< HEAD
  // REQUIRES: VersionStorageInfo has been finalized
=======
  // REQUIRES: PrepareAppend has been called
>>>>>>> 449b8974
  // This may or may not return number of level files. It is to keep backward
  // compatible behavior in universal compaction.
  int l0_delay_trigger_count() const {
    assert(finalized_);
    return l0_delay_trigger_count_;
  }

  void set_l0_delay_trigger_count(int v) { l0_delay_trigger_count_ = v; }

  // REQUIRES: VersionStorageInfo has been saved to
  int NumLevelFiles(int level) const {
    return static_cast<int>(files_[level].size());
  }

  // Return the combined file size of all files at the specified level.
  uint64_t NumLevelBytes(int level) const;

  // REQUIRES: VersionStorageInfo has been saved to
  const std::vector<FileMetaData*>& LevelFiles(int level) const {
    return files_[level];
  }

  class FileLocation {
   public:
    FileLocation() = default;
    FileLocation(int level, size_t position)
        : level_(level), position_(position) {}

    int GetLevel() const { return level_; }
    size_t GetPosition() const { return position_; }

    bool IsValid() const { return level_ >= 0; }

    bool operator==(const FileLocation& rhs) const {
      return level_ == rhs.level_ && position_ == rhs.position_;
    }

    bool operator!=(const FileLocation& rhs) const { return !(*this == rhs); }

    static FileLocation Invalid() { return FileLocation(); }

   private:
    int level_ = -1;
    size_t position_ = 0;
  };

  // REQUIRES: VersionStorageInfo has been finalized
  FileLocation GetFileLocation(uint64_t file_number) const {
    assert(finalized_);

    const auto it = file_locations_.find(file_number);

    if (it == file_locations_.end()) {
      return FileLocation::Invalid();
    }

    assert(it->second.GetLevel() < num_levels_);
    assert(it->second.GetPosition() < files_[it->second.GetLevel()].size());
    assert(files_[it->second.GetLevel()][it->second.GetPosition()]);
    assert(files_[it->second.GetLevel()][it->second.GetPosition()]
               ->fd.GetNumber() == file_number);

    return it->second;
  }

  // REQUIRES: VersionStorageInfo has been finalized
  FileMetaData* GetFileMetaDataByNumber(uint64_t file_number) const {
    assert(finalized_);

    auto location = GetFileLocation(file_number);

    if (!location.IsValid()) {
      return nullptr;
    }

    return files_[location.GetLevel()][location.GetPosition()];
  }

  // REQUIRES: VersionStorageInfo has been saved to
  using BlobFiles = std::map<uint64_t, std::shared_ptr<BlobFileMetaData>>;
  const BlobFiles& GetBlobFiles() const { return blob_files_; }

  uint64_t GetTotalBlobFileSize() const {
    uint64_t total_blob_bytes = 0;

    for (const auto& pair : blob_files_) {
      const auto& meta = pair.second;
      assert(meta);

      total_blob_bytes += meta->GetBlobFileSize();
    }

    return total_blob_bytes;
  }

  const ROCKSDB_NAMESPACE::LevelFilesBrief& LevelFilesBrief(int level) const {
    assert(level < static_cast<int>(level_files_brief_.size()));
    return level_files_brief_[level];
  }

<<<<<<< HEAD
  // REQUIRES: VersionStorageInfo has been finalized
=======
  // REQUIRES: PrepareAppend has been called
>>>>>>> 449b8974
  const std::vector<int>& FilesByCompactionPri(int level) const {
    assert(finalized_);
    return files_by_compaction_pri_[level];
  }

<<<<<<< HEAD
  // REQUIRES: VersionStorageInfo has been finalized
=======
  // REQUIRES: ComputeCompactionScore has been called
>>>>>>> 449b8974
  // REQUIRES: DB mutex held during access
  const autovector<std::pair<int, FileMetaData*>>& FilesMarkedForCompaction()
      const {
    assert(finalized_);
    return files_marked_for_compaction_;
  }

<<<<<<< HEAD
  // REQUIRES: VersionStorageInfo has been finalized
=======
  // REQUIRES: ComputeCompactionScore has been called
>>>>>>> 449b8974
  // REQUIRES: DB mutex held during access
  const autovector<std::pair<int, FileMetaData*>>& ExpiredTtlFiles() const {
    assert(finalized_);
    return expired_ttl_files_;
  }

<<<<<<< HEAD
  // REQUIRES: VersionStorageInfo has been finalized
=======
  // REQUIRES: ComputeCompactionScore has been called
>>>>>>> 449b8974
  // REQUIRES: DB mutex held during access
  const autovector<std::pair<int, FileMetaData*>>&
  FilesMarkedForPeriodicCompaction() const {
    assert(finalized_);
    return files_marked_for_periodic_compaction_;
  }

  void TEST_AddFileMarkedForPeriodicCompaction(int level, FileMetaData* f) {
    files_marked_for_periodic_compaction_.emplace_back(level, f);
  }

<<<<<<< HEAD
  // REQUIRES: VersionStorageInfo has been finalized
=======
  // REQUIRES: ComputeCompactionScore has been called
>>>>>>> 449b8974
  // REQUIRES: DB mutex held during access
  const autovector<std::pair<int, FileMetaData*>>&
  BottommostFilesMarkedForCompaction() const {
    assert(finalized_);
    return bottommost_files_marked_for_compaction_;
  }

<<<<<<< HEAD
  // REQUIRES: VersionStorageInfo has been finalized
=======
  // REQUIRES: ComputeCompactionScore has been called
>>>>>>> 449b8974
  // REQUIRES: DB mutex held during access
  const autovector<std::pair<int, FileMetaData*>>& FilesMarkedForForcedBlobGC()
      const {
    assert(finalized_);
    return files_marked_for_forced_blob_gc_;
  }

  int base_level() const { return base_level_; }
  double level_multiplier() const { return level_multiplier_; }

  // REQUIRES: lock is held
  // Set the index that is used to offset into files_by_compaction_pri_ to find
  // the next compaction candidate file.
  void SetNextCompactionIndex(int level, int index) {
    next_file_to_compact_by_size_[level] = index;
  }

  // REQUIRES: lock is held
  int NextCompactionIndex(int level) const {
    return next_file_to_compact_by_size_[level];
  }

<<<<<<< HEAD
  // REQUIRES: VersionStorageInfo has been finalized
=======
  // REQUIRES: PrepareAppend has been called
>>>>>>> 449b8974
  const FileIndexer& file_indexer() const {
    assert(finalized_);
    return file_indexer_;
  }

  // Only the first few entries of files_by_compaction_pri_ are sorted.
  // There is no need to sort all the files because it is likely
  // that on a running system, we need to look at only the first
  // few largest files because a new version is created every few
  // seconds/minutes (because of concurrent compactions).
  static const size_t kNumberFilesToSort = 50;

  // Return a human-readable short (single-line) summary of the number
  // of files per level.  Uses *scratch as backing store.
  struct LevelSummaryStorage {
    char buffer[1000];
  };
  struct FileSummaryStorage {
    char buffer[3000];
  };
  const char* LevelSummary(LevelSummaryStorage* scratch) const;
  // Return a human-readable short (single-line) summary of files
  // in a specified level.  Uses *scratch as backing store.
  const char* LevelFileSummary(FileSummaryStorage* scratch, int level) const;

  // Return the maximum overlapping data (in bytes) at next level for any
  // file at a level >= 1.
  uint64_t MaxNextLevelOverlappingBytes();

  // Return a human readable string that describes this version's contents.
  std::string DebugString(bool hex = false) const;

  uint64_t GetAverageValueSize() const {
    if (accumulated_num_non_deletions_ == 0) {
      return 0;
    }
    assert(accumulated_raw_key_size_ + accumulated_raw_value_size_ > 0);
    assert(accumulated_file_size_ > 0);
    return accumulated_raw_value_size_ / accumulated_num_non_deletions_ *
           accumulated_file_size_ /
           (accumulated_raw_key_size_ + accumulated_raw_value_size_);
  }

  uint64_t GetEstimatedActiveKeys() const;

  double GetEstimatedCompressionRatioAtLevel(int level) const;

  // re-initializes the index that is used to offset into
  // files_by_compaction_pri_
  // to find the next compaction candidate file.
  void ResetNextCompactionIndex(int level) {
    next_file_to_compact_by_size_[level] = 0;
  }

  const InternalKeyComparator* InternalComparator() const {
    return internal_comparator_;
  }

  // Returns maximum total bytes of data on a given level.
  uint64_t MaxBytesForLevel(int level) const;

  // Returns an estimate of the amount of live data in bytes.
  uint64_t EstimateLiveDataSize() const;

  uint64_t estimated_compaction_needed_bytes() const {
    return estimated_compaction_needed_bytes_;
  }

  void TEST_set_estimated_compaction_needed_bytes(uint64_t v) {
    estimated_compaction_needed_bytes_ = v;
  }

  bool force_consistency_checks() const { return force_consistency_checks_; }

  SequenceNumber bottommost_files_mark_threshold() const {
    return bottommost_files_mark_threshold_;
  }

  // Returns whether any key in [`smallest_key`, `largest_key`] could appear in
  // an older L0 file than `last_l0_idx` or in a greater level than `last_level`
  //
  // @param last_level Level after which we check for overlap
  // @param last_l0_idx If `last_level == 0`, index of L0 file after which we
  //    check for overlap; otherwise, must be -1
  bool RangeMightExistAfterSortedRun(const Slice& smallest_user_key,
                                     const Slice& largest_user_key,
                                     int last_level, int last_l0_idx);

 private:
  void ComputeCompensatedSizes();
  void UpdateNumNonEmptyLevels();
  void CalculateBaseBytes(const ImmutableOptions& ioptions,
                          const MutableCFOptions& options);
  void UpdateFilesByCompactionPri(const ImmutableOptions& immutable_options,
                                  const MutableCFOptions& mutable_cf_options);

  void GenerateFileIndexer() {
    file_indexer_.UpdateIndex(&arena_, num_non_empty_levels_, files_);
  }

  void GenerateLevelFilesBrief();
  void GenerateLevel0NonOverlapping();
  void GenerateBottommostFiles();

<<<<<<< HEAD
  void GenerateFileLocationIndex() {
    size_t num_files = 0;

    for (int level = 0; level < num_levels_; ++level) {
      num_files += files_[level].size();
    }

    file_locations_.reserve(num_files);

    for (int level = 0; level < num_levels_; ++level) {
      for (size_t pos = 0; pos < files_[level].size(); ++pos) {
        const FileMetaData* const meta = files_[level][pos];
        assert(meta);

        const uint64_t file_number = meta->fd.GetNumber();

        assert(file_locations_.find(file_number) == file_locations_.end());
        file_locations_.emplace(file_number, FileLocation(level, pos));
      }
    }
  }

=======
>>>>>>> 449b8974
  const InternalKeyComparator* internal_comparator_;
  const Comparator* user_comparator_;
  int num_levels_;            // Number of levels
  int num_non_empty_levels_;  // Number of levels. Any level larger than it
                              // is guaranteed to be empty.
  // Per-level max bytes
  std::vector<uint64_t> level_max_bytes_;

  // A short brief metadata of files per level
  autovector<ROCKSDB_NAMESPACE::LevelFilesBrief> level_files_brief_;
  FileIndexer file_indexer_;
  Arena arena_;  // Used to allocate space for file_levels_

  CompactionStyle compaction_style_;

  // List of files per level, files in each level are arranged
  // in increasing order of keys
  std::vector<FileMetaData*>* files_;

  // Map of all table files in version. Maps file number to (level, position on
  // level).
  using FileLocations = std::unordered_map<uint64_t, FileLocation>;
  FileLocations file_locations_;

  // Map of blob files in version by number.
  BlobFiles blob_files_;

  // Level that L0 data should be compacted to. All levels < base_level_ should
  // be empty. -1 if it is not level-compaction so it's not applicable.
  int base_level_;

  double level_multiplier_;

  // A list for the same set of files that are stored in files_,
  // but files in each level are now sorted based on file
  // size. The file with the largest size is at the front.
  // This vector stores the index of the file from files_.
  std::vector<std::vector<int>> files_by_compaction_pri_;

  // If true, means that files in L0 have keys with non overlapping ranges
  bool level0_non_overlapping_;

  // An index into files_by_compaction_pri_ that specifies the first
  // file that is not yet compacted
  std::vector<int> next_file_to_compact_by_size_;

  // Only the first few entries of files_by_compaction_pri_ are sorted.
  // There is no need to sort all the files because it is likely
  // that on a running system, we need to look at only the first
  // few largest files because a new version is created every few
  // seconds/minutes (because of concurrent compactions).
  static const size_t number_of_files_to_sort_ = 50;

  // This vector contains list of files marked for compaction and also not
  // currently being compacted. It is protected by DB mutex. It is calculated in
  // ComputeCompactionScore()
  autovector<std::pair<int, FileMetaData*>> files_marked_for_compaction_;

  autovector<std::pair<int, FileMetaData*>> expired_ttl_files_;

  autovector<std::pair<int, FileMetaData*>>
      files_marked_for_periodic_compaction_;

  // These files are considered bottommost because none of their keys can exist
  // at lower levels. They are not necessarily all in the same level. The marked
  // ones are eligible for compaction because they contain duplicate key
  // versions that are no longer protected by snapshot. These variables are
  // protected by DB mutex and are calculated in `GenerateBottommostFiles()` and
  // `ComputeBottommostFilesMarkedForCompaction()`.
  autovector<std::pair<int, FileMetaData*>> bottommost_files_;
  autovector<std::pair<int, FileMetaData*>>
      bottommost_files_marked_for_compaction_;

  autovector<std::pair<int, FileMetaData*>> files_marked_for_forced_blob_gc_;

  // Threshold for needing to mark another bottommost file. Maintain it so we
  // can quickly check when releasing a snapshot whether more bottommost files
  // became eligible for compaction. It's defined as the min of the max nonzero
  // seqnums of unmarked bottommost files.
  SequenceNumber bottommost_files_mark_threshold_ = kMaxSequenceNumber;

  // Monotonically increases as we release old snapshots. Zero indicates no
  // snapshots have been released yet. When no snapshots remain we set it to the
  // current seqnum, which needs to be protected as a snapshot can still be
  // created that references it.
  SequenceNumber oldest_snapshot_seqnum_ = 0;

  // Level that should be compacted next and its compaction score.
  // Score < 1 means compaction is not strictly needed.  These fields
<<<<<<< HEAD
  // are initialized by PrepareAppend().
=======
  // are initialized by ComputeCompactionScore.
>>>>>>> 449b8974
  // The most critical level to be compacted is listed first
  // These are used to pick the best compaction level
  std::vector<double> compaction_score_;
  std::vector<int> compaction_level_;
  int l0_delay_trigger_count_ = 0;  // Count used to trigger slow down and stop
                                    // for number of L0 files.

  // the following are the sampled temporary stats.
  // the current accumulated size of sampled files.
  uint64_t accumulated_file_size_;
  // the current accumulated size of all raw keys based on the sampled files.
  uint64_t accumulated_raw_key_size_;
  // the current accumulated size of all raw keys based on the sampled files.
  uint64_t accumulated_raw_value_size_;
  // total number of non-deletion entries
  uint64_t accumulated_num_non_deletions_;
  // total number of deletion entries
  uint64_t accumulated_num_deletions_;
  // current number of non_deletion entries
  uint64_t current_num_non_deletions_;
  // current number of deletion entries
  uint64_t current_num_deletions_;
  // current number of file samples
  uint64_t current_num_samples_;
  // Estimated bytes needed to be compacted until all levels' size is down to
  // target sizes.
  uint64_t estimated_compaction_needed_bytes_;

  bool finalized_;

  // If set to true, we will run consistency checks even if RocksDB
  // is compiled in release mode
  bool force_consistency_checks_;

  friend class Version;
  friend class VersionSet;
};

using MultiGetRange = MultiGetContext::Range;
// A column family's version consists of the table and blob files owned by
// the column family at a certain point in time.
class Version {
 public:
  // Append to *iters a sequence of iterators that will
  // yield the contents of this Version when merged together.
  // @param read_options Must outlive any iterator built by
  // `merger_iter_builder`.
  void AddIterators(const ReadOptions& read_options,
                    const FileOptions& soptions,
                    MergeIteratorBuilder* merger_iter_builder,
                    RangeDelAggregator* range_del_agg,
                    bool allow_unprepared_value);

  // @param read_options Must outlive any iterator built by
  // `merger_iter_builder`.
  void AddIteratorsForLevel(const ReadOptions& read_options,
                            const FileOptions& soptions,
                            MergeIteratorBuilder* merger_iter_builder,
                            int level, RangeDelAggregator* range_del_agg,
                            bool allow_unprepared_value);

  Status OverlapWithLevelIterator(const ReadOptions&, const FileOptions&,
                                  const Slice& smallest_user_key,
                                  const Slice& largest_user_key,
                                  int level, bool* overlap);

  // Lookup the value for key or get all merge operands for key.
  // If do_merge = true (default) then lookup value for key.
  // Behavior if do_merge = true:
  //    If found, store it in *value and
  //    return OK.  Else return a non-OK status.
  //    Uses *operands to store merge_operator operations to apply later.
  //
  //    If the ReadOptions.read_tier is set to do a read-only fetch, then
  //    *value_found will be set to false if it cannot be determined whether
  //    this value exists without doing IO.
  //
  //    If the key is Deleted, *status will be set to NotFound and
  //                        *key_exists will be set to true.
  //    If no key was found, *status will be set to NotFound and
  //                      *key_exists will be set to false.
  //    If seq is non-null, *seq will be set to the sequence number found
  //    for the key if a key was found.
  // Behavior if do_merge = false
  //    If the key has any merge operands then store them in
  //    merge_context.operands_list and don't merge the operands
  // REQUIRES: lock is not held
  void Get(const ReadOptions&, const LookupKey& key, PinnableSlice* value,
           std::string* timestamp, Status* status, MergeContext* merge_context,
           SequenceNumber* max_covering_tombstone_seq,
           bool* value_found = nullptr, bool* key_exists = nullptr,
           SequenceNumber* seq = nullptr, ReadCallback* callback = nullptr,
           bool* is_blob = nullptr, bool do_merge = true);

  void MultiGet(const ReadOptions&, MultiGetRange* range,
                ReadCallback* callback = nullptr);

  // Interprets blob_index_slice as a blob reference, and (assuming the
  // corresponding blob file is part of this Version) retrieves the blob and
  // saves it in *value.
  // REQUIRES: blob_index_slice stores an encoded blob reference
  Status GetBlob(const ReadOptions& read_options, const Slice& user_key,
                 const Slice& blob_index_slice,
                 FilePrefetchBuffer* prefetch_buffer, PinnableSlice* value,
                 uint64_t* bytes_read) const;

  // Retrieves a blob using a blob reference and saves it in *value,
  // assuming the corresponding blob file is part of this Version.
  Status GetBlob(const ReadOptions& read_options, const Slice& user_key,
                 const BlobIndex& blob_index,
                 FilePrefetchBuffer* prefetch_buffer, PinnableSlice* value,
                 uint64_t* bytes_read) const;

  using BlobReadRequest =
      std::pair<BlobIndex, std::reference_wrapper<const KeyContext>>;
  using BlobReadRequests = std::vector<BlobReadRequest>;
  void MultiGetBlob(const ReadOptions& read_options, MultiGetRange& range,
                    std::unordered_map<uint64_t, BlobReadRequests>& blob_rqs);

  // Loads some stats information from files (if update_stats is set) and
  // populates derived data structures. Call without mutex held. It needs to be
  // called before appending the version to the version set.
  void PrepareAppend(const MutableCFOptions& mutable_cf_options,
                     bool update_stats);

  // Reference count management (so Versions do not disappear out from
  // under live iterators)
  void Ref();
  // Decrease reference count. Delete the object if no reference left
  // and return true. Otherwise, return false.
  bool Unref();

  // Add all files listed in the current version to *live_table_files and
  // *live_blob_files.
  void AddLiveFiles(std::vector<uint64_t>* live_table_files,
                    std::vector<uint64_t>* live_blob_files) const;

  // Return a human readable string that describes this version's contents.
  std::string DebugString(bool hex = false, bool print_stats = false) const;

  // Returns the version number of this version
  uint64_t GetVersionNumber() const { return version_number_; }

  // REQUIRES: lock is held
  // On success, "tp" will contains the table properties of the file
  // specified in "file_meta".  If the file name of "file_meta" is
  // known ahead, passing it by a non-null "fname" can save a
  // file-name conversion.
  Status GetTableProperties(std::shared_ptr<const TableProperties>* tp,
                            const FileMetaData* file_meta,
                            const std::string* fname = nullptr) const;

  // REQUIRES: lock is held
  // On success, *props will be populated with all SSTables' table properties.
  // The keys of `props` are the sst file name, the values of `props` are the
  // tables' properties, represented as std::shared_ptr.
  Status GetPropertiesOfAllTables(TablePropertiesCollection* props);
  Status GetPropertiesOfAllTables(TablePropertiesCollection* props, int level);
  Status GetPropertiesOfTablesInRange(const Range* range, std::size_t n,
                                      TablePropertiesCollection* props) const;

  // Print summary of range delete tombstones in SST files into out_str,
  // with maximum max_entries_to_print entries printed out.
  Status TablesRangeTombstoneSummary(int max_entries_to_print,
                                     std::string* out_str);

  // REQUIRES: lock is held
  // On success, "tp" will contains the aggregated table property among
  // the table properties of all sst files in this version.
  Status GetAggregatedTableProperties(
      std::shared_ptr<const TableProperties>* tp, int level = -1);

  uint64_t GetEstimatedActiveKeys() {
    return storage_info_.GetEstimatedActiveKeys();
  }

  size_t GetMemoryUsageByTableReaders();

  ColumnFamilyData* cfd() const { return cfd_; }

  // Return the next Version in the linked list.
  Version* Next() const { return next_; }

  int TEST_refs() const { return refs_; }

  VersionStorageInfo* storage_info() { return &storage_info_; }
  const VersionStorageInfo* storage_info() const { return &storage_info_; }

  VersionSet* version_set() { return vset_; }

  void GetColumnFamilyMetaData(ColumnFamilyMetaData* cf_meta);

  uint64_t GetSstFilesSize();

  // Retrieves the file_creation_time of the oldest file in the DB.
  // Prerequisite for this API is max_open_files = -1
  void GetCreationTimeOfOldestFile(uint64_t* creation_time);

  const MutableCFOptions& GetMutableCFOptions() { return mutable_cf_options_; }

 private:
  Env* env_;
  SystemClock* clock_;

  friend class ReactiveVersionSet;
  friend class VersionSet;
  friend class VersionEditHandler;
  friend class VersionEditHandlerPointInTime;

  const InternalKeyComparator* internal_comparator() const {
    return storage_info_.internal_comparator_;
  }
  const Comparator* user_comparator() const {
    return storage_info_.user_comparator_;
  }

  // Returns true if the filter blocks in the specified level will not be
  // checked during read operations. In certain cases (trivial move or preload),
  // the filter block may already be cached, but we still do not access it such
  // that it eventually expires from the cache.
  bool IsFilterSkipped(int level, bool is_file_last_in_level = false);

  // The helper function of UpdateAccumulatedStats, which may fill the missing
  // fields of file_meta from its associated TableProperties.
  // Returns true if it does initialize FileMetaData.
  bool MaybeInitializeFileMetaData(FileMetaData* file_meta);

  // Update the accumulated stats associated with the current version.
  // This accumulated stats will be used in compaction.
  void UpdateAccumulatedStats();

  ColumnFamilyData* cfd_;  // ColumnFamilyData to which this Version belongs
  Logger* info_log_;
  Statistics* db_statistics_;
  TableCache* table_cache_;
  BlobFileCache* blob_file_cache_;
  const MergeOperator* merge_operator_;

  VersionStorageInfo storage_info_;
  VersionSet* vset_;            // VersionSet to which this Version belongs
  Version* next_;               // Next version in linked list
  Version* prev_;               // Previous version in linked list
  int refs_;                    // Number of live refs to this version
  const FileOptions file_options_;
  const MutableCFOptions mutable_cf_options_;
  // Cached value to avoid recomputing it on every read.
  const size_t max_file_size_for_l0_meta_pin_;

  // A version number that uniquely represents this version. This is
  // used for debugging and logging purposes only.
  uint64_t version_number_;
  std::shared_ptr<IOTracer> io_tracer_;

  Version(ColumnFamilyData* cfd, VersionSet* vset, const FileOptions& file_opt,
          MutableCFOptions mutable_cf_options,
          const std::shared_ptr<IOTracer>& io_tracer,
          uint64_t version_number = 0);

  ~Version();

  // No copying allowed
  Version(const Version&) = delete;
  void operator=(const Version&) = delete;
};

struct ObsoleteFileInfo {
  FileMetaData* metadata;
  std::string   path;

  ObsoleteFileInfo() noexcept : metadata(nullptr) {}
  ObsoleteFileInfo(FileMetaData* f, const std::string& file_path)
      : metadata(f), path(file_path) {}

  ObsoleteFileInfo(const ObsoleteFileInfo&) = delete;
  ObsoleteFileInfo& operator=(const ObsoleteFileInfo&) = delete;

  ObsoleteFileInfo(ObsoleteFileInfo&& rhs) noexcept :
    ObsoleteFileInfo() {
      *this = std::move(rhs);
  }

  ObsoleteFileInfo& operator=(ObsoleteFileInfo&& rhs) noexcept {
    path = std::move(rhs.path);
    metadata = rhs.metadata;
    rhs.metadata = nullptr;

    return *this;
  }

  void DeleteMetadata() {
    delete metadata;
    metadata = nullptr;
  }
};

class ObsoleteBlobFileInfo {
 public:
  ObsoleteBlobFileInfo(uint64_t blob_file_number, std::string path)
      : blob_file_number_(blob_file_number), path_(std::move(path)) {}

  uint64_t GetBlobFileNumber() const { return blob_file_number_; }
  const std::string& GetPath() const { return path_; }

 private:
  uint64_t blob_file_number_;
  std::string path_;
};

class BaseReferencedVersionBuilder;

class AtomicGroupReadBuffer {
 public:
  AtomicGroupReadBuffer() = default;
  Status AddEdit(VersionEdit* edit);
  void Clear();
  bool IsFull() const;
  bool IsEmpty() const;

  uint64_t TEST_read_edits_in_atomic_group() const {
    return read_edits_in_atomic_group_;
  }
  std::vector<VersionEdit>& replay_buffer() { return replay_buffer_; }

 private:
  uint64_t read_edits_in_atomic_group_ = 0;
  std::vector<VersionEdit> replay_buffer_;
};

// VersionSet is the collection of versions of all the column families of the
// database. Each database owns one VersionSet. A VersionSet has access to all
// column families via ColumnFamilySet, i.e. set of the column families.
class VersionSet {
 public:
  VersionSet(const std::string& dbname, const ImmutableDBOptions* db_options,
             const FileOptions& file_options, Cache* table_cache,
             WriteBufferManager* write_buffer_manager,
             WriteController* write_controller,
             BlockCacheTracer* const block_cache_tracer,
             const std::shared_ptr<IOTracer>& io_tracer,
             const std::string& db_session_id);
  // No copying allowed
  VersionSet(const VersionSet&) = delete;
  void operator=(const VersionSet&) = delete;

  virtual ~VersionSet();

  Status LogAndApplyToDefaultColumnFamily(
      VersionEdit* edit, InstrumentedMutex* mu,
      FSDirectory* db_directory = nullptr, bool new_descriptor_log = false,
      const ColumnFamilyOptions* column_family_options = nullptr) {
    ColumnFamilyData* default_cf = GetColumnFamilySet()->GetDefault();
    const MutableCFOptions* cf_options =
        default_cf->GetLatestMutableCFOptions();
    return LogAndApply(default_cf, *cf_options, edit, mu, db_directory,
                       new_descriptor_log, column_family_options);
  }

  // Apply *edit to the current version to form a new descriptor that
  // is both saved to persistent state and installed as the new
  // current version.  Will release *mu while actually writing to the file.
  // column_family_options has to be set if edit is column family add
  // REQUIRES: *mu is held on entry.
  // REQUIRES: no other thread concurrently calls LogAndApply()
  Status LogAndApply(
      ColumnFamilyData* column_family_data,
      const MutableCFOptions& mutable_cf_options, VersionEdit* edit,
      InstrumentedMutex* mu, FSDirectory* db_directory = nullptr,
      bool new_descriptor_log = false,
      const ColumnFamilyOptions* column_family_options = nullptr) {
    autovector<ColumnFamilyData*> cfds;
    cfds.emplace_back(column_family_data);
    autovector<const MutableCFOptions*> mutable_cf_options_list;
    mutable_cf_options_list.emplace_back(&mutable_cf_options);
    autovector<autovector<VersionEdit*>> edit_lists;
    autovector<VersionEdit*> edit_list;
    edit_list.emplace_back(edit);
    edit_lists.emplace_back(edit_list);
    return LogAndApply(cfds, mutable_cf_options_list, edit_lists, mu,
                       db_directory, new_descriptor_log, column_family_options);
  }
  // The batch version. If edit_list.size() > 1, caller must ensure that
  // no edit in the list column family add or drop
  Status LogAndApply(
      ColumnFamilyData* column_family_data,
      const MutableCFOptions& mutable_cf_options,
      const autovector<VersionEdit*>& edit_list, InstrumentedMutex* mu,
      FSDirectory* db_directory = nullptr, bool new_descriptor_log = false,
      const ColumnFamilyOptions* column_family_options = nullptr,
      const std::function<void(const Status&)>& manifest_wcb = {}) {
    autovector<ColumnFamilyData*> cfds;
    cfds.emplace_back(column_family_data);
    autovector<const MutableCFOptions*> mutable_cf_options_list;
    mutable_cf_options_list.emplace_back(&mutable_cf_options);
    autovector<autovector<VersionEdit*>> edit_lists;
    edit_lists.emplace_back(edit_list);
    return LogAndApply(cfds, mutable_cf_options_list, edit_lists, mu,
                       db_directory, new_descriptor_log, column_family_options,
                       {manifest_wcb});
  }

  // The across-multi-cf batch version. If edit_lists contain more than
  // 1 version edits, caller must ensure that no edit in the []list is column
  // family manipulation.
  virtual Status LogAndApply(
      const autovector<ColumnFamilyData*>& cfds,
      const autovector<const MutableCFOptions*>& mutable_cf_options_list,
      const autovector<autovector<VersionEdit*>>& edit_lists,
      InstrumentedMutex* mu, FSDirectory* db_directory = nullptr,
      bool new_descriptor_log = false,
      const ColumnFamilyOptions* new_cf_options = nullptr,
      const std::vector<std::function<void(const Status&)>>& manifest_wcbs =
          {});

  static Status GetCurrentManifestPath(const std::string& dbname,
                                       FileSystem* fs,
                                       std::string* manifest_filename,
                                       uint64_t* manifest_file_number);
  void WakeUpWaitingManifestWriters();

  // Recover the last saved descriptor from persistent storage.
  // If read_only == true, Recover() will not complain if some column families
  // are not opened
  Status Recover(const std::vector<ColumnFamilyDescriptor>& column_families,
                 bool read_only = false, std::string* db_id = nullptr);

  Status TryRecover(const std::vector<ColumnFamilyDescriptor>& column_families,
                    bool read_only,
                    const std::vector<std::string>& files_in_dbname,
                    std::string* db_id, bool* has_missing_table_file);

  // Try to recover the version set to the most recent consistent state
  // recorded in the specified manifest.
  Status TryRecoverFromOneManifest(
      const std::string& manifest_path,
      const std::vector<ColumnFamilyDescriptor>& column_families,
      bool read_only, std::string* db_id, bool* has_missing_table_file);

  // Reads a manifest file and returns a list of column families in
  // column_families.
  static Status ListColumnFamilies(std::vector<std::string>* column_families,
                                   const std::string& dbname, FileSystem* fs);

#ifndef ROCKSDB_LITE
  // Try to reduce the number of levels. This call is valid when
  // only one level from the new max level to the old
  // max level containing files.
  // The call is static, since number of levels is immutable during
  // the lifetime of a RocksDB instance. It reduces number of levels
  // in a DB by applying changes to manifest.
  // For example, a db currently has 7 levels [0-6], and a call to
  // to reduce to 5 [0-4] can only be executed when only one level
  // among [4-6] contains files.
  static Status ReduceNumberOfLevels(const std::string& dbname,
                                     const Options* options,
                                     const FileOptions& file_options,
                                     int new_levels);

  // Get the checksum information of all live files
  Status GetLiveFilesChecksumInfo(FileChecksumList* checksum_list);

  // printf contents (for debugging)
  Status DumpManifest(Options& options, std::string& manifestFileName,
                      bool verbose, bool hex = false, bool json = false);

#endif  // ROCKSDB_LITE

  const std::string& DbSessionId() const { return db_session_id_; }

  // Return the current manifest file number
  uint64_t manifest_file_number() const { return manifest_file_number_; }

  uint64_t options_file_number() const { return options_file_number_; }

  uint64_t pending_manifest_file_number() const {
    return pending_manifest_file_number_;
  }

  uint64_t current_next_file_number() const { return next_file_number_.load(); }

  uint64_t min_log_number_to_keep_2pc() const {
    return min_log_number_to_keep_2pc_.load();
  }

  // Allocate and return a new file number
  uint64_t NewFileNumber() { return next_file_number_.fetch_add(1); }

  // Fetch And Add n new file number
  uint64_t FetchAddFileNumber(uint64_t n) {
    return next_file_number_.fetch_add(n);
  }

  // Return the last sequence number.
  uint64_t LastSequence() const {
    return last_sequence_.load(std::memory_order_acquire);
  }

  // Note: memory_order_acquire must be sufficient.
  uint64_t LastAllocatedSequence() const {
    return last_allocated_sequence_.load(std::memory_order_seq_cst);
  }

  // Note: memory_order_acquire must be sufficient.
  uint64_t LastPublishedSequence() const {
    return last_published_sequence_.load(std::memory_order_seq_cst);
  }

  // Set the last sequence number to s.
  void SetLastSequence(uint64_t s) {
    assert(s >= last_sequence_);
    // Last visible sequence must always be less than last written seq
    assert(!db_options_->two_write_queues || s <= last_allocated_sequence_);
    last_sequence_.store(s, std::memory_order_release);
  }

  // Note: memory_order_release must be sufficient
  void SetLastPublishedSequence(uint64_t s) {
    assert(s >= last_published_sequence_);
    last_published_sequence_.store(s, std::memory_order_seq_cst);
  }

  // Note: memory_order_release must be sufficient
  void SetLastAllocatedSequence(uint64_t s) {
    assert(s >= last_allocated_sequence_);
    last_allocated_sequence_.store(s, std::memory_order_seq_cst);
  }

  // Note: memory_order_release must be sufficient
  uint64_t FetchAddLastAllocatedSequence(uint64_t s) {
    return last_allocated_sequence_.fetch_add(s, std::memory_order_seq_cst);
  }

  // Mark the specified file number as used.
  // REQUIRED: this is only called during single-threaded recovery or repair.
  void MarkFileNumberUsed(uint64_t number);

  // Mark the specified log number as deleted
  // REQUIRED: this is only called during single-threaded recovery or repair, or
  // from ::LogAndApply where the global mutex is held.
  void MarkMinLogNumberToKeep2PC(uint64_t number);

  // Return the log file number for the log file that is currently
  // being compacted, or zero if there is no such log file.
  uint64_t prev_log_number() const { return prev_log_number_; }

  // Returns the minimum log number which still has data not flushed to any SST
  // file.
  // In non-2PC mode, all the log numbers smaller than this number can be safely
  // deleted.
  uint64_t MinLogNumberWithUnflushedData() const {
    return PreComputeMinLogNumberWithUnflushedData(nullptr);
  }
  // Returns the minimum log number which still has data not flushed to any SST
  // file.
  // Empty column families' log number is considered to be
  // new_log_number_for_empty_cf.
  uint64_t PreComputeMinLogNumberWithUnflushedData(
      uint64_t new_log_number_for_empty_cf) const {
    uint64_t min_log_num = port::kMaxUint64;
    for (auto cfd : *column_family_set_) {
      // It's safe to ignore dropped column families here:
      // cfd->IsDropped() becomes true after the drop is persisted in MANIFEST.
      uint64_t num =
          cfd->IsEmpty() ? new_log_number_for_empty_cf : cfd->GetLogNumber();
      if (min_log_num > num && !cfd->IsDropped()) {
        min_log_num = num;
      }
    }
    return min_log_num;
  }
  // Returns the minimum log number which still has data not flushed to any SST
  // file, except data from `cfd_to_skip`.
  uint64_t PreComputeMinLogNumberWithUnflushedData(
      const ColumnFamilyData* cfd_to_skip) const {
    uint64_t min_log_num = port::kMaxUint64;
    for (auto cfd : *column_family_set_) {
      if (cfd == cfd_to_skip) {
        continue;
      }
      // It's safe to ignore dropped column families here:
      // cfd->IsDropped() becomes true after the drop is persisted in MANIFEST.
      if (min_log_num > cfd->GetLogNumber() && !cfd->IsDropped()) {
        min_log_num = cfd->GetLogNumber();
      }
    }
    return min_log_num;
  }
  // Returns the minimum log number which still has data not flushed to any SST
  // file, except data from `cfds_to_skip`.
  uint64_t PreComputeMinLogNumberWithUnflushedData(
      const std::unordered_set<const ColumnFamilyData*>& cfds_to_skip) const {
    uint64_t min_log_num = port::kMaxUint64;
    for (auto cfd : *column_family_set_) {
      if (cfds_to_skip.count(cfd)) {
        continue;
      }
      // It's safe to ignore dropped column families here:
      // cfd->IsDropped() becomes true after the drop is persisted in MANIFEST.
      if (min_log_num > cfd->GetLogNumber() && !cfd->IsDropped()) {
        min_log_num = cfd->GetLogNumber();
      }
    }
    return min_log_num;
  }

  // Create an iterator that reads over the compaction inputs for "*c".
  // The caller should delete the iterator when no longer needed.
  // @param read_options Must outlive the returned iterator.
  InternalIterator* MakeInputIterator(
      const ReadOptions& read_options, const Compaction* c,
      RangeDelAggregator* range_del_agg,
      const FileOptions& file_options_compactions);

  // Add all files listed in any live version to *live_table_files and
  // *live_blob_files. Note that these lists may contain duplicates.
  void AddLiveFiles(std::vector<uint64_t>* live_table_files,
                    std::vector<uint64_t>* live_blob_files) const;

  // Return the approximate size of data to be scanned for range [start, end)
  // in levels [start_level, end_level). If end_level == -1 it will search
  // through all non-empty levels
  uint64_t ApproximateSize(const SizeApproximationOptions& options, Version* v,
                           const Slice& start, const Slice& end,
                           int start_level, int end_level,
                           TableReaderCaller caller);

  // Return the size of the current manifest file
  uint64_t manifest_file_size() const { return manifest_file_size_; }

  Status GetMetadataForFile(uint64_t number, int* filelevel,
                            FileMetaData** metadata, ColumnFamilyData** cfd);

  // This function doesn't support leveldb SST filenames
  void GetLiveFilesMetaData(std::vector<LiveFileMetaData> *metadata);

  void AddObsoleteBlobFile(uint64_t blob_file_number, std::string path) {
    assert(table_cache_);

    table_cache_->Erase(GetSlice(&blob_file_number));

    obsolete_blob_files_.emplace_back(blob_file_number, std::move(path));
  }

  void GetObsoleteFiles(std::vector<ObsoleteFileInfo>* files,
                        std::vector<ObsoleteBlobFileInfo>* blob_files,
                        std::vector<std::string>* manifest_filenames,
                        uint64_t min_pending_output);

  ColumnFamilySet* GetColumnFamilySet() { return column_family_set_.get(); }
  const FileOptions& file_options() { return file_options_; }
  void ChangeFileOptions(const MutableDBOptions& new_options) {
    file_options_.writable_file_max_buffer_size =
        new_options.writable_file_max_buffer_size;
  }

  const ImmutableDBOptions* db_options() const { return db_options_; }

  static uint64_t GetNumLiveVersions(Version* dummy_versions);

  static uint64_t GetTotalSstFilesSize(Version* dummy_versions);

  static uint64_t GetTotalBlobFileSize(Version* dummy_versions);

  // Get the IO Status returned by written Manifest.
  const IOStatus& io_status() const { return io_status_; }

  // The returned WalSet needs to be accessed with DB mutex held.
  const WalSet& GetWalSet() const { return wals_; }

  void TEST_CreateAndAppendVersion(ColumnFamilyData* cfd) {
    assert(cfd);

    const auto& mutable_cf_options = *cfd->GetLatestMutableCFOptions();
    Version* const version =
        new Version(cfd, this, file_options_, mutable_cf_options, io_tracer_);

    constexpr bool update_stats = false;
    version->PrepareAppend(mutable_cf_options, update_stats);
    AppendVersion(cfd, version);
  }

 protected:
  using VersionBuilderMap =
      std::unordered_map<uint32_t,
                         std::unique_ptr<BaseReferencedVersionBuilder>>;

  struct ManifestWriter;

  friend class Version;
  friend class VersionEditHandler;
  friend class VersionEditHandlerPointInTime;
  friend class DumpManifestHandler;
  friend class DBImpl;
  friend class DBImplReadOnly;

  struct LogReporter : public log::Reader::Reporter {
    Status* status;
    virtual void Corruption(size_t /*bytes*/, const Status& s) override {
      if (status->ok()) {
        *status = s;
      }
    }
  };

  void Reset();

  // Returns approximated offset of a key in a file for a given version.
  uint64_t ApproximateOffsetOf(Version* v, const FdWithKeyRange& f,
                               const Slice& key, TableReaderCaller caller);

  // Returns approximated data size between start and end keys in a file
  // for a given version.
  uint64_t ApproximateSize(Version* v, const FdWithKeyRange& f,
                           const Slice& start, const Slice& end,
                           TableReaderCaller caller);

  struct MutableCFState {
    uint64_t log_number;
    std::string full_history_ts_low;

    explicit MutableCFState() = default;
    explicit MutableCFState(uint64_t _log_number, std::string ts_low)
        : log_number(_log_number), full_history_ts_low(std::move(ts_low)) {}
  };

  // Save current contents to *log
  Status WriteCurrentStateToManifest(
      const std::unordered_map<uint32_t, MutableCFState>& curr_state,
      const VersionEdit& wal_additions, log::Writer* log, IOStatus& io_s);

  void AppendVersion(ColumnFamilyData* column_family_data, Version* v);

  ColumnFamilyData* CreateColumnFamily(const ColumnFamilyOptions& cf_options,
                                       const VersionEdit* edit);

  Status VerifyFileMetadata(const std::string& fpath,
                            const FileMetaData& meta) const;

  // Protected by DB mutex.
  WalSet wals_;

  std::unique_ptr<ColumnFamilySet> column_family_set_;
  Cache* table_cache_;
  Env* const env_;
  FileSystemPtr const fs_;
  SystemClock* const clock_;
  const std::string dbname_;
  std::string db_id_;
  const ImmutableDBOptions* const db_options_;
  std::atomic<uint64_t> next_file_number_;
  // Any WAL number smaller than this should be ignored during recovery,
  // and is qualified for being deleted in 2PC mode. In non-2PC mode, this
  // number is ignored.
  std::atomic<uint64_t> min_log_number_to_keep_2pc_ = {0};
  uint64_t manifest_file_number_;
  uint64_t options_file_number_;
  uint64_t options_file_size_;
  uint64_t pending_manifest_file_number_;
  // The last seq visible to reads. It normally indicates the last sequence in
  // the memtable but when using two write queues it could also indicate the
  // last sequence in the WAL visible to reads.
  std::atomic<uint64_t> last_sequence_;
  // The last sequence number of data committed to the descriptor (manifest
  // file).
  SequenceNumber descriptor_last_sequence_ = 0;
  // The last seq that is already allocated. It is applicable only when we have
  // two write queues. In that case seq might or might not have appreated in
  // memtable but it is expected to appear in the WAL.
  // We have last_sequence <= last_allocated_sequence_
  std::atomic<uint64_t> last_allocated_sequence_;
  // The last allocated sequence that is also published to the readers. This is
  // applicable only when last_seq_same_as_publish_seq_ is not set. Otherwise
  // last_sequence_ also indicates the last published seq.
  // We have last_sequence <= last_published_sequence_ <=
  // last_allocated_sequence_
  std::atomic<uint64_t> last_published_sequence_;
  uint64_t prev_log_number_;  // 0 or backing store for memtable being compacted

  // Opened lazily
  std::unique_ptr<log::Writer> descriptor_log_;

  // generates a increasing version number for every new version
  uint64_t current_version_number_;

  // Queue of writers to the manifest file
  std::deque<ManifestWriter*> manifest_writers_;

  // Current size of manifest file
  uint64_t manifest_file_size_;

  std::vector<ObsoleteFileInfo> obsolete_files_;
  std::vector<ObsoleteBlobFileInfo> obsolete_blob_files_;
  std::vector<std::string> obsolete_manifests_;

  // env options for all reads and writes except compactions
  FileOptions file_options_;

  BlockCacheTracer* const block_cache_tracer_;

  // Store the IO status when Manifest is written
  IOStatus io_status_;

  std::shared_ptr<IOTracer> io_tracer_;

  std::string db_session_id_;

 private:
  // REQUIRES db mutex at beginning. may release and re-acquire db mutex
  Status ProcessManifestWrites(std::deque<ManifestWriter>& writers,
                               InstrumentedMutex* mu, FSDirectory* db_directory,
                               bool new_descriptor_log,
                               const ColumnFamilyOptions* new_cf_options);

  void LogAndApplyCFHelper(VersionEdit* edit,
                           SequenceNumber* max_last_sequence);
  Status LogAndApplyHelper(ColumnFamilyData* cfd, VersionBuilder* b,
                           VersionEdit* edit, SequenceNumber* max_last_sequence,
                           InstrumentedMutex* mu);
};

// ReactiveVersionSet represents a collection of versions of the column
// families of the database. Users of ReactiveVersionSet, e.g. DBImplSecondary,
// need to replay the MANIFEST (description log in older terms) in order to
// reconstruct and install versions.
class ReactiveVersionSet : public VersionSet {
 public:
  ReactiveVersionSet(const std::string& dbname,
                     const ImmutableDBOptions* _db_options,
                     const FileOptions& _file_options, Cache* table_cache,
                     WriteBufferManager* write_buffer_manager,
                     WriteController* write_controller,
                     const std::shared_ptr<IOTracer>& io_tracer);

  ~ReactiveVersionSet() override;

  Status ReadAndApply(
      InstrumentedMutex* mu,
      std::unique_ptr<log::FragmentBufferedReader>* manifest_reader,
      Status* manifest_read_status,
      std::unordered_set<ColumnFamilyData*>* cfds_changed);

  Status Recover(const std::vector<ColumnFamilyDescriptor>& column_families,
                 std::unique_ptr<log::FragmentBufferedReader>* manifest_reader,
                 std::unique_ptr<log::Reader::Reporter>* manifest_reporter,
                 std::unique_ptr<Status>* manifest_reader_status);
#ifndef NDEBUG
  uint64_t TEST_read_edits_in_atomic_group() const;
#endif  //! NDEBUG

  std::vector<VersionEdit>& replay_buffer();

 protected:
  // REQUIRES db mutex
  Status ApplyOneVersionEditToBuilder(
      VersionEdit& edit, std::unordered_set<ColumnFamilyData*>* cfds_changed,
      VersionEdit* version_edit);

  Status MaybeSwitchManifest(
      log::Reader::Reporter* reporter,
      std::unique_ptr<log::FragmentBufferedReader>* manifest_reader);

 private:
  std::unique_ptr<ManifestTailer> manifest_tailer_;

  using VersionSet::LogAndApply;
  using VersionSet::Recover;

  Status LogAndApply(
      const autovector<ColumnFamilyData*>& /*cfds*/,
      const autovector<const MutableCFOptions*>& /*mutable_cf_options_list*/,
      const autovector<autovector<VersionEdit*>>& /*edit_lists*/,
      InstrumentedMutex* /*mu*/, FSDirectory* /*db_directory*/,
      bool /*new_descriptor_log*/, const ColumnFamilyOptions* /*new_cf_option*/,
      const std::vector<std::function<void(const Status&)>>& /*manifest_wcbs*/)
      override {
    return Status::NotSupported("not supported in reactive mode");
  }

  // No copy allowed
  ReactiveVersionSet(const ReactiveVersionSet&);
  ReactiveVersionSet& operator=(const ReactiveVersionSet&);
};

}  // namespace ROCKSDB_NAMESPACE<|MERGE_RESOLUTION|>--- conflicted
+++ resolved
@@ -251,39 +251,29 @@
 
   int num_levels() const { return num_levels_; }
 
-<<<<<<< HEAD
-  // REQUIRES: VersionStorageInfo has been finalized
-=======
   // REQUIRES: PrepareAppend has been called
->>>>>>> 449b8974
   int num_non_empty_levels() const {
     assert(finalized_);
     return num_non_empty_levels_;
   }
 
-<<<<<<< HEAD
-  // REQUIRES: VersionStorageInfo has been finalized
-=======
   // REQUIRES: PrepareAppend has been called
->>>>>>> 449b8974
   // This may or may not return number of level files. It is to keep backward
   // compatible behavior in universal compaction.
-  int l0_delay_trigger_count() const {
+  int l0_delay_trigger_count() const { return l0_delay_trigger_count_; }
+
+  void set_l0_delay_trigger_count(int v) { l0_delay_trigger_count_ = v; }
+
+  // REQUIRES: This version has been saved (see VersionSet::SaveTo)
+  int NumLevelFiles(int level) const {
     assert(finalized_);
-    return l0_delay_trigger_count_;
-  }
-
-  void set_l0_delay_trigger_count(int v) { l0_delay_trigger_count_ = v; }
-
-  // REQUIRES: VersionStorageInfo has been saved to
-  int NumLevelFiles(int level) const {
     return static_cast<int>(files_[level].size());
   }
 
   // Return the combined file size of all files at the specified level.
   uint64_t NumLevelBytes(int level) const;
 
-  // REQUIRES: VersionStorageInfo has been saved to
+  // REQUIRES: This version has been saved (see VersionSet::SaveTo)
   const std::vector<FileMetaData*>& LevelFiles(int level) const {
     return files_[level];
   }
@@ -312,10 +302,8 @@
     size_t position_ = 0;
   };
 
-  // REQUIRES: VersionStorageInfo has been finalized
+  // REQUIRES: PrepareAppend has been called
   FileLocation GetFileLocation(uint64_t file_number) const {
-    assert(finalized_);
-
     const auto it = file_locations_.find(file_number);
 
     if (it == file_locations_.end()) {
@@ -331,10 +319,8 @@
     return it->second;
   }
 
-  // REQUIRES: VersionStorageInfo has been finalized
+  // REQUIRES: PrepareAppend has been called
   FileMetaData* GetFileMetaDataByNumber(uint64_t file_number) const {
-    assert(finalized_);
-
     auto location = GetFileLocation(file_number);
 
     if (!location.IsValid()) {
@@ -344,7 +330,7 @@
     return files_[location.GetLevel()][location.GetPosition()];
   }
 
-  // REQUIRES: VersionStorageInfo has been saved to
+  // REQUIRES: This version has been saved (see VersionSet::SaveTo)
   using BlobFiles = std::map<uint64_t, std::shared_ptr<BlobFileMetaData>>;
   const BlobFiles& GetBlobFiles() const { return blob_files_; }
 
@@ -366,21 +352,13 @@
     return level_files_brief_[level];
   }
 
-<<<<<<< HEAD
-  // REQUIRES: VersionStorageInfo has been finalized
-=======
   // REQUIRES: PrepareAppend has been called
->>>>>>> 449b8974
   const std::vector<int>& FilesByCompactionPri(int level) const {
     assert(finalized_);
     return files_by_compaction_pri_[level];
   }
 
-<<<<<<< HEAD
-  // REQUIRES: VersionStorageInfo has been finalized
-=======
   // REQUIRES: ComputeCompactionScore has been called
->>>>>>> 449b8974
   // REQUIRES: DB mutex held during access
   const autovector<std::pair<int, FileMetaData*>>& FilesMarkedForCompaction()
       const {
@@ -388,22 +366,14 @@
     return files_marked_for_compaction_;
   }
 
-<<<<<<< HEAD
-  // REQUIRES: VersionStorageInfo has been finalized
-=======
   // REQUIRES: ComputeCompactionScore has been called
->>>>>>> 449b8974
   // REQUIRES: DB mutex held during access
   const autovector<std::pair<int, FileMetaData*>>& ExpiredTtlFiles() const {
     assert(finalized_);
     return expired_ttl_files_;
   }
 
-<<<<<<< HEAD
-  // REQUIRES: VersionStorageInfo has been finalized
-=======
   // REQUIRES: ComputeCompactionScore has been called
->>>>>>> 449b8974
   // REQUIRES: DB mutex held during access
   const autovector<std::pair<int, FileMetaData*>>&
   FilesMarkedForPeriodicCompaction() const {
@@ -415,11 +385,7 @@
     files_marked_for_periodic_compaction_.emplace_back(level, f);
   }
 
-<<<<<<< HEAD
-  // REQUIRES: VersionStorageInfo has been finalized
-=======
   // REQUIRES: ComputeCompactionScore has been called
->>>>>>> 449b8974
   // REQUIRES: DB mutex held during access
   const autovector<std::pair<int, FileMetaData*>>&
   BottommostFilesMarkedForCompaction() const {
@@ -427,11 +393,7 @@
     return bottommost_files_marked_for_compaction_;
   }
 
-<<<<<<< HEAD
-  // REQUIRES: VersionStorageInfo has been finalized
-=======
   // REQUIRES: ComputeCompactionScore has been called
->>>>>>> 449b8974
   // REQUIRES: DB mutex held during access
   const autovector<std::pair<int, FileMetaData*>>& FilesMarkedForForcedBlobGC()
       const {
@@ -454,11 +416,7 @@
     return next_file_to_compact_by_size_[level];
   }
 
-<<<<<<< HEAD
-  // REQUIRES: VersionStorageInfo has been finalized
-=======
   // REQUIRES: PrepareAppend has been called
->>>>>>> 449b8974
   const FileIndexer& file_indexer() const {
     assert(finalized_);
     return file_indexer_;
@@ -563,7 +521,6 @@
   void GenerateLevel0NonOverlapping();
   void GenerateBottommostFiles();
 
-<<<<<<< HEAD
   void GenerateFileLocationIndex() {
     size_t num_files = 0;
 
@@ -586,8 +543,6 @@
     }
   }
 
-=======
->>>>>>> 449b8974
   const InternalKeyComparator* internal_comparator_;
   const Comparator* user_comparator_;
   int num_levels_;            // Number of levels
@@ -677,11 +632,7 @@
 
   // Level that should be compacted next and its compaction score.
   // Score < 1 means compaction is not strictly needed.  These fields
-<<<<<<< HEAD
-  // are initialized by PrepareAppend().
-=======
   // are initialized by ComputeCompactionScore.
->>>>>>> 449b8974
   // The most critical level to be compacted is listed first
   // These are used to pick the best compaction level
   std::vector<double> compaction_score_;
