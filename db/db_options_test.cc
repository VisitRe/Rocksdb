//  Copyright (c) 2011-present, Facebook, Inc.  All rights reserved.
//  This source code is licensed under the BSD-style license found in the
//  LICENSE file in the root directory of this source tree. An additional grant
//  of patent rights can be found in the PATENTS file in the same directory.
//
// Copyright (c) 2011 The LevelDB Authors. All rights reserved.
// Use of this source code is governed by a BSD-style license that can be
// found in the LICENSE file. See the AUTHORS file for names of contributors.
#include <limits>
#include <string>
#include <unordered_map>

#include "db/column_family.h"
#include "db/db_impl.h"
#include "db/db_test_util.h"
#include "port/stack_trace.h"
#include "rocksdb/convenience.h"
#include "util/options_helper.h"
#include "util/random.h"
#include "util/sync_point.h"
#include "util/testutil.h"

namespace rocksdb {

class DBOptionsTest : public DBTestBase {
 public:
  DBOptionsTest() : DBTestBase("/db_options_test") {}

#ifndef ROCKSDB_LITE
  std::unordered_map<std::string, std::string> GetMutableDBOptionsMap(
      const DBOptions& options) {
    std::string options_str;
    GetStringFromDBOptions(&options_str, options);
    std::unordered_map<std::string, std::string> options_map;
    StringToMap(options_str, &options_map);
    std::unordered_map<std::string, std::string> mutable_map;
    for (const auto opt : db_options_type_info) {
      if (opt.second.is_mutable &&
          opt.second.verification != OptionVerificationType::kDeprecated) {
        mutable_map[opt.first] = options_map[opt.first];
      }
    }
    return mutable_map;
  }

  std::unordered_map<std::string, std::string> GetMutableCFOptionsMap(
      const ColumnFamilyOptions& options) {
    std::string options_str;
    GetStringFromColumnFamilyOptions(&options_str, options);
    std::unordered_map<std::string, std::string> options_map;
    StringToMap(options_str, &options_map);
    std::unordered_map<std::string, std::string> mutable_map;
    for (const auto opt : cf_options_type_info) {
      if (opt.second.is_mutable &&
          opt.second.verification != OptionVerificationType::kDeprecated) {
        mutable_map[opt.first] = options_map[opt.first];
      }
    }
    return mutable_map;
  }

  std::unordered_map<std::string, std::string> GetRandomizedMutableCFOptionsMap(
      Random* rnd) {
    Options options;
    ImmutableDBOptions db_options(options);
    test::RandomInitCFOptions(&options, rnd);
    auto sanitized_options = SanitizeOptions(db_options, options);
    auto opt_map = GetMutableCFOptionsMap(sanitized_options);
    delete options.compaction_filter;
    return opt_map;
  }

  std::unordered_map<std::string, std::string> GetRandomizedMutableDBOptionsMap(
      Random* rnd) {
    DBOptions db_options;
    test::RandomInitDBOptions(&db_options, rnd);
    auto sanitized_options = SanitizeOptions(dbname_, db_options);
    return GetMutableDBOptionsMap(sanitized_options);
  }
#endif  // ROCKSDB_LITE
};

// RocksDB lite don't support dynamic options.
#ifndef ROCKSDB_LITE

TEST_F(DBOptionsTest, GetLatestDBOptions) {
  // GetOptions should be able to get latest option changed by SetOptions.
  Options options;
  options.create_if_missing = true;
  Random rnd(228);
  Reopen(options);
  auto new_options = GetRandomizedMutableDBOptionsMap(&rnd);
  ASSERT_OK(dbfull()->SetDBOptions(new_options));
  ASSERT_EQ(new_options, GetMutableDBOptionsMap(dbfull()->GetDBOptions()));
}

TEST_F(DBOptionsTest, GetLatestCFOptions) {
  // GetOptions should be able to get latest option changed by SetOptions.
  Options options;
  options.create_if_missing = true;
  Random rnd(228);
  Reopen(options);
  CreateColumnFamilies({"foo"}, options);
  ReopenWithColumnFamilies({"default", "foo"}, options);
  auto options_default = GetRandomizedMutableCFOptionsMap(&rnd);
  auto options_foo = GetRandomizedMutableCFOptionsMap(&rnd);
  ASSERT_OK(dbfull()->SetOptions(handles_[0], options_default));
  ASSERT_OK(dbfull()->SetOptions(handles_[1], options_foo));
  ASSERT_EQ(options_default,
            GetMutableCFOptionsMap(dbfull()->GetOptions(handles_[0])));
  ASSERT_EQ(options_foo,
            GetMutableCFOptionsMap(dbfull()->GetOptions(handles_[1])));
}

TEST_F(DBOptionsTest, SetOptionsAndReopen) {
  Random rnd(1044);
  auto rand_opts = GetRandomizedMutableCFOptionsMap(&rnd);
  ASSERT_OK(dbfull()->SetOptions(rand_opts));
  // Verify if DB can be reopen after setting options.
  Options options;
  ASSERT_OK(TryReopen(options));
}

TEST_F(DBOptionsTest, EnableAutoCompactionAndTriggerStall) {
  const std::string kValue(1024, 'v');
  for (int method_type = 0; method_type < 2; method_type++) {
    for (int option_type = 0; option_type < 4; option_type++) {
      Options options;
      options.create_if_missing = true;
      options.disable_auto_compactions = true;
      options.write_buffer_size = 1024 * 1024 * 10;
      options.compression = CompressionType::kNoCompression;
      options.level0_file_num_compaction_trigger = 1;
      options.level0_stop_writes_trigger = std::numeric_limits<int>::max();
      options.level0_slowdown_writes_trigger = std::numeric_limits<int>::max();
      options.hard_pending_compaction_bytes_limit =
          std::numeric_limits<uint64_t>::max();
      options.soft_pending_compaction_bytes_limit =
          std::numeric_limits<uint64_t>::max();

      DestroyAndReopen(options);
      int i = 0;
      for (; i < 1024; i++) {
        Put(Key(i), kValue);
      }
      Flush();
      for (; i < 1024 * 2; i++) {
        Put(Key(i), kValue);
      }
      Flush();
      dbfull()->TEST_WaitForFlushMemTable();
      ASSERT_EQ(2, NumTableFilesAtLevel(0));
      uint64_t l0_size = SizeAtLevel(0);

      switch (option_type) {
        case 0:
          // test with level0_stop_writes_trigger
          options.level0_stop_writes_trigger = 2;
          options.level0_slowdown_writes_trigger = 2;
          break;
        case 1:
          options.level0_slowdown_writes_trigger = 2;
          break;
        case 2:
          options.hard_pending_compaction_bytes_limit = l0_size;
          options.soft_pending_compaction_bytes_limit = l0_size;
          break;
        case 3:
          options.soft_pending_compaction_bytes_limit = l0_size;
          break;
      }
      Reopen(options);
      dbfull()->TEST_WaitForCompact();
      ASSERT_FALSE(dbfull()->TEST_write_controler().IsStopped());
      ASSERT_FALSE(dbfull()->TEST_write_controler().NeedsDelay());

      SyncPoint::GetInstance()->LoadDependency(
          {{"DBOptionsTest::EnableAutoCompactionAndTriggerStall:1",
            "BackgroundCallCompaction:0"},
           {"DBImpl::BackgroundCompaction():BeforePickCompaction",
            "DBOptionsTest::EnableAutoCompactionAndTriggerStall:2"},
           {"DBOptionsTest::EnableAutoCompactionAndTriggerStall:3",
            "DBImpl::BackgroundCompaction():AfterPickCompaction"}});
      // Block background compaction.
      SyncPoint::GetInstance()->EnableProcessing();

      switch (method_type) {
        case 0:
          ASSERT_OK(
              dbfull()->SetOptions({{"disable_auto_compactions", "false"}}));
          break;
        case 1:
          ASSERT_OK(dbfull()->EnableAutoCompaction(
              {dbfull()->DefaultColumnFamily()}));
          break;
      }
      TEST_SYNC_POINT("DBOptionsTest::EnableAutoCompactionAndTriggerStall:1");
      // Wait for stall condition recalculate.
      TEST_SYNC_POINT("DBOptionsTest::EnableAutoCompactionAndTriggerStall:2");

      switch (option_type) {
        case 0:
          ASSERT_TRUE(dbfull()->TEST_write_controler().IsStopped());
          break;
        case 1:
          ASSERT_FALSE(dbfull()->TEST_write_controler().IsStopped());
          ASSERT_TRUE(dbfull()->TEST_write_controler().NeedsDelay());
          break;
        case 2:
          ASSERT_TRUE(dbfull()->TEST_write_controler().IsStopped());
          break;
        case 3:
          ASSERT_FALSE(dbfull()->TEST_write_controler().IsStopped());
          ASSERT_TRUE(dbfull()->TEST_write_controler().NeedsDelay());
          break;
      }
      TEST_SYNC_POINT("DBOptionsTest::EnableAutoCompactionAndTriggerStall:3");

      // Background compaction executed.
      dbfull()->TEST_WaitForCompact();
      ASSERT_FALSE(dbfull()->TEST_write_controler().IsStopped());
      ASSERT_FALSE(dbfull()->TEST_write_controler().NeedsDelay());
    }
  }
}

TEST_F(DBOptionsTest, SetOptionsMayTriggerCompaction) {
  Options options;
  options.create_if_missing = true;
  options.level0_file_num_compaction_trigger = 1000;
  Reopen(options);
  for (int i = 0; i < 3; i++) {
    // Need to insert two keys to avoid trivial move.
    ASSERT_OK(Put("foo", ToString(i)));
    ASSERT_OK(Put("bar", ToString(i)));
    Flush();
  }
  ASSERT_EQ("3", FilesPerLevel());
  ASSERT_OK(
      dbfull()->SetOptions({{"level0_file_num_compaction_trigger", "3"}}));
  dbfull()->TEST_WaitForCompact();
  ASSERT_EQ("0,1", FilesPerLevel());
}

TEST_F(DBOptionsTest, SetBackgroundCompactionThreads) {
  Options options;
  options.create_if_missing = true;
  options.base_background_compactions = 1;  // default value
  options.max_background_compactions = 1;   // default value
  Reopen(options);
  ASSERT_EQ(1, dbfull()->TEST_BGCompactionsAllowed());
  ASSERT_OK(dbfull()->SetDBOptions({{"base_background_compactions", "2"},
                                    {"max_background_compactions", "3"}}));
  ASSERT_EQ(2, dbfull()->TEST_BGCompactionsAllowed());
  auto stop_token = dbfull()->TEST_write_controler().GetStopToken();
  ASSERT_EQ(3, dbfull()->TEST_BGCompactionsAllowed());
}

TEST_F(DBOptionsTest, AvoidFlushDuringShutdown) {
  Options options;
  options.create_if_missing = true;
  options.disable_auto_compactions = true;
  WriteOptions write_without_wal;
  write_without_wal.disableWAL = true;

  ASSERT_FALSE(options.avoid_flush_during_shutdown);
  DestroyAndReopen(options);
  ASSERT_OK(Put("foo", "v1", write_without_wal));
  Reopen(options);
  ASSERT_EQ("v1", Get("foo"));
  ASSERT_EQ("1", FilesPerLevel());

  DestroyAndReopen(options);
  ASSERT_OK(Put("foo", "v2", write_without_wal));
  ASSERT_OK(dbfull()->SetDBOptions({{"avoid_flush_during_shutdown", "true"}}));
  Reopen(options);
  ASSERT_EQ("NOT_FOUND", Get("foo"));
  ASSERT_EQ("", FilesPerLevel());
}

TEST_F(DBOptionsTest, SetDelayedWriteRateOption) {
  Options options;
  options.create_if_missing = true;
  options.delayed_write_rate = 2 * 1024U * 1024U;
  Reopen(options);
  ASSERT_EQ(2 * 1024U * 1024U, dbfull()->TEST_write_controler().max_delayed_write_rate());

  ASSERT_OK(dbfull()->SetDBOptions({{"delayed_write_rate", "20000"}}));
  ASSERT_EQ(20000, dbfull()->TEST_write_controler().max_delayed_write_rate());
}

TEST_F(DBOptionsTest, MaxTotalWalSizeChange) {
  Random rnd(1044);
  const auto value_size = size_t(1024);
  std::string value;
  test::RandomString(&rnd, value_size, &value);

  Options options;
  options.create_if_missing = true;
  CreateColumnFamilies({"1", "2", "3"}, options);
  ReopenWithColumnFamilies({"default", "1", "2", "3"}, options);

  WriteOptions write_options;

  const int key_count = 100;
  for (int i = 0; i < key_count; ++i) {
    for (size_t cf = 0; cf < handles_.size(); ++cf) {
      ASSERT_OK(Put(static_cast<int>(cf), Key(i), value));
    }
  }
  ASSERT_OK(dbfull()->SetDBOptions({{"max_total_wal_size", "10"}}));

  for (size_t cf = 0; cf < handles_.size(); ++cf) {
    dbfull()->TEST_WaitForFlushMemTable(handles_[cf]);
    ASSERT_EQ("1", FilesPerLevel(static_cast<int>(cf)));
  }
}

<<<<<<< HEAD
static void assert_candidate_files_empty(DBImpl *dbfull, const bool empty) {
  dbfull->TEST_LockMutex();
  JobContext job_context(0);
  dbfull->FindObsoleteFiles(&job_context, false);
  ASSERT_EQ(empty, job_context.full_scan_candidate_files.empty());
  job_context.Clean();
  dbfull->TEST_UnlockMutex();
}

TEST_F(DBOptionsTest, DeleteObsoleteFilesPeriodChange) {
  SpecialEnv env(Env::Default());
  env.time_elapse_only_sleep_ = true;
  Options options;
  options.env = &env;
  options.create_if_missing = true;
  TryReopen(options);
  CreateColumnFamilies({"1", "2", "3"}, options);
=======
TEST_F(DBOptionsTest, DeleteObsoleteFilesPeriodChange) {
  Options options;
  options.create_if_missing = true;
  CreateColumnFamilies({"1", "2", "3"}, options);
  ReopenWithColumnFamilies({"default", "1", "2", "3"}, options);
>>>>>>> 6e8fd789

  for (int i = 0; i < 2; ++i) {
    ASSERT_OK(Put("a", "begin"));
    ASSERT_OK(Put("z", "end"));
    ASSERT_OK(Flush());
  }

<<<<<<< HEAD
  // Verify that candidate files set is empty when no full scan requested.
  assert_candidate_files_empty(dbfull(), true);

  ASSERT_OK(dbfull()->SetDBOptions(
    {{"delete_obsolete_files_period_micros", "0"}}));

  // After delete_obsolete_files_period_micros updated to 0, the next call
  // to FindObsoleteFiles should make a full scan
  assert_candidate_files_empty(dbfull(), false);

  ASSERT_OK(dbfull()->SetDBOptions(
    {{"delete_obsolete_files_period_micros", "20"}}));

  assert_candidate_files_empty(dbfull(), true);

  env.addon_time_.store(20);
  assert_candidate_files_empty(dbfull(), true);

  env.addon_time_.store(21);
  assert_candidate_files_empty(dbfull(), false);
  Close();
=======
  Compact("a", "b");

  //Verify that candidate files set is empty when no full scan requested.
  dbfull()->TEST_LockMutex();
  JobContext job_context(0);
  dbfull()->FindObsoleteFiles(&job_context, false /*force*/);
  ASSERT_TRUE(job_context.full_scan_candidate_files.empty());
  job_context.Clean();
  dbfull()->TEST_UnlockMutex();

  ASSERT_OK(dbfull()->SetDBOptions({{"delete_obsolete_files_period_micros", "0"}}));

  // After delete_obsolete_files_period_micros updated to 0, the next call
  // to FindObsoleteFiles should make a full scan
  dbfull()->TEST_LockMutex();
  JobContext job_context2(0);
  dbfull()->FindObsoleteFiles(&job_context2, false /*force*/);
  ASSERT_FALSE(job_context2.full_scan_candidate_files.empty());
  job_context2.Clean();
  dbfull()->TEST_UnlockMutex();
>>>>>>> 6e8fd789
}

#endif  // ROCKSDB_LITE

}  // namespace rocksdb

int main(int argc, char** argv) {
  rocksdb::port::InstallStackTraceHandler();
  ::testing::InitGoogleTest(&argc, argv);
  return RUN_ALL_TESTS();
}<|MERGE_RESOLUTION|>--- conflicted
+++ resolved
@@ -316,7 +316,6 @@
   }
 }
 
-<<<<<<< HEAD
 static void assert_candidate_files_empty(DBImpl *dbfull, const bool empty) {
   dbfull->TEST_LockMutex();
   JobContext job_context(0);
@@ -332,23 +331,8 @@
   Options options;
   options.env = &env;
   options.create_if_missing = true;
-  TryReopen(options);
-  CreateColumnFamilies({"1", "2", "3"}, options);
-=======
-TEST_F(DBOptionsTest, DeleteObsoleteFilesPeriodChange) {
-  Options options;
-  options.create_if_missing = true;
-  CreateColumnFamilies({"1", "2", "3"}, options);
-  ReopenWithColumnFamilies({"default", "1", "2", "3"}, options);
->>>>>>> 6e8fd789
-
-  for (int i = 0; i < 2; ++i) {
-    ASSERT_OK(Put("a", "begin"));
-    ASSERT_OK(Put("z", "end"));
-    ASSERT_OK(Flush());
-  }
-
-<<<<<<< HEAD
+  DestroyAndReopen(options);
+
   // Verify that candidate files set is empty when no full scan requested.
   assert_candidate_files_empty(dbfull(), true);
 
@@ -369,29 +353,6 @@
 
   env.addon_time_.store(21);
   assert_candidate_files_empty(dbfull(), false);
-  Close();
-=======
-  Compact("a", "b");
-
-  //Verify that candidate files set is empty when no full scan requested.
-  dbfull()->TEST_LockMutex();
-  JobContext job_context(0);
-  dbfull()->FindObsoleteFiles(&job_context, false /*force*/);
-  ASSERT_TRUE(job_context.full_scan_candidate_files.empty());
-  job_context.Clean();
-  dbfull()->TEST_UnlockMutex();
-
-  ASSERT_OK(dbfull()->SetDBOptions({{"delete_obsolete_files_period_micros", "0"}}));
-
-  // After delete_obsolete_files_period_micros updated to 0, the next call
-  // to FindObsoleteFiles should make a full scan
-  dbfull()->TEST_LockMutex();
-  JobContext job_context2(0);
-  dbfull()->FindObsoleteFiles(&job_context2, false /*force*/);
-  ASSERT_FALSE(job_context2.full_scan_candidate_files.empty());
-  job_context2.Clean();
-  dbfull()->TEST_UnlockMutex();
->>>>>>> 6e8fd789
 }
 
 #endif  // ROCKSDB_LITE
