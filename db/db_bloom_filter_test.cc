--- conflicted
+++ resolved
@@ -39,14 +39,9 @@
 const std::string kFastLocalBloom =
     test::FastLocalBloomFilterPolicy::kClassName();
 const std::string kStandard128Ribbon =
-<<<<<<< HEAD
     test::Standard128RibbonFilterPolicy::kClassName();
 const std::string kAutoBloom = BloomFilterPolicy::kClassName();
-=======
-    test::Standard128RibbonFilterPolicy::kName();
-const std::string kAutoBloom = BloomFilterPolicy::kName();
-const std::string kAutoRibbon = RibbonFilterPolicy::kName();
->>>>>>> 725833a4
+const std::string kAutoRibbon = RibbonFilterPolicy::kClassName();
 }  // namespace
 
 // DB tests related to bloom filter.
