--- conflicted
+++ resolved
@@ -1331,17 +1331,13 @@
     }
   }
 
-<<<<<<< HEAD
-  double seconds_up = (env_->NowMicros() - started_at_ + 1) / kMicrosInSec;
-=======
   snprintf(buf, sizeof(buf),
            "\nBlob file count: %" ROCKSDB_PRIszt ", total size: %.1f GB\n\n",
            vstorage->GetBlobFiles().size(),
            vstorage->GetTotalBlobFileSize() / kGB);
   value->append(buf);
 
-  double seconds_up = (clock_->NowMicros() - started_at_ + 1) / kMicrosInSec;
->>>>>>> cb25bc11
+  double seconds_up = (env_->NowMicros() - started_at_ + 1) / kMicrosInSec;
   double interval_seconds_up = seconds_up - cf_stats_snapshot_.seconds_up;
   snprintf(buf, sizeof(buf), "Uptime(secs): %.1f total, %.1f interval\n",
            seconds_up, interval_seconds_up);
