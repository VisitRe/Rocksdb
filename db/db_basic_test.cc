--- conflicted
+++ resolved
@@ -3627,7 +3627,6 @@
   Reopen(options);
 }
 
-<<<<<<< HEAD
 TEST_F(DBBasicTest, CheckedCast) {
   Options options = GetDefaultOptions();
   options.create_if_missing = true;
@@ -3654,7 +3653,8 @@
   ASSERT_EQ(db_, wrapped->CheckedCast<DBImplReadOnly>());
   db_ = nullptr;
 #endif  // ROCKSDB_LITE
-=======
+}
+
 TEST_F(DBBasicTest, DestroyDefaultCfHandle) {
   Options options = GetDefaultOptions();
   options.create_if_missing = true;
@@ -3682,7 +3682,6 @@
   // elsewhere internally too.
   ColumnFamilyHandle* default_cf = db_->DefaultColumnFamily();
   ASSERT_TRUE(db_->DestroyColumnFamilyHandle(default_cf).IsInvalidArgument());
->>>>>>> 3e27add3
 }
 
 #ifndef ROCKSDB_LITE
