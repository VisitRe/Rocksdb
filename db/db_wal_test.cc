//  Copyright (c) 2011-present, Facebook, Inc.  All rights reserved.
//  This source code is licensed under both the GPLv2 (found in the
//  COPYING file in the root directory) and Apache 2.0 License
//  (found in the LICENSE.Apache file in the root directory).
//
// Copyright (c) 2011 The LevelDB Authors. All rights reserved.
// Use of this source code is governed by a BSD-style license that can be
// found in the LICENSE file. See the AUTHORS file for names of contributors.

#include "db/db_test_util.h"
#include "env/composite_env_wrapper.h"
#include "options/options_helper.h"
#include "port/port.h"
#include "port/stack_trace.h"
#include "test_util/sync_point.h"
#include "utilities/fault_injection_env.h"

namespace ROCKSDB_NAMESPACE {
class DBWALTestBase : public DBTestBase {
 protected:
  explicit DBWALTestBase(const std::string& dir_name)
      : DBTestBase(dir_name, /*env_do_fsync=*/true) {}

#if defined(ROCKSDB_PLATFORM_POSIX)
 public:
  uint64_t GetAllocatedFileSize(std::string file_name) {
    struct stat sbuf;
    int err = stat(file_name.c_str(), &sbuf);
    assert(err == 0);
    return sbuf.st_blocks * 512;
  }
#endif
};

class DBWALTest : public DBWALTestBase {
 public:
  DBWALTest() : DBWALTestBase("/db_wal_test") {}
};

// A SpecialEnv enriched to give more insight about deleted files
class EnrichedSpecialEnv : public SpecialEnv {
 public:
  explicit EnrichedSpecialEnv(Env* base) : SpecialEnv(base) {}
  Status NewSequentialFile(const std::string& f,
                           std::unique_ptr<SequentialFile>* r,
                           const EnvOptions& soptions) override {
    InstrumentedMutexLock l(&env_mutex_);
    if (f == skipped_wal) {
      deleted_wal_reopened = true;
      if (IsWAL(f) && largest_deleted_wal.size() != 0 &&
          f.compare(largest_deleted_wal) <= 0) {
        gap_in_wals = true;
      }
    }
    return SpecialEnv::NewSequentialFile(f, r, soptions);
  }
  Status DeleteFile(const std::string& fname) override {
    if (IsWAL(fname)) {
      deleted_wal_cnt++;
      InstrumentedMutexLock l(&env_mutex_);
      // If this is the first WAL, remember its name and skip deleting it. We
      // remember its name partly because the application might attempt to
      // delete the file again.
      if (skipped_wal.size() != 0 && skipped_wal != fname) {
        if (largest_deleted_wal.size() == 0 ||
            largest_deleted_wal.compare(fname) < 0) {
          largest_deleted_wal = fname;
        }
      } else {
        skipped_wal = fname;
        return Status::OK();
      }
    }
    return SpecialEnv::DeleteFile(fname);
  }
  bool IsWAL(const std::string& fname) {
    // printf("iswal %s\n", fname.c_str());
    return fname.compare(fname.size() - 3, 3, "log") == 0;
  }

  InstrumentedMutex env_mutex_;
  // the wal whose actual delete was skipped by the env
  std::string skipped_wal = "";
  // the largest WAL that was requested to be deleted
  std::string largest_deleted_wal = "";
  // number of WALs that were successfully deleted
  std::atomic<size_t> deleted_wal_cnt = {0};
  // the WAL whose delete from fs was skipped is reopened during recovery
  std::atomic<bool> deleted_wal_reopened = {false};
  // whether a gap in the WALs was detected during recovery
  std::atomic<bool> gap_in_wals = {false};
};

class DBWALTestWithEnrichedEnv : public DBTestBase {
 public:
  DBWALTestWithEnrichedEnv()
      : DBTestBase("/db_wal_test", /*env_do_fsync=*/true) {
    enriched_env_ = new EnrichedSpecialEnv(env_->target());
    auto options = CurrentOptions();
    options.env = enriched_env_;
    options.allow_2pc = true;
    Reopen(options);
    delete env_;
    // to be deleted by the parent class
    env_ = enriched_env_;
  }

 protected:
  EnrichedSpecialEnv* enriched_env_;
};

// Test that the recovery would successfully avoid the gaps between the logs.
// One known scenario that could cause this is that the application issue the
// WAL deletion out of order. For the sake of simplicity in the test, here we
// create the gap by manipulating the env to skip deletion of the first WAL but
// not the ones after it.
TEST_F(DBWALTestWithEnrichedEnv, SkipDeletedWALs) {
  auto options = last_options_;
  // To cause frequent WAL deletion
  options.write_buffer_size = 128;
  Reopen(options);

  WriteOptions writeOpt = WriteOptions();
  for (int i = 0; i < 128 * 5; i++) {
    ASSERT_OK(dbfull()->Put(writeOpt, "foo", "v1"));
  }
  FlushOptions fo;
  fo.wait = true;
  ASSERT_OK(db_->Flush(fo));

  // some wals are deleted
  ASSERT_NE(0, enriched_env_->deleted_wal_cnt);
  // but not the first one
  ASSERT_NE(0, enriched_env_->skipped_wal.size());

  // Test that the WAL that was not deleted will be skipped during recovery
  options = last_options_;
  Reopen(options);
  ASSERT_FALSE(enriched_env_->deleted_wal_reopened);
  ASSERT_FALSE(enriched_env_->gap_in_wals);
}

TEST_F(DBWALTest, WAL) {
  do {
    CreateAndReopenWithCF({"pikachu"}, CurrentOptions());
    WriteOptions writeOpt = WriteOptions();
    writeOpt.disableWAL = true;
    ASSERT_OK(dbfull()->Put(writeOpt, handles_[1], "foo", "v1"));
    ASSERT_OK(dbfull()->Put(writeOpt, handles_[1], "bar", "v1"));

    ReopenWithColumnFamilies({"default", "pikachu"}, CurrentOptions());
    ASSERT_EQ("v1", Get(1, "foo"));
    ASSERT_EQ("v1", Get(1, "bar"));

    writeOpt.disableWAL = false;
    ASSERT_OK(dbfull()->Put(writeOpt, handles_[1], "bar", "v2"));
    writeOpt.disableWAL = true;
    ASSERT_OK(dbfull()->Put(writeOpt, handles_[1], "foo", "v2"));

    ReopenWithColumnFamilies({"default", "pikachu"}, CurrentOptions());
    // Both value's should be present.
    ASSERT_EQ("v2", Get(1, "bar"));
    ASSERT_EQ("v2", Get(1, "foo"));

    writeOpt.disableWAL = true;
    ASSERT_OK(dbfull()->Put(writeOpt, handles_[1], "bar", "v3"));
    writeOpt.disableWAL = false;
    ASSERT_OK(dbfull()->Put(writeOpt, handles_[1], "foo", "v3"));

    ReopenWithColumnFamilies({"default", "pikachu"}, CurrentOptions());
    // again both values should be present.
    ASSERT_EQ("v3", Get(1, "foo"));
    ASSERT_EQ("v3", Get(1, "bar"));
  } while (ChangeWalOptions());
}

TEST_F(DBWALTest, RollLog) {
  do {
    CreateAndReopenWithCF({"pikachu"}, CurrentOptions());
    ASSERT_OK(Put(1, "foo", "v1"));
    ASSERT_OK(Put(1, "baz", "v5"));

    ReopenWithColumnFamilies({"default", "pikachu"}, CurrentOptions());
    for (int i = 0; i < 10; i++) {
      ReopenWithColumnFamilies({"default", "pikachu"}, CurrentOptions());
    }
    ASSERT_OK(Put(1, "foo", "v4"));
    for (int i = 0; i < 10; i++) {
      ReopenWithColumnFamilies({"default", "pikachu"}, CurrentOptions());
    }
  } while (ChangeWalOptions());
}

TEST_F(DBWALTest, SyncWALNotBlockWrite) {
  Options options = CurrentOptions();
  options.max_write_buffer_number = 4;
  DestroyAndReopen(options);

  ASSERT_OK(Put("foo1", "bar1"));
  ASSERT_OK(Put("foo5", "bar5"));

  ROCKSDB_NAMESPACE::SyncPoint::GetInstance()->LoadDependency({
      {"WritableFileWriter::SyncWithoutFlush:1",
       "DBWALTest::SyncWALNotBlockWrite:1"},
      {"DBWALTest::SyncWALNotBlockWrite:2",
       "WritableFileWriter::SyncWithoutFlush:2"},
  });
  ROCKSDB_NAMESPACE::SyncPoint::GetInstance()->EnableProcessing();

  ROCKSDB_NAMESPACE::port::Thread thread([&]() { ASSERT_OK(db_->SyncWAL()); });

  TEST_SYNC_POINT("DBWALTest::SyncWALNotBlockWrite:1");
  ASSERT_OK(Put("foo2", "bar2"));
  ASSERT_OK(Put("foo3", "bar3"));
  FlushOptions fo;
  fo.wait = false;
  ASSERT_OK(db_->Flush(fo));
  ASSERT_OK(Put("foo4", "bar4"));

  TEST_SYNC_POINT("DBWALTest::SyncWALNotBlockWrite:2");

  thread.join();

  ASSERT_EQ(Get("foo1"), "bar1");
  ASSERT_EQ(Get("foo2"), "bar2");
  ASSERT_EQ(Get("foo3"), "bar3");
  ASSERT_EQ(Get("foo4"), "bar4");
  ASSERT_EQ(Get("foo5"), "bar5");
  ROCKSDB_NAMESPACE::SyncPoint::GetInstance()->DisableProcessing();
}

TEST_F(DBWALTest, SyncWALNotWaitWrite) {
  ASSERT_OK(Put("foo1", "bar1"));
  ASSERT_OK(Put("foo3", "bar3"));

  ROCKSDB_NAMESPACE::SyncPoint::GetInstance()->LoadDependency({
      {"SpecialEnv::WalFile::Append:1", "DBWALTest::SyncWALNotWaitWrite:1"},
      {"DBWALTest::SyncWALNotWaitWrite:2", "SpecialEnv::WalFile::Append:2"},
  });
  ROCKSDB_NAMESPACE::SyncPoint::GetInstance()->EnableProcessing();

  ROCKSDB_NAMESPACE::port::Thread thread(
      [&]() { ASSERT_OK(Put("foo2", "bar2")); });
  // Moving this to SyncWAL before the actual fsync
  // TEST_SYNC_POINT("DBWALTest::SyncWALNotWaitWrite:1");
  ASSERT_OK(db_->SyncWAL());
  // Moving this to SyncWAL after actual fsync
  // TEST_SYNC_POINT("DBWALTest::SyncWALNotWaitWrite:2");

  thread.join();

  ASSERT_EQ(Get("foo1"), "bar1");
  ASSERT_EQ(Get("foo2"), "bar2");
  ROCKSDB_NAMESPACE::SyncPoint::GetInstance()->DisableProcessing();
}

TEST_F(DBWALTest, Recover) {
  do {
    CreateAndReopenWithCF({"pikachu"}, CurrentOptions());
    ASSERT_OK(Put(1, "foo", "v1"));
    ASSERT_OK(Put(1, "baz", "v5"));

    ReopenWithColumnFamilies({"default", "pikachu"}, CurrentOptions());
    ASSERT_EQ("v1", Get(1, "foo"));

    ASSERT_EQ("v1", Get(1, "foo"));
    ASSERT_EQ("v5", Get(1, "baz"));
    ASSERT_OK(Put(1, "bar", "v2"));
    ASSERT_OK(Put(1, "foo", "v3"));

    ReopenWithColumnFamilies({"default", "pikachu"}, CurrentOptions());
    ASSERT_EQ("v3", Get(1, "foo"));
    ASSERT_OK(Put(1, "foo", "v4"));
    ASSERT_EQ("v4", Get(1, "foo"));
    ASSERT_EQ("v2", Get(1, "bar"));
    ASSERT_EQ("v5", Get(1, "baz"));
  } while (ChangeWalOptions());
}

TEST_F(DBWALTest, RecoverWithTableHandle) {
  do {
    Options options = CurrentOptions();
    options.create_if_missing = true;
    options.disable_auto_compactions = true;
    options.avoid_flush_during_recovery = false;
    DestroyAndReopen(options);
    CreateAndReopenWithCF({"pikachu"}, options);

    ASSERT_OK(Put(1, "foo", "v1"));
    ASSERT_OK(Put(1, "bar", "v2"));
    ASSERT_OK(Flush(1));
    ASSERT_OK(Put(1, "foo", "v3"));
    ASSERT_OK(Put(1, "bar", "v4"));
    ASSERT_OK(Flush(1));
    ASSERT_OK(Put(1, "big", std::string(100, 'a')));

    options = CurrentOptions();
    const int kSmallMaxOpenFiles = 13;
    if (option_config_ == kDBLogDir) {
      // Use this option to check not preloading files
      // Set the max open files to be small enough so no preload will
      // happen.
      options.max_open_files = kSmallMaxOpenFiles;
      // RocksDB sanitize max open files to at least 20. Modify it back.
      ROCKSDB_NAMESPACE::SyncPoint::GetInstance()->SetCallBack(
          "SanitizeOptions::AfterChangeMaxOpenFiles", [&](void* arg) {
            int* max_open_files = static_cast<int*>(arg);
            *max_open_files = kSmallMaxOpenFiles;
          });

    } else if (option_config_ == kWalDirAndMmapReads) {
      // Use this option to check always loading all files.
      options.max_open_files = 100;
    } else {
      options.max_open_files = -1;
    }
    ROCKSDB_NAMESPACE::SyncPoint::GetInstance()->EnableProcessing();
    ReopenWithColumnFamilies({"default", "pikachu"}, options);
    ROCKSDB_NAMESPACE::SyncPoint::GetInstance()->DisableProcessing();
    ROCKSDB_NAMESPACE::SyncPoint::GetInstance()->ClearAllCallBacks();

    std::vector<std::vector<FileMetaData>> files;
    dbfull()->TEST_GetFilesMetaData(handles_[1], &files);
    size_t total_files = 0;
    for (const auto& level : files) {
      total_files += level.size();
    }
    ASSERT_EQ(total_files, 3);
    for (const auto& level : files) {
      for (const auto& file : level) {
        if (options.max_open_files == kSmallMaxOpenFiles) {
          ASSERT_TRUE(file.table_reader_handle == nullptr);
        } else {
          ASSERT_TRUE(file.table_reader_handle != nullptr);
        }
      }
    }
  } while (ChangeWalOptions());
}

TEST_F(DBWALTest, RecoverWithBlob) {
  // Write a value that's below the prospective size limit for blobs and another
  // one that's above. Note that blob files are not actually enabled at this
  // point.
  constexpr uint64_t min_blob_size = 10;

  constexpr char short_value[] = "short";
  static_assert(sizeof(short_value) - 1 < min_blob_size,
                "short_value too long");

  constexpr char long_value[] = "long_value";
  static_assert(sizeof(long_value) - 1 >= min_blob_size,
                "long_value too short");

  ASSERT_OK(Put("key1", short_value));
  ASSERT_OK(Put("key2", long_value));

  // There should be no files just yet since we haven't flushed.
  {
    VersionSet* const versions = dbfull()->TEST_GetVersionSet();
    assert(versions);

    ColumnFamilyData* const cfd = versions->GetColumnFamilySet()->GetDefault();
    assert(cfd);

    Version* const current = cfd->current();
    assert(current);

    const VersionStorageInfo* const storage_info = current->storage_info();
    assert(storage_info);

    ASSERT_EQ(storage_info->num_non_empty_levels(), 0);
    ASSERT_TRUE(storage_info->GetBlobFiles().empty());
  }

  // Reopen the database with blob files enabled. A new table file/blob file
  // pair should be written during recovery.
  Options options;
  options.enable_blob_files = true;
  options.min_blob_size = min_blob_size;
  options.avoid_flush_during_recovery = false;
  options.disable_auto_compactions = true;
  options.env = env_;
<<<<<<< HEAD
=======

>>>>>>> 6134ce64
  Reopen(options);

  ASSERT_EQ(Get("key1"), short_value);
  ASSERT_EQ(Get("key2"), long_value);

  VersionSet* const versions = dbfull()->TEST_GetVersionSet();
  assert(versions);

  ColumnFamilyData* const cfd = versions->GetColumnFamilySet()->GetDefault();
  assert(cfd);

  Version* const current = cfd->current();
  assert(current);

  const VersionStorageInfo* const storage_info = current->storage_info();
  assert(storage_info);

  const auto& l0_files = storage_info->LevelFiles(0);
  ASSERT_EQ(l0_files.size(), 1);

  const FileMetaData* const table_file = l0_files[0];
  assert(table_file);

  const auto& blob_files = storage_info->GetBlobFiles();
  ASSERT_EQ(blob_files.size(), 1);

  const auto& blob_file = blob_files.begin()->second;
  assert(blob_file);

  ASSERT_EQ(table_file->smallest.user_key(), "key1");
  ASSERT_EQ(table_file->largest.user_key(), "key2");
  ASSERT_EQ(table_file->fd.smallest_seqno, 1);
  ASSERT_EQ(table_file->fd.largest_seqno, 2);
  ASSERT_EQ(table_file->oldest_blob_file_number,
            blob_file->GetBlobFileNumber());

  ASSERT_EQ(blob_file->GetTotalBlobCount(), 1);

#ifndef ROCKSDB_LITE
  const InternalStats* const internal_stats = cfd->internal_stats();
  assert(internal_stats);

  const uint64_t expected_bytes =
      table_file->fd.GetFileSize() + blob_file->GetTotalBlobBytes();

  const auto& compaction_stats = internal_stats->TEST_GetCompactionStats();
  ASSERT_FALSE(compaction_stats.empty());
  ASSERT_EQ(compaction_stats[0].bytes_written, expected_bytes);
  ASSERT_EQ(compaction_stats[0].num_output_files, 2);

  const uint64_t* const cf_stats_value = internal_stats->TEST_GetCFStatsValue();
  ASSERT_EQ(cf_stats_value[InternalStats::BYTES_FLUSHED], expected_bytes);
#endif  // ROCKSDB_LITE
}

class DBRecoveryTestBlobError
    : public DBWALTest,
      public testing::WithParamInterface<std::string> {
 public:
  DBRecoveryTestBlobError()
      : fault_injection_env_(env_), sync_point_(GetParam()) {}
  ~DBRecoveryTestBlobError() { Close(); }

  FaultInjectionTestEnv fault_injection_env_;
  std::string sync_point_;
};

INSTANTIATE_TEST_CASE_P(DBRecoveryTestBlobError, DBRecoveryTestBlobError,
                        ::testing::ValuesIn(std::vector<std::string>{
                            "BlobFileBuilder::WriteBlobToFile:AddRecord",
                            "BlobFileBuilder::WriteBlobToFile:AppendFooter"}));

TEST_P(DBRecoveryTestBlobError, RecoverWithBlobError) {
  // Write a value. Note that blob files are not actually enabled at this point.
  ASSERT_OK(Put("key", "blob"));

  // Reopen with blob files enabled but make blob file writing fail during
  // recovery.
  SyncPoint::GetInstance()->SetCallBack(sync_point_, [this](void* /* arg */) {
    fault_injection_env_.SetFilesystemActive(false,
                                             Status::IOError(sync_point_));
  });
  SyncPoint::GetInstance()->SetCallBack(
      "BuildTable:BeforeDeleteFile", [this](void* /* arg */) {
        fault_injection_env_.SetFilesystemActive(true);
      });
  SyncPoint::GetInstance()->EnableProcessing();

  Options options;
  options.enable_blob_files = true;
  options.avoid_flush_during_recovery = false;
  options.disable_auto_compactions = true;
  options.env = &fault_injection_env_;

  ASSERT_NOK(TryReopen(options));

  SyncPoint::GetInstance()->DisableProcessing();
  SyncPoint::GetInstance()->ClearAllCallBacks();

  // Make sure the files generated by the failed recovery have been deleted.
  std::vector<std::string> files;
  ASSERT_OK(env_->GetChildren(dbname_, &files));
  for (const auto& file : files) {
    uint64_t number = 0;
    FileType type = kTableFile;

    if (!ParseFileName(file, &number, &type)) {
      continue;
    }

    ASSERT_NE(type, kTableFile);
    ASSERT_NE(type, kBlobFile);
  }
}

TEST_F(DBWALTest, IgnoreRecoveredLog) {
  std::string backup_logs = dbname_ + "/backup_logs";

  do {
    // delete old files in backup_logs directory
    env_->CreateDirIfMissing(backup_logs);
    std::vector<std::string> old_files;
    env_->GetChildren(backup_logs, &old_files);
    for (auto& file : old_files) {
      if (file != "." && file != "..") {
        env_->DeleteFile(backup_logs + "/" + file);
      }
    }
    Options options = CurrentOptions();
    options.create_if_missing = true;
    options.merge_operator = MergeOperators::CreateUInt64AddOperator();
    options.wal_dir = dbname_ + "/logs";
    DestroyAndReopen(options);

    // fill up the DB
    std::string one, two;
    PutFixed64(&one, 1);
    PutFixed64(&two, 2);
    ASSERT_OK(db_->Merge(WriteOptions(), Slice("foo"), Slice(one)));
    ASSERT_OK(db_->Merge(WriteOptions(), Slice("foo"), Slice(one)));
    ASSERT_OK(db_->Merge(WriteOptions(), Slice("bar"), Slice(one)));

    // copy the logs to backup
    std::vector<std::string> logs;
    env_->GetChildren(options.wal_dir, &logs);
    for (auto& log : logs) {
      if (log != ".." && log != ".") {
        CopyFile(options.wal_dir + "/" + log, backup_logs + "/" + log);
      }
    }

    // recover the DB
    Reopen(options);
    ASSERT_EQ(two, Get("foo"));
    ASSERT_EQ(one, Get("bar"));
    Close();

    // copy the logs from backup back to wal dir
    for (auto& log : logs) {
      if (log != ".." && log != ".") {
        CopyFile(backup_logs + "/" + log, options.wal_dir + "/" + log);
      }
    }
    // this should ignore the log files, recovery should not happen again
    // if the recovery happens, the same merge operator would be called twice,
    // leading to incorrect results
    Reopen(options);
    ASSERT_EQ(two, Get("foo"));
    ASSERT_EQ(one, Get("bar"));
    Close();
    Destroy(options);
    Reopen(options);
    Close();

    // copy the logs from backup back to wal dir
    env_->CreateDirIfMissing(options.wal_dir);
    for (auto& log : logs) {
      if (log != ".." && log != ".") {
        CopyFile(backup_logs + "/" + log, options.wal_dir + "/" + log);
      }
    }
    // assert that we successfully recovered only from logs, even though we
    // destroyed the DB
    Reopen(options);
    ASSERT_EQ(two, Get("foo"));
    ASSERT_EQ(one, Get("bar"));

    // Recovery will fail if DB directory doesn't exist.
    Destroy(options);
    // copy the logs from backup back to wal dir
    env_->CreateDirIfMissing(options.wal_dir);
    for (auto& log : logs) {
      if (log != ".." && log != ".") {
        CopyFile(backup_logs + "/" + log, options.wal_dir + "/" + log);
        // we won't be needing this file no more
        env_->DeleteFile(backup_logs + "/" + log);
      }
    }
    Status s = TryReopen(options);
    ASSERT_TRUE(!s.ok());
    Destroy(options);
  } while (ChangeWalOptions());
}

TEST_F(DBWALTest, RecoveryWithEmptyLog) {
  do {
    CreateAndReopenWithCF({"pikachu"}, CurrentOptions());
    ASSERT_OK(Put(1, "foo", "v1"));
    ASSERT_OK(Put(1, "foo", "v2"));
    ReopenWithColumnFamilies({"default", "pikachu"}, CurrentOptions());
    ReopenWithColumnFamilies({"default", "pikachu"}, CurrentOptions());
    ASSERT_OK(Put(1, "foo", "v3"));
    ReopenWithColumnFamilies({"default", "pikachu"}, CurrentOptions());
    ASSERT_EQ("v3", Get(1, "foo"));
  } while (ChangeWalOptions());
}

#if !(defined NDEBUG) || !defined(OS_WIN)
TEST_F(DBWALTest, PreallocateBlock) {
  Options options = CurrentOptions();
  options.write_buffer_size = 10 * 1000 * 1000;
  options.max_total_wal_size = 0;

  size_t expected_preallocation_size = static_cast<size_t>(
      options.write_buffer_size + options.write_buffer_size / 10);

  DestroyAndReopen(options);

  std::atomic<int> called(0);
  ROCKSDB_NAMESPACE::SyncPoint::GetInstance()->SetCallBack(
      "DBTestWalFile.GetPreallocationStatus", [&](void* arg) {
        ASSERT_TRUE(arg != nullptr);
        size_t preallocation_size = *(static_cast<size_t*>(arg));
        ASSERT_EQ(expected_preallocation_size, preallocation_size);
        called.fetch_add(1);
      });
  ROCKSDB_NAMESPACE::SyncPoint::GetInstance()->EnableProcessing();
  Put("", "");
  Flush();
  Put("", "");
  Close();
  ROCKSDB_NAMESPACE::SyncPoint::GetInstance()->DisableProcessing();
  ASSERT_EQ(2, called.load());

  options.max_total_wal_size = 1000 * 1000;
  expected_preallocation_size = static_cast<size_t>(options.max_total_wal_size);
  Reopen(options);
  called.store(0);
  ROCKSDB_NAMESPACE::SyncPoint::GetInstance()->SetCallBack(
      "DBTestWalFile.GetPreallocationStatus", [&](void* arg) {
        ASSERT_TRUE(arg != nullptr);
        size_t preallocation_size = *(static_cast<size_t*>(arg));
        ASSERT_EQ(expected_preallocation_size, preallocation_size);
        called.fetch_add(1);
      });
  ROCKSDB_NAMESPACE::SyncPoint::GetInstance()->EnableProcessing();
  Put("", "");
  Flush();
  Put("", "");
  Close();
  ROCKSDB_NAMESPACE::SyncPoint::GetInstance()->DisableProcessing();
  ASSERT_EQ(2, called.load());

  options.db_write_buffer_size = 800 * 1000;
  expected_preallocation_size =
      static_cast<size_t>(options.db_write_buffer_size);
  Reopen(options);
  called.store(0);
  ROCKSDB_NAMESPACE::SyncPoint::GetInstance()->SetCallBack(
      "DBTestWalFile.GetPreallocationStatus", [&](void* arg) {
        ASSERT_TRUE(arg != nullptr);
        size_t preallocation_size = *(static_cast<size_t*>(arg));
        ASSERT_EQ(expected_preallocation_size, preallocation_size);
        called.fetch_add(1);
      });
  ROCKSDB_NAMESPACE::SyncPoint::GetInstance()->EnableProcessing();
  Put("", "");
  Flush();
  Put("", "");
  Close();
  ROCKSDB_NAMESPACE::SyncPoint::GetInstance()->DisableProcessing();
  ASSERT_EQ(2, called.load());

  expected_preallocation_size = 700 * 1000;
  std::shared_ptr<WriteBufferManager> write_buffer_manager =
      std::make_shared<WriteBufferManager>(static_cast<uint64_t>(700 * 1000));
  options.write_buffer_manager = write_buffer_manager;
  Reopen(options);
  called.store(0);
  ROCKSDB_NAMESPACE::SyncPoint::GetInstance()->SetCallBack(
      "DBTestWalFile.GetPreallocationStatus", [&](void* arg) {
        ASSERT_TRUE(arg != nullptr);
        size_t preallocation_size = *(static_cast<size_t*>(arg));
        ASSERT_EQ(expected_preallocation_size, preallocation_size);
        called.fetch_add(1);
      });
  ROCKSDB_NAMESPACE::SyncPoint::GetInstance()->EnableProcessing();
  Put("", "");
  Flush();
  Put("", "");
  Close();
  ROCKSDB_NAMESPACE::SyncPoint::GetInstance()->DisableProcessing();
  ASSERT_EQ(2, called.load());
}
#endif  // !(defined NDEBUG) || !defined(OS_WIN)

#ifndef ROCKSDB_LITE
TEST_F(DBWALTest, DISABLED_FullPurgePreservesRecycledLog) {
  // TODO(ajkr): Disabled until WAL recycling is fixed for
  // `kPointInTimeRecovery`.

  // For github issue #1303
  for (int i = 0; i < 2; ++i) {
    Options options = CurrentOptions();
    options.create_if_missing = true;
    options.recycle_log_file_num = 2;
    if (i != 0) {
      options.wal_dir = alternative_wal_dir_;
    }

    DestroyAndReopen(options);
    ASSERT_OK(Put("foo", "v1"));
    VectorLogPtr log_files;
    ASSERT_OK(dbfull()->GetSortedWalFiles(log_files));
    ASSERT_GT(log_files.size(), 0);
    ASSERT_OK(Flush());

    // Now the original WAL is in log_files[0] and should be marked for
    // recycling.
    // Verify full purge cannot remove this file.
    JobContext job_context(0);
    dbfull()->TEST_LockMutex();
    dbfull()->FindObsoleteFiles(&job_context, true /* force */);
    dbfull()->TEST_UnlockMutex();
    dbfull()->PurgeObsoleteFiles(job_context);

    if (i == 0) {
      ASSERT_OK(
          env_->FileExists(LogFileName(dbname_, log_files[0]->LogNumber())));
    } else {
      ASSERT_OK(env_->FileExists(
          LogFileName(alternative_wal_dir_, log_files[0]->LogNumber())));
    }
  }
}

TEST_F(DBWALTest, DISABLED_FullPurgePreservesLogPendingReuse) {
  // TODO(ajkr): Disabled until WAL recycling is fixed for
  // `kPointInTimeRecovery`.

  // Ensures full purge cannot delete a WAL while it's in the process of being
  // recycled. In particular, we force the full purge after a file has been
  // chosen for reuse, but before it has been renamed.
  for (int i = 0; i < 2; ++i) {
    Options options = CurrentOptions();
    options.recycle_log_file_num = 1;
    if (i != 0) {
      options.wal_dir = alternative_wal_dir_;
    }
    DestroyAndReopen(options);

    // The first flush creates a second log so writes can continue before the
    // flush finishes.
    ASSERT_OK(Put("foo", "bar"));
    ASSERT_OK(Flush());

    // The second flush can recycle the first log. Sync points enforce the
    // full purge happens after choosing the log to recycle and before it is
    // renamed.
    ROCKSDB_NAMESPACE::SyncPoint::GetInstance()->LoadDependency({
        {"DBImpl::CreateWAL:BeforeReuseWritableFile1",
         "DBWALTest::FullPurgePreservesLogPendingReuse:PreFullPurge"},
        {"DBWALTest::FullPurgePreservesLogPendingReuse:PostFullPurge",
         "DBImpl::CreateWAL:BeforeReuseWritableFile2"},
    });
    ROCKSDB_NAMESPACE::SyncPoint::GetInstance()->EnableProcessing();
    ROCKSDB_NAMESPACE::port::Thread thread([&]() {
      TEST_SYNC_POINT(
          "DBWALTest::FullPurgePreservesLogPendingReuse:PreFullPurge");
      ASSERT_OK(db_->EnableFileDeletions(true));
      TEST_SYNC_POINT(
          "DBWALTest::FullPurgePreservesLogPendingReuse:PostFullPurge");
    });
    ASSERT_OK(Put("foo", "bar"));
    ASSERT_OK(Flush());
    thread.join();
  }
}

TEST_F(DBWALTest, GetSortedWalFiles) {
  do {
    CreateAndReopenWithCF({"pikachu"}, CurrentOptions());
    VectorLogPtr log_files;
    ASSERT_OK(dbfull()->GetSortedWalFiles(log_files));
    ASSERT_EQ(0, log_files.size());

    ASSERT_OK(Put(1, "foo", "v1"));
    ASSERT_OK(dbfull()->GetSortedWalFiles(log_files));
    ASSERT_EQ(1, log_files.size());
  } while (ChangeWalOptions());
}

TEST_F(DBWALTest, GetCurrentWalFile) {
  do {
    CreateAndReopenWithCF({"pikachu"}, CurrentOptions());

    std::unique_ptr<LogFile>* bad_log_file = nullptr;
    ASSERT_NOK(dbfull()->GetCurrentWalFile(bad_log_file));

    std::unique_ptr<LogFile> log_file;
    ASSERT_OK(dbfull()->GetCurrentWalFile(&log_file));

    // nothing has been written to the log yet
    ASSERT_EQ(log_file->StartSequence(), 0);
    ASSERT_EQ(log_file->SizeFileBytes(), 0);
    ASSERT_EQ(log_file->Type(), kAliveLogFile);
    ASSERT_GT(log_file->LogNumber(), 0);

    // add some data and verify that the file size actually moves foward
    ASSERT_OK(Put(0, "foo", "v1"));
    ASSERT_OK(Put(0, "foo2", "v2"));
    ASSERT_OK(Put(0, "foo3", "v3"));

    ASSERT_OK(dbfull()->GetCurrentWalFile(&log_file));

    ASSERT_EQ(log_file->StartSequence(), 0);
    ASSERT_GT(log_file->SizeFileBytes(), 0);
    ASSERT_EQ(log_file->Type(), kAliveLogFile);
    ASSERT_GT(log_file->LogNumber(), 0);

    // force log files to cycle and add some more data, then check if
    // log number moves forward

    ReopenWithColumnFamilies({"default", "pikachu"}, CurrentOptions());
    for (int i = 0; i < 10; i++) {
      ReopenWithColumnFamilies({"default", "pikachu"}, CurrentOptions());
    }

    ASSERT_OK(Put(0, "foo4", "v4"));
    ASSERT_OK(Put(0, "foo5", "v5"));
    ASSERT_OK(Put(0, "foo6", "v6"));

    ASSERT_OK(dbfull()->GetCurrentWalFile(&log_file));

    ASSERT_EQ(log_file->StartSequence(), 0);
    ASSERT_GT(log_file->SizeFileBytes(), 0);
    ASSERT_EQ(log_file->Type(), kAliveLogFile);
    ASSERT_GT(log_file->LogNumber(), 0);

  } while (ChangeWalOptions());
}

TEST_F(DBWALTest, RecoveryWithLogDataForSomeCFs) {
  // Test for regression of WAL cleanup missing files that don't contain data
  // for every column family.
  do {
    CreateAndReopenWithCF({"pikachu"}, CurrentOptions());
    ASSERT_OK(Put(1, "foo", "v1"));
    ASSERT_OK(Put(1, "foo", "v2"));
    uint64_t earliest_log_nums[2];
    for (int i = 0; i < 2; ++i) {
      if (i > 0) {
        ReopenWithColumnFamilies({"default", "pikachu"}, CurrentOptions());
      }
      VectorLogPtr log_files;
      ASSERT_OK(dbfull()->GetSortedWalFiles(log_files));
      if (log_files.size() > 0) {
        earliest_log_nums[i] = log_files[0]->LogNumber();
      } else {
        earliest_log_nums[i] = port::kMaxUint64;
      }
    }
    // Check at least the first WAL was cleaned up during the recovery.
    ASSERT_LT(earliest_log_nums[0], earliest_log_nums[1]);
  } while (ChangeWalOptions());
}

TEST_F(DBWALTest, RecoverWithLargeLog) {
  do {
    {
      Options options = CurrentOptions();
      CreateAndReopenWithCF({"pikachu"}, options);
      ASSERT_OK(Put(1, "big1", std::string(200000, '1')));
      ASSERT_OK(Put(1, "big2", std::string(200000, '2')));
      ASSERT_OK(Put(1, "small3", std::string(10, '3')));
      ASSERT_OK(Put(1, "small4", std::string(10, '4')));
      ASSERT_EQ(NumTableFilesAtLevel(0, 1), 0);
    }

    // Make sure that if we re-open with a small write buffer size that
    // we flush table files in the middle of a large log file.
    Options options;
    options.write_buffer_size = 100000;
    options = CurrentOptions(options);
    ReopenWithColumnFamilies({"default", "pikachu"}, options);
    ASSERT_EQ(NumTableFilesAtLevel(0, 1), 3);
    ASSERT_EQ(std::string(200000, '1'), Get(1, "big1"));
    ASSERT_EQ(std::string(200000, '2'), Get(1, "big2"));
    ASSERT_EQ(std::string(10, '3'), Get(1, "small3"));
    ASSERT_EQ(std::string(10, '4'), Get(1, "small4"));
    ASSERT_GT(NumTableFilesAtLevel(0, 1), 1);
  } while (ChangeWalOptions());
}

// In https://reviews.facebook.net/D20661 we change
// recovery behavior: previously for each log file each column family
// memtable was flushed, even it was empty. Now it's changed:
// we try to create the smallest number of table files by merging
// updates from multiple logs
TEST_F(DBWALTest, RecoverCheckFileAmountWithSmallWriteBuffer) {
  Options options = CurrentOptions();
  options.write_buffer_size = 5000000;
  CreateAndReopenWithCF({"pikachu", "dobrynia", "nikitich"}, options);

  // Since we will reopen DB with smaller write_buffer_size,
  // each key will go to new SST file
  ASSERT_OK(Put(1, Key(10), DummyString(1000000)));
  ASSERT_OK(Put(1, Key(10), DummyString(1000000)));
  ASSERT_OK(Put(1, Key(10), DummyString(1000000)));
  ASSERT_OK(Put(1, Key(10), DummyString(1000000)));

  ASSERT_OK(Put(3, Key(10), DummyString(1)));
  // Make 'dobrynia' to be flushed and new WAL file to be created
  ASSERT_OK(Put(2, Key(10), DummyString(7500000)));
  ASSERT_OK(Put(2, Key(1), DummyString(1)));
  dbfull()->TEST_WaitForFlushMemTable(handles_[2]);
  {
    auto tables = ListTableFiles(env_, dbname_);
    ASSERT_EQ(tables.size(), static_cast<size_t>(1));
    // Make sure 'dobrynia' was flushed: check sst files amount
    ASSERT_EQ(GetNumberOfSstFilesForColumnFamily(db_, "dobrynia"),
              static_cast<uint64_t>(1));
  }
  // New WAL file
  ASSERT_OK(Put(1, Key(1), DummyString(1)));
  ASSERT_OK(Put(1, Key(1), DummyString(1)));
  ASSERT_OK(Put(3, Key(10), DummyString(1)));
  ASSERT_OK(Put(3, Key(10), DummyString(1)));
  ASSERT_OK(Put(3, Key(10), DummyString(1)));

  options.write_buffer_size = 4096;
  options.arena_block_size = 4096;
  ReopenWithColumnFamilies({"default", "pikachu", "dobrynia", "nikitich"},
                           options);
  {
    // No inserts => default is empty
    ASSERT_EQ(GetNumberOfSstFilesForColumnFamily(db_, "default"),
              static_cast<uint64_t>(0));
    // First 4 keys goes to separate SSTs + 1 more SST for 2 smaller keys
    ASSERT_EQ(GetNumberOfSstFilesForColumnFamily(db_, "pikachu"),
              static_cast<uint64_t>(5));
    // 1 SST for big key + 1 SST for small one
    ASSERT_EQ(GetNumberOfSstFilesForColumnFamily(db_, "dobrynia"),
              static_cast<uint64_t>(2));
    // 1 SST for all keys
    ASSERT_EQ(GetNumberOfSstFilesForColumnFamily(db_, "nikitich"),
              static_cast<uint64_t>(1));
  }
}

// In https://reviews.facebook.net/D20661 we change
// recovery behavior: previously for each log file each column family
// memtable was flushed, even it wasn't empty. Now it's changed:
// we try to create the smallest number of table files by merging
// updates from multiple logs
TEST_F(DBWALTest, RecoverCheckFileAmount) {
  Options options = CurrentOptions();
  options.write_buffer_size = 100000;
  options.arena_block_size = 4 * 1024;
  options.avoid_flush_during_recovery = false;
  CreateAndReopenWithCF({"pikachu", "dobrynia", "nikitich"}, options);

  ASSERT_OK(Put(0, Key(1), DummyString(1)));
  ASSERT_OK(Put(1, Key(1), DummyString(1)));
  ASSERT_OK(Put(2, Key(1), DummyString(1)));

  // Make 'nikitich' memtable to be flushed
  ASSERT_OK(Put(3, Key(10), DummyString(1002400)));
  ASSERT_OK(Put(3, Key(1), DummyString(1)));
  dbfull()->TEST_WaitForFlushMemTable(handles_[3]);
  // 4 memtable are not flushed, 1 sst file
  {
    auto tables = ListTableFiles(env_, dbname_);
    ASSERT_EQ(tables.size(), static_cast<size_t>(1));
    ASSERT_EQ(GetNumberOfSstFilesForColumnFamily(db_, "nikitich"),
              static_cast<uint64_t>(1));
  }
  // Memtable for 'nikitich' has flushed, new WAL file has opened
  // 4 memtable still not flushed

  // Write to new WAL file
  ASSERT_OK(Put(0, Key(1), DummyString(1)));
  ASSERT_OK(Put(1, Key(1), DummyString(1)));
  ASSERT_OK(Put(2, Key(1), DummyString(1)));

  // Fill up 'nikitich' one more time
  ASSERT_OK(Put(3, Key(10), DummyString(1002400)));
  // make it flush
  ASSERT_OK(Put(3, Key(1), DummyString(1)));
  dbfull()->TEST_WaitForFlushMemTable(handles_[3]);
  // There are still 4 memtable not flushed, and 2 sst tables
  ASSERT_OK(Put(0, Key(1), DummyString(1)));
  ASSERT_OK(Put(1, Key(1), DummyString(1)));
  ASSERT_OK(Put(2, Key(1), DummyString(1)));

  {
    auto tables = ListTableFiles(env_, dbname_);
    ASSERT_EQ(tables.size(), static_cast<size_t>(2));
    ASSERT_EQ(GetNumberOfSstFilesForColumnFamily(db_, "nikitich"),
              static_cast<uint64_t>(2));
  }

  ReopenWithColumnFamilies({"default", "pikachu", "dobrynia", "nikitich"},
                           options);
  {
    std::vector<uint64_t> table_files = ListTableFiles(env_, dbname_);
    // Check, that records for 'default', 'dobrynia' and 'pikachu' from
    // first, second and third WALs  went to the same SST.
    // So, there is 6 SSTs: three  for 'nikitich', one for 'default', one for
    // 'dobrynia', one for 'pikachu'
    ASSERT_EQ(GetNumberOfSstFilesForColumnFamily(db_, "default"),
              static_cast<uint64_t>(1));
    ASSERT_EQ(GetNumberOfSstFilesForColumnFamily(db_, "nikitich"),
              static_cast<uint64_t>(3));
    ASSERT_EQ(GetNumberOfSstFilesForColumnFamily(db_, "dobrynia"),
              static_cast<uint64_t>(1));
    ASSERT_EQ(GetNumberOfSstFilesForColumnFamily(db_, "pikachu"),
              static_cast<uint64_t>(1));
  }
}

TEST_F(DBWALTest, SyncMultipleLogs) {
  const uint64_t kNumBatches = 2;
  const int kBatchSize = 1000;

  Options options = CurrentOptions();
  options.create_if_missing = true;
  options.write_buffer_size = 4096;
  Reopen(options);

  WriteBatch batch;
  WriteOptions wo;
  wo.sync = true;

  for (uint64_t b = 0; b < kNumBatches; b++) {
    batch.Clear();
    for (int i = 0; i < kBatchSize; i++) {
      batch.Put(Key(i), DummyString(128));
    }

    dbfull()->Write(wo, &batch);
  }

  ASSERT_OK(dbfull()->SyncWAL());
}

// Github issue 1339. Prior the fix we read sequence id from the first log to
// a local variable, then keep increase the variable as we replay logs,
// ignoring actual sequence id of the records. This is incorrect if some writes
// come with WAL disabled.
TEST_F(DBWALTest, PartOfWritesWithWALDisabled) {
  std::unique_ptr<FaultInjectionTestEnv> fault_env(
      new FaultInjectionTestEnv(env_));
  Options options = CurrentOptions();
  options.env = fault_env.get();
  options.disable_auto_compactions = true;
  WriteOptions wal_on, wal_off;
  wal_on.sync = true;
  wal_on.disableWAL = false;
  wal_off.disableWAL = true;
  CreateAndReopenWithCF({"dummy"}, options);
  ASSERT_OK(Put(1, "dummy", "d1", wal_on));  // seq id 1
  ASSERT_OK(Put(1, "dummy", "d2", wal_off));
  ASSERT_OK(Put(1, "dummy", "d3", wal_off));
  ASSERT_OK(Put(0, "key", "v4", wal_on));  // seq id 4
  ASSERT_OK(Flush(0));
  ASSERT_OK(Put(0, "key", "v5", wal_on));  // seq id 5
  ASSERT_EQ("v5", Get(0, "key"));
  dbfull()->FlushWAL(false);
  // Simulate a crash.
  fault_env->SetFilesystemActive(false);
  Close();
  fault_env->ResetState();
  ReopenWithColumnFamilies({"default", "dummy"}, options);
  // Prior to the fix, we may incorrectly recover "v5" with sequence id = 3.
  ASSERT_EQ("v5", Get(0, "key"));
  // Destroy DB before destruct fault_env.
  Destroy(options);
}

//
// Test WAL recovery for the various modes available
//
class RecoveryTestHelper {
 public:
  // Number of WAL files to generate
  static constexpr int kWALFilesCount = 10;
  // Starting number for the WAL file name like 00010.log
  static constexpr int kWALFileOffset = 10;
  // Keys to be written per WAL file
  static constexpr int kKeysPerWALFile = 133;
  // Size of the value
  static constexpr int kValueSize = 96;

  // Create WAL files with values filled in
  static void FillData(DBWALTestBase* test, const Options& options,
                       const size_t wal_count, size_t* count) {
    // Calling internal functions requires sanitized options.
    Options sanitized_options = SanitizeOptions(test->dbname_, options);
    const ImmutableDBOptions db_options(sanitized_options);

    *count = 0;

    std::shared_ptr<Cache> table_cache = NewLRUCache(50, 0);
    EnvOptions env_options;
    WriteBufferManager write_buffer_manager(db_options.db_write_buffer_size);

    std::unique_ptr<VersionSet> versions;
    std::unique_ptr<WalManager> wal_manager;
    WriteController write_controller;

    versions.reset(new VersionSet(
        test->dbname_, &db_options, env_options, table_cache.get(),
        &write_buffer_manager, &write_controller,
        /*block_cache_tracer=*/nullptr, /*io_tracer=*/nullptr));

    wal_manager.reset(
        new WalManager(db_options, env_options, /*io_tracer=*/nullptr));

    std::unique_ptr<log::Writer> current_log_writer;

    for (size_t j = kWALFileOffset; j < wal_count + kWALFileOffset; j++) {
      uint64_t current_log_number = j;
      std::string fname = LogFileName(test->dbname_, current_log_number);
      std::unique_ptr<WritableFile> file;
      ASSERT_OK(db_options.env->NewWritableFile(fname, &file, env_options));
      std::unique_ptr<WritableFileWriter> file_writer(new WritableFileWriter(
          NewLegacyWritableFileWrapper(std::move(file)), fname, env_options));
      current_log_writer.reset(
          new log::Writer(std::move(file_writer), current_log_number,
                          db_options.recycle_log_file_num > 0));

      WriteBatch batch;
      for (int i = 0; i < kKeysPerWALFile; i++) {
        std::string key = "key" + ToString((*count)++);
        std::string value = test->DummyString(kValueSize);
        assert(current_log_writer.get() != nullptr);
        uint64_t seq = versions->LastSequence() + 1;
        batch.Clear();
        batch.Put(key, value);
        WriteBatchInternal::SetSequence(&batch, seq);
        current_log_writer->AddRecord(WriteBatchInternal::Contents(&batch));
        versions->SetLastAllocatedSequence(seq);
        versions->SetLastPublishedSequence(seq);
        versions->SetLastSequence(seq);
      }
    }
  }

  // Recreate and fill the store with some data
  static size_t FillData(DBWALTestBase* test, Options* options) {
    options->create_if_missing = true;
    test->DestroyAndReopen(*options);
    test->Close();

    size_t count = 0;
    FillData(test, *options, kWALFilesCount, &count);
    return count;
  }

  // Read back all the keys we wrote and return the number of keys found
  static size_t GetData(DBWALTestBase* test) {
    size_t count = 0;
    for (size_t i = 0; i < kWALFilesCount * kKeysPerWALFile; i++) {
      if (test->Get("key" + ToString(i)) != "NOT_FOUND") {
        ++count;
      }
    }
    return count;
  }

  // Manuall corrupt the specified WAL
  static void CorruptWAL(DBWALTestBase* test, const Options& options,
                         const double off, const double len,
                         const int wal_file_id, const bool trunc = false) {
    Env* env = options.env;
    std::string fname = LogFileName(test->dbname_, wal_file_id);
    uint64_t size;
    ASSERT_OK(env->GetFileSize(fname, &size));
    ASSERT_GT(size, 0);
#ifdef OS_WIN
    // Windows disk cache behaves differently. When we truncate
    // the original content is still in the cache due to the original
    // handle is still open. Generally, in Windows, one prohibits
    // shared access to files and it is not needed for WAL but we allow
    // it to induce corruption at various tests.
    test->Close();
#endif
    if (trunc) {
      ASSERT_OK(
          test::TruncateFile(env, fname, static_cast<uint64_t>(size * off)));
    } else {
      ASSERT_OK(test::CorruptFile(env, fname, static_cast<int>(size * off + 8),
                                  static_cast<int>(size * len), false));
    }
  }
};

class DBWALTestWithParams
    : public DBWALTestBase,
      public ::testing::WithParamInterface<std::tuple<bool, int, int>> {
 public:
  DBWALTestWithParams() : DBWALTestBase("/db_wal_test_with_params") {}
};

INSTANTIATE_TEST_CASE_P(
    Wal, DBWALTestWithParams,
    ::testing::Combine(::testing::Bool(), ::testing::Range(0, 4, 1),
                       ::testing::Range(RecoveryTestHelper::kWALFileOffset,
                                        RecoveryTestHelper::kWALFileOffset +
                                            RecoveryTestHelper::kWALFilesCount,
                                        1)));

class DBWALTestWithParamsVaryingRecoveryMode
    : public DBWALTestBase,
      public ::testing::WithParamInterface<
          std::tuple<bool, int, int, WALRecoveryMode>> {
 public:
  DBWALTestWithParamsVaryingRecoveryMode()
      : DBWALTestBase("/db_wal_test_with_params_mode") {}
};

INSTANTIATE_TEST_CASE_P(
    Wal, DBWALTestWithParamsVaryingRecoveryMode,
    ::testing::Combine(
        ::testing::Bool(), ::testing::Range(0, 4, 1),
        ::testing::Range(RecoveryTestHelper::kWALFileOffset,
                         RecoveryTestHelper::kWALFileOffset +
                             RecoveryTestHelper::kWALFilesCount,
                         1),
        ::testing::Values(WALRecoveryMode::kTolerateCorruptedTailRecords,
                          WALRecoveryMode::kAbsoluteConsistency,
                          WALRecoveryMode::kPointInTimeRecovery,
                          WALRecoveryMode::kSkipAnyCorruptedRecords)));

// Test scope:
// - We expect to open the data store when there is incomplete trailing writes
// at the end of any of the logs
// - We do not expect to open the data store for corruption
TEST_P(DBWALTestWithParams, kTolerateCorruptedTailRecords) {
  bool trunc = std::get<0>(GetParam());  // Corruption style
  // Corruption offset position
  int corrupt_offset = std::get<1>(GetParam());
  int wal_file_id = std::get<2>(GetParam());  // WAL file

  // Fill data for testing
  Options options = CurrentOptions();
  const size_t row_count = RecoveryTestHelper::FillData(this, &options);
  // test checksum failure or parsing
  RecoveryTestHelper::CorruptWAL(this, options, corrupt_offset * .3,
                                 /*len%=*/.1, wal_file_id, trunc);

  options.wal_recovery_mode = WALRecoveryMode::kTolerateCorruptedTailRecords;
  if (trunc) {
    options.create_if_missing = false;
    ASSERT_OK(TryReopen(options));
    const size_t recovered_row_count = RecoveryTestHelper::GetData(this);
    ASSERT_TRUE(corrupt_offset == 0 || recovered_row_count > 0);
    ASSERT_LT(recovered_row_count, row_count);
  } else {
    ASSERT_NOK(TryReopen(options));
  }
}

// Test scope:
// We don't expect the data store to be opened if there is any corruption
// (leading, middle or trailing -- incomplete writes or corruption)
TEST_P(DBWALTestWithParams, kAbsoluteConsistency) {
  // Verify clean slate behavior
  Options options = CurrentOptions();
  const size_t row_count = RecoveryTestHelper::FillData(this, &options);
  options.create_if_missing = false;
  ASSERT_OK(TryReopen(options));
  ASSERT_EQ(RecoveryTestHelper::GetData(this), row_count);

  bool trunc = std::get<0>(GetParam());  // Corruption style
  // Corruption offset position
  int corrupt_offset = std::get<1>(GetParam());
  int wal_file_id = std::get<2>(GetParam());  // WAL file

  if (trunc && corrupt_offset == 0) {
    return;
  }

  // fill with new date
  RecoveryTestHelper::FillData(this, &options);
  // corrupt the wal
  RecoveryTestHelper::CorruptWAL(this, options, corrupt_offset * .3,
                                 /*len%=*/.1, wal_file_id, trunc);
  // verify
  options.wal_recovery_mode = WALRecoveryMode::kAbsoluteConsistency;
  options.create_if_missing = false;
  ASSERT_NOK(TryReopen(options));
}

// Test scope:
// We don't expect the data store to be opened if there is any inconsistency
// between WAL and SST files
TEST_F(DBWALTest, kPointInTimeRecoveryCFConsistency) {
  Options options = CurrentOptions();
  options.avoid_flush_during_recovery = true;

  // Create DB with multiple column families.
  CreateAndReopenWithCF({"one", "two"}, options);
  ASSERT_OK(Put(1, "key1", "val1"));
  ASSERT_OK(Put(2, "key2", "val2"));

  // Record the offset at this point
  Env* env = options.env;
  uint64_t wal_file_id = dbfull()->TEST_LogfileNumber();
  std::string fname = LogFileName(dbname_, wal_file_id);
  uint64_t offset_to_corrupt;
  ASSERT_OK(env->GetFileSize(fname, &offset_to_corrupt));
  ASSERT_GT(offset_to_corrupt, 0);

  ASSERT_OK(Put(1, "key3", "val3"));
  // Corrupt WAL at location of key3
  test::CorruptFile(env, fname, static_cast<int>(offset_to_corrupt), 4, false);
  ASSERT_OK(Put(2, "key4", "val4"));
  ASSERT_OK(Put(1, "key5", "val5"));
  Flush(2);

  // PIT recovery & verify
  options.wal_recovery_mode = WALRecoveryMode::kPointInTimeRecovery;
  ASSERT_NOK(TryReopenWithColumnFamilies({"default", "one", "two"}, options));
}

// Test scope:
// - We expect to open data store under all circumstances
// - We expect only data upto the point where the first error was encountered
TEST_P(DBWALTestWithParams, kPointInTimeRecovery) {
  const int maxkeys =
      RecoveryTestHelper::kWALFilesCount * RecoveryTestHelper::kKeysPerWALFile;

  bool trunc = std::get<0>(GetParam());  // Corruption style
  // Corruption offset position
  int corrupt_offset = std::get<1>(GetParam());
  int wal_file_id = std::get<2>(GetParam());  // WAL file

  // Fill data for testing
  Options options = CurrentOptions();
  const size_t row_count = RecoveryTestHelper::FillData(this, &options);

  // Corrupt the wal
  RecoveryTestHelper::CorruptWAL(this, options, corrupt_offset * .3,
                                 /*len%=*/.1, wal_file_id, trunc);

  // Verify
  options.wal_recovery_mode = WALRecoveryMode::kPointInTimeRecovery;
  options.create_if_missing = false;
  ASSERT_OK(TryReopen(options));

  // Probe data for invariants
  size_t recovered_row_count = RecoveryTestHelper::GetData(this);
  ASSERT_LT(recovered_row_count, row_count);

  bool expect_data = true;
  for (size_t k = 0; k < maxkeys; ++k) {
    bool found = Get("key" + ToString(corrupt_offset)) != "NOT_FOUND";
    if (expect_data && !found) {
      expect_data = false;
    }
    ASSERT_EQ(found, expect_data);
  }

  const size_t min = RecoveryTestHelper::kKeysPerWALFile *
                     (wal_file_id - RecoveryTestHelper::kWALFileOffset);
  ASSERT_GE(recovered_row_count, min);
  if (!trunc && corrupt_offset != 0) {
    const size_t max = RecoveryTestHelper::kKeysPerWALFile *
                       (wal_file_id - RecoveryTestHelper::kWALFileOffset + 1);
    ASSERT_LE(recovered_row_count, max);
  }
}

// Test scope:
// - We expect to open the data store under all scenarios
// - We expect to have recovered records past the corruption zone
TEST_P(DBWALTestWithParams, kSkipAnyCorruptedRecords) {
  bool trunc = std::get<0>(GetParam());  // Corruption style
  // Corruption offset position
  int corrupt_offset = std::get<1>(GetParam());
  int wal_file_id = std::get<2>(GetParam());  // WAL file

  // Fill data for testing
  Options options = CurrentOptions();
  const size_t row_count = RecoveryTestHelper::FillData(this, &options);

  // Corrupt the WAL
  RecoveryTestHelper::CorruptWAL(this, options, corrupt_offset * .3,
                                 /*len%=*/.1, wal_file_id, trunc);

  // Verify behavior
  options.wal_recovery_mode = WALRecoveryMode::kSkipAnyCorruptedRecords;
  options.create_if_missing = false;
  ASSERT_OK(TryReopen(options));

  // Probe data for invariants
  size_t recovered_row_count = RecoveryTestHelper::GetData(this);
  ASSERT_LT(recovered_row_count, row_count);

  if (!trunc) {
    ASSERT_TRUE(corrupt_offset != 0 || recovered_row_count > 0);
  }
}

TEST_F(DBWALTest, AvoidFlushDuringRecovery) {
  Options options = CurrentOptions();
  options.disable_auto_compactions = true;
  options.avoid_flush_during_recovery = false;

  // Test with flush after recovery.
  Reopen(options);
  ASSERT_OK(Put("foo", "v1"));
  ASSERT_OK(Put("bar", "v2"));
  ASSERT_OK(Flush());
  ASSERT_OK(Put("foo", "v3"));
  ASSERT_OK(Put("bar", "v4"));
  ASSERT_EQ(1, TotalTableFiles());
  // Reopen DB. Check if WAL logs flushed.
  Reopen(options);
  ASSERT_EQ("v3", Get("foo"));
  ASSERT_EQ("v4", Get("bar"));
  ASSERT_EQ(2, TotalTableFiles());

  // Test without flush after recovery.
  options.avoid_flush_during_recovery = true;
  DestroyAndReopen(options);
  ASSERT_OK(Put("foo", "v5"));
  ASSERT_OK(Put("bar", "v6"));
  ASSERT_OK(Flush());
  ASSERT_OK(Put("foo", "v7"));
  ASSERT_OK(Put("bar", "v8"));
  ASSERT_EQ(1, TotalTableFiles());
  // Reopen DB. WAL logs should not be flushed this time.
  Reopen(options);
  ASSERT_EQ("v7", Get("foo"));
  ASSERT_EQ("v8", Get("bar"));
  ASSERT_EQ(1, TotalTableFiles());

  // Force flush with allow_2pc.
  options.avoid_flush_during_recovery = true;
  options.allow_2pc = true;
  ASSERT_OK(Put("foo", "v9"));
  ASSERT_OK(Put("bar", "v10"));
  ASSERT_OK(Flush());
  ASSERT_OK(Put("foo", "v11"));
  ASSERT_OK(Put("bar", "v12"));
  Reopen(options);
  ASSERT_EQ("v11", Get("foo"));
  ASSERT_EQ("v12", Get("bar"));
  ASSERT_EQ(3, TotalTableFiles());
}

TEST_F(DBWALTest, WalCleanupAfterAvoidFlushDuringRecovery) {
  // Verifies WAL files that were present during recovery, but not flushed due
  // to avoid_flush_during_recovery, will be considered for deletion at a later
  // stage. We check at least one such file is deleted during Flush().
  Options options = CurrentOptions();
  options.disable_auto_compactions = true;
  options.avoid_flush_during_recovery = true;
  Reopen(options);

  ASSERT_OK(Put("foo", "v1"));
  Reopen(options);
  for (int i = 0; i < 2; ++i) {
    if (i > 0) {
      // Flush() triggers deletion of obsolete tracked files
      Flush();
    }
    VectorLogPtr log_files;
    ASSERT_OK(dbfull()->GetSortedWalFiles(log_files));
    if (i == 0) {
      ASSERT_GT(log_files.size(), 0);
    } else {
      ASSERT_EQ(0, log_files.size());
    }
  }
}

TEST_F(DBWALTest, RecoverWithoutFlush) {
  Options options = CurrentOptions();
  options.avoid_flush_during_recovery = true;
  options.create_if_missing = false;
  options.disable_auto_compactions = true;
  options.write_buffer_size = 64 * 1024 * 1024;

  size_t count = RecoveryTestHelper::FillData(this, &options);
  auto validateData = [this, count]() {
    for (size_t i = 0; i < count; i++) {
      ASSERT_NE(Get("key" + ToString(i)), "NOT_FOUND");
    }
  };
  Reopen(options);
  validateData();
  // Insert some data without flush
  ASSERT_OK(Put("foo", "foo_v1"));
  ASSERT_OK(Put("bar", "bar_v1"));
  Reopen(options);
  validateData();
  ASSERT_EQ(Get("foo"), "foo_v1");
  ASSERT_EQ(Get("bar"), "bar_v1");
  // Insert again and reopen
  ASSERT_OK(Put("foo", "foo_v2"));
  ASSERT_OK(Put("bar", "bar_v2"));
  Reopen(options);
  validateData();
  ASSERT_EQ(Get("foo"), "foo_v2");
  ASSERT_EQ(Get("bar"), "bar_v2");
  // manual flush and insert again
  Flush();
  ASSERT_EQ(Get("foo"), "foo_v2");
  ASSERT_EQ(Get("bar"), "bar_v2");
  ASSERT_OK(Put("foo", "foo_v3"));
  ASSERT_OK(Put("bar", "bar_v3"));
  Reopen(options);
  validateData();
  ASSERT_EQ(Get("foo"), "foo_v3");
  ASSERT_EQ(Get("bar"), "bar_v3");
}

TEST_F(DBWALTest, RecoverWithoutFlushMultipleCF) {
  const std::string kSmallValue = "v";
  const std::string kLargeValue = DummyString(1024);
  Options options = CurrentOptions();
  options.avoid_flush_during_recovery = true;
  options.create_if_missing = false;
  options.disable_auto_compactions = true;

  auto countWalFiles = [this]() {
    VectorLogPtr log_files;
    dbfull()->GetSortedWalFiles(log_files);
    return log_files.size();
  };

  // Create DB with multiple column families and multiple log files.
  CreateAndReopenWithCF({"one", "two"}, options);
  ASSERT_OK(Put(0, "key1", kSmallValue));
  ASSERT_OK(Put(1, "key2", kLargeValue));
  Flush(1);
  ASSERT_EQ(1, countWalFiles());
  ASSERT_OK(Put(0, "key3", kSmallValue));
  ASSERT_OK(Put(2, "key4", kLargeValue));
  Flush(2);
  ASSERT_EQ(2, countWalFiles());

  // Reopen, insert and flush.
  options.db_write_buffer_size = 64 * 1024 * 1024;
  ReopenWithColumnFamilies({"default", "one", "two"}, options);
  ASSERT_EQ(Get(0, "key1"), kSmallValue);
  ASSERT_EQ(Get(1, "key2"), kLargeValue);
  ASSERT_EQ(Get(0, "key3"), kSmallValue);
  ASSERT_EQ(Get(2, "key4"), kLargeValue);
  // Insert more data.
  ASSERT_OK(Put(0, "key5", kLargeValue));
  ASSERT_OK(Put(1, "key6", kLargeValue));
  ASSERT_EQ(3, countWalFiles());
  Flush(1);
  ASSERT_OK(Put(2, "key7", kLargeValue));
  dbfull()->FlushWAL(false);
  ASSERT_EQ(4, countWalFiles());

  // Reopen twice and validate.
  for (int i = 0; i < 2; i++) {
    ReopenWithColumnFamilies({"default", "one", "two"}, options);
    ASSERT_EQ(Get(0, "key1"), kSmallValue);
    ASSERT_EQ(Get(1, "key2"), kLargeValue);
    ASSERT_EQ(Get(0, "key3"), kSmallValue);
    ASSERT_EQ(Get(2, "key4"), kLargeValue);
    ASSERT_EQ(Get(0, "key5"), kLargeValue);
    ASSERT_EQ(Get(1, "key6"), kLargeValue);
    ASSERT_EQ(Get(2, "key7"), kLargeValue);
    ASSERT_EQ(4, countWalFiles());
  }
}

// In this test we are trying to do the following:
//   1. Create a DB with corrupted WAL log;
//   2. Open with avoid_flush_during_recovery = true;
//   3. Append more data without flushing, which creates new WAL log.
//   4. Open again. See if it can correctly handle previous corruption.
TEST_P(DBWALTestWithParamsVaryingRecoveryMode,
       RecoverFromCorruptedWALWithoutFlush) {
  const int kAppendKeys = 100;
  Options options = CurrentOptions();
  options.avoid_flush_during_recovery = true;
  options.create_if_missing = false;
  options.disable_auto_compactions = true;
  options.write_buffer_size = 64 * 1024 * 1024;

  auto getAll = [this]() {
    std::vector<std::pair<std::string, std::string>> data;
    ReadOptions ropt;
    Iterator* iter = dbfull()->NewIterator(ropt);
    for (iter->SeekToFirst(); iter->Valid(); iter->Next()) {
      data.push_back(
          std::make_pair(iter->key().ToString(), iter->value().ToString()));
    }
    delete iter;
    return data;
  };

  bool trunc = std::get<0>(GetParam());  // Corruption style
  // Corruption offset position
  int corrupt_offset = std::get<1>(GetParam());
  int wal_file_id = std::get<2>(GetParam());  // WAL file
  WALRecoveryMode recovery_mode = std::get<3>(GetParam());

  options.wal_recovery_mode = recovery_mode;
  // Create corrupted WAL
  RecoveryTestHelper::FillData(this, &options);
  RecoveryTestHelper::CorruptWAL(this, options, corrupt_offset * .3,
                                 /*len%=*/.1, wal_file_id, trunc);
  // Skip the test if DB won't open.
  if (!TryReopen(options).ok()) {
    ASSERT_TRUE(options.wal_recovery_mode ==
                    WALRecoveryMode::kAbsoluteConsistency ||
                (!trunc && options.wal_recovery_mode ==
                               WALRecoveryMode::kTolerateCorruptedTailRecords));
    return;
  }
  ASSERT_OK(TryReopen(options));
  // Append some more data.
  for (int k = 0; k < kAppendKeys; k++) {
    std::string key = "extra_key" + ToString(k);
    std::string value = DummyString(RecoveryTestHelper::kValueSize);
    ASSERT_OK(Put(key, value));
  }
  // Save data for comparison.
  auto data = getAll();
  // Reopen. Verify data.
  ASSERT_OK(TryReopen(options));
  auto actual_data = getAll();
  ASSERT_EQ(data, actual_data);
}

// Tests that total log size is recovered if we set
// avoid_flush_during_recovery=true.
// Flush should trigger if max_total_wal_size is reached.
TEST_F(DBWALTest, RestoreTotalLogSizeAfterRecoverWithoutFlush) {
  class TestFlushListener : public EventListener {
   public:
    std::atomic<int> count{0};

    TestFlushListener() = default;

    void OnFlushBegin(DB* /*db*/, const FlushJobInfo& flush_job_info) override {
      count++;
      assert(FlushReason::kWriteBufferManager == flush_job_info.flush_reason);
    }
  };
  std::shared_ptr<TestFlushListener> test_listener =
      std::make_shared<TestFlushListener>();

  constexpr size_t kKB = 1024;
  constexpr size_t kMB = 1024 * 1024;
  Options options = CurrentOptions();
  options.avoid_flush_during_recovery = true;
  options.max_total_wal_size = 1 * kMB;
  options.listeners.push_back(test_listener);
  // Have to open DB in multi-CF mode to trigger flush when
  // max_total_wal_size is reached.
  CreateAndReopenWithCF({"one"}, options);
  // Write some keys and we will end up with one log file which is slightly
  // smaller than 1MB.
  std::string value_100k(100 * kKB, 'v');
  std::string value_300k(300 * kKB, 'v');
  ASSERT_OK(Put(0, "foo", "v1"));
  for (int i = 0; i < 9; i++) {
    ASSERT_OK(Put(1, "key" + ToString(i), value_100k));
  }
  // Get log files before reopen.
  VectorLogPtr log_files_before;
  ASSERT_OK(dbfull()->GetSortedWalFiles(log_files_before));
  ASSERT_EQ(1, log_files_before.size());
  uint64_t log_size_before = log_files_before[0]->SizeFileBytes();
  ASSERT_GT(log_size_before, 900 * kKB);
  ASSERT_LT(log_size_before, 1 * kMB);
  ReopenWithColumnFamilies({"default", "one"}, options);
  // Write one more value to make log larger than 1MB.
  ASSERT_OK(Put(1, "bar", value_300k));
  // Get log files again. A new log file will be opened.
  VectorLogPtr log_files_after_reopen;
  ASSERT_OK(dbfull()->GetSortedWalFiles(log_files_after_reopen));
  ASSERT_EQ(2, log_files_after_reopen.size());
  ASSERT_EQ(log_files_before[0]->LogNumber(),
            log_files_after_reopen[0]->LogNumber());
  ASSERT_GT(log_files_after_reopen[0]->SizeFileBytes() +
                log_files_after_reopen[1]->SizeFileBytes(),
            1 * kMB);
  // Write one more key to trigger flush.
  ASSERT_OK(Put(0, "foo", "v2"));
  dbfull()->TEST_WaitForFlushMemTable();
  // Flushed two column families.
  ASSERT_EQ(2, test_listener->count.load());
}

#if defined(ROCKSDB_PLATFORM_POSIX)
#if defined(ROCKSDB_FALLOCATE_PRESENT)
// Tests that we will truncate the preallocated space of the last log from
// previous.
TEST_F(DBWALTest, TruncateLastLogAfterRecoverWithoutFlush) {
  constexpr size_t kKB = 1024;
  Options options = CurrentOptions();
  options.avoid_flush_during_recovery = true;
  if (options.env != Env::Default()) {
    ROCKSDB_GTEST_SKIP("Test requires default environment");
    return;
  }
  // Test fallocate support of running file system.
  // Skip this test if fallocate is not supported.
  std::string fname_test_fallocate = dbname_ + "/preallocate_testfile";
  int fd = -1;
  do {
    fd = open(fname_test_fallocate.c_str(), O_CREAT | O_RDWR | O_TRUNC, 0644);
  } while (fd < 0 && errno == EINTR);
  ASSERT_GT(fd, 0);
  int alloc_status = fallocate(fd, 0, 0, 1);
  int err_number = errno;
  close(fd);
  ASSERT_OK(options.env->DeleteFile(fname_test_fallocate));
  if (err_number == ENOSYS || err_number == EOPNOTSUPP) {
    fprintf(stderr, "Skipped preallocated space check: %s\n", strerror(err_number));
    return;
  }
  ASSERT_EQ(0, alloc_status);

  DestroyAndReopen(options);
  size_t preallocated_size =
      dbfull()->TEST_GetWalPreallocateBlockSize(options.write_buffer_size);
  ASSERT_OK(Put("foo", "v1"));
  VectorLogPtr log_files_before;
  ASSERT_OK(dbfull()->GetSortedWalFiles(log_files_before));
  ASSERT_EQ(1, log_files_before.size());
  auto& file_before = log_files_before[0];
  ASSERT_LT(file_before->SizeFileBytes(), 1 * kKB);
  // The log file has preallocated space.
  ASSERT_GE(GetAllocatedFileSize(dbname_ + file_before->PathName()),
            preallocated_size);
  Reopen(options);
  VectorLogPtr log_files_after;
  ASSERT_OK(dbfull()->GetSortedWalFiles(log_files_after));
  ASSERT_EQ(1, log_files_after.size());
  ASSERT_LT(log_files_after[0]->SizeFileBytes(), 1 * kKB);
  // The preallocated space should be truncated.
  ASSERT_LT(GetAllocatedFileSize(dbname_ + file_before->PathName()),
            preallocated_size);
}
#endif  // ROCKSDB_FALLOCATE_PRESENT
#endif  // ROCKSDB_PLATFORM_POSIX

#endif  // ROCKSDB_LITE

TEST_F(DBWALTest, WalTermTest) {
  Options options = CurrentOptions();
  options.env = env_;
  CreateAndReopenWithCF({"pikachu"}, options);

  ASSERT_OK(Put(1, "foo", "bar"));

  WriteOptions wo;
  wo.sync = true;
  wo.disableWAL = false;

  WriteBatch batch;
  batch.Put("foo", "bar");
  batch.MarkWalTerminationPoint();
  batch.Put("foo2", "bar2");

  ASSERT_OK(dbfull()->Write(wo, &batch));

  // make sure we can re-open it.
  ASSERT_OK(TryReopenWithColumnFamilies({"default", "pikachu"}, options));
  ASSERT_EQ("bar", Get(1, "foo"));
  ASSERT_EQ("NOT_FOUND", Get(1, "foo2"));
}
}  // namespace ROCKSDB_NAMESPACE

int main(int argc, char** argv) {
  ROCKSDB_NAMESPACE::port::InstallStackTraceHandler();
  ::testing::InitGoogleTest(&argc, argv);
  return RUN_ALL_TESTS();
}<|MERGE_RESOLUTION|>--- conflicted
+++ resolved
@@ -381,10 +381,7 @@
   options.avoid_flush_during_recovery = false;
   options.disable_auto_compactions = true;
   options.env = env_;
-<<<<<<< HEAD
-=======
-
->>>>>>> 6134ce64
+
   Reopen(options);
 
   ASSERT_EQ(Get("key1"), short_value);
