//  Copyright (c) 2011-present, Facebook, Inc.  All rights reserved.
//  This source code is licensed under both the GPLv2 (found in the
//  COPYING file in the root directory) and Apache 2.0 License
//  (found in the LICENSE.Apache file in the root directory).
//
// Copyright (c) 2011 The LevelDB Authors. All rights reserved.
// Use of this source code is governed by a BSD-style license that can be
// found in the LICENSE file. See the AUTHORS file for names of contributors.

#include "db/version_set.h"

#include <algorithm>

#include "db/db_impl/db_impl.h"
#include "db/log_writer.h"
#include "rocksdb/advanced_options.h"
#include "rocksdb/convenience.h"
#include "rocksdb/file_system.h"
#include "table/block_based/block_based_table_factory.h"
#include "table/mock_table.h"
#include "test_util/testharness.h"
#include "test_util/testutil.h"
#include "util/string_util.h"

namespace ROCKSDB_NAMESPACE {

class GenerateLevelFilesBriefTest : public testing::Test {
 public:
  std::vector<FileMetaData*> files_;
  LevelFilesBrief file_level_;
  Arena arena_;

  GenerateLevelFilesBriefTest() { }

  ~GenerateLevelFilesBriefTest() override {
    for (size_t i = 0; i < files_.size(); i++) {
      delete files_[i];
    }
  }

  void Add(const char* smallest, const char* largest,
           SequenceNumber smallest_seq = 100,
           SequenceNumber largest_seq = 100) {
    FileMetaData* f = new FileMetaData(
        files_.size() + 1, 0, 0,
        InternalKey(smallest, smallest_seq, kTypeValue),
        InternalKey(largest, largest_seq, kTypeValue), smallest_seq,
        largest_seq, /* marked_for_compact */ false, Temperature::kUnknown,
        kInvalidBlobFileNumber, kUnknownOldestAncesterTime,
        kUnknownFileCreationTime, kUnknownFileChecksum,
        kUnknownFileChecksumFuncName, kDisableUserTimestamp,
        kDisableUserTimestamp);
    files_.push_back(f);
  }

  int Compare() {
    int diff = 0;
    for (size_t i = 0; i < files_.size(); i++) {
      if (file_level_.files[i].fd.GetNumber() != files_[i]->fd.GetNumber()) {
        diff++;
      }
    }
    return diff;
  }
};

TEST_F(GenerateLevelFilesBriefTest, Empty) {
  DoGenerateLevelFilesBrief(&file_level_, files_, &arena_);
  ASSERT_EQ(0u, file_level_.num_files);
  ASSERT_EQ(0, Compare());
}

TEST_F(GenerateLevelFilesBriefTest, Single) {
  Add("p", "q");
  DoGenerateLevelFilesBrief(&file_level_, files_, &arena_);
  ASSERT_EQ(1u, file_level_.num_files);
  ASSERT_EQ(0, Compare());
}

TEST_F(GenerateLevelFilesBriefTest, Multiple) {
  Add("150", "200");
  Add("200", "250");
  Add("300", "350");
  Add("400", "450");
  DoGenerateLevelFilesBrief(&file_level_, files_, &arena_);
  ASSERT_EQ(4u, file_level_.num_files);
  ASSERT_EQ(0, Compare());
}

class CountingLogger : public Logger {
 public:
  CountingLogger() : log_count(0) {}
  using Logger::Logv;
  void Logv(const char* /*format*/, va_list /*ap*/) override { log_count++; }
  int log_count;
};

Options GetOptionsWithNumLevels(int num_levels,
                                std::shared_ptr<CountingLogger> logger) {
  Options opt;
  opt.num_levels = num_levels;
  opt.info_log = logger;
  return opt;
}

class VersionStorageInfoTestBase : public testing::Test {
 public:
  const Comparator* ucmp_;
  InternalKeyComparator icmp_;
  std::shared_ptr<CountingLogger> logger_;
  Options options_;
  ImmutableOptions ioptions_;
  MutableCFOptions mutable_cf_options_;
  VersionStorageInfo vstorage_;

  InternalKey GetInternalKey(const char* ukey,
                             SequenceNumber smallest_seq = 100) {
    return InternalKey(ukey, smallest_seq, kTypeValue);
  }

  explicit VersionStorageInfoTestBase(const Comparator* ucmp)
      : ucmp_(ucmp),
        icmp_(ucmp_),
        logger_(new CountingLogger()),
        options_(GetOptionsWithNumLevels(6, logger_)),
        ioptions_(options_),
        mutable_cf_options_(options_),
        vstorage_(&icmp_, ucmp_, 6, kCompactionStyleLevel,
                  /*src_vstorage=*/nullptr,
                  /*_force_consistency_checks=*/false) {}

  ~VersionStorageInfoTestBase() override {
    for (int i = 0; i < vstorage_.num_levels(); ++i) {
      for (auto* f : vstorage_.LevelFiles(i)) {
        if (--f->refs == 0) {
          delete f;
        }
      }
    }
  }

  void Add(int level, uint32_t file_number, const char* smallest,
           const char* largest, uint64_t file_size = 0,
           uint64_t oldest_blob_file_number = kInvalidBlobFileNumber) {
    constexpr SequenceNumber dummy_seq = 0;

    Add(level, file_number, GetInternalKey(smallest, dummy_seq),
        GetInternalKey(largest, dummy_seq), file_size, oldest_blob_file_number);
  }

  void Add(int level, uint32_t file_number, const InternalKey& smallest,
           const InternalKey& largest, uint64_t file_size = 0,
           uint64_t oldest_blob_file_number = kInvalidBlobFileNumber) {
    assert(level < vstorage_.num_levels());
    FileMetaData* f = new FileMetaData(
        file_number, 0, file_size, smallest, largest, /* smallest_seq */ 0,
        /* largest_seq */ 0, /* marked_for_compact */ false,
        Temperature::kUnknown, oldest_blob_file_number,
        kUnknownOldestAncesterTime, kUnknownFileCreationTime,
        kUnknownFileChecksum, kUnknownFileChecksumFuncName,
        kDisableUserTimestamp, kDisableUserTimestamp);
    f->compensated_file_size = file_size;
    vstorage_.AddFile(level, f);
  }

  void AddBlob(uint64_t blob_file_number, uint64_t total_blob_count,
               uint64_t total_blob_bytes,
               BlobFileMetaData::LinkedSsts linked_ssts,
               uint64_t garbage_blob_count, uint64_t garbage_blob_bytes) {
    auto shared_meta = SharedBlobFileMetaData::Create(
        blob_file_number, total_blob_count, total_blob_bytes,
        /* checksum_method */ std::string(),
        /* checksum_value */ std::string());
    auto meta =
        BlobFileMetaData::Create(std::move(shared_meta), std::move(linked_ssts),
                                 garbage_blob_count, garbage_blob_bytes);

    vstorage_.AddBlobFile(std::move(meta));
  }

  void UpdateVersionStorageInfo() {
<<<<<<< HEAD
    vstorage_.PrepareAppend(ioptions_, mutable_cf_options_);
=======
    vstorage_.PrepareForVersionAppend(ioptions_, mutable_cf_options_);
>>>>>>> 42e0751b
    vstorage_.SetFinalized();
  }

  std::string GetOverlappingFiles(int level, const InternalKey& begin,
                                  const InternalKey& end) {
    std::vector<FileMetaData*> inputs;
    vstorage_.GetOverlappingInputs(level, &begin, &end, &inputs);

    std::string result;
    for (size_t i = 0; i < inputs.size(); ++i) {
      if (i > 0) {
        result += ",";
      }
      AppendNumberTo(&result, inputs[i]->fd.GetNumber());
    }
    return result;
  }
};

class VersionStorageInfoTest : public VersionStorageInfoTestBase {
 public:
  VersionStorageInfoTest() : VersionStorageInfoTestBase(BytewiseComparator()) {}

  ~VersionStorageInfoTest() override {}
};

TEST_F(VersionStorageInfoTest, MaxBytesForLevelStatic) {
  ioptions_.level_compaction_dynamic_level_bytes = false;
  mutable_cf_options_.max_bytes_for_level_base = 10;
  mutable_cf_options_.max_bytes_for_level_multiplier = 5;

  Add(4, 100U, "1", "2", 100U);
  Add(5, 101U, "1", "2", 100U);

  UpdateVersionStorageInfo();

  ASSERT_EQ(vstorage_.MaxBytesForLevel(1), 10U);
  ASSERT_EQ(vstorage_.MaxBytesForLevel(2), 50U);
  ASSERT_EQ(vstorage_.MaxBytesForLevel(3), 250U);
  ASSERT_EQ(vstorage_.MaxBytesForLevel(4), 1250U);

  ASSERT_EQ(0, logger_->log_count);
}

TEST_F(VersionStorageInfoTest, MaxBytesForLevelDynamic_1) {
  ioptions_.level_compaction_dynamic_level_bytes = true;
  mutable_cf_options_.max_bytes_for_level_base = 1000;
  mutable_cf_options_.max_bytes_for_level_multiplier = 5;

  Add(5, 1U, "1", "2", 500U);

  UpdateVersionStorageInfo();

  ASSERT_EQ(0, logger_->log_count);
  ASSERT_EQ(vstorage_.base_level(), 5);
}

TEST_F(VersionStorageInfoTest, MaxBytesForLevelDynamic_2) {
  ioptions_.level_compaction_dynamic_level_bytes = true;
  mutable_cf_options_.max_bytes_for_level_base = 1000;
  mutable_cf_options_.max_bytes_for_level_multiplier = 5;

  Add(5, 1U, "1", "2", 500U);
  Add(5, 2U, "3", "4", 550U);

  UpdateVersionStorageInfo();

  ASSERT_EQ(0, logger_->log_count);
  ASSERT_EQ(vstorage_.MaxBytesForLevel(4), 1000U);
  ASSERT_EQ(vstorage_.base_level(), 4);
}

TEST_F(VersionStorageInfoTest, MaxBytesForLevelDynamic_3) {
  ioptions_.level_compaction_dynamic_level_bytes = true;
  mutable_cf_options_.max_bytes_for_level_base = 1000;
  mutable_cf_options_.max_bytes_for_level_multiplier = 5;

  Add(5, 1U, "1", "2", 500U);
  Add(5, 2U, "3", "4", 550U);
  Add(4, 3U, "3", "4", 550U);

  UpdateVersionStorageInfo();

  ASSERT_EQ(0, logger_->log_count);
  ASSERT_EQ(vstorage_.MaxBytesForLevel(4), 1000U);
  ASSERT_EQ(vstorage_.base_level(), 4);
}

TEST_F(VersionStorageInfoTest, MaxBytesForLevelDynamic_4) {
  ioptions_.level_compaction_dynamic_level_bytes = true;
  mutable_cf_options_.max_bytes_for_level_base = 1000;
  mutable_cf_options_.max_bytes_for_level_multiplier = 5;

  Add(5, 1U, "1", "2", 500U);
  Add(5, 2U, "3", "4", 550U);
  Add(4, 3U, "3", "4", 550U);
  Add(3, 4U, "3", "4", 250U);
  Add(3, 5U, "5", "7", 300U);

  UpdateVersionStorageInfo();

  ASSERT_EQ(1, logger_->log_count);
  ASSERT_EQ(vstorage_.MaxBytesForLevel(4), 1005U);
  ASSERT_EQ(vstorage_.MaxBytesForLevel(3), 1000U);
  ASSERT_EQ(vstorage_.base_level(), 3);
}

TEST_F(VersionStorageInfoTest, MaxBytesForLevelDynamic_5) {
  ioptions_.level_compaction_dynamic_level_bytes = true;
  mutable_cf_options_.max_bytes_for_level_base = 1000;
  mutable_cf_options_.max_bytes_for_level_multiplier = 5;

  Add(5, 1U, "1", "2", 500U);
  Add(5, 2U, "3", "4", 550U);
  Add(4, 3U, "3", "4", 550U);
  Add(3, 4U, "3", "4", 250U);
  Add(3, 5U, "5", "7", 300U);
  Add(1, 6U, "3", "4", 5U);
  Add(1, 7U, "8", "9", 5U);

  UpdateVersionStorageInfo();

  ASSERT_EQ(1, logger_->log_count);
  ASSERT_GT(vstorage_.MaxBytesForLevel(4), 1005U);
  ASSERT_GT(vstorage_.MaxBytesForLevel(3), 1005U);
  ASSERT_EQ(vstorage_.MaxBytesForLevel(2), 1005U);
  ASSERT_EQ(vstorage_.MaxBytesForLevel(1), 1000U);
  ASSERT_EQ(vstorage_.base_level(), 1);
}

TEST_F(VersionStorageInfoTest, MaxBytesForLevelDynamicLotsOfData) {
  ioptions_.level_compaction_dynamic_level_bytes = true;
  mutable_cf_options_.max_bytes_for_level_base = 100;
  mutable_cf_options_.max_bytes_for_level_multiplier = 2;

  Add(0, 1U, "1", "2", 50U);
  Add(1, 2U, "1", "2", 50U);
  Add(2, 3U, "1", "2", 500U);
  Add(3, 4U, "1", "2", 500U);
  Add(4, 5U, "1", "2", 1700U);
  Add(5, 6U, "1", "2", 500U);

  UpdateVersionStorageInfo();

  ASSERT_EQ(vstorage_.MaxBytesForLevel(4), 800U);
  ASSERT_EQ(vstorage_.MaxBytesForLevel(3), 400U);
  ASSERT_EQ(vstorage_.MaxBytesForLevel(2), 200U);
  ASSERT_EQ(vstorage_.MaxBytesForLevel(1), 100U);
  ASSERT_EQ(vstorage_.base_level(), 1);
  ASSERT_EQ(0, logger_->log_count);
}

TEST_F(VersionStorageInfoTest, MaxBytesForLevelDynamicLargeLevel) {
  uint64_t kOneGB = 1000U * 1000U * 1000U;
  ioptions_.level_compaction_dynamic_level_bytes = true;
  mutable_cf_options_.max_bytes_for_level_base = 10U * kOneGB;
  mutable_cf_options_.max_bytes_for_level_multiplier = 10;

  Add(0, 1U, "1", "2", 50U);
  Add(3, 4U, "1", "2", 32U * kOneGB);
  Add(4, 5U, "1", "2", 500U * kOneGB);
  Add(5, 6U, "1", "2", 3000U * kOneGB);

  UpdateVersionStorageInfo();

  ASSERT_EQ(vstorage_.MaxBytesForLevel(5), 3000U * kOneGB);
  ASSERT_EQ(vstorage_.MaxBytesForLevel(4), 300U * kOneGB);
  ASSERT_EQ(vstorage_.MaxBytesForLevel(3), 30U * kOneGB);
  ASSERT_EQ(vstorage_.MaxBytesForLevel(2), 10U * kOneGB);
  ASSERT_EQ(vstorage_.base_level(), 2);
  ASSERT_EQ(0, logger_->log_count);
}

TEST_F(VersionStorageInfoTest, MaxBytesForLevelDynamicWithLargeL0_1) {
  ioptions_.level_compaction_dynamic_level_bytes = true;
  mutable_cf_options_.max_bytes_for_level_base = 40000;
  mutable_cf_options_.max_bytes_for_level_multiplier = 5;
  mutable_cf_options_.level0_file_num_compaction_trigger = 2;

  Add(0, 1U, "1", "2", 10000U);
  Add(0, 2U, "1", "2", 10000U);
  Add(0, 3U, "1", "2", 10000U);

  Add(5, 4U, "1", "2", 1286250U);
  Add(4, 5U, "1", "2", 200000U);
  Add(3, 6U, "1", "2", 40000U);
  Add(2, 7U, "1", "2", 8000U);

  UpdateVersionStorageInfo();

  ASSERT_EQ(0, logger_->log_count);
  ASSERT_EQ(2, vstorage_.base_level());
  // level multiplier should be 3.5
  ASSERT_EQ(vstorage_.level_multiplier(), 5.0);
  // Level size should be around 30,000, 105,000, 367,500
  ASSERT_EQ(40000U, vstorage_.MaxBytesForLevel(2));
  ASSERT_EQ(51450U, vstorage_.MaxBytesForLevel(3));
  ASSERT_EQ(257250U, vstorage_.MaxBytesForLevel(4));
}

TEST_F(VersionStorageInfoTest, MaxBytesForLevelDynamicWithLargeL0_2) {
  ioptions_.level_compaction_dynamic_level_bytes = true;
  mutable_cf_options_.max_bytes_for_level_base = 10000;
  mutable_cf_options_.max_bytes_for_level_multiplier = 5;
  mutable_cf_options_.level0_file_num_compaction_trigger = 2;

  Add(0, 11U, "1", "2", 10000U);
  Add(0, 12U, "1", "2", 10000U);
  Add(0, 13U, "1", "2", 10000U);

  Add(5, 4U, "1", "2", 1286250U);
  Add(4, 5U, "1", "2", 200000U);
  Add(3, 6U, "1", "2", 40000U);
  Add(2, 7U, "1", "2", 8000U);

  UpdateVersionStorageInfo();

  ASSERT_EQ(0, logger_->log_count);
  ASSERT_EQ(2, vstorage_.base_level());
  // level multiplier should be 3.5
  ASSERT_LT(vstorage_.level_multiplier(), 3.6);
  ASSERT_GT(vstorage_.level_multiplier(), 3.4);
  // Level size should be around 30,000, 105,000, 367,500
  ASSERT_EQ(30000U, vstorage_.MaxBytesForLevel(2));
  ASSERT_LT(vstorage_.MaxBytesForLevel(3), 110000U);
  ASSERT_GT(vstorage_.MaxBytesForLevel(3), 100000U);
  ASSERT_LT(vstorage_.MaxBytesForLevel(4), 370000U);
  ASSERT_GT(vstorage_.MaxBytesForLevel(4), 360000U);
}

TEST_F(VersionStorageInfoTest, MaxBytesForLevelDynamicWithLargeL0_3) {
  ioptions_.level_compaction_dynamic_level_bytes = true;
  mutable_cf_options_.max_bytes_for_level_base = 10000;
  mutable_cf_options_.max_bytes_for_level_multiplier = 5;
  mutable_cf_options_.level0_file_num_compaction_trigger = 2;

  Add(0, 11U, "1", "2", 5000U);
  Add(0, 12U, "1", "2", 5000U);
  Add(0, 13U, "1", "2", 5000U);
  Add(0, 14U, "1", "2", 5000U);
  Add(0, 15U, "1", "2", 5000U);
  Add(0, 16U, "1", "2", 5000U);

  Add(5, 4U, "1", "2", 1286250U);
  Add(4, 5U, "1", "2", 200000U);
  Add(3, 6U, "1", "2", 40000U);
  Add(2, 7U, "1", "2", 8000U);

  UpdateVersionStorageInfo();

  ASSERT_EQ(0, logger_->log_count);
  ASSERT_EQ(2, vstorage_.base_level());
  // level multiplier should be 3.5
  ASSERT_LT(vstorage_.level_multiplier(), 3.6);
  ASSERT_GT(vstorage_.level_multiplier(), 3.4);
  // Level size should be around 30,000, 105,000, 367,500
  ASSERT_EQ(30000U, vstorage_.MaxBytesForLevel(2));
  ASSERT_LT(vstorage_.MaxBytesForLevel(3), 110000U);
  ASSERT_GT(vstorage_.MaxBytesForLevel(3), 100000U);
  ASSERT_LT(vstorage_.MaxBytesForLevel(4), 370000U);
  ASSERT_GT(vstorage_.MaxBytesForLevel(4), 360000U);
}

TEST_F(VersionStorageInfoTest, EstimateLiveDataSize) {
  // Test whether the overlaps are detected as expected
  Add(1, 1U, "4", "7", 1U);  // Perfect overlap with last level
  Add(2, 2U, "3", "5", 1U);  // Partial overlap with last level
  Add(2, 3U, "6", "8", 1U);  // Partial overlap with last level
  Add(3, 4U, "1", "9", 1U);  // Contains range of last level
  Add(4, 5U, "4", "5", 1U);  // Inside range of last level
  Add(4, 6U, "6", "7", 1U);  // Inside range of last level
  Add(5, 7U, "4", "7", 10U);

  UpdateVersionStorageInfo();

  ASSERT_EQ(10U, vstorage_.EstimateLiveDataSize());
}

TEST_F(VersionStorageInfoTest, EstimateLiveDataSize2) {
  Add(0, 1U, "9", "9", 1U);  // Level 0 is not ordered
  Add(0, 2U, "5", "6", 1U);  // Ignored because of [5,6] in l1
  Add(1, 3U, "1", "2", 1U);  // Ignored because of [2,3] in l2
  Add(1, 4U, "3", "4", 1U);  // Ignored because of [2,3] in l2
  Add(1, 5U, "5", "6", 1U);
  Add(2, 6U, "2", "3", 1U);
  Add(3, 7U, "7", "8", 1U);

  UpdateVersionStorageInfo();

  ASSERT_EQ(4U, vstorage_.EstimateLiveDataSize());
}

TEST_F(VersionStorageInfoTest, GetOverlappingInputs) {
  // Two files that overlap at the range deletion tombstone sentinel.
  Add(1, 1U, {"a", 0, kTypeValue}, {"b", kMaxSequenceNumber, kTypeRangeDeletion}, 1);
  Add(1, 2U, {"b", 0, kTypeValue}, {"c", 0, kTypeValue}, 1);
  // Two files that overlap at the same user key.
  Add(1, 3U, {"d", 0, kTypeValue}, {"e", kMaxSequenceNumber, kTypeValue}, 1);
  Add(1, 4U, {"e", 0, kTypeValue}, {"f", 0, kTypeValue}, 1);
  // Two files that do not overlap.
  Add(1, 5U, {"g", 0, kTypeValue}, {"h", 0, kTypeValue}, 1);
  Add(1, 6U, {"i", 0, kTypeValue}, {"j", 0, kTypeValue}, 1);

  UpdateVersionStorageInfo();

  ASSERT_EQ("1,2", GetOverlappingFiles(
      1, {"a", 0, kTypeValue}, {"b", 0, kTypeValue}));
  ASSERT_EQ("1", GetOverlappingFiles(
      1, {"a", 0, kTypeValue}, {"b", kMaxSequenceNumber, kTypeRangeDeletion}));
  ASSERT_EQ("2", GetOverlappingFiles(
      1, {"b", kMaxSequenceNumber, kTypeValue}, {"c", 0, kTypeValue}));
  ASSERT_EQ("3,4", GetOverlappingFiles(
      1, {"d", 0, kTypeValue}, {"e", 0, kTypeValue}));
  ASSERT_EQ("3", GetOverlappingFiles(
      1, {"d", 0, kTypeValue}, {"e", kMaxSequenceNumber, kTypeRangeDeletion}));
  ASSERT_EQ("3,4", GetOverlappingFiles(
      1, {"e", kMaxSequenceNumber, kTypeValue}, {"f", 0, kTypeValue}));
  ASSERT_EQ("3,4", GetOverlappingFiles(
      1, {"e", 0, kTypeValue}, {"f", 0, kTypeValue}));
  ASSERT_EQ("5", GetOverlappingFiles(
      1, {"g", 0, kTypeValue}, {"h", 0, kTypeValue}));
  ASSERT_EQ("6", GetOverlappingFiles(
      1, {"i", 0, kTypeValue}, {"j", 0, kTypeValue}));
}

TEST_F(VersionStorageInfoTest, FileLocationAndMetaDataByNumber) {
  Add(0, 11U, "1", "2", 5000U);
  Add(0, 12U, "1", "2", 5000U);

  Add(2, 7U, "1", "2", 8000U);

  UpdateVersionStorageInfo();

  ASSERT_EQ(vstorage_.GetFileLocation(11U),
            VersionStorageInfo::FileLocation(0, 0));
  ASSERT_NE(vstorage_.GetFileMetaDataByNumber(11U), nullptr);

  ASSERT_EQ(vstorage_.GetFileLocation(12U),
            VersionStorageInfo::FileLocation(0, 1));
  ASSERT_NE(vstorage_.GetFileMetaDataByNumber(12U), nullptr);

  ASSERT_EQ(vstorage_.GetFileLocation(7U),
            VersionStorageInfo::FileLocation(2, 0));
  ASSERT_NE(vstorage_.GetFileMetaDataByNumber(7U), nullptr);

  ASSERT_FALSE(vstorage_.GetFileLocation(999U).IsValid());
  ASSERT_EQ(vstorage_.GetFileMetaDataByNumber(999U), nullptr);
}

TEST_F(VersionStorageInfoTest, ForcedBlobGCEmpty) {
  // No SST or blob files in VersionStorageInfo
  UpdateVersionStorageInfo();

  constexpr double age_cutoff = 0.5;
  constexpr double force_threshold = 0.75;
  vstorage_.ComputeFilesMarkedForForcedBlobGC(age_cutoff, force_threshold);

  ASSERT_TRUE(vstorage_.FilesMarkedForForcedBlobGC().empty());
}

TEST_F(VersionStorageInfoTest, ForcedBlobGC) {
  // Add three L0 SSTs (1, 2, and 3) and four blob files (10, 11, 12, and 13).
  // The first two SSTs have the same oldest blob file, namely, the very oldest
  // one (10), while the third SST's oldest blob file reference points to the
  // third blob file (12). Thus, the oldest batch of blob files contains the
  // first two blob files 10 and 11, and assuming they are eligible for GC based
  // on the age cutoff, compacting away the SSTs 1 and 2 will eliminate them.

  constexpr int level = 0;

  constexpr uint64_t first_sst = 1;
  constexpr uint64_t second_sst = 2;
  constexpr uint64_t third_sst = 3;

  constexpr uint64_t first_blob = 10;
  constexpr uint64_t second_blob = 11;
  constexpr uint64_t third_blob = 12;
  constexpr uint64_t fourth_blob = 13;

  {
    constexpr char smallest[] = "bar1";
    constexpr char largest[] = "foo1";
    constexpr uint64_t file_size = 1000;

    Add(level, first_sst, smallest, largest, file_size, first_blob);
  }

  {
    constexpr char smallest[] = "bar2";
    constexpr char largest[] = "foo2";
    constexpr uint64_t file_size = 2000;

    Add(level, second_sst, smallest, largest, file_size, first_blob);
  }

  {
    constexpr char smallest[] = "bar3";
    constexpr char largest[] = "foo3";
    constexpr uint64_t file_size = 3000;

    Add(level, third_sst, smallest, largest, file_size, third_blob);
  }

  {
    constexpr uint64_t total_blob_count = 10;
    constexpr uint64_t total_blob_bytes = 100000;
    constexpr uint64_t garbage_blob_count = 2;
    constexpr uint64_t garbage_blob_bytes = 15000;

    AddBlob(first_blob, total_blob_count, total_blob_bytes,
            BlobFileMetaData::LinkedSsts{first_sst, second_sst},
            garbage_blob_count, garbage_blob_bytes);
  }

  {
    constexpr uint64_t total_blob_count = 4;
    constexpr uint64_t total_blob_bytes = 400000;
    constexpr uint64_t garbage_blob_count = 3;
    constexpr uint64_t garbage_blob_bytes = 235000;

    AddBlob(second_blob, total_blob_count, total_blob_bytes,
            BlobFileMetaData::LinkedSsts{}, garbage_blob_count,
            garbage_blob_bytes);
  }

  {
    constexpr uint64_t total_blob_count = 20;
    constexpr uint64_t total_blob_bytes = 1000000;
    constexpr uint64_t garbage_blob_count = 8;
    constexpr uint64_t garbage_blob_bytes = 123456;

    AddBlob(third_blob, total_blob_count, total_blob_bytes,
            BlobFileMetaData::LinkedSsts{third_sst}, garbage_blob_count,
            garbage_blob_bytes);
  }

  {
    constexpr uint64_t total_blob_count = 128;
    constexpr uint64_t total_blob_bytes = 789012345;
    constexpr uint64_t garbage_blob_count = 67;
    constexpr uint64_t garbage_blob_bytes = 88888888;

    AddBlob(fourth_blob, total_blob_count, total_blob_bytes,
            BlobFileMetaData::LinkedSsts{}, garbage_blob_count,
            garbage_blob_bytes);
  }

  UpdateVersionStorageInfo();

  assert(vstorage_.num_levels() > 0);
  const auto& level_files = vstorage_.LevelFiles(level);

  assert(level_files.size() == 3);
  assert(level_files[0] && level_files[0]->fd.GetNumber() == first_sst);
  assert(level_files[1] && level_files[1]->fd.GetNumber() == second_sst);
  assert(level_files[2] && level_files[2]->fd.GetNumber() == third_sst);

  // No blob files eligible for GC due to the age cutoff

  {
    constexpr double age_cutoff = 0.1;
    constexpr double force_threshold = 0.0;
    vstorage_.ComputeFilesMarkedForForcedBlobGC(age_cutoff, force_threshold);

    ASSERT_TRUE(vstorage_.FilesMarkedForForcedBlobGC().empty());
  }

  // Part of the oldest batch of blob files (specifically, the second file) is
  // ineligible for GC due to the age cutoff

  {
    constexpr double age_cutoff = 0.25;
    constexpr double force_threshold = 0.0;
    vstorage_.ComputeFilesMarkedForForcedBlobGC(age_cutoff, force_threshold);

    ASSERT_TRUE(vstorage_.FilesMarkedForForcedBlobGC().empty());
  }

  // Oldest batch is eligible based on age cutoff but its overall garbage ratio
  // is below threshold

  {
    constexpr double age_cutoff = 0.5;
    constexpr double force_threshold = 0.6;
    vstorage_.ComputeFilesMarkedForForcedBlobGC(age_cutoff, force_threshold);

    ASSERT_TRUE(vstorage_.FilesMarkedForForcedBlobGC().empty());
  }

  // Oldest batch is eligible based on age cutoff and its overall garbage ratio
  // meets threshold

  {
    constexpr double age_cutoff = 0.5;
    constexpr double force_threshold = 0.5;
    vstorage_.ComputeFilesMarkedForForcedBlobGC(age_cutoff, force_threshold);

    auto ssts_to_be_compacted = vstorage_.FilesMarkedForForcedBlobGC();
    ASSERT_EQ(ssts_to_be_compacted.size(), 2);

    std::sort(ssts_to_be_compacted.begin(), ssts_to_be_compacted.end(),
              [](const std::pair<int, FileMetaData*>& lhs,
                 const std::pair<int, FileMetaData*>& rhs) {
                assert(lhs.second);
                assert(rhs.second);
                return lhs.second->fd.GetNumber() < rhs.second->fd.GetNumber();
              });

    const autovector<std::pair<int, FileMetaData*>>
        expected_ssts_to_be_compacted{{level, level_files[0]},
                                      {level, level_files[1]}};

    ASSERT_EQ(ssts_to_be_compacted[0], expected_ssts_to_be_compacted[0]);
    ASSERT_EQ(ssts_to_be_compacted[1], expected_ssts_to_be_compacted[1]);
  }
}

class VersionStorageInfoTimestampTest : public VersionStorageInfoTestBase {
 public:
  VersionStorageInfoTimestampTest()
      : VersionStorageInfoTestBase(test::ComparatorWithU64Ts()) {}
  ~VersionStorageInfoTimestampTest() override {}
  std::string Timestamp(uint64_t ts) const {
    std::string ret;
    PutFixed64(&ret, ts);
    return ret;
  }
  std::string PackUserKeyAndTimestamp(const Slice& ukey, uint64_t ts) const {
    std::string ret;
    ret.assign(ukey.data(), ukey.size());
    PutFixed64(&ret, ts);
    return ret;
  }
};

TEST_F(VersionStorageInfoTimestampTest, GetOverlappingInputs) {
  Add(/*level=*/1, /*file_number=*/1, /*smallest=*/
      {PackUserKeyAndTimestamp("a", /*ts=*/9), /*s=*/0, kTypeValue},
      /*largest=*/
      {PackUserKeyAndTimestamp("a", /*ts=*/8), /*s=*/0, kTypeValue},
      /*file_size=*/100);
  Add(/*level=*/1, /*file_number=*/2, /*smallest=*/
      {PackUserKeyAndTimestamp("a", /*ts=*/5), /*s=*/0, kTypeValue},
      /*largest=*/
      {PackUserKeyAndTimestamp("b", /*ts=*/10), /*s=*/0, kTypeValue},
      /*file_size=*/100);
  Add(/*level=*/1, /*file_number=*/3, /*smallest=*/
      {PackUserKeyAndTimestamp("c", /*ts=*/12), /*s=*/0, kTypeValue},
      /*largest=*/
      {PackUserKeyAndTimestamp("d", /*ts=*/1), /*s=*/0, kTypeValue},
      /*file_size=*/100);

  UpdateVersionStorageInfo();

  ASSERT_EQ(
      "1,2",
      GetOverlappingFiles(
          /*level=*/1,
          {PackUserKeyAndTimestamp("a", /*ts=*/12), /*s=*/0, kTypeValue},
          {PackUserKeyAndTimestamp("a", /*ts=*/11), /*s=*/0, kTypeValue}));
  ASSERT_EQ("3",
            GetOverlappingFiles(
                /*level=*/1,
                {PackUserKeyAndTimestamp("c", /*ts=*/15), /*s=*/0, kTypeValue},
                {PackUserKeyAndTimestamp("c", /*ts=*/2), /*s=*/0, kTypeValue}));
}

class FindLevelFileTest : public testing::Test {
 public:
  LevelFilesBrief file_level_;
  bool disjoint_sorted_files_;
  Arena arena_;

  FindLevelFileTest() : disjoint_sorted_files_(true) { }

  ~FindLevelFileTest() override {}

  void LevelFileInit(size_t num = 0) {
    char* mem = arena_.AllocateAligned(num * sizeof(FdWithKeyRange));
    file_level_.files = new (mem)FdWithKeyRange[num];
    file_level_.num_files = 0;
  }

  void Add(const char* smallest, const char* largest,
           SequenceNumber smallest_seq = 100,
           SequenceNumber largest_seq = 100) {
    InternalKey smallest_key = InternalKey(smallest, smallest_seq, kTypeValue);
    InternalKey largest_key = InternalKey(largest, largest_seq, kTypeValue);

    Slice smallest_slice = smallest_key.Encode();
    Slice largest_slice = largest_key.Encode();

    char* mem = arena_.AllocateAligned(
        smallest_slice.size() + largest_slice.size());
    memcpy(mem, smallest_slice.data(), smallest_slice.size());
    memcpy(mem + smallest_slice.size(), largest_slice.data(),
        largest_slice.size());

    // add to file_level_
    size_t num = file_level_.num_files;
    auto& file = file_level_.files[num];
    file.fd = FileDescriptor(num + 1, 0, 0);
    file.smallest_key = Slice(mem, smallest_slice.size());
    file.largest_key = Slice(mem + smallest_slice.size(),
        largest_slice.size());
    file_level_.num_files++;
  }

  int Find(const char* key) {
    InternalKey target(key, 100, kTypeValue);
    InternalKeyComparator cmp(BytewiseComparator());
    return FindFile(cmp, file_level_, target.Encode());
  }

  bool Overlaps(const char* smallest, const char* largest) {
    InternalKeyComparator cmp(BytewiseComparator());
    Slice s(smallest != nullptr ? smallest : "");
    Slice l(largest != nullptr ? largest : "");
    return SomeFileOverlapsRange(cmp, disjoint_sorted_files_, file_level_,
                                 (smallest != nullptr ? &s : nullptr),
                                 (largest != nullptr ? &l : nullptr));
  }
};

TEST_F(FindLevelFileTest, LevelEmpty) {
  LevelFileInit(0);

  ASSERT_EQ(0, Find("foo"));
  ASSERT_TRUE(! Overlaps("a", "z"));
  ASSERT_TRUE(! Overlaps(nullptr, "z"));
  ASSERT_TRUE(! Overlaps("a", nullptr));
  ASSERT_TRUE(! Overlaps(nullptr, nullptr));
}

TEST_F(FindLevelFileTest, LevelSingle) {
  LevelFileInit(1);

  Add("p", "q");
  ASSERT_EQ(0, Find("a"));
  ASSERT_EQ(0, Find("p"));
  ASSERT_EQ(0, Find("p1"));
  ASSERT_EQ(0, Find("q"));
  ASSERT_EQ(1, Find("q1"));
  ASSERT_EQ(1, Find("z"));

  ASSERT_TRUE(! Overlaps("a", "b"));
  ASSERT_TRUE(! Overlaps("z1", "z2"));
  ASSERT_TRUE(Overlaps("a", "p"));
  ASSERT_TRUE(Overlaps("a", "q"));
  ASSERT_TRUE(Overlaps("a", "z"));
  ASSERT_TRUE(Overlaps("p", "p1"));
  ASSERT_TRUE(Overlaps("p", "q"));
  ASSERT_TRUE(Overlaps("p", "z"));
  ASSERT_TRUE(Overlaps("p1", "p2"));
  ASSERT_TRUE(Overlaps("p1", "z"));
  ASSERT_TRUE(Overlaps("q", "q"));
  ASSERT_TRUE(Overlaps("q", "q1"));

  ASSERT_TRUE(! Overlaps(nullptr, "j"));
  ASSERT_TRUE(! Overlaps("r", nullptr));
  ASSERT_TRUE(Overlaps(nullptr, "p"));
  ASSERT_TRUE(Overlaps(nullptr, "p1"));
  ASSERT_TRUE(Overlaps("q", nullptr));
  ASSERT_TRUE(Overlaps(nullptr, nullptr));
}

TEST_F(FindLevelFileTest, LevelMultiple) {
  LevelFileInit(4);

  Add("150", "200");
  Add("200", "250");
  Add("300", "350");
  Add("400", "450");
  ASSERT_EQ(0, Find("100"));
  ASSERT_EQ(0, Find("150"));
  ASSERT_EQ(0, Find("151"));
  ASSERT_EQ(0, Find("199"));
  ASSERT_EQ(0, Find("200"));
  ASSERT_EQ(1, Find("201"));
  ASSERT_EQ(1, Find("249"));
  ASSERT_EQ(1, Find("250"));
  ASSERT_EQ(2, Find("251"));
  ASSERT_EQ(2, Find("299"));
  ASSERT_EQ(2, Find("300"));
  ASSERT_EQ(2, Find("349"));
  ASSERT_EQ(2, Find("350"));
  ASSERT_EQ(3, Find("351"));
  ASSERT_EQ(3, Find("400"));
  ASSERT_EQ(3, Find("450"));
  ASSERT_EQ(4, Find("451"));

  ASSERT_TRUE(! Overlaps("100", "149"));
  ASSERT_TRUE(! Overlaps("251", "299"));
  ASSERT_TRUE(! Overlaps("451", "500"));
  ASSERT_TRUE(! Overlaps("351", "399"));

  ASSERT_TRUE(Overlaps("100", "150"));
  ASSERT_TRUE(Overlaps("100", "200"));
  ASSERT_TRUE(Overlaps("100", "300"));
  ASSERT_TRUE(Overlaps("100", "400"));
  ASSERT_TRUE(Overlaps("100", "500"));
  ASSERT_TRUE(Overlaps("375", "400"));
  ASSERT_TRUE(Overlaps("450", "450"));
  ASSERT_TRUE(Overlaps("450", "500"));
}

TEST_F(FindLevelFileTest, LevelMultipleNullBoundaries) {
  LevelFileInit(4);

  Add("150", "200");
  Add("200", "250");
  Add("300", "350");
  Add("400", "450");
  ASSERT_TRUE(! Overlaps(nullptr, "149"));
  ASSERT_TRUE(! Overlaps("451", nullptr));
  ASSERT_TRUE(Overlaps(nullptr, nullptr));
  ASSERT_TRUE(Overlaps(nullptr, "150"));
  ASSERT_TRUE(Overlaps(nullptr, "199"));
  ASSERT_TRUE(Overlaps(nullptr, "200"));
  ASSERT_TRUE(Overlaps(nullptr, "201"));
  ASSERT_TRUE(Overlaps(nullptr, "400"));
  ASSERT_TRUE(Overlaps(nullptr, "800"));
  ASSERT_TRUE(Overlaps("100", nullptr));
  ASSERT_TRUE(Overlaps("200", nullptr));
  ASSERT_TRUE(Overlaps("449", nullptr));
  ASSERT_TRUE(Overlaps("450", nullptr));
}

TEST_F(FindLevelFileTest, LevelOverlapSequenceChecks) {
  LevelFileInit(1);

  Add("200", "200", 5000, 3000);
  ASSERT_TRUE(! Overlaps("199", "199"));
  ASSERT_TRUE(! Overlaps("201", "300"));
  ASSERT_TRUE(Overlaps("200", "200"));
  ASSERT_TRUE(Overlaps("190", "200"));
  ASSERT_TRUE(Overlaps("200", "210"));
}

TEST_F(FindLevelFileTest, LevelOverlappingFiles) {
  LevelFileInit(2);

  Add("150", "600");
  Add("400", "500");
  disjoint_sorted_files_ = false;
  ASSERT_TRUE(! Overlaps("100", "149"));
  ASSERT_TRUE(! Overlaps("601", "700"));
  ASSERT_TRUE(Overlaps("100", "150"));
  ASSERT_TRUE(Overlaps("100", "200"));
  ASSERT_TRUE(Overlaps("100", "300"));
  ASSERT_TRUE(Overlaps("100", "400"));
  ASSERT_TRUE(Overlaps("100", "500"));
  ASSERT_TRUE(Overlaps("375", "400"));
  ASSERT_TRUE(Overlaps("450", "450"));
  ASSERT_TRUE(Overlaps("450", "500"));
  ASSERT_TRUE(Overlaps("450", "700"));
  ASSERT_TRUE(Overlaps("600", "700"));
}

class VersionSetTestBase {
 public:
  const static std::string kColumnFamilyName1;
  const static std::string kColumnFamilyName2;
  const static std::string kColumnFamilyName3;
  int num_initial_edits_;

  explicit VersionSetTestBase(const std::string& name)
      : env_(nullptr),
        dbname_(test::PerThreadDBPath(name)),
        options_(),
        db_options_(options_),
        cf_options_(options_),
        immutable_options_(db_options_, cf_options_),
        mutable_cf_options_(cf_options_),
        table_cache_(NewLRUCache(50000, 16)),
        write_buffer_manager_(db_options_.db_write_buffer_size),
        shutting_down_(false),
        mock_table_factory_(std::make_shared<mock::MockTableFactory>()) {
    EXPECT_OK(test::CreateEnvFromSystem(ConfigOptions(), &env_, &env_guard_));
    if (env_ == Env::Default() && getenv("MEM_ENV")) {
      env_guard_.reset(NewMemEnv(Env::Default()));
      env_ = env_guard_.get();
    }
    EXPECT_NE(nullptr, env_);

    fs_ = env_->GetFileSystem();
    EXPECT_OK(fs_->CreateDirIfMissing(dbname_, IOOptions(), nullptr));

    options_.env = env_;
    db_options_.env = env_;
    db_options_.fs = fs_;
    immutable_options_.env = env_;
    immutable_options_.fs = fs_;
    immutable_options_.clock = env_->GetSystemClock().get();

    versions_.reset(
        new VersionSet(dbname_, &db_options_, env_options_, table_cache_.get(),
                       &write_buffer_manager_, &write_controller_,
                       /*block_cache_tracer=*/nullptr, /*io_tracer=*/nullptr,
                       /*db_session_id*/ ""));
    reactive_versions_ = std::make_shared<ReactiveVersionSet>(
        dbname_, &db_options_, env_options_, table_cache_.get(),
        &write_buffer_manager_, &write_controller_, nullptr);
    db_options_.db_paths.emplace_back(dbname_,
                                      std::numeric_limits<uint64_t>::max());
  }

  virtual ~VersionSetTestBase() {
    if (getenv("KEEP_DB")) {
      fprintf(stdout, "DB is still at %s\n", dbname_.c_str());
    } else {
      Options options;
      options.env = env_;
      EXPECT_OK(DestroyDB(dbname_, options));
    }
  }

 protected:
  virtual void PrepareManifest(
      std::vector<ColumnFamilyDescriptor>* column_families,
      SequenceNumber* last_seqno, std::unique_ptr<log::Writer>* log_writer) {
    assert(column_families != nullptr);
    assert(last_seqno != nullptr);
    assert(log_writer != nullptr);
    VersionEdit new_db;
    if (db_options_.write_dbid_to_manifest) {
      DBOptions tmp_db_options;
      tmp_db_options.env = env_;
      std::unique_ptr<DBImpl> impl(new DBImpl(tmp_db_options, dbname_));
      std::string db_id;
      impl->GetDbIdentityFromIdentityFile(&db_id);
      new_db.SetDBId(db_id);
    }
    new_db.SetLogNumber(0);
    new_db.SetNextFile(2);
    new_db.SetLastSequence(0);

    const std::vector<std::string> cf_names = {
        kDefaultColumnFamilyName, kColumnFamilyName1, kColumnFamilyName2,
        kColumnFamilyName3};
    const int kInitialNumOfCfs = static_cast<int>(cf_names.size());
    autovector<VersionEdit> new_cfs;
    uint64_t last_seq = 1;
    uint32_t cf_id = 1;
    for (int i = 1; i != kInitialNumOfCfs; ++i) {
      VersionEdit new_cf;
      new_cf.AddColumnFamily(cf_names[i]);
      new_cf.SetColumnFamily(cf_id++);
      new_cf.SetLogNumber(0);
      new_cf.SetNextFile(2);
      new_cf.SetLastSequence(last_seq++);
      new_cfs.emplace_back(new_cf);
    }
    *last_seqno = last_seq;
    num_initial_edits_ = static_cast<int>(new_cfs.size() + 1);
    std::unique_ptr<WritableFileWriter> file_writer;
    const std::string manifest = DescriptorFileName(dbname_, 1);
    const auto& fs = env_->GetFileSystem();
    Status s = WritableFileWriter::Create(
        fs, manifest, fs->OptimizeForManifestWrite(env_options_), &file_writer,
        nullptr);
    ASSERT_OK(s);
    {
      log_writer->reset(new log::Writer(std::move(file_writer), 0, false));
      std::string record;
      new_db.EncodeTo(&record);
      s = (*log_writer)->AddRecord(record);
      for (const auto& e : new_cfs) {
        record.clear();
        e.EncodeTo(&record);
        s = (*log_writer)->AddRecord(record);
        ASSERT_OK(s);
      }
    }
    ASSERT_OK(s);

    cf_options_.table_factory = mock_table_factory_;
    for (const auto& cf_name : cf_names) {
      column_families->emplace_back(cf_name, cf_options_);
    }
  }

  // Create DB with 3 column families.
  void NewDB() {
    SequenceNumber last_seqno;
    std::unique_ptr<log::Writer> log_writer;
    SetIdentityFile(env_, dbname_);
    PrepareManifest(&column_families_, &last_seqno, &log_writer);
    log_writer.reset();
    // Make "CURRENT" file point to the new manifest file.
    Status s = SetCurrentFile(fs_.get(), dbname_, 1, nullptr);
    ASSERT_OK(s);

    EXPECT_OK(versions_->Recover(column_families_, false));
    EXPECT_EQ(column_families_.size(),
              versions_->GetColumnFamilySet()->NumberOfColumnFamilies());
  }

  void ReopenDB() {
    versions_.reset(
        new VersionSet(dbname_, &db_options_, env_options_, table_cache_.get(),
                       &write_buffer_manager_, &write_controller_,
                       /*block_cache_tracer=*/nullptr, /*io_tracer=*/nullptr,
                       /*db_session_id*/ ""));
    EXPECT_OK(versions_->Recover(column_families_, false));
  }

  void VerifyManifest(std::string* manifest_path) const {
    assert(manifest_path != nullptr);
    uint64_t manifest_file_number = 0;
    Status s = versions_->GetCurrentManifestPath(
        dbname_, fs_.get(), manifest_path, &manifest_file_number);
    ASSERT_OK(s);
    ASSERT_EQ(1, manifest_file_number);
  }

  Status LogAndApplyToDefaultCF(VersionEdit& edit) {
    mutex_.Lock();
    Status s =
        versions_->LogAndApply(versions_->GetColumnFamilySet()->GetDefault(),
                               mutable_cf_options_, &edit, &mutex_);
    mutex_.Unlock();
    return s;
  }

  Status LogAndApplyToDefaultCF(
      const autovector<std::unique_ptr<VersionEdit>>& edits) {
    autovector<VersionEdit*> vedits;
    for (auto& e : edits) {
      vedits.push_back(e.get());
    }
    mutex_.Lock();
    Status s =
        versions_->LogAndApply(versions_->GetColumnFamilySet()->GetDefault(),
                               mutable_cf_options_, vedits, &mutex_);
    mutex_.Unlock();
    return s;
  }

  void CreateNewManifest() {
    constexpr FSDirectory* db_directory = nullptr;
    constexpr bool new_descriptor_log = true;
    mutex_.Lock();
    VersionEdit dummy;
    ASSERT_OK(versions_->LogAndApply(
        versions_->GetColumnFamilySet()->GetDefault(), mutable_cf_options_,
        &dummy, &mutex_, db_directory, new_descriptor_log));
    mutex_.Unlock();
  }

  ColumnFamilyData* CreateColumnFamily(const std::string& cf_name,
                                       const ColumnFamilyOptions& cf_options) {
    VersionEdit new_cf;
    new_cf.AddColumnFamily(cf_name);
    uint32_t new_id = versions_->GetColumnFamilySet()->GetNextColumnFamilyID();
    new_cf.SetColumnFamily(new_id);
    new_cf.SetLogNumber(0);
    new_cf.SetComparatorName(cf_options.comparator->Name());
    Status s;
    mutex_.Lock();
    s = versions_->LogAndApply(/*column_family_data=*/nullptr,
                               MutableCFOptions(cf_options), &new_cf, &mutex_,
                               /*db_directory=*/nullptr,
                               /*new_descriptor_log=*/false, &cf_options);
    mutex_.Unlock();
    EXPECT_OK(s);
    ColumnFamilyData* cfd =
        versions_->GetColumnFamilySet()->GetColumnFamily(cf_name);
    EXPECT_NE(nullptr, cfd);
    return cfd;
  }

  Env* mem_env_;
  Env* env_;
  std::shared_ptr<Env> env_guard_;
  std::shared_ptr<FileSystem> fs_;
  const std::string dbname_;
  EnvOptions env_options_;
  Options options_;
  ImmutableDBOptions db_options_;
  ColumnFamilyOptions cf_options_;
  ImmutableOptions immutable_options_;
  MutableCFOptions mutable_cf_options_;
  std::shared_ptr<Cache> table_cache_;
  WriteController write_controller_;
  WriteBufferManager write_buffer_manager_;
  std::shared_ptr<VersionSet> versions_;
  std::shared_ptr<ReactiveVersionSet> reactive_versions_;
  InstrumentedMutex mutex_;
  std::atomic<bool> shutting_down_;
  std::shared_ptr<mock::MockTableFactory> mock_table_factory_;
  std::vector<ColumnFamilyDescriptor> column_families_;
};

const std::string VersionSetTestBase::kColumnFamilyName1 = "alice";
const std::string VersionSetTestBase::kColumnFamilyName2 = "bob";
const std::string VersionSetTestBase::kColumnFamilyName3 = "charles";

class VersionSetTest : public VersionSetTestBase, public testing::Test {
 public:
  VersionSetTest() : VersionSetTestBase("version_set_test") {}
};

TEST_F(VersionSetTest, SameColumnFamilyGroupCommit) {
  NewDB();
  const int kGroupSize = 5;
  autovector<VersionEdit> edits;
  for (int i = 0; i != kGroupSize; ++i) {
    edits.emplace_back(VersionEdit());
  }
  autovector<ColumnFamilyData*> cfds;
  autovector<const MutableCFOptions*> all_mutable_cf_options;
  autovector<autovector<VersionEdit*>> edit_lists;
  for (int i = 0; i != kGroupSize; ++i) {
    cfds.emplace_back(versions_->GetColumnFamilySet()->GetDefault());
    all_mutable_cf_options.emplace_back(&mutable_cf_options_);
    autovector<VersionEdit*> edit_list;
    edit_list.emplace_back(&edits[i]);
    edit_lists.emplace_back(edit_list);
  }

  SyncPoint::GetInstance()->DisableProcessing();
  SyncPoint::GetInstance()->ClearAllCallBacks();
  int count = 0;
  SyncPoint::GetInstance()->SetCallBack(
      "VersionSet::ProcessManifestWrites:SameColumnFamily", [&](void* arg) {
        uint32_t* cf_id = reinterpret_cast<uint32_t*>(arg);
        EXPECT_EQ(0u, *cf_id);
        ++count;
      });
  SyncPoint::GetInstance()->EnableProcessing();
  mutex_.Lock();
  Status s =
      versions_->LogAndApply(cfds, all_mutable_cf_options, edit_lists, &mutex_);
  mutex_.Unlock();
  EXPECT_OK(s);
  EXPECT_EQ(kGroupSize - 1, count);
}

TEST_F(VersionSetTest, PersistBlobFileStateInNewManifest) {
  // Initialize the database and add a couple of blob files, one with some
  // garbage in it, and one without any garbage.
  NewDB();

  assert(versions_);
  assert(versions_->GetColumnFamilySet());

  ColumnFamilyData* const cfd = versions_->GetColumnFamilySet()->GetDefault();
  assert(cfd);

  Version* const version = cfd->current();
  assert(version);

  VersionStorageInfo* const storage_info = version->storage_info();
  assert(storage_info);

  {
    constexpr uint64_t blob_file_number = 123;
    constexpr uint64_t total_blob_count = 456;
    constexpr uint64_t total_blob_bytes = 77777777;
    constexpr char checksum_method[] = "SHA1";
    constexpr char checksum_value[] =
        "\xbd\xb7\xf3\x4a\x59\xdf\xa1\x59\x2c\xe7\xf5\x2e\x99\xf9\x8c\x57\x0c"
        "\x52\x5c\xbd";

    auto shared_meta = SharedBlobFileMetaData::Create(
        blob_file_number, total_blob_count, total_blob_bytes, checksum_method,
        checksum_value);

    constexpr uint64_t garbage_blob_count = 89;
    constexpr uint64_t garbage_blob_bytes = 1000000;

    auto meta = BlobFileMetaData::Create(
        std::move(shared_meta), BlobFileMetaData::LinkedSsts(),
        garbage_blob_count, garbage_blob_bytes);

    storage_info->AddBlobFile(std::move(meta));
  }

  {
    constexpr uint64_t blob_file_number = 234;
    constexpr uint64_t total_blob_count = 555;
    constexpr uint64_t total_blob_bytes = 66666;
    constexpr char checksum_method[] = "CRC32";
    constexpr char checksum_value[] = "\x3d\x87\xff\x57";

    auto shared_meta = SharedBlobFileMetaData::Create(
        blob_file_number, total_blob_count, total_blob_bytes, checksum_method,
        checksum_value);

    constexpr uint64_t garbage_blob_count = 0;
    constexpr uint64_t garbage_blob_bytes = 0;

    auto meta = BlobFileMetaData::Create(
        std::move(shared_meta), BlobFileMetaData::LinkedSsts(),
        garbage_blob_count, garbage_blob_bytes);

    storage_info->AddBlobFile(std::move(meta));
  }

  // Force the creation of a new manifest file and make sure metadata for
  // the blob files is re-persisted.
  size_t addition_encoded = 0;
  SyncPoint::GetInstance()->SetCallBack(
      "BlobFileAddition::EncodeTo::CustomFields",
      [&](void* /* arg */) { ++addition_encoded; });

  size_t garbage_encoded = 0;
  SyncPoint::GetInstance()->SetCallBack(
      "BlobFileGarbage::EncodeTo::CustomFields",
      [&](void* /* arg */) { ++garbage_encoded; });
  SyncPoint::GetInstance()->EnableProcessing();

  CreateNewManifest();

  ASSERT_EQ(addition_encoded, 2);
  ASSERT_EQ(garbage_encoded, 1);

  SyncPoint::GetInstance()->DisableProcessing();
  SyncPoint::GetInstance()->ClearAllCallBacks();
}

TEST_F(VersionSetTest, AddLiveBlobFiles) {
  // Initialize the database and add a blob file.
  NewDB();

  assert(versions_);
  assert(versions_->GetColumnFamilySet());

  ColumnFamilyData* const cfd = versions_->GetColumnFamilySet()->GetDefault();
  assert(cfd);

  Version* const first_version = cfd->current();
  assert(first_version);

  VersionStorageInfo* const first_storage_info = first_version->storage_info();
  assert(first_storage_info);

  constexpr uint64_t first_blob_file_number = 234;
  constexpr uint64_t first_total_blob_count = 555;
  constexpr uint64_t first_total_blob_bytes = 66666;
  constexpr char first_checksum_method[] = "CRC32";
  constexpr char first_checksum_value[] = "\x3d\x87\xff\x57";

  auto first_shared_meta = SharedBlobFileMetaData::Create(
      first_blob_file_number, first_total_blob_count, first_total_blob_bytes,
      first_checksum_method, first_checksum_value);

  constexpr uint64_t garbage_blob_count = 0;
  constexpr uint64_t garbage_blob_bytes = 0;

  auto first_meta = BlobFileMetaData::Create(
      std::move(first_shared_meta), BlobFileMetaData::LinkedSsts(),
      garbage_blob_count, garbage_blob_bytes);

  first_storage_info->AddBlobFile(first_meta);

  // Reference the version so it stays alive even after the following version
  // edit.
  first_version->Ref();

  // Get live files directly from version.
  std::vector<uint64_t> version_table_files;
  std::vector<uint64_t> version_blob_files;

  first_version->AddLiveFiles(&version_table_files, &version_blob_files);

  ASSERT_EQ(version_blob_files.size(), 1);
  ASSERT_EQ(version_blob_files[0], first_blob_file_number);

  // Create a new version containing an additional blob file.
  versions_->TEST_CreateAndAppendVersion(cfd);

  Version* const second_version = cfd->current();
  assert(second_version);
  assert(second_version != first_version);

  VersionStorageInfo* const second_storage_info =
      second_version->storage_info();
  assert(second_storage_info);

  constexpr uint64_t second_blob_file_number = 456;
  constexpr uint64_t second_total_blob_count = 100;
  constexpr uint64_t second_total_blob_bytes = 2000000;
  constexpr char second_checksum_method[] = "CRC32B";
  constexpr char second_checksum_value[] = "\x6d\xbd\xf2\x3a";

  auto second_shared_meta = SharedBlobFileMetaData::Create(
      second_blob_file_number, second_total_blob_count, second_total_blob_bytes,
      second_checksum_method, second_checksum_value);

  auto second_meta = BlobFileMetaData::Create(
      std::move(second_shared_meta), BlobFileMetaData::LinkedSsts(),
      garbage_blob_count, garbage_blob_bytes);

  second_storage_info->AddBlobFile(std::move(first_meta));
  second_storage_info->AddBlobFile(std::move(second_meta));

  // Get all live files from version set. Note that the result contains
  // duplicates.
  std::vector<uint64_t> all_table_files;
  std::vector<uint64_t> all_blob_files;

  versions_->AddLiveFiles(&all_table_files, &all_blob_files);

  ASSERT_EQ(all_blob_files.size(), 3);
  ASSERT_EQ(all_blob_files[0], first_blob_file_number);
  ASSERT_EQ(all_blob_files[1], first_blob_file_number);
  ASSERT_EQ(all_blob_files[2], second_blob_file_number);

  // Clean up previous version.
  first_version->Unref();
}

TEST_F(VersionSetTest, ObsoleteBlobFile) {
  // Initialize the database and add a blob file that is entirely garbage
  // and thus can immediately be marked obsolete.
  NewDB();

  VersionEdit edit;

  constexpr uint64_t blob_file_number = 234;
  constexpr uint64_t total_blob_count = 555;
  constexpr uint64_t total_blob_bytes = 66666;
  constexpr char checksum_method[] = "CRC32";
  constexpr char checksum_value[] = "\x3d\x87\xff\x57";

  edit.AddBlobFile(blob_file_number, total_blob_count, total_blob_bytes,
                   checksum_method, checksum_value);

  edit.AddBlobFileGarbage(blob_file_number, total_blob_count, total_blob_bytes);

  mutex_.Lock();
  Status s =
      versions_->LogAndApply(versions_->GetColumnFamilySet()->GetDefault(),
                             mutable_cf_options_, &edit, &mutex_);
  mutex_.Unlock();

  ASSERT_OK(s);

  // Make sure blob files from the pending number range are not returned
  // as obsolete.
  {
    std::vector<ObsoleteFileInfo> table_files;
    std::vector<ObsoleteBlobFileInfo> blob_files;
    std::vector<std::string> manifest_files;
    constexpr uint64_t min_pending_output = blob_file_number;

    versions_->GetObsoleteFiles(&table_files, &blob_files, &manifest_files,
                                min_pending_output);

    ASSERT_TRUE(blob_files.empty());
  }

  // Make sure the blob file is returned as obsolete if it's not in the pending
  // range.
  {
    std::vector<ObsoleteFileInfo> table_files;
    std::vector<ObsoleteBlobFileInfo> blob_files;
    std::vector<std::string> manifest_files;
    constexpr uint64_t min_pending_output = blob_file_number + 1;

    versions_->GetObsoleteFiles(&table_files, &blob_files, &manifest_files,
                                min_pending_output);

    ASSERT_EQ(blob_files.size(), 1);
    ASSERT_EQ(blob_files[0].GetBlobFileNumber(), blob_file_number);
  }

  // Make sure it's not returned a second time.
  {
    std::vector<ObsoleteFileInfo> table_files;
    std::vector<ObsoleteBlobFileInfo> blob_files;
    std::vector<std::string> manifest_files;
    constexpr uint64_t min_pending_output = blob_file_number + 1;

    versions_->GetObsoleteFiles(&table_files, &blob_files, &manifest_files,
                                min_pending_output);

    ASSERT_TRUE(blob_files.empty());
  }
}

TEST_F(VersionSetTest, WalEditsNotAppliedToVersion) {
  NewDB();

  constexpr uint64_t kNumWals = 5;

  autovector<std::unique_ptr<VersionEdit>> edits;
  // Add some WALs.
  for (uint64_t i = 1; i <= kNumWals; i++) {
    edits.emplace_back(new VersionEdit);
    // WAL's size equals its log number.
    edits.back()->AddWal(i, WalMetadata(i));
  }
  // Delete the first half of the WALs.
  edits.emplace_back(new VersionEdit);
  edits.back()->DeleteWalsBefore(kNumWals / 2 + 1);

  autovector<Version*> versions;
  SyncPoint::GetInstance()->SetCallBack(
      "VersionSet::ProcessManifestWrites:NewVersion",
      [&](void* arg) { versions.push_back(reinterpret_cast<Version*>(arg)); });
  SyncPoint::GetInstance()->EnableProcessing();

  ASSERT_OK(LogAndApplyToDefaultCF(edits));

  SyncPoint::GetInstance()->DisableProcessing();
  SyncPoint::GetInstance()->ClearAllCallBacks();

  // Since the edits are all WAL edits, no version should be created.
  ASSERT_EQ(versions.size(), 1);
  ASSERT_EQ(versions[0], nullptr);
}

// Similar to WalEditsNotAppliedToVersion, but contains a non-WAL edit.
TEST_F(VersionSetTest, NonWalEditsAppliedToVersion) {
  NewDB();

  const std::string kDBId = "db_db";
  constexpr uint64_t kNumWals = 5;

  autovector<std::unique_ptr<VersionEdit>> edits;
  // Add some WALs.
  for (uint64_t i = 1; i <= kNumWals; i++) {
    edits.emplace_back(new VersionEdit);
    // WAL's size equals its log number.
    edits.back()->AddWal(i, WalMetadata(i));
  }
  // Delete the first half of the WALs.
  edits.emplace_back(new VersionEdit);
  edits.back()->DeleteWalsBefore(kNumWals / 2 + 1);
  edits.emplace_back(new VersionEdit);
  edits.back()->SetDBId(kDBId);

  autovector<Version*> versions;
  SyncPoint::GetInstance()->SetCallBack(
      "VersionSet::ProcessManifestWrites:NewVersion",
      [&](void* arg) { versions.push_back(reinterpret_cast<Version*>(arg)); });
  SyncPoint::GetInstance()->EnableProcessing();

  ASSERT_OK(LogAndApplyToDefaultCF(edits));

  SyncPoint::GetInstance()->DisableProcessing();
  SyncPoint::GetInstance()->ClearAllCallBacks();

  // Since the edits are all WAL edits, no version should be created.
  ASSERT_EQ(versions.size(), 1);
  ASSERT_NE(versions[0], nullptr);
}

TEST_F(VersionSetTest, WalAddition) {
  NewDB();

  constexpr WalNumber kLogNumber = 10;
  constexpr uint64_t kSizeInBytes = 111;

  // A WAL is just created.
  {
    VersionEdit edit;
    edit.AddWal(kLogNumber);

    ASSERT_OK(LogAndApplyToDefaultCF(edit));

    const auto& wals = versions_->GetWalSet().GetWals();
    ASSERT_EQ(wals.size(), 1);
    ASSERT_TRUE(wals.find(kLogNumber) != wals.end());
    ASSERT_FALSE(wals.at(kLogNumber).HasSyncedSize());
  }

  // The WAL is synced for several times before closing.
  {
    for (uint64_t size_delta = 100; size_delta > 0; size_delta /= 2) {
      uint64_t size = kSizeInBytes - size_delta;
      WalMetadata wal(size);
      VersionEdit edit;
      edit.AddWal(kLogNumber, wal);

      ASSERT_OK(LogAndApplyToDefaultCF(edit));

      const auto& wals = versions_->GetWalSet().GetWals();
      ASSERT_EQ(wals.size(), 1);
      ASSERT_TRUE(wals.find(kLogNumber) != wals.end());
      ASSERT_TRUE(wals.at(kLogNumber).HasSyncedSize());
      ASSERT_EQ(wals.at(kLogNumber).GetSyncedSizeInBytes(), size);
    }
  }

  // The WAL is closed.
  {
    WalMetadata wal(kSizeInBytes);
    VersionEdit edit;
    edit.AddWal(kLogNumber, wal);

    ASSERT_OK(LogAndApplyToDefaultCF(edit));

    const auto& wals = versions_->GetWalSet().GetWals();
    ASSERT_EQ(wals.size(), 1);
    ASSERT_TRUE(wals.find(kLogNumber) != wals.end());
    ASSERT_TRUE(wals.at(kLogNumber).HasSyncedSize());
    ASSERT_EQ(wals.at(kLogNumber).GetSyncedSizeInBytes(), kSizeInBytes);
  }

  // Recover a new VersionSet.
  {
    std::unique_ptr<VersionSet> new_versions(
        new VersionSet(dbname_, &db_options_, env_options_, table_cache_.get(),
                       &write_buffer_manager_, &write_controller_,
                       /*block_cache_tracer=*/nullptr, /*io_tracer=*/nullptr,
                       /*db_session_id*/ ""));
    ASSERT_OK(new_versions->Recover(column_families_, /*read_only=*/false));
    const auto& wals = new_versions->GetWalSet().GetWals();
    ASSERT_EQ(wals.size(), 1);
    ASSERT_TRUE(wals.find(kLogNumber) != wals.end());
    ASSERT_TRUE(wals.at(kLogNumber).HasSyncedSize());
    ASSERT_EQ(wals.at(kLogNumber).GetSyncedSizeInBytes(), kSizeInBytes);
  }
}

TEST_F(VersionSetTest, WalCloseWithoutSync) {
  NewDB();

  constexpr WalNumber kLogNumber = 10;
  constexpr uint64_t kSizeInBytes = 111;
  constexpr uint64_t kSyncedSizeInBytes = kSizeInBytes / 2;

  // A WAL is just created.
  {
    VersionEdit edit;
    edit.AddWal(kLogNumber);

    ASSERT_OK(LogAndApplyToDefaultCF(edit));

    const auto& wals = versions_->GetWalSet().GetWals();
    ASSERT_EQ(wals.size(), 1);
    ASSERT_TRUE(wals.find(kLogNumber) != wals.end());
    ASSERT_FALSE(wals.at(kLogNumber).HasSyncedSize());
  }

  // The WAL is synced before closing.
  {
    WalMetadata wal(kSyncedSizeInBytes);
    VersionEdit edit;
    edit.AddWal(kLogNumber, wal);

    ASSERT_OK(LogAndApplyToDefaultCF(edit));

    const auto& wals = versions_->GetWalSet().GetWals();
    ASSERT_EQ(wals.size(), 1);
    ASSERT_TRUE(wals.find(kLogNumber) != wals.end());
    ASSERT_TRUE(wals.at(kLogNumber).HasSyncedSize());
    ASSERT_EQ(wals.at(kLogNumber).GetSyncedSizeInBytes(), kSyncedSizeInBytes);
  }

  // A new WAL with larger log number is created,
  // implicitly marking the current WAL closed.
  {
    VersionEdit edit;
    edit.AddWal(kLogNumber + 1);
    ASSERT_OK(LogAndApplyToDefaultCF(edit));

    const auto& wals = versions_->GetWalSet().GetWals();
    ASSERT_EQ(wals.size(), 2);
    ASSERT_TRUE(wals.find(kLogNumber) != wals.end());
    ASSERT_TRUE(wals.at(kLogNumber).HasSyncedSize());
    ASSERT_EQ(wals.at(kLogNumber).GetSyncedSizeInBytes(), kSyncedSizeInBytes);
    ASSERT_TRUE(wals.find(kLogNumber + 1) != wals.end());
    ASSERT_FALSE(wals.at(kLogNumber + 1).HasSyncedSize());
  }

  // Recover a new VersionSet.
  {
    std::unique_ptr<VersionSet> new_versions(
        new VersionSet(dbname_, &db_options_, env_options_, table_cache_.get(),
                       &write_buffer_manager_, &write_controller_,
                       /*block_cache_tracer=*/nullptr, /*io_tracer=*/nullptr,
                       /*db_session_id*/ ""));
    ASSERT_OK(new_versions->Recover(column_families_, false));
    const auto& wals = new_versions->GetWalSet().GetWals();
    ASSERT_EQ(wals.size(), 2);
    ASSERT_TRUE(wals.find(kLogNumber) != wals.end());
    ASSERT_TRUE(wals.at(kLogNumber).HasSyncedSize());
    ASSERT_EQ(wals.at(kLogNumber).GetSyncedSizeInBytes(), kSyncedSizeInBytes);
  }
}

TEST_F(VersionSetTest, WalDeletion) {
  NewDB();

  constexpr WalNumber kClosedLogNumber = 10;
  constexpr WalNumber kNonClosedLogNumber = 20;
  constexpr uint64_t kSizeInBytes = 111;

  // Add a non-closed and a closed WAL.
  {
    VersionEdit edit;
    edit.AddWal(kClosedLogNumber, WalMetadata(kSizeInBytes));
    edit.AddWal(kNonClosedLogNumber);

    ASSERT_OK(LogAndApplyToDefaultCF(edit));

    const auto& wals = versions_->GetWalSet().GetWals();
    ASSERT_EQ(wals.size(), 2);
    ASSERT_TRUE(wals.find(kNonClosedLogNumber) != wals.end());
    ASSERT_TRUE(wals.find(kClosedLogNumber) != wals.end());
    ASSERT_FALSE(wals.at(kNonClosedLogNumber).HasSyncedSize());
    ASSERT_TRUE(wals.at(kClosedLogNumber).HasSyncedSize());
    ASSERT_EQ(wals.at(kClosedLogNumber).GetSyncedSizeInBytes(), kSizeInBytes);
  }

  // Delete the closed WAL.
  {
    VersionEdit edit;
    edit.DeleteWalsBefore(kNonClosedLogNumber);

    ASSERT_OK(LogAndApplyToDefaultCF(edit));

    const auto& wals = versions_->GetWalSet().GetWals();
    ASSERT_EQ(wals.size(), 1);
    ASSERT_TRUE(wals.find(kNonClosedLogNumber) != wals.end());
    ASSERT_FALSE(wals.at(kNonClosedLogNumber).HasSyncedSize());
  }

  // Recover a new VersionSet, only the non-closed WAL should show up.
  {
    std::unique_ptr<VersionSet> new_versions(
        new VersionSet(dbname_, &db_options_, env_options_, table_cache_.get(),
                       &write_buffer_manager_, &write_controller_,
                       /*block_cache_tracer=*/nullptr, /*io_tracer=*/nullptr,
                       /*db_session_id*/ ""));
    ASSERT_OK(new_versions->Recover(column_families_, false));
    const auto& wals = new_versions->GetWalSet().GetWals();
    ASSERT_EQ(wals.size(), 1);
    ASSERT_TRUE(wals.find(kNonClosedLogNumber) != wals.end());
    ASSERT_FALSE(wals.at(kNonClosedLogNumber).HasSyncedSize());
  }

  // Force the creation of a new MANIFEST file,
  // only the non-closed WAL should be written to the new MANIFEST.
  {
    std::vector<WalAddition> wal_additions;
    SyncPoint::GetInstance()->SetCallBack(
        "VersionSet::WriteCurrentStateToManifest:SaveWal", [&](void* arg) {
          VersionEdit* edit = reinterpret_cast<VersionEdit*>(arg);
          ASSERT_TRUE(edit->IsWalAddition());
          for (auto& addition : edit->GetWalAdditions()) {
            wal_additions.push_back(addition);
          }
        });
    SyncPoint::GetInstance()->EnableProcessing();

    CreateNewManifest();

    SyncPoint::GetInstance()->DisableProcessing();
    SyncPoint::GetInstance()->ClearAllCallBacks();

    ASSERT_EQ(wal_additions.size(), 1);
    ASSERT_EQ(wal_additions[0].GetLogNumber(), kNonClosedLogNumber);
    ASSERT_FALSE(wal_additions[0].GetMetadata().HasSyncedSize());
  }

  // Recover from the new MANIFEST, only the non-closed WAL should show up.
  {
    std::unique_ptr<VersionSet> new_versions(
        new VersionSet(dbname_, &db_options_, env_options_, table_cache_.get(),
                       &write_buffer_manager_, &write_controller_,
                       /*block_cache_tracer=*/nullptr, /*io_tracer=*/nullptr,
                       /*db_session_id*/ ""));
    ASSERT_OK(new_versions->Recover(column_families_, false));
    const auto& wals = new_versions->GetWalSet().GetWals();
    ASSERT_EQ(wals.size(), 1);
    ASSERT_TRUE(wals.find(kNonClosedLogNumber) != wals.end());
    ASSERT_FALSE(wals.at(kNonClosedLogNumber).HasSyncedSize());
  }
}

TEST_F(VersionSetTest, WalCreateTwice) {
  NewDB();

  constexpr WalNumber kLogNumber = 10;

  VersionEdit edit;
  edit.AddWal(kLogNumber);

  ASSERT_OK(LogAndApplyToDefaultCF(edit));

  Status s = LogAndApplyToDefaultCF(edit);
  ASSERT_TRUE(s.IsCorruption());
  ASSERT_TRUE(s.ToString().find("WAL 10 is created more than once") !=
              std::string::npos)
      << s.ToString();
}

TEST_F(VersionSetTest, WalCreateAfterClose) {
  NewDB();

  constexpr WalNumber kLogNumber = 10;
  constexpr uint64_t kSizeInBytes = 111;

  {
    // Add a closed WAL.
    VersionEdit edit;
    edit.AddWal(kLogNumber);
    WalMetadata wal(kSizeInBytes);
    edit.AddWal(kLogNumber, wal);

    ASSERT_OK(LogAndApplyToDefaultCF(edit));
  }

  {
    // Create the same WAL again.
    VersionEdit edit;
    edit.AddWal(kLogNumber);

    Status s = LogAndApplyToDefaultCF(edit);
    ASSERT_TRUE(s.IsCorruption());
    ASSERT_TRUE(s.ToString().find("WAL 10 is created more than once") !=
                std::string::npos)
        << s.ToString();
  }
}

TEST_F(VersionSetTest, AddWalWithSmallerSize) {
  NewDB();

  constexpr WalNumber kLogNumber = 10;
  constexpr uint64_t kSizeInBytes = 111;

  {
    // Add a closed WAL.
    VersionEdit edit;
    WalMetadata wal(kSizeInBytes);
    edit.AddWal(kLogNumber, wal);

    ASSERT_OK(LogAndApplyToDefaultCF(edit));
  }

  {
    // Add the same WAL with smaller synced size.
    VersionEdit edit;
    WalMetadata wal(kSizeInBytes / 2);
    edit.AddWal(kLogNumber, wal);

    Status s = LogAndApplyToDefaultCF(edit);
    ASSERT_TRUE(s.IsCorruption());
    ASSERT_TRUE(
        s.ToString().find(
            "WAL 10 must not have smaller synced size than previous one") !=
        std::string::npos)
        << s.ToString();
  }
}

TEST_F(VersionSetTest, DeleteWalsBeforeNonExistingWalNumber) {
  NewDB();

  constexpr WalNumber kLogNumber0 = 10;
  constexpr WalNumber kLogNumber1 = 20;
  constexpr WalNumber kNonExistingNumber = 15;
  constexpr uint64_t kSizeInBytes = 111;

  {
    // Add closed WALs.
    VersionEdit edit;
    WalMetadata wal(kSizeInBytes);
    edit.AddWal(kLogNumber0, wal);
    edit.AddWal(kLogNumber1, wal);

    ASSERT_OK(LogAndApplyToDefaultCF(edit));
  }

  {
    // Delete WALs before a non-existing WAL.
    VersionEdit edit;
    edit.DeleteWalsBefore(kNonExistingNumber);

    ASSERT_OK(LogAndApplyToDefaultCF(edit));
  }

  // Recover a new VersionSet, WAL0 is deleted, WAL1 is not.
  {
    std::unique_ptr<VersionSet> new_versions(
        new VersionSet(dbname_, &db_options_, env_options_, table_cache_.get(),
                       &write_buffer_manager_, &write_controller_,
                       /*block_cache_tracer=*/nullptr, /*io_tracer=*/nullptr,
                       /*db_session_id*/ ""));
    ASSERT_OK(new_versions->Recover(column_families_, false));
    const auto& wals = new_versions->GetWalSet().GetWals();
    ASSERT_EQ(wals.size(), 1);
    ASSERT_TRUE(wals.find(kLogNumber1) != wals.end());
  }
}

TEST_F(VersionSetTest, DeleteAllWals) {
  NewDB();

  constexpr WalNumber kMaxLogNumber = 10;
  constexpr uint64_t kSizeInBytes = 111;

  {
    // Add a closed WAL.
    VersionEdit edit;
    WalMetadata wal(kSizeInBytes);
    edit.AddWal(kMaxLogNumber, wal);

    ASSERT_OK(LogAndApplyToDefaultCF(edit));
  }

  {
    VersionEdit edit;
    edit.DeleteWalsBefore(kMaxLogNumber + 10);

    ASSERT_OK(LogAndApplyToDefaultCF(edit));
  }

  // Recover a new VersionSet, all WALs are deleted.
  {
    std::unique_ptr<VersionSet> new_versions(
        new VersionSet(dbname_, &db_options_, env_options_, table_cache_.get(),
                       &write_buffer_manager_, &write_controller_,
                       /*block_cache_tracer=*/nullptr, /*io_tracer=*/nullptr,
                       /*db_session_id*/ ""));
    ASSERT_OK(new_versions->Recover(column_families_, false));
    const auto& wals = new_versions->GetWalSet().GetWals();
    ASSERT_EQ(wals.size(), 0);
  }
}

TEST_F(VersionSetTest, AtomicGroupWithWalEdits) {
  NewDB();

  constexpr int kAtomicGroupSize = 7;
  constexpr uint64_t kNumWals = 5;
  const std::string kDBId = "db_db";

  int remaining = kAtomicGroupSize;
  autovector<std::unique_ptr<VersionEdit>> edits;
  // Add 5 WALs.
  for (uint64_t i = 1; i <= kNumWals; i++) {
    edits.emplace_back(new VersionEdit);
    // WAL's size equals its log number.
    edits.back()->AddWal(i, WalMetadata(i));
    edits.back()->MarkAtomicGroup(--remaining);
  }
  // One edit with the min log number set.
  edits.emplace_back(new VersionEdit);
  edits.back()->SetDBId(kDBId);
  edits.back()->MarkAtomicGroup(--remaining);
  // Delete the first added 4 WALs.
  edits.emplace_back(new VersionEdit);
  edits.back()->DeleteWalsBefore(kNumWals);
  edits.back()->MarkAtomicGroup(--remaining);
  ASSERT_EQ(remaining, 0);

  ASSERT_OK(LogAndApplyToDefaultCF(edits));

  // Recover a new VersionSet, the min log number and the last WAL should be
  // kept.
  {
    std::unique_ptr<VersionSet> new_versions(
        new VersionSet(dbname_, &db_options_, env_options_, table_cache_.get(),
                       &write_buffer_manager_, &write_controller_,
                       /*block_cache_tracer=*/nullptr, /*io_tracer=*/nullptr,
                       /*db_session_id*/ ""));
    std::string db_id;
    ASSERT_OK(
        new_versions->Recover(column_families_, /*read_only=*/false, &db_id));

    ASSERT_EQ(db_id, kDBId);

    const auto& wals = new_versions->GetWalSet().GetWals();
    ASSERT_EQ(wals.size(), 1);
    ASSERT_TRUE(wals.find(kNumWals) != wals.end());
    ASSERT_TRUE(wals.at(kNumWals).HasSyncedSize());
    ASSERT_EQ(wals.at(kNumWals).GetSyncedSizeInBytes(), kNumWals);
  }
}

class VersionSetWithTimestampTest : public VersionSetTest {
 public:
  static const std::string kNewCfName;

  explicit VersionSetWithTimestampTest() : VersionSetTest() {}

  void SetUp() override {
    NewDB();
    Options options;
    options.comparator = test::ComparatorWithU64Ts();
    cfd_ = CreateColumnFamily(kNewCfName, options);
    EXPECT_NE(nullptr, cfd_);
    EXPECT_NE(nullptr, cfd_->GetLatestMutableCFOptions());
    column_families_.emplace_back(kNewCfName, options);
  }

  void TearDown() override {
    for (auto* e : edits_) {
      delete e;
    }
    edits_.clear();
  }

  void GenVersionEditsToSetFullHistoryTsLow(
      const std::vector<uint64_t>& ts_lbs) {
    for (const auto ts_lb : ts_lbs) {
      VersionEdit* edit = new VersionEdit;
      edit->SetColumnFamily(cfd_->GetID());
      std::string ts_str = test::EncodeInt(ts_lb);
      edit->SetFullHistoryTsLow(ts_str);
      edits_.emplace_back(edit);
    }
  }

  void VerifyFullHistoryTsLow(uint64_t expected_ts_low) {
    std::unique_ptr<VersionSet> vset(
        new VersionSet(dbname_, &db_options_, env_options_, table_cache_.get(),
                       &write_buffer_manager_, &write_controller_,
                       /*block_cache_tracer=*/nullptr, /*io_tracer=*/nullptr,
                       /*db_session_id*/ ""));
    ASSERT_OK(vset->Recover(column_families_, /*read_only=*/false,
                            /*db_id=*/nullptr));
    for (auto* cfd : *(vset->GetColumnFamilySet())) {
      ASSERT_NE(nullptr, cfd);
      if (cfd->GetName() == kNewCfName) {
        ASSERT_EQ(test::EncodeInt(expected_ts_low), cfd->GetFullHistoryTsLow());
      } else {
        ASSERT_TRUE(cfd->GetFullHistoryTsLow().empty());
      }
    }
  }

  void DoTest(const std::vector<uint64_t>& ts_lbs) {
    if (ts_lbs.empty()) {
      return;
    }

    GenVersionEditsToSetFullHistoryTsLow(ts_lbs);

    Status s;
    mutex_.Lock();
    s = versions_->LogAndApply(cfd_, *(cfd_->GetLatestMutableCFOptions()),
                               edits_, &mutex_);
    mutex_.Unlock();
    ASSERT_OK(s);
    VerifyFullHistoryTsLow(*std::max_element(ts_lbs.begin(), ts_lbs.end()));
  }

 protected:
  ColumnFamilyData* cfd_{nullptr};
  // edits_ must contain and own pointers to heap-alloc VersionEdit objects.
  autovector<VersionEdit*> edits_;
};

const std::string VersionSetWithTimestampTest::kNewCfName("new_cf");

TEST_F(VersionSetWithTimestampTest, SetFullHistoryTsLbOnce) {
  constexpr uint64_t kTsLow = 100;
  DoTest({kTsLow});
}

// Simulate the application increasing full_history_ts_low.
TEST_F(VersionSetWithTimestampTest, IncreaseFullHistoryTsLb) {
  const std::vector<uint64_t> ts_lbs = {100, 101, 102, 103};
  DoTest(ts_lbs);
}

// Simulate the application trying to decrease full_history_ts_low
// unsuccessfully. If the application calls public API sequentially to
// decrease the lower bound ts, RocksDB will return an InvalidArgument
// status before involving VersionSet. Only when multiple threads trying
// to decrease the lower bound concurrently will this case ever happen. Even
// so, the lower bound cannot be decreased. The application will be notified
// via return value of the API.
TEST_F(VersionSetWithTimestampTest, TryDecreaseFullHistoryTsLb) {
  const std::vector<uint64_t> ts_lbs = {103, 102, 101, 100};
  DoTest(ts_lbs);
}

class VersionSetAtomicGroupTest : public VersionSetTestBase,
                                  public testing::Test {
 public:
  VersionSetAtomicGroupTest()
      : VersionSetTestBase("version_set_atomic_group_test") {}

  void SetUp() override {
    PrepareManifest(&column_families_, &last_seqno_, &log_writer_);
    SetupTestSyncPoints();
  }

  void SetupValidAtomicGroup(int atomic_group_size) {
    edits_.resize(atomic_group_size);
    int remaining = atomic_group_size;
    for (size_t i = 0; i != edits_.size(); ++i) {
      edits_[i].SetLogNumber(0);
      edits_[i].SetNextFile(2);
      edits_[i].MarkAtomicGroup(--remaining);
      edits_[i].SetLastSequence(last_seqno_++);
    }
    ASSERT_OK(SetCurrentFile(fs_.get(), dbname_, 1, nullptr));
  }

  void SetupIncompleteTrailingAtomicGroup(int atomic_group_size) {
    edits_.resize(atomic_group_size);
    int remaining = atomic_group_size;
    for (size_t i = 0; i != edits_.size(); ++i) {
      edits_[i].SetLogNumber(0);
      edits_[i].SetNextFile(2);
      edits_[i].MarkAtomicGroup(--remaining);
      edits_[i].SetLastSequence(last_seqno_++);
    }
    ASSERT_OK(SetCurrentFile(fs_.get(), dbname_, 1, nullptr));
  }

  void SetupCorruptedAtomicGroup(int atomic_group_size) {
    edits_.resize(atomic_group_size);
    int remaining = atomic_group_size;
    for (size_t i = 0; i != edits_.size(); ++i) {
      edits_[i].SetLogNumber(0);
      edits_[i].SetNextFile(2);
      if (i != ((size_t)atomic_group_size / 2)) {
        edits_[i].MarkAtomicGroup(--remaining);
      }
      edits_[i].SetLastSequence(last_seqno_++);
    }
    ASSERT_OK(SetCurrentFile(fs_.get(), dbname_, 1, nullptr));
  }

  void SetupIncorrectAtomicGroup(int atomic_group_size) {
    edits_.resize(atomic_group_size);
    int remaining = atomic_group_size;
    for (size_t i = 0; i != edits_.size(); ++i) {
      edits_[i].SetLogNumber(0);
      edits_[i].SetNextFile(2);
      if (i != 1) {
        edits_[i].MarkAtomicGroup(--remaining);
      } else {
        edits_[i].MarkAtomicGroup(remaining--);
      }
      edits_[i].SetLastSequence(last_seqno_++);
    }
    ASSERT_OK(SetCurrentFile(fs_.get(), dbname_, 1, nullptr));
  }

  void SetupTestSyncPoints() {
    SyncPoint::GetInstance()->DisableProcessing();
    SyncPoint::GetInstance()->ClearAllCallBacks();
    SyncPoint::GetInstance()->SetCallBack(
        "AtomicGroupReadBuffer::AddEdit:FirstInAtomicGroup", [&](void* arg) {
          VersionEdit* e = reinterpret_cast<VersionEdit*>(arg);
          EXPECT_EQ(edits_.front().DebugString(),
                    e->DebugString());  // compare based on value
          first_in_atomic_group_ = true;
        });
    SyncPoint::GetInstance()->SetCallBack(
        "AtomicGroupReadBuffer::AddEdit:LastInAtomicGroup", [&](void* arg) {
          VersionEdit* e = reinterpret_cast<VersionEdit*>(arg);
          EXPECT_EQ(edits_.back().DebugString(),
                    e->DebugString());  // compare based on value
          EXPECT_TRUE(first_in_atomic_group_);
          last_in_atomic_group_ = true;
        });
    SyncPoint::GetInstance()->SetCallBack(
        "VersionEditHandlerBase::Iterate:Finish", [&](void* arg) {
          num_recovered_edits_ = *reinterpret_cast<size_t*>(arg);
        });
    SyncPoint::GetInstance()->SetCallBack(
        "AtomicGroupReadBuffer::AddEdit:AtomicGroup",
        [&](void* /* arg */) { ++num_edits_in_atomic_group_; });
    SyncPoint::GetInstance()->SetCallBack(
        "AtomicGroupReadBuffer::AddEdit:AtomicGroupMixedWithNormalEdits",
        [&](void* arg) {
          corrupted_edit_ = *reinterpret_cast<VersionEdit*>(arg);
        });
    SyncPoint::GetInstance()->SetCallBack(
        "AtomicGroupReadBuffer::AddEdit:IncorrectAtomicGroupSize",
        [&](void* arg) {
          edit_with_incorrect_group_size_ =
              *reinterpret_cast<VersionEdit*>(arg);
        });
    SyncPoint::GetInstance()->EnableProcessing();
  }

  void AddNewEditsToLog(int num_edits) {
    for (int i = 0; i < num_edits; i++) {
      std::string record;
      edits_[i].EncodeTo(&record);
      ASSERT_OK(log_writer_->AddRecord(record));
    }
  }

  void TearDown() override {
    SyncPoint::GetInstance()->DisableProcessing();
    SyncPoint::GetInstance()->ClearAllCallBacks();
    log_writer_.reset();
  }

 protected:
  std::vector<ColumnFamilyDescriptor> column_families_;
  SequenceNumber last_seqno_;
  std::vector<VersionEdit> edits_;
  bool first_in_atomic_group_ = false;
  bool last_in_atomic_group_ = false;
  int num_edits_in_atomic_group_ = 0;
  size_t num_recovered_edits_ = 0;
  VersionEdit corrupted_edit_;
  VersionEdit edit_with_incorrect_group_size_;
  std::unique_ptr<log::Writer> log_writer_;
};

TEST_F(VersionSetAtomicGroupTest, HandleValidAtomicGroupWithVersionSetRecover) {
  const int kAtomicGroupSize = 3;
  SetupValidAtomicGroup(kAtomicGroupSize);
  AddNewEditsToLog(kAtomicGroupSize);
  EXPECT_OK(versions_->Recover(column_families_, false));
  EXPECT_EQ(column_families_.size(),
            versions_->GetColumnFamilySet()->NumberOfColumnFamilies());
  EXPECT_TRUE(first_in_atomic_group_);
  EXPECT_TRUE(last_in_atomic_group_);
  EXPECT_EQ(num_initial_edits_ + kAtomicGroupSize, num_recovered_edits_);
}

TEST_F(VersionSetAtomicGroupTest,
       HandleValidAtomicGroupWithReactiveVersionSetRecover) {
  const int kAtomicGroupSize = 3;
  SetupValidAtomicGroup(kAtomicGroupSize);
  AddNewEditsToLog(kAtomicGroupSize);
  std::unique_ptr<log::FragmentBufferedReader> manifest_reader;
  std::unique_ptr<log::Reader::Reporter> manifest_reporter;
  std::unique_ptr<Status> manifest_reader_status;
  EXPECT_OK(reactive_versions_->Recover(column_families_, &manifest_reader,
                                        &manifest_reporter,
                                        &manifest_reader_status));
  EXPECT_EQ(column_families_.size(),
            reactive_versions_->GetColumnFamilySet()->NumberOfColumnFamilies());
  EXPECT_TRUE(first_in_atomic_group_);
  EXPECT_TRUE(last_in_atomic_group_);
  // The recover should clean up the replay buffer.
  EXPECT_TRUE(reactive_versions_->TEST_read_edits_in_atomic_group() == 0);
  EXPECT_TRUE(reactive_versions_->replay_buffer().size() == 0);
  EXPECT_EQ(num_initial_edits_ + kAtomicGroupSize, num_recovered_edits_);
}

TEST_F(VersionSetAtomicGroupTest,
       HandleValidAtomicGroupWithReactiveVersionSetReadAndApply) {
  const int kAtomicGroupSize = 3;
  SetupValidAtomicGroup(kAtomicGroupSize);
  std::unique_ptr<log::FragmentBufferedReader> manifest_reader;
  std::unique_ptr<log::Reader::Reporter> manifest_reporter;
  std::unique_ptr<Status> manifest_reader_status;
  EXPECT_OK(reactive_versions_->Recover(column_families_, &manifest_reader,
                                        &manifest_reporter,
                                        &manifest_reader_status));
  EXPECT_EQ(num_initial_edits_, num_recovered_edits_);
  AddNewEditsToLog(kAtomicGroupSize);
  InstrumentedMutex mu;
  std::unordered_set<ColumnFamilyData*> cfds_changed;
  mu.Lock();
  EXPECT_OK(reactive_versions_->ReadAndApply(
      &mu, &manifest_reader, manifest_reader_status.get(), &cfds_changed));
  mu.Unlock();
  EXPECT_TRUE(first_in_atomic_group_);
  EXPECT_TRUE(last_in_atomic_group_);
  // The recover should clean up the replay buffer.
  EXPECT_TRUE(reactive_versions_->TEST_read_edits_in_atomic_group() == 0);
  EXPECT_TRUE(reactive_versions_->replay_buffer().size() == 0);
  EXPECT_EQ(kAtomicGroupSize, num_recovered_edits_);
}

TEST_F(VersionSetAtomicGroupTest,
       HandleIncompleteTrailingAtomicGroupWithVersionSetRecover) {
  const int kAtomicGroupSize = 4;
  const int kNumberOfPersistedVersionEdits = kAtomicGroupSize - 1;
  SetupIncompleteTrailingAtomicGroup(kAtomicGroupSize);
  AddNewEditsToLog(kNumberOfPersistedVersionEdits);
  EXPECT_OK(versions_->Recover(column_families_, false));
  EXPECT_EQ(column_families_.size(),
            versions_->GetColumnFamilySet()->NumberOfColumnFamilies());
  EXPECT_TRUE(first_in_atomic_group_);
  EXPECT_FALSE(last_in_atomic_group_);
  EXPECT_EQ(kNumberOfPersistedVersionEdits, num_edits_in_atomic_group_);
  EXPECT_EQ(num_initial_edits_, num_recovered_edits_);
}

TEST_F(VersionSetAtomicGroupTest,
       HandleIncompleteTrailingAtomicGroupWithReactiveVersionSetRecover) {
  const int kAtomicGroupSize = 4;
  const int kNumberOfPersistedVersionEdits = kAtomicGroupSize - 1;
  SetupIncompleteTrailingAtomicGroup(kAtomicGroupSize);
  AddNewEditsToLog(kNumberOfPersistedVersionEdits);
  std::unique_ptr<log::FragmentBufferedReader> manifest_reader;
  std::unique_ptr<log::Reader::Reporter> manifest_reporter;
  std::unique_ptr<Status> manifest_reader_status;
  EXPECT_OK(reactive_versions_->Recover(column_families_, &manifest_reader,
                                        &manifest_reporter,
                                        &manifest_reader_status));
  EXPECT_EQ(column_families_.size(),
            reactive_versions_->GetColumnFamilySet()->NumberOfColumnFamilies());
  EXPECT_TRUE(first_in_atomic_group_);
  EXPECT_FALSE(last_in_atomic_group_);
  EXPECT_EQ(kNumberOfPersistedVersionEdits, num_edits_in_atomic_group_);
  // Reactive version set should store the edits in the replay buffer.
  EXPECT_TRUE(reactive_versions_->TEST_read_edits_in_atomic_group() ==
              kNumberOfPersistedVersionEdits);
  EXPECT_TRUE(reactive_versions_->replay_buffer().size() == kAtomicGroupSize);
  // Write the last record. The reactive version set should now apply all
  // edits.
  std::string last_record;
  edits_[kAtomicGroupSize - 1].EncodeTo(&last_record);
  EXPECT_OK(log_writer_->AddRecord(last_record));
  InstrumentedMutex mu;
  std::unordered_set<ColumnFamilyData*> cfds_changed;
  mu.Lock();
  EXPECT_OK(reactive_versions_->ReadAndApply(
      &mu, &manifest_reader, manifest_reader_status.get(), &cfds_changed));
  mu.Unlock();
  // Reactive version set should be empty now.
  EXPECT_TRUE(reactive_versions_->TEST_read_edits_in_atomic_group() == 0);
  EXPECT_TRUE(reactive_versions_->replay_buffer().size() == 0);
  EXPECT_EQ(num_initial_edits_, num_recovered_edits_);
}

TEST_F(VersionSetAtomicGroupTest,
       HandleIncompleteTrailingAtomicGroupWithReactiveVersionSetReadAndApply) {
  const int kAtomicGroupSize = 4;
  const int kNumberOfPersistedVersionEdits = kAtomicGroupSize - 1;
  SetupIncompleteTrailingAtomicGroup(kAtomicGroupSize);
  std::unique_ptr<log::FragmentBufferedReader> manifest_reader;
  std::unique_ptr<log::Reader::Reporter> manifest_reporter;
  std::unique_ptr<Status> manifest_reader_status;
  // No edits in an atomic group.
  EXPECT_OK(reactive_versions_->Recover(column_families_, &manifest_reader,
                                        &manifest_reporter,
                                        &manifest_reader_status));
  EXPECT_EQ(column_families_.size(),
            reactive_versions_->GetColumnFamilySet()->NumberOfColumnFamilies());
  EXPECT_EQ(num_initial_edits_, num_recovered_edits_);
  // Write a few edits in an atomic group.
  AddNewEditsToLog(kNumberOfPersistedVersionEdits);
  InstrumentedMutex mu;
  std::unordered_set<ColumnFamilyData*> cfds_changed;
  mu.Lock();
  EXPECT_OK(reactive_versions_->ReadAndApply(
      &mu, &manifest_reader, manifest_reader_status.get(), &cfds_changed));
  mu.Unlock();
  EXPECT_TRUE(first_in_atomic_group_);
  EXPECT_FALSE(last_in_atomic_group_);
  EXPECT_EQ(kNumberOfPersistedVersionEdits, num_edits_in_atomic_group_);
  // Reactive version set should store the edits in the replay buffer.
  EXPECT_TRUE(reactive_versions_->TEST_read_edits_in_atomic_group() ==
              kNumberOfPersistedVersionEdits);
  EXPECT_TRUE(reactive_versions_->replay_buffer().size() == kAtomicGroupSize);
}

TEST_F(VersionSetAtomicGroupTest,
       HandleCorruptedAtomicGroupWithVersionSetRecover) {
  const int kAtomicGroupSize = 4;
  SetupCorruptedAtomicGroup(kAtomicGroupSize);
  AddNewEditsToLog(kAtomicGroupSize);
  EXPECT_NOK(versions_->Recover(column_families_, false));
  EXPECT_EQ(column_families_.size(),
            versions_->GetColumnFamilySet()->NumberOfColumnFamilies());
  EXPECT_EQ(edits_[kAtomicGroupSize / 2].DebugString(),
            corrupted_edit_.DebugString());
}

TEST_F(VersionSetAtomicGroupTest,
       HandleCorruptedAtomicGroupWithReactiveVersionSetRecover) {
  const int kAtomicGroupSize = 4;
  SetupCorruptedAtomicGroup(kAtomicGroupSize);
  AddNewEditsToLog(kAtomicGroupSize);
  std::unique_ptr<log::FragmentBufferedReader> manifest_reader;
  std::unique_ptr<log::Reader::Reporter> manifest_reporter;
  std::unique_ptr<Status> manifest_reader_status;
  EXPECT_NOK(reactive_versions_->Recover(column_families_, &manifest_reader,
                                         &manifest_reporter,
                                         &manifest_reader_status));
  EXPECT_EQ(column_families_.size(),
            reactive_versions_->GetColumnFamilySet()->NumberOfColumnFamilies());
  EXPECT_EQ(edits_[kAtomicGroupSize / 2].DebugString(),
            corrupted_edit_.DebugString());
}

TEST_F(VersionSetAtomicGroupTest,
       HandleCorruptedAtomicGroupWithReactiveVersionSetReadAndApply) {
  const int kAtomicGroupSize = 4;
  SetupCorruptedAtomicGroup(kAtomicGroupSize);
  InstrumentedMutex mu;
  std::unordered_set<ColumnFamilyData*> cfds_changed;
  std::unique_ptr<log::FragmentBufferedReader> manifest_reader;
  std::unique_ptr<log::Reader::Reporter> manifest_reporter;
  std::unique_ptr<Status> manifest_reader_status;
  EXPECT_OK(reactive_versions_->Recover(column_families_, &manifest_reader,
                                        &manifest_reporter,
                                        &manifest_reader_status));
  // Write the corrupted edits.
  AddNewEditsToLog(kAtomicGroupSize);
  mu.Lock();
  EXPECT_NOK(reactive_versions_->ReadAndApply(
      &mu, &manifest_reader, manifest_reader_status.get(), &cfds_changed));
  mu.Unlock();
  EXPECT_EQ(edits_[kAtomicGroupSize / 2].DebugString(),
            corrupted_edit_.DebugString());
}

TEST_F(VersionSetAtomicGroupTest,
       HandleIncorrectAtomicGroupSizeWithVersionSetRecover) {
  const int kAtomicGroupSize = 4;
  SetupIncorrectAtomicGroup(kAtomicGroupSize);
  AddNewEditsToLog(kAtomicGroupSize);
  EXPECT_NOK(versions_->Recover(column_families_, false));
  EXPECT_EQ(column_families_.size(),
            versions_->GetColumnFamilySet()->NumberOfColumnFamilies());
  EXPECT_EQ(edits_[1].DebugString(),
            edit_with_incorrect_group_size_.DebugString());
}

TEST_F(VersionSetAtomicGroupTest,
       HandleIncorrectAtomicGroupSizeWithReactiveVersionSetRecover) {
  const int kAtomicGroupSize = 4;
  SetupIncorrectAtomicGroup(kAtomicGroupSize);
  AddNewEditsToLog(kAtomicGroupSize);
  std::unique_ptr<log::FragmentBufferedReader> manifest_reader;
  std::unique_ptr<log::Reader::Reporter> manifest_reporter;
  std::unique_ptr<Status> manifest_reader_status;
  EXPECT_NOK(reactive_versions_->Recover(column_families_, &manifest_reader,
                                         &manifest_reporter,
                                         &manifest_reader_status));
  EXPECT_EQ(column_families_.size(),
            reactive_versions_->GetColumnFamilySet()->NumberOfColumnFamilies());
  EXPECT_EQ(edits_[1].DebugString(),
            edit_with_incorrect_group_size_.DebugString());
}

TEST_F(VersionSetAtomicGroupTest,
       HandleIncorrectAtomicGroupSizeWithReactiveVersionSetReadAndApply) {
  const int kAtomicGroupSize = 4;
  SetupIncorrectAtomicGroup(kAtomicGroupSize);
  InstrumentedMutex mu;
  std::unordered_set<ColumnFamilyData*> cfds_changed;
  std::unique_ptr<log::FragmentBufferedReader> manifest_reader;
  std::unique_ptr<log::Reader::Reporter> manifest_reporter;
  std::unique_ptr<Status> manifest_reader_status;
  EXPECT_OK(reactive_versions_->Recover(column_families_, &manifest_reader,
                                        &manifest_reporter,
                                        &manifest_reader_status));
  AddNewEditsToLog(kAtomicGroupSize);
  mu.Lock();
  EXPECT_NOK(reactive_versions_->ReadAndApply(
      &mu, &manifest_reader, manifest_reader_status.get(), &cfds_changed));
  mu.Unlock();
  EXPECT_EQ(edits_[1].DebugString(),
            edit_with_incorrect_group_size_.DebugString());
}

class VersionSetTestDropOneCF : public VersionSetTestBase,
                                public testing::TestWithParam<std::string> {
 public:
  VersionSetTestDropOneCF()
      : VersionSetTestBase("version_set_test_drop_one_cf") {}
};

// This test simulates the following execution sequence
// Time  thread1                  bg_flush_thr
//  |                             Prepare version edits (e1,e2,e3) for atomic
//  |                             flush cf1, cf2, cf3
//  |    Enqueue e to drop cfi
//  |    to manifest_writers_
//  |                             Enqueue (e1,e2,e3) to manifest_writers_
//  |
//  |    Apply e,
//  |    cfi.IsDropped() is true
//  |                             Apply (e1,e2,e3),
//  |                             since cfi.IsDropped() == true, we need to
//  |                             drop ei and write the rest to MANIFEST.
//  V
//
//  Repeat the test for i = 1, 2, 3 to simulate dropping the first, middle and
//  last column family in an atomic group.
TEST_P(VersionSetTestDropOneCF, HandleDroppedColumnFamilyInAtomicGroup) {
  std::vector<ColumnFamilyDescriptor> column_families;
  SequenceNumber last_seqno;
  std::unique_ptr<log::Writer> log_writer;
  PrepareManifest(&column_families, &last_seqno, &log_writer);
  Status s = SetCurrentFile(fs_.get(), dbname_, 1, nullptr);
  ASSERT_OK(s);

  EXPECT_OK(versions_->Recover(column_families, false /* read_only */));
  EXPECT_EQ(column_families.size(),
            versions_->GetColumnFamilySet()->NumberOfColumnFamilies());

  const int kAtomicGroupSize = 3;
  const std::vector<std::string> non_default_cf_names = {
      kColumnFamilyName1, kColumnFamilyName2, kColumnFamilyName3};

  // Drop one column family
  VersionEdit drop_cf_edit;
  drop_cf_edit.DropColumnFamily();
  const std::string cf_to_drop_name(GetParam());
  auto cfd_to_drop =
      versions_->GetColumnFamilySet()->GetColumnFamily(cf_to_drop_name);
  ASSERT_NE(nullptr, cfd_to_drop);
  // Increase its refcount because cfd_to_drop is used later, and we need to
  // prevent it from being deleted.
  cfd_to_drop->Ref();
  drop_cf_edit.SetColumnFamily(cfd_to_drop->GetID());
  mutex_.Lock();
  s = versions_->LogAndApply(cfd_to_drop,
                             *cfd_to_drop->GetLatestMutableCFOptions(),
                             &drop_cf_edit, &mutex_);
  mutex_.Unlock();
  ASSERT_OK(s);

  std::vector<VersionEdit> edits(kAtomicGroupSize);
  uint32_t remaining = kAtomicGroupSize;
  size_t i = 0;
  autovector<ColumnFamilyData*> cfds;
  autovector<const MutableCFOptions*> mutable_cf_options_list;
  autovector<autovector<VersionEdit*>> edit_lists;
  for (const auto& cf_name : non_default_cf_names) {
    auto cfd = (cf_name != cf_to_drop_name)
                   ? versions_->GetColumnFamilySet()->GetColumnFamily(cf_name)
                   : cfd_to_drop;
    ASSERT_NE(nullptr, cfd);
    cfds.push_back(cfd);
    mutable_cf_options_list.emplace_back(cfd->GetLatestMutableCFOptions());
    edits[i].SetColumnFamily(cfd->GetID());
    edits[i].SetLogNumber(0);
    edits[i].SetNextFile(2);
    edits[i].MarkAtomicGroup(--remaining);
    edits[i].SetLastSequence(last_seqno++);
    autovector<VersionEdit*> tmp_edits;
    tmp_edits.push_back(&edits[i]);
    edit_lists.emplace_back(tmp_edits);
    ++i;
  }
  int called = 0;
  SyncPoint::GetInstance()->DisableProcessing();
  SyncPoint::GetInstance()->ClearAllCallBacks();
  SyncPoint::GetInstance()->SetCallBack(
      "VersionSet::ProcessManifestWrites:CheckOneAtomicGroup", [&](void* arg) {
        std::vector<VersionEdit*>* tmp_edits =
            reinterpret_cast<std::vector<VersionEdit*>*>(arg);
        EXPECT_EQ(kAtomicGroupSize - 1, tmp_edits->size());
        for (const auto e : *tmp_edits) {
          bool found = false;
          for (const auto& e2 : edits) {
            if (&e2 == e) {
              found = true;
              break;
            }
          }
          ASSERT_TRUE(found);
        }
        ++called;
      });
  SyncPoint::GetInstance()->EnableProcessing();
  mutex_.Lock();
  s = versions_->LogAndApply(cfds, mutable_cf_options_list, edit_lists,
                             &mutex_);
  mutex_.Unlock();
  ASSERT_OK(s);
  ASSERT_EQ(1, called);
  cfd_to_drop->UnrefAndTryDelete();
}

INSTANTIATE_TEST_CASE_P(
    AtomicGroup, VersionSetTestDropOneCF,
    testing::Values(VersionSetTestBase::kColumnFamilyName1,
                    VersionSetTestBase::kColumnFamilyName2,
                    VersionSetTestBase::kColumnFamilyName3));

class EmptyDefaultCfNewManifest : public VersionSetTestBase,
                                  public testing::Test {
 public:
  EmptyDefaultCfNewManifest() : VersionSetTestBase("version_set_new_db_test") {}
  // Emulate DBImpl::NewDB()
  void PrepareManifest(std::vector<ColumnFamilyDescriptor>* /*column_families*/,
                       SequenceNumber* /*last_seqno*/,
                       std::unique_ptr<log::Writer>* log_writer) override {
    assert(log_writer != nullptr);
    VersionEdit new_db;
    new_db.SetLogNumber(0);
    const std::string manifest_path = DescriptorFileName(dbname_, 1);
    const auto& fs = env_->GetFileSystem();
    std::unique_ptr<WritableFileWriter> file_writer;
    Status s = WritableFileWriter::Create(
        fs, manifest_path, fs->OptimizeForManifestWrite(env_options_),
        &file_writer, nullptr);
    ASSERT_OK(s);
    log_writer->reset(new log::Writer(std::move(file_writer), 0, true));
    std::string record;
    ASSERT_TRUE(new_db.EncodeTo(&record));
    s = (*log_writer)->AddRecord(record);
    ASSERT_OK(s);
    // Create new column family
    VersionEdit new_cf;
    new_cf.AddColumnFamily(VersionSetTestBase::kColumnFamilyName1);
    new_cf.SetColumnFamily(1);
    new_cf.SetLastSequence(2);
    new_cf.SetNextFile(2);
    record.clear();
    ASSERT_TRUE(new_cf.EncodeTo(&record));
    s = (*log_writer)->AddRecord(record);
    ASSERT_OK(s);
  }

 protected:
  bool write_dbid_to_manifest_ = false;
  std::unique_ptr<log::Writer> log_writer_;
};

// Create db, create column family. Cf creation will switch to a new MANIFEST.
// Then reopen db, trying to recover.
TEST_F(EmptyDefaultCfNewManifest, Recover) {
  PrepareManifest(nullptr, nullptr, &log_writer_);
  log_writer_.reset();
  Status s =
      SetCurrentFile(fs_.get(), dbname_, 1, /*directory_to_fsync=*/nullptr);
  ASSERT_OK(s);
  std::string manifest_path;
  VerifyManifest(&manifest_path);
  std::vector<ColumnFamilyDescriptor> column_families;
  column_families.emplace_back(kDefaultColumnFamilyName, cf_options_);
  column_families.emplace_back(VersionSetTestBase::kColumnFamilyName1,
                               cf_options_);
  std::string db_id;
  bool has_missing_table_file = false;
  s = versions_->TryRecoverFromOneManifest(
      manifest_path, column_families, false, &db_id, &has_missing_table_file);
  ASSERT_OK(s);
  ASSERT_FALSE(has_missing_table_file);
}

class VersionSetTestEmptyDb
    : public VersionSetTestBase,
      public testing::TestWithParam<
          std::tuple<bool, bool, std::vector<std::string>>> {
 public:
  static const std::string kUnknownColumnFamilyName;
  VersionSetTestEmptyDb() : VersionSetTestBase("version_set_test_empty_db") {}

 protected:
  void PrepareManifest(std::vector<ColumnFamilyDescriptor>* /*column_families*/,
                       SequenceNumber* /*last_seqno*/,
                       std::unique_ptr<log::Writer>* log_writer) override {
    assert(nullptr != log_writer);
    VersionEdit new_db;
    if (db_options_.write_dbid_to_manifest) {
      DBOptions tmp_db_options;
      tmp_db_options.env = env_;
      std::unique_ptr<DBImpl> impl(new DBImpl(tmp_db_options, dbname_));
      std::string db_id;
      impl->GetDbIdentityFromIdentityFile(&db_id);
      new_db.SetDBId(db_id);
    }
    const std::string manifest_path = DescriptorFileName(dbname_, 1);
    const auto& fs = env_->GetFileSystem();
    std::unique_ptr<WritableFileWriter> file_writer;
    Status s = WritableFileWriter::Create(
        fs, manifest_path, fs->OptimizeForManifestWrite(env_options_),
        &file_writer, nullptr);
    ASSERT_OK(s);
    {
      log_writer->reset(new log::Writer(std::move(file_writer), 0, false));
      std::string record;
      new_db.EncodeTo(&record);
      s = (*log_writer)->AddRecord(record);
      ASSERT_OK(s);
    }
  }

  std::unique_ptr<log::Writer> log_writer_;
};

const std::string VersionSetTestEmptyDb::kUnknownColumnFamilyName = "unknown";

TEST_P(VersionSetTestEmptyDb, OpenFromIncompleteManifest0) {
  db_options_.write_dbid_to_manifest = std::get<0>(GetParam());
  PrepareManifest(nullptr, nullptr, &log_writer_);
  log_writer_.reset();
  Status s =
      SetCurrentFile(fs_.get(), dbname_, 1, /*directory_to_fsync=*/nullptr);
  ASSERT_OK(s);

  std::string manifest_path;
  VerifyManifest(&manifest_path);

  bool read_only = std::get<1>(GetParam());
  const std::vector<std::string> cf_names = std::get<2>(GetParam());

  std::vector<ColumnFamilyDescriptor> column_families;
  for (const auto& cf_name : cf_names) {
    column_families.emplace_back(cf_name, cf_options_);
  }

  std::string db_id;
  bool has_missing_table_file = false;
  s = versions_->TryRecoverFromOneManifest(manifest_path, column_families,
                                           read_only, &db_id,
                                           &has_missing_table_file);
  auto iter =
      std::find(cf_names.begin(), cf_names.end(), kDefaultColumnFamilyName);
  if (iter == cf_names.end()) {
    ASSERT_TRUE(s.IsInvalidArgument());
  } else {
    ASSERT_NE(s.ToString().find(manifest_path), std::string::npos);
    ASSERT_TRUE(s.IsCorruption());
  }
}

TEST_P(VersionSetTestEmptyDb, OpenFromIncompleteManifest1) {
  db_options_.write_dbid_to_manifest = std::get<0>(GetParam());
  PrepareManifest(nullptr, nullptr, &log_writer_);
  // Only a subset of column families in the MANIFEST.
  VersionEdit new_cf1;
  new_cf1.AddColumnFamily(VersionSetTestBase::kColumnFamilyName1);
  new_cf1.SetColumnFamily(1);
  Status s;
  {
    std::string record;
    new_cf1.EncodeTo(&record);
    s = log_writer_->AddRecord(record);
    ASSERT_OK(s);
  }
  log_writer_.reset();
  s = SetCurrentFile(fs_.get(), dbname_, 1, /*directory_to_fsync=*/nullptr);
  ASSERT_OK(s);

  std::string manifest_path;
  VerifyManifest(&manifest_path);

  bool read_only = std::get<1>(GetParam());
  const std::vector<std::string>& cf_names = std::get<2>(GetParam());
  std::vector<ColumnFamilyDescriptor> column_families;
  for (const auto& cf_name : cf_names) {
    column_families.emplace_back(cf_name, cf_options_);
  }
  std::string db_id;
  bool has_missing_table_file = false;
  s = versions_->TryRecoverFromOneManifest(manifest_path, column_families,
                                           read_only, &db_id,
                                           &has_missing_table_file);
  auto iter =
      std::find(cf_names.begin(), cf_names.end(), kDefaultColumnFamilyName);
  if (iter == cf_names.end()) {
    ASSERT_TRUE(s.IsInvalidArgument());
  } else {
    ASSERT_NE(s.ToString().find(manifest_path), std::string::npos);
    ASSERT_TRUE(s.IsCorruption());
  }
}

TEST_P(VersionSetTestEmptyDb, OpenFromInCompleteManifest2) {
  db_options_.write_dbid_to_manifest = std::get<0>(GetParam());
  PrepareManifest(nullptr, nullptr, &log_writer_);
  // Write all column families but no log_number, next_file_number and
  // last_sequence.
  const std::vector<std::string> all_cf_names = {
      kDefaultColumnFamilyName, kColumnFamilyName1, kColumnFamilyName2,
      kColumnFamilyName3};
  uint32_t cf_id = 1;
  Status s;
  for (size_t i = 1; i != all_cf_names.size(); ++i) {
    VersionEdit new_cf;
    new_cf.AddColumnFamily(all_cf_names[i]);
    new_cf.SetColumnFamily(cf_id++);
    std::string record;
    ASSERT_TRUE(new_cf.EncodeTo(&record));
    s = log_writer_->AddRecord(record);
    ASSERT_OK(s);
  }
  log_writer_.reset();
  s = SetCurrentFile(fs_.get(), dbname_, 1, /*directory_to_fsync=*/nullptr);
  ASSERT_OK(s);

  std::string manifest_path;
  VerifyManifest(&manifest_path);

  bool read_only = std::get<1>(GetParam());
  const std::vector<std::string>& cf_names = std::get<2>(GetParam());
  std::vector<ColumnFamilyDescriptor> column_families;
  for (const auto& cf_name : cf_names) {
    column_families.emplace_back(cf_name, cf_options_);
  }
  std::string db_id;
  bool has_missing_table_file = false;
  s = versions_->TryRecoverFromOneManifest(manifest_path, column_families,
                                           read_only, &db_id,
                                           &has_missing_table_file);
  auto iter =
      std::find(cf_names.begin(), cf_names.end(), kDefaultColumnFamilyName);
  if (iter == cf_names.end()) {
    ASSERT_TRUE(s.IsInvalidArgument());
  } else {
    ASSERT_NE(s.ToString().find(manifest_path), std::string::npos);
    ASSERT_TRUE(s.IsCorruption());
  }
}

TEST_P(VersionSetTestEmptyDb, OpenManifestWithUnknownCF) {
  db_options_.write_dbid_to_manifest = std::get<0>(GetParam());
  PrepareManifest(nullptr, nullptr, &log_writer_);
  // Write all column families but no log_number, next_file_number and
  // last_sequence.
  const std::vector<std::string> all_cf_names = {
      kDefaultColumnFamilyName, kColumnFamilyName1, kColumnFamilyName2,
      kColumnFamilyName3};
  uint32_t cf_id = 1;
  Status s;
  for (size_t i = 1; i != all_cf_names.size(); ++i) {
    VersionEdit new_cf;
    new_cf.AddColumnFamily(all_cf_names[i]);
    new_cf.SetColumnFamily(cf_id++);
    std::string record;
    ASSERT_TRUE(new_cf.EncodeTo(&record));
    s = log_writer_->AddRecord(record);
    ASSERT_OK(s);
  }
  {
    VersionEdit tmp_edit;
    tmp_edit.SetColumnFamily(4);
    tmp_edit.SetLogNumber(0);
    tmp_edit.SetNextFile(2);
    tmp_edit.SetLastSequence(0);
    std::string record;
    ASSERT_TRUE(tmp_edit.EncodeTo(&record));
    s = log_writer_->AddRecord(record);
    ASSERT_OK(s);
  }
  log_writer_.reset();
  s = SetCurrentFile(fs_.get(), dbname_, 1, /*directory_to_fsync=*/nullptr);
  ASSERT_OK(s);

  std::string manifest_path;
  VerifyManifest(&manifest_path);

  bool read_only = std::get<1>(GetParam());
  const std::vector<std::string>& cf_names = std::get<2>(GetParam());
  std::vector<ColumnFamilyDescriptor> column_families;
  for (const auto& cf_name : cf_names) {
    column_families.emplace_back(cf_name, cf_options_);
  }
  std::string db_id;
  bool has_missing_table_file = false;
  s = versions_->TryRecoverFromOneManifest(manifest_path, column_families,
                                           read_only, &db_id,
                                           &has_missing_table_file);
  auto iter =
      std::find(cf_names.begin(), cf_names.end(), kDefaultColumnFamilyName);
  if (iter == cf_names.end()) {
    ASSERT_TRUE(s.IsInvalidArgument());
  } else {
    ASSERT_NE(s.ToString().find(manifest_path), std::string::npos);
    ASSERT_TRUE(s.IsCorruption());
  }
}

TEST_P(VersionSetTestEmptyDb, OpenCompleteManifest) {
  db_options_.write_dbid_to_manifest = std::get<0>(GetParam());
  PrepareManifest(nullptr, nullptr, &log_writer_);
  // Write all column families but no log_number, next_file_number and
  // last_sequence.
  const std::vector<std::string> all_cf_names = {
      kDefaultColumnFamilyName, kColumnFamilyName1, kColumnFamilyName2,
      kColumnFamilyName3};
  uint32_t cf_id = 1;
  Status s;
  for (size_t i = 1; i != all_cf_names.size(); ++i) {
    VersionEdit new_cf;
    new_cf.AddColumnFamily(all_cf_names[i]);
    new_cf.SetColumnFamily(cf_id++);
    std::string record;
    ASSERT_TRUE(new_cf.EncodeTo(&record));
    s = log_writer_->AddRecord(record);
    ASSERT_OK(s);
  }
  {
    VersionEdit tmp_edit;
    tmp_edit.SetLogNumber(0);
    tmp_edit.SetNextFile(2);
    tmp_edit.SetLastSequence(0);
    std::string record;
    ASSERT_TRUE(tmp_edit.EncodeTo(&record));
    s = log_writer_->AddRecord(record);
    ASSERT_OK(s);
  }
  log_writer_.reset();
  s = SetCurrentFile(fs_.get(), dbname_, 1, /*directory_to_fsync=*/nullptr);
  ASSERT_OK(s);

  std::string manifest_path;
  VerifyManifest(&manifest_path);

  bool read_only = std::get<1>(GetParam());
  const std::vector<std::string>& cf_names = std::get<2>(GetParam());
  std::vector<ColumnFamilyDescriptor> column_families;
  for (const auto& cf_name : cf_names) {
    column_families.emplace_back(cf_name, cf_options_);
  }
  std::string db_id;
  bool has_missing_table_file = false;
  s = versions_->TryRecoverFromOneManifest(manifest_path, column_families,
                                           read_only, &db_id,
                                           &has_missing_table_file);
  auto iter =
      std::find(cf_names.begin(), cf_names.end(), kDefaultColumnFamilyName);
  if (iter == cf_names.end()) {
    ASSERT_TRUE(s.IsInvalidArgument());
  } else if (read_only) {
    ASSERT_OK(s);
    ASSERT_FALSE(has_missing_table_file);
  } else if (cf_names.size() == all_cf_names.size()) {
    ASSERT_OK(s);
    ASSERT_FALSE(has_missing_table_file);
  } else if (cf_names.size() < all_cf_names.size()) {
    ASSERT_TRUE(s.IsInvalidArgument());
  } else {
    ASSERT_OK(s);
    ASSERT_FALSE(has_missing_table_file);
    ColumnFamilyData* cfd = versions_->GetColumnFamilySet()->GetColumnFamily(
        kUnknownColumnFamilyName);
    ASSERT_EQ(nullptr, cfd);
  }
}

INSTANTIATE_TEST_CASE_P(
    BestEffortRecovery, VersionSetTestEmptyDb,
    testing::Combine(
        /*write_dbid_to_manifest=*/testing::Bool(),
        /*read_only=*/testing::Bool(),
        /*cf_names=*/
        testing::Values(
            std::vector<std::string>(),
            std::vector<std::string>({kDefaultColumnFamilyName}),
            std::vector<std::string>({VersionSetTestBase::kColumnFamilyName1,
                                      VersionSetTestBase::kColumnFamilyName2,
                                      VersionSetTestBase::kColumnFamilyName3}),
            std::vector<std::string>({kDefaultColumnFamilyName,
                                      VersionSetTestBase::kColumnFamilyName1}),
            std::vector<std::string>({kDefaultColumnFamilyName,
                                      VersionSetTestBase::kColumnFamilyName1,
                                      VersionSetTestBase::kColumnFamilyName2,
                                      VersionSetTestBase::kColumnFamilyName3}),
            std::vector<std::string>(
                {kDefaultColumnFamilyName,
                 VersionSetTestBase::kColumnFamilyName1,
                 VersionSetTestBase::kColumnFamilyName2,
                 VersionSetTestBase::kColumnFamilyName3,
                 VersionSetTestEmptyDb::kUnknownColumnFamilyName}))));

class VersionSetTestMissingFiles : public VersionSetTestBase,
                                   public testing::Test {
 public:
  VersionSetTestMissingFiles()
      : VersionSetTestBase("version_set_test_missing_files"),
        block_based_table_options_(),
        table_factory_(std::make_shared<BlockBasedTableFactory>(
            block_based_table_options_)),
        internal_comparator_(
            std::make_shared<InternalKeyComparator>(options_.comparator)) {}

 protected:
  void PrepareManifest(std::vector<ColumnFamilyDescriptor>* column_families,
                       SequenceNumber* last_seqno,
                       std::unique_ptr<log::Writer>* log_writer) override {
    assert(column_families != nullptr);
    assert(last_seqno != nullptr);
    assert(log_writer != nullptr);
    const std::string manifest = DescriptorFileName(dbname_, 1);
    const auto& fs = env_->GetFileSystem();
    std::unique_ptr<WritableFileWriter> file_writer;
    Status s = WritableFileWriter::Create(
        fs, manifest, fs->OptimizeForManifestWrite(env_options_), &file_writer,
        nullptr);
    ASSERT_OK(s);
    log_writer->reset(new log::Writer(std::move(file_writer), 0, false));
    VersionEdit new_db;
    if (db_options_.write_dbid_to_manifest) {
      DBOptions tmp_db_options;
      tmp_db_options.env = env_;
      std::unique_ptr<DBImpl> impl(new DBImpl(tmp_db_options, dbname_));
      std::string db_id;
      impl->GetDbIdentityFromIdentityFile(&db_id);
      new_db.SetDBId(db_id);
    }
    {
      std::string record;
      ASSERT_TRUE(new_db.EncodeTo(&record));
      s = (*log_writer)->AddRecord(record);
      ASSERT_OK(s);
    }
    const std::vector<std::string> cf_names = {
        kDefaultColumnFamilyName, kColumnFamilyName1, kColumnFamilyName2,
        kColumnFamilyName3};
    uint32_t cf_id = 1;  // default cf id is 0
    cf_options_.table_factory = table_factory_;
    for (const auto& cf_name : cf_names) {
      column_families->emplace_back(cf_name, cf_options_);
      if (cf_name == kDefaultColumnFamilyName) {
        continue;
      }
      VersionEdit new_cf;
      new_cf.AddColumnFamily(cf_name);
      new_cf.SetColumnFamily(cf_id);
      std::string record;
      ASSERT_TRUE(new_cf.EncodeTo(&record));
      s = (*log_writer)->AddRecord(record);
      ASSERT_OK(s);

      VersionEdit cf_files;
      cf_files.SetColumnFamily(cf_id);
      cf_files.SetLogNumber(0);
      record.clear();
      ASSERT_TRUE(cf_files.EncodeTo(&record));
      s = (*log_writer)->AddRecord(record);
      ASSERT_OK(s);
      ++cf_id;
    }
    SequenceNumber seq = 2;
    {
      VersionEdit edit;
      edit.SetNextFile(7);
      edit.SetLastSequence(seq);
      std::string record;
      ASSERT_TRUE(edit.EncodeTo(&record));
      s = (*log_writer)->AddRecord(record);
      ASSERT_OK(s);
    }
    *last_seqno = seq + 1;
  }

  struct SstInfo {
    uint64_t file_number;
    std::string column_family;
    std::string key;  // the only key
    int level = 0;
    SstInfo(uint64_t file_num, const std::string& cf_name,
            const std::string& _key)
        : SstInfo(file_num, cf_name, _key, 0) {}
    SstInfo(uint64_t file_num, const std::string& cf_name,
            const std::string& _key, int lvl)
        : file_number(file_num),
          column_family(cf_name),
          key(_key),
          level(lvl) {}
  };

  // Create dummy sst, return their metadata. Note that only file name and size
  // are used.
  void CreateDummyTableFiles(const std::vector<SstInfo>& file_infos,
                             std::vector<FileMetaData>* file_metas) {
    assert(file_metas != nullptr);
    for (const auto& info : file_infos) {
      uint64_t file_num = info.file_number;
      std::string fname = MakeTableFileName(dbname_, file_num);
      std::unique_ptr<FSWritableFile> file;
      Status s = fs_->NewWritableFile(fname, FileOptions(), &file, nullptr);
      ASSERT_OK(s);
      std::unique_ptr<WritableFileWriter> fwriter(new WritableFileWriter(
          std::move(file), fname, FileOptions(), env_->GetSystemClock().get()));
      IntTblPropCollectorFactories int_tbl_prop_collector_factories;

      std::unique_ptr<TableBuilder> builder(table_factory_->NewTableBuilder(
          TableBuilderOptions(
              immutable_options_, mutable_cf_options_, *internal_comparator_,
              &int_tbl_prop_collector_factories, kNoCompression,
              CompressionOptions(),
              TablePropertiesCollectorFactory::Context::kUnknownColumnFamily,
              info.column_family, info.level),
          fwriter.get()));
      InternalKey ikey(info.key, 0, ValueType::kTypeValue);
      builder->Add(ikey.Encode(), "value");
      ASSERT_OK(builder->Finish());
      fwriter->Flush();
      uint64_t file_size = 0;
      s = fs_->GetFileSize(fname, IOOptions(), &file_size, nullptr);
      ASSERT_OK(s);
      ASSERT_NE(0, file_size);
      file_metas->emplace_back(file_num, /*file_path_id=*/0, file_size, ikey,
                               ikey, 0, 0, false, Temperature::kUnknown, 0, 0,
                               0, kUnknownFileChecksum,
                               kUnknownFileChecksumFuncName,
                               kDisableUserTimestamp, kDisableUserTimestamp);
    }
  }

  // This method updates last_sequence_.
  void WriteFileAdditionAndDeletionToManifest(
      uint32_t cf, const std::vector<std::pair<int, FileMetaData>>& added_files,
      const std::vector<std::pair<int, uint64_t>>& deleted_files) {
    VersionEdit edit;
    edit.SetColumnFamily(cf);
    for (const auto& elem : added_files) {
      int level = elem.first;
      edit.AddFile(level, elem.second);
    }
    for (const auto& elem : deleted_files) {
      int level = elem.first;
      edit.DeleteFile(level, elem.second);
    }
    edit.SetLastSequence(last_seqno_);
    ++last_seqno_;
    assert(log_writer_.get() != nullptr);
    std::string record;
    ASSERT_TRUE(edit.EncodeTo(&record));
    Status s = log_writer_->AddRecord(record);
    ASSERT_OK(s);
  }

  BlockBasedTableOptions block_based_table_options_;
  std::shared_ptr<TableFactory> table_factory_;
  std::shared_ptr<InternalKeyComparator> internal_comparator_;
  std::vector<ColumnFamilyDescriptor> column_families_;
  SequenceNumber last_seqno_;
  std::unique_ptr<log::Writer> log_writer_;
};

TEST_F(VersionSetTestMissingFiles, ManifestFarBehindSst) {
  std::vector<SstInfo> existing_files = {
      SstInfo(100, kDefaultColumnFamilyName, "a"),
      SstInfo(102, kDefaultColumnFamilyName, "b"),
      SstInfo(103, kDefaultColumnFamilyName, "c"),
      SstInfo(107, kDefaultColumnFamilyName, "d"),
      SstInfo(110, kDefaultColumnFamilyName, "e")};
  std::vector<FileMetaData> file_metas;
  CreateDummyTableFiles(existing_files, &file_metas);

  PrepareManifest(&column_families_, &last_seqno_, &log_writer_);
  std::vector<std::pair<int, FileMetaData>> added_files;
  for (uint64_t file_num = 10; file_num < 15; ++file_num) {
    std::string smallest_ukey = "a";
    std::string largest_ukey = "b";
    InternalKey smallest_ikey(smallest_ukey, 1, ValueType::kTypeValue);
    InternalKey largest_ikey(largest_ukey, 1, ValueType::kTypeValue);
    FileMetaData meta = FileMetaData(
        file_num, /*file_path_id=*/0, /*file_size=*/12, smallest_ikey,
        largest_ikey, 0, 0, false, Temperature::kUnknown, 0, 0, 0,
        kUnknownFileChecksum, kUnknownFileChecksumFuncName,
        kDisableUserTimestamp, kDisableUserTimestamp);
    added_files.emplace_back(0, meta);
  }
  WriteFileAdditionAndDeletionToManifest(
      /*cf=*/0, added_files, std::vector<std::pair<int, uint64_t>>());
  std::vector<std::pair<int, uint64_t>> deleted_files;
  deleted_files.emplace_back(0, 10);
  WriteFileAdditionAndDeletionToManifest(
      /*cf=*/0, std::vector<std::pair<int, FileMetaData>>(), deleted_files);
  log_writer_.reset();
  Status s = SetCurrentFile(fs_.get(), dbname_, 1, nullptr);
  ASSERT_OK(s);
  std::string manifest_path;
  VerifyManifest(&manifest_path);
  std::string db_id;
  bool has_missing_table_file = false;
  s = versions_->TryRecoverFromOneManifest(manifest_path, column_families_,
                                           /*read_only=*/false, &db_id,
                                           &has_missing_table_file);
  ASSERT_OK(s);
  ASSERT_TRUE(has_missing_table_file);
  for (ColumnFamilyData* cfd : *(versions_->GetColumnFamilySet())) {
    VersionStorageInfo* vstorage = cfd->current()->storage_info();
    const std::vector<FileMetaData*>& files = vstorage->LevelFiles(0);
    ASSERT_TRUE(files.empty());
  }
}

TEST_F(VersionSetTestMissingFiles, ManifestAheadofSst) {
  std::vector<SstInfo> existing_files = {
      SstInfo(100, kDefaultColumnFamilyName, "a"),
      SstInfo(102, kDefaultColumnFamilyName, "b"),
      SstInfo(103, kDefaultColumnFamilyName, "c"),
      SstInfo(107, kDefaultColumnFamilyName, "d"),
      SstInfo(110, kDefaultColumnFamilyName, "e")};
  std::vector<FileMetaData> file_metas;
  CreateDummyTableFiles(existing_files, &file_metas);

  PrepareManifest(&column_families_, &last_seqno_, &log_writer_);
  std::vector<std::pair<int, FileMetaData>> added_files;
  for (size_t i = 3; i != 5; ++i) {
    added_files.emplace_back(0, file_metas[i]);
  }
  WriteFileAdditionAndDeletionToManifest(
      /*cf=*/0, added_files, std::vector<std::pair<int, uint64_t>>());

  added_files.clear();
  for (uint64_t file_num = 120; file_num < 130; ++file_num) {
    std::string smallest_ukey = "a";
    std::string largest_ukey = "b";
    InternalKey smallest_ikey(smallest_ukey, 1, ValueType::kTypeValue);
    InternalKey largest_ikey(largest_ukey, 1, ValueType::kTypeValue);
    FileMetaData meta = FileMetaData(
        file_num, /*file_path_id=*/0, /*file_size=*/12, smallest_ikey,
        largest_ikey, 0, 0, false, Temperature::kUnknown, 0, 0, 0,
        kUnknownFileChecksum, kUnknownFileChecksumFuncName,
        kDisableUserTimestamp, kDisableUserTimestamp);
    added_files.emplace_back(0, meta);
  }
  WriteFileAdditionAndDeletionToManifest(
      /*cf=*/0, added_files, std::vector<std::pair<int, uint64_t>>());
  log_writer_.reset();
  Status s = SetCurrentFile(fs_.get(), dbname_, 1, nullptr);
  ASSERT_OK(s);
  std::string manifest_path;
  VerifyManifest(&manifest_path);
  std::string db_id;
  bool has_missing_table_file = false;
  s = versions_->TryRecoverFromOneManifest(manifest_path, column_families_,
                                           /*read_only=*/false, &db_id,
                                           &has_missing_table_file);
  ASSERT_OK(s);
  ASSERT_TRUE(has_missing_table_file);
  for (ColumnFamilyData* cfd : *(versions_->GetColumnFamilySet())) {
    VersionStorageInfo* vstorage = cfd->current()->storage_info();
    const std::vector<FileMetaData*>& files = vstorage->LevelFiles(0);
    if (cfd->GetName() == kDefaultColumnFamilyName) {
      ASSERT_EQ(2, files.size());
      for (const auto* fmeta : files) {
        if (fmeta->fd.GetNumber() != 107 && fmeta->fd.GetNumber() != 110) {
          ASSERT_FALSE(true);
        }
      }
    } else {
      ASSERT_TRUE(files.empty());
    }
  }
}

TEST_F(VersionSetTestMissingFiles, NoFileMissing) {
  std::vector<SstInfo> existing_files = {
      SstInfo(100, kDefaultColumnFamilyName, "a"),
      SstInfo(102, kDefaultColumnFamilyName, "b"),
      SstInfo(103, kDefaultColumnFamilyName, "c"),
      SstInfo(107, kDefaultColumnFamilyName, "d"),
      SstInfo(110, kDefaultColumnFamilyName, "e")};
  std::vector<FileMetaData> file_metas;
  CreateDummyTableFiles(existing_files, &file_metas);

  PrepareManifest(&column_families_, &last_seqno_, &log_writer_);
  std::vector<std::pair<int, FileMetaData>> added_files;
  for (const auto& meta : file_metas) {
    added_files.emplace_back(0, meta);
  }
  WriteFileAdditionAndDeletionToManifest(
      /*cf=*/0, added_files, std::vector<std::pair<int, uint64_t>>());
  std::vector<std::pair<int, uint64_t>> deleted_files;
  deleted_files.emplace_back(/*level=*/0, 100);
  WriteFileAdditionAndDeletionToManifest(
      /*cf=*/0, std::vector<std::pair<int, FileMetaData>>(), deleted_files);
  log_writer_.reset();
  Status s = SetCurrentFile(fs_.get(), dbname_, 1, nullptr);
  ASSERT_OK(s);
  std::string manifest_path;
  VerifyManifest(&manifest_path);
  std::string db_id;
  bool has_missing_table_file = false;
  s = versions_->TryRecoverFromOneManifest(manifest_path, column_families_,
                                           /*read_only=*/false, &db_id,
                                           &has_missing_table_file);
  ASSERT_OK(s);
  ASSERT_FALSE(has_missing_table_file);
  for (ColumnFamilyData* cfd : *(versions_->GetColumnFamilySet())) {
    VersionStorageInfo* vstorage = cfd->current()->storage_info();
    const std::vector<FileMetaData*>& files = vstorage->LevelFiles(0);
    if (cfd->GetName() == kDefaultColumnFamilyName) {
      ASSERT_EQ(existing_files.size() - deleted_files.size(), files.size());
      bool has_deleted_file = false;
      for (const auto* fmeta : files) {
        if (fmeta->fd.GetNumber() == 100) {
          has_deleted_file = true;
          break;
        }
      }
      ASSERT_FALSE(has_deleted_file);
    } else {
      ASSERT_TRUE(files.empty());
    }
  }
}

TEST_F(VersionSetTestMissingFiles, MinLogNumberToKeep2PC) {
  NewDB();

  SstInfo sst(100, kDefaultColumnFamilyName, "a");
  std::vector<FileMetaData> file_metas;
  CreateDummyTableFiles({sst}, &file_metas);

  constexpr WalNumber kMinWalNumberToKeep2PC = 10;
  VersionEdit edit;
  edit.AddFile(0, file_metas[0]);
  edit.SetMinLogNumberToKeep(kMinWalNumberToKeep2PC);
  ASSERT_OK(LogAndApplyToDefaultCF(edit));
  ASSERT_EQ(versions_->min_log_number_to_keep_2pc(), kMinWalNumberToKeep2PC);

  for (int i = 0; i < 3; i++) {
    CreateNewManifest();
    ReopenDB();
    ASSERT_EQ(versions_->min_log_number_to_keep_2pc(), kMinWalNumberToKeep2PC);
  }
}

}  // namespace ROCKSDB_NAMESPACE

int main(int argc, char** argv) {
  ::testing::InitGoogleTest(&argc, argv);
  return RUN_ALL_TESTS();
}<|MERGE_RESOLUTION|>--- conflicted
+++ resolved
@@ -179,11 +179,7 @@
   }
 
   void UpdateVersionStorageInfo() {
-<<<<<<< HEAD
-    vstorage_.PrepareAppend(ioptions_, mutable_cf_options_);
-=======
     vstorage_.PrepareForVersionAppend(ioptions_, mutable_cf_options_);
->>>>>>> 42e0751b
     vstorage_.SetFinalized();
   }
 
