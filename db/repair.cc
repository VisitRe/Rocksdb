--- conflicted
+++ resolved
@@ -292,13 +292,9 @@
     }
 
     for (size_t path_id = 0; path_id < to_search_paths.size(); path_id++) {
-<<<<<<< HEAD
-      Status status = env_->GetChildren(to_search_paths[path_id], &filenames);
-=======
       ROCKS_LOG_INFO(db_options_.info_log, "Searching path %s\n",
                      to_search_paths[path_id].c_str());
-      status = env_->GetChildren(to_search_paths[path_id], &filenames);
->>>>>>> 0804b44f
+      Status status = env_->GetChildren(to_search_paths[path_id], &filenames);
       if (!status.ok()) {
         return status;
       }
