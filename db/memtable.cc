--- conflicted
+++ resolved
@@ -1069,9 +1069,8 @@
             std::string result;
             *(s->status) = MergeHelper::TimedFullMerge(
                 merge_operator, s->key->user_key(), &v,
-<<<<<<< HEAD
                 merge_context->GetOperands(), &result, s->logger, s->statistics,
-                s->clock, nullptr /* result_operand */,
+                s->clock, /* result_operand */ nullptr,
                 /* update_num_ops_stats */ true);
 
             if (s->value) {
@@ -1080,11 +1079,6 @@
               assert(s->columns);
               s->columns->SetPlainValue(result);
             }
-=======
-                merge_context->GetOperands(), s->value, s->columns, s->logger,
-                s->statistics, s->clock, /* result_operand */ nullptr,
-                /* update_num_ops_stats */ true);
->>>>>>> 1f09730d
           }
         } else if (s->value) {
           s->value->assign(v.data(), v.size());
@@ -1137,22 +1131,17 @@
               *(s->status) = MergeHelper::TimedFullMerge(
                   merge_operator, s->key->user_key(), &value_of_default,
                   merge_context->GetOperands(), s->value, s->logger,
-                  s->statistics, s->clock, nullptr /* result_operand */,
+                  s->statistics, s->clock, /* result_operand */ nullptr,
                   /* update_num_ops_stats */ true);
             }
           } else if (s->columns) {
             std::string result;
             *(s->status) = MergeHelper::TimedFullMergeWithEntity(
                 merge_operator, s->key->user_key(), v,
-<<<<<<< HEAD
                 merge_context->GetOperands(), &result, s->logger, s->statistics,
                 s->clock, /* update_num_ops_stats */ true);
 
             s->columns->SetWideColumnValue(result);
-=======
-                merge_context->GetOperands(), s->value, s->columns, s->logger,
-                s->statistics, s->clock, /* update_num_ops_stats */ true);
->>>>>>> 1f09730d
           }
         } else if (s->value) {
           Slice value_of_default;
@@ -1186,9 +1175,8 @@
             std::string result;
             *(s->status) = MergeHelper::TimedFullMerge(
                 merge_operator, s->key->user_key(), nullptr,
-<<<<<<< HEAD
                 merge_context->GetOperands(), &result, s->logger, s->statistics,
-                s->clock, nullptr /* result_operand */,
+                s->clock, /* result_operand */ nullptr,
                 /* update_num_ops_stats */ true);
 
             if (s->value) {
@@ -1197,11 +1185,6 @@
               assert(s->columns);
               s->columns->SetPlainValue(result);
             }
-=======
-                merge_context->GetOperands(), s->value, s->columns, s->logger,
-                s->statistics, s->clock, /* result_operand */ nullptr,
-                /* update_num_ops_stats */ true);
->>>>>>> 1f09730d
           }
         } else {
           *(s->status) = Status::NotFound();
@@ -1230,9 +1213,8 @@
             std::string result;
             *(s->status) = MergeHelper::TimedFullMerge(
                 merge_operator, s->key->user_key(), nullptr,
-<<<<<<< HEAD
                 merge_context->GetOperands(), &result, s->logger, s->statistics,
-                s->clock, nullptr /* result_operand */,
+                s->clock, /* result_operand */ nullptr,
                 /* update_num_ops_stats */ true);
 
             if (s->value) {
@@ -1241,11 +1223,6 @@
               assert(s->columns);
               s->columns->SetPlainValue(result);
             }
-=======
-                merge_context->GetOperands(), s->value, s->columns, s->logger,
-                s->statistics, s->clock, /* result_operand */ nullptr,
-                /* update_num_ops_stats */ true);
->>>>>>> 1f09730d
           }
 
           *(s->found_final_value) = true;
