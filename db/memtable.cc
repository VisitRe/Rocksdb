//  Copyright (c) 2011-present, Facebook, Inc.  All rights reserved.
//  This source code is licensed under both the GPLv2 (found in the
//  COPYING file in the root directory) and Apache 2.0 License
//  (found in the LICENSE.Apache file in the root directory).
//
// Copyright (c) 2011 The LevelDB Authors. All rights reserved.
// Use of this source code is governed by a BSD-style license that can be
// found in the LICENSE file. See the AUTHORS file for names of contributors.

#include "db/memtable.h"

#include <algorithm>
#include <array>
#include <limits>
#include <memory>

#include "db/dbformat.h"
#include "db/kv_checksum.h"
#include "db/merge_context.h"
#include "db/merge_helper.h"
#include "db/pinned_iterators_manager.h"
#include "db/range_tombstone_fragmenter.h"
#include "db/read_callback.h"
#include "db/wide/wide_column_serialization.h"
#include "logging/logging.h"
#include "memory/arena.h"
#include "memory/memory_usage.h"
#include "monitoring/perf_context_imp.h"
#include "monitoring/statistics.h"
#include "port/lang.h"
#include "port/port.h"
#include "rocksdb/comparator.h"
#include "rocksdb/env.h"
#include "rocksdb/iterator.h"
#include "rocksdb/merge_operator.h"
#include "rocksdb/slice_transform.h"
#include "rocksdb/types.h"
#include "rocksdb/write_buffer_manager.h"
#include "table/internal_iterator.h"
#include "table/iterator_wrapper.h"
#include "table/merging_iterator.h"
#include "util/autovector.h"
#include "util/coding.h"
#include "util/mutexlock.h"

namespace ROCKSDB_NAMESPACE {

ImmutableMemTableOptions::ImmutableMemTableOptions(
    const ImmutableOptions& ioptions,
    const MutableCFOptions& mutable_cf_options)
    : arena_block_size(mutable_cf_options.arena_block_size),
      memtable_prefix_bloom_bits(
          static_cast<uint32_t>(
              static_cast<double>(mutable_cf_options.write_buffer_size) *
              mutable_cf_options.memtable_prefix_bloom_size_ratio) *
          8u),
      memtable_huge_page_size(mutable_cf_options.memtable_huge_page_size),
      memtable_whole_key_filtering(
          mutable_cf_options.memtable_whole_key_filtering),
      inplace_update_support(ioptions.inplace_update_support),
      inplace_update_num_locks(mutable_cf_options.inplace_update_num_locks),
      inplace_callback(ioptions.inplace_callback),
      max_successive_merges(mutable_cf_options.max_successive_merges),
      statistics(ioptions.stats),
      merge_operator(ioptions.merge_operator.get()),
      info_log(ioptions.logger),
      allow_data_in_errors(ioptions.allow_data_in_errors),
      protection_bytes_per_key(
          mutable_cf_options.memtable_protection_bytes_per_key) {}

MemTable::MemTable(const InternalKeyComparator& cmp,
                   const ImmutableOptions& ioptions,
                   const MutableCFOptions& mutable_cf_options,
                   WriteBufferManager* write_buffer_manager,
                   SequenceNumber latest_seq, uint32_t column_family_id)
    : comparator_(cmp),
      moptions_(ioptions, mutable_cf_options),
      refs_(0),
      kArenaBlockSize(OptimizeBlockSize(moptions_.arena_block_size)),
      mem_tracker_(write_buffer_manager),
      arena_(moptions_.arena_block_size,
             (write_buffer_manager != nullptr &&
              (write_buffer_manager->enabled() ||
               write_buffer_manager->cost_to_cache()))
                 ? &mem_tracker_
                 : nullptr,
             mutable_cf_options.memtable_huge_page_size),
      table_(ioptions.memtable_factory->CreateMemTableRep(
          comparator_, &arena_, mutable_cf_options.prefix_extractor.get(),
          ioptions.logger, column_family_id)),
      range_del_table_(SkipListFactory().CreateMemTableRep(
          comparator_, &arena_, nullptr /* transform */, ioptions.logger,
          column_family_id)),
      is_range_del_table_empty_(true),
      data_size_(0),
      num_entries_(0),
      num_deletes_(0),
      write_buffer_size_(mutable_cf_options.write_buffer_size),
      flush_in_progress_(false),
      flush_completed_(false),
      file_number_(0),
      first_seqno_(0),
      earliest_seqno_(latest_seq),
      creation_seq_(latest_seq),
      mem_next_logfile_number_(0),
      min_prep_log_referenced_(0),
      locks_(moptions_.inplace_update_support
                 ? moptions_.inplace_update_num_locks
                 : 0),
      prefix_extractor_(mutable_cf_options.prefix_extractor.get()),
      flush_state_(FLUSH_NOT_REQUESTED),
      clock_(ioptions.clock),
      insert_with_hint_prefix_extractor_(
          ioptions.memtable_insert_with_hint_prefix_extractor.get()),
      oldest_key_time_(std::numeric_limits<uint64_t>::max()),
      atomic_flush_seqno_(kMaxSequenceNumber),
      approximate_memory_usage_(0) {
  UpdateFlushState();
  // something went wrong if we need to flush before inserting anything
  assert(!ShouldScheduleFlush());

  // use bloom_filter_ for both whole key and prefix bloom filter
  if ((prefix_extractor_ || moptions_.memtable_whole_key_filtering) &&
      moptions_.memtable_prefix_bloom_bits > 0) {
    bloom_filter_.reset(
        new DynamicBloom(&arena_, moptions_.memtable_prefix_bloom_bits,
                         6 /* hard coded 6 probes */,
                         moptions_.memtable_huge_page_size, ioptions.logger));
  }
}

MemTable::~MemTable() {
  mem_tracker_.FreeMem();
  assert(refs_ == 0);
}

size_t MemTable::ApproximateMemoryUsage() {
  autovector<size_t> usages = {
      arena_.ApproximateMemoryUsage(), table_->ApproximateMemoryUsage(),
      range_del_table_->ApproximateMemoryUsage(),
      ROCKSDB_NAMESPACE::ApproximateMemoryUsage(insert_hints_)};
  size_t total_usage = 0;
  for (size_t usage : usages) {
    // If usage + total_usage >= kMaxSizet, return kMaxSizet.
    // the following variation is to avoid numeric overflow.
    if (usage >= std::numeric_limits<size_t>::max() - total_usage) {
      return std::numeric_limits<size_t>::max();
    }
    total_usage += usage;
  }
  approximate_memory_usage_.store(total_usage, std::memory_order_relaxed);
  // otherwise, return the actual usage
  return total_usage;
}

bool MemTable::ShouldFlushNow() {
  size_t write_buffer_size = write_buffer_size_.load(std::memory_order_relaxed);
  // In a lot of times, we cannot allocate arena blocks that exactly matches the
  // buffer size. Thus we have to decide if we should over-allocate or
  // under-allocate.
  // This constant variable can be interpreted as: if we still have more than
  // "kAllowOverAllocationRatio * kArenaBlockSize" space left, we'd try to over
  // allocate one more block.
  const double kAllowOverAllocationRatio = 0.6;

  // If arena still have room for new block allocation, we can safely say it
  // shouldn't flush.
  auto allocated_memory = table_->ApproximateMemoryUsage() +
                          range_del_table_->ApproximateMemoryUsage() +
                          arena_.MemoryAllocatedBytes();

  approximate_memory_usage_.store(allocated_memory, std::memory_order_relaxed);

  // if we can still allocate one more block without exceeding the
  // over-allocation ratio, then we should not flush.
  if (allocated_memory + kArenaBlockSize <
      write_buffer_size + kArenaBlockSize * kAllowOverAllocationRatio) {
    return false;
  }

  // if user keeps adding entries that exceeds write_buffer_size, we need to
  // flush earlier even though we still have much available memory left.
  if (allocated_memory >
      write_buffer_size + kArenaBlockSize * kAllowOverAllocationRatio) {
    return true;
  }

  // In this code path, Arena has already allocated its "last block", which
  // means the total allocatedmemory size is either:
  //  (1) "moderately" over allocated the memory (no more than `0.6 * arena
  // block size`. Or,
  //  (2) the allocated memory is less than write buffer size, but we'll stop
  // here since if we allocate a new arena block, we'll over allocate too much
  // more (half of the arena block size) memory.
  //
  // In either case, to avoid over-allocate, the last block will stop allocation
  // when its usage reaches a certain ratio, which we carefully choose "0.75
  // full" as the stop condition because it addresses the following issue with
  // great simplicity: What if the next inserted entry's size is
  // bigger than AllocatedAndUnused()?
  //
  // The answer is: if the entry size is also bigger than 0.25 *
  // kArenaBlockSize, a dedicated block will be allocated for it; otherwise
  // arena will anyway skip the AllocatedAndUnused() and allocate a new, empty
  // and regular block. In either case, we *overly* over-allocated.
  //
  // Therefore, setting the last block to be at most "0.75 full" avoids both
  // cases.
  //
  // NOTE: the average percentage of waste space of this approach can be counted
  // as: "arena block size * 0.25 / write buffer size". User who specify a small
  // write buffer size and/or big arena block size may suffer.
  return arena_.AllocatedAndUnused() < kArenaBlockSize / 4;
}

void MemTable::UpdateFlushState() {
  auto state = flush_state_.load(std::memory_order_relaxed);
  if (state == FLUSH_NOT_REQUESTED && ShouldFlushNow()) {
    // ignore CAS failure, because that means somebody else requested
    // a flush
    flush_state_.compare_exchange_strong(state, FLUSH_REQUESTED,
                                         std::memory_order_relaxed,
                                         std::memory_order_relaxed);
  }
}

void MemTable::UpdateOldestKeyTime() {
  uint64_t oldest_key_time = oldest_key_time_.load(std::memory_order_relaxed);
  if (oldest_key_time == std::numeric_limits<uint64_t>::max()) {
    int64_t current_time = 0;
    auto s = clock_->GetCurrentTime(&current_time);
    if (s.ok()) {
      assert(current_time >= 0);
      // If fail, the timestamp is already set.
      oldest_key_time_.compare_exchange_strong(
          oldest_key_time, static_cast<uint64_t>(current_time),
          std::memory_order_relaxed, std::memory_order_relaxed);
    }
  }
}

Status MemTable::VerifyEntryChecksum(const char* entry,
                                     size_t protection_bytes_per_key,
                                     bool allow_data_in_errors) {
  if (protection_bytes_per_key == 0) {
    return Status::OK();
  }
  uint32_t key_length;
  const char* key_ptr = GetVarint32Ptr(entry, entry + 5, &key_length);
  if (key_ptr == nullptr) {
    return Status::Corruption("Unable to parse internal key length");
  }
  if (key_length < 8) {
    return Status::Corruption("Memtable entry internal key length too short.");
  }
  Slice user_key = Slice(key_ptr, key_length - 8);

  const uint64_t tag = DecodeFixed64(key_ptr + key_length - 8);
  ValueType type;
  SequenceNumber seq;
  UnPackSequenceAndType(tag, &seq, &type);

  uint32_t value_length = 0;
  const char* value_ptr = GetVarint32Ptr(
      key_ptr + key_length, key_ptr + key_length + 5, &value_length);
  if (value_ptr == nullptr) {
    return Status::Corruption("Unable to parse internal key value");
  }
  Slice value = Slice(value_ptr, value_length);

  const char* checksum_ptr = value_ptr + value_length;
  uint64_t expected = ProtectionInfo64()
                          .ProtectKVO(user_key, value, type)
                          .ProtectS(seq)
                          .GetVal();
  bool match = true;
  switch (protection_bytes_per_key) {
    case 1:
      match = static_cast<uint8_t>(checksum_ptr[0]) ==
              static_cast<uint8_t>(expected);
      break;
    case 2:
      match = DecodeFixed16(checksum_ptr) == static_cast<uint16_t>(expected);
      break;
    case 4:
      match = DecodeFixed32(checksum_ptr) == static_cast<uint32_t>(expected);
      break;
    case 8:
      match = DecodeFixed64(checksum_ptr) == expected;
      break;
    default:
      assert(false);
  }
  if (!match) {
    std::string msg(
        "Corrupted memtable entry, per key-value checksum verification "
        "failed.");
    if (allow_data_in_errors) {
      msg.append("Unrecognized value type: " +
                 std::to_string(static_cast<int>(type)) + ". ");
      msg.append("User key: " + user_key.ToString(/*hex=*/true) + ". ");
      msg.append("seq: " + std::to_string(seq) + ".");
    }
    return Status::Corruption(msg.c_str());
  }
  return Status::OK();
}

int MemTable::KeyComparator::operator()(const char* prefix_len_key1,
                                        const char* prefix_len_key2) const {
  // Internal keys are encoded as length-prefixed strings.
  Slice k1 = GetLengthPrefixedSlice(prefix_len_key1);
  Slice k2 = GetLengthPrefixedSlice(prefix_len_key2);
  return comparator.CompareKeySeq(k1, k2);
}

int MemTable::KeyComparator::operator()(const char* prefix_len_key,
                                        const KeyComparator::DecodedType& key)
    const {
  // Internal keys are encoded as length-prefixed strings.
  Slice a = GetLengthPrefixedSlice(prefix_len_key);
  return comparator.CompareKeySeq(a, key);
}

void MemTableRep::InsertConcurrently(KeyHandle /*handle*/) {
#ifndef ROCKSDB_LITE
  throw std::runtime_error("concurrent insert not supported");
#else
  abort();
#endif
}

Slice MemTableRep::UserKey(const char* key) const {
  Slice slice = GetLengthPrefixedSlice(key);
  return Slice(slice.data(), slice.size() - 8);
}

KeyHandle MemTableRep::Allocate(const size_t len, char** buf) {
  *buf = allocator_->Allocate(len);
  return static_cast<KeyHandle>(*buf);
}

// Encode a suitable internal key target for "target" and return it.
// Uses *scratch as scratch space, and the returned pointer will point
// into this scratch space.
const char* EncodeKey(std::string* scratch, const Slice& target) {
  scratch->clear();
  PutVarint32(scratch, static_cast<uint32_t>(target.size()));
  scratch->append(target.data(), target.size());
  return scratch->data();
}

class MemTableIterator : public InternalIterator {
 public:
  MemTableIterator(const MemTable& mem, const ReadOptions& read_options,
                   Arena* arena, bool use_range_del_table = false)
      : bloom_(nullptr),
        prefix_extractor_(mem.prefix_extractor_),
        comparator_(mem.comparator_),
        valid_(false),
        arena_mode_(arena != nullptr),
        value_pinned_(
            !mem.GetImmutableMemTableOptions()->inplace_update_support),
        protection_bytes_per_key_(mem.moptions_.protection_bytes_per_key),
        status_(Status::OK()),
        logger_(mem.moptions_.info_log) {
    if (use_range_del_table) {
      iter_ = mem.range_del_table_->GetIterator(arena);
    } else if (prefix_extractor_ != nullptr && !read_options.total_order_seek &&
               !read_options.auto_prefix_mode) {
      // Auto prefix mode is not implemented in memtable yet.
      bloom_ = mem.bloom_filter_.get();
      iter_ = mem.table_->GetDynamicPrefixIterator(arena);
    } else {
      iter_ = mem.table_->GetIterator(arena);
    }
    status_.PermitUncheckedError();
  }
  // No copying allowed
  MemTableIterator(const MemTableIterator&) = delete;
  void operator=(const MemTableIterator&) = delete;

  ~MemTableIterator() override {
#ifndef NDEBUG
    // Assert that the MemTableIterator is never deleted while
    // Pinning is Enabled.
    assert(!pinned_iters_mgr_ || !pinned_iters_mgr_->PinningEnabled());
#endif
    if (arena_mode_) {
      iter_->~Iterator();
    } else {
      delete iter_;
    }
  }

#ifndef NDEBUG
  void SetPinnedItersMgr(PinnedIteratorsManager* pinned_iters_mgr) override {
    pinned_iters_mgr_ = pinned_iters_mgr;
  }
  PinnedIteratorsManager* pinned_iters_mgr_ = nullptr;
#endif

  bool Valid() const override { return valid_ && status_.ok(); }
  void Seek(const Slice& k) override {
    PERF_TIMER_GUARD(seek_on_memtable_time);
    PERF_COUNTER_ADD(seek_on_memtable_count, 1);
    if (bloom_) {
      // iterator should only use prefix bloom filter
      auto ts_sz = comparator_.comparator.user_comparator()->timestamp_size();
      Slice user_k_without_ts(ExtractUserKeyAndStripTimestamp(k, ts_sz));
      if (prefix_extractor_->InDomain(user_k_without_ts)) {
        if (!bloom_->MayContain(
                prefix_extractor_->Transform(user_k_without_ts))) {
          PERF_COUNTER_ADD(bloom_memtable_miss_count, 1);
          valid_ = false;
          return;
        } else {
          PERF_COUNTER_ADD(bloom_memtable_hit_count, 1);
        }
      }
    }
    iter_->Seek(k, nullptr);
    valid_ = iter_->Valid();
    VerifyEntryChecksum();
  }
  void SeekForPrev(const Slice& k) override {
    PERF_TIMER_GUARD(seek_on_memtable_time);
    PERF_COUNTER_ADD(seek_on_memtable_count, 1);
    if (bloom_) {
      auto ts_sz = comparator_.comparator.user_comparator()->timestamp_size();
      Slice user_k_without_ts(ExtractUserKeyAndStripTimestamp(k, ts_sz));
      if (prefix_extractor_->InDomain(user_k_without_ts)) {
        if (!bloom_->MayContain(
                prefix_extractor_->Transform(user_k_without_ts))) {
          PERF_COUNTER_ADD(bloom_memtable_miss_count, 1);
          valid_ = false;
          return;
        } else {
          PERF_COUNTER_ADD(bloom_memtable_hit_count, 1);
        }
      }
    }
    iter_->Seek(k, nullptr);
    valid_ = iter_->Valid();
    VerifyEntryChecksum();
    if (!Valid() && status().ok()) {
      SeekToLast();
    }
    while (Valid() && comparator_.comparator.Compare(k, key()) < 0) {
      Prev();
    }
  }
  void SeekToFirst() override {
    iter_->SeekToFirst();
    valid_ = iter_->Valid();
    VerifyEntryChecksum();
  }
  void SeekToLast() override {
    iter_->SeekToLast();
    valid_ = iter_->Valid();
    VerifyEntryChecksum();
  }
  void Next() override {
    PERF_COUNTER_ADD(next_on_memtable_count, 1);
    assert(Valid());
    iter_->Next();
    TEST_SYNC_POINT_CALLBACK("MemTableIterator::Next:0", iter_);
    valid_ = iter_->Valid();
    VerifyEntryChecksum();
  }
  bool NextAndGetResult(IterateResult* result) override {
    Next();
    bool is_valid = Valid();
    if (is_valid) {
      result->key = key();
      result->bound_check_result = IterBoundCheck::kUnknown;
      result->value_prepared = true;
    }
    return is_valid;
  }
  void Prev() override {
    PERF_COUNTER_ADD(prev_on_memtable_count, 1);
    assert(Valid());
    iter_->Prev();
    valid_ = iter_->Valid();
    VerifyEntryChecksum();
  }
  Slice key() const override {
    assert(Valid());
    return GetLengthPrefixedSlice(iter_->key());
  }
  Slice value() const override {
    assert(Valid());
    Slice key_slice = GetLengthPrefixedSlice(iter_->key());
    return GetLengthPrefixedSlice(key_slice.data() + key_slice.size());
  }

  Status status() const override { return status_; }

  bool IsKeyPinned() const override {
    // memtable data is always pinned
    return true;
  }

  bool IsValuePinned() const override {
    // memtable value is always pinned, except if we allow inplace update.
    return value_pinned_;
  }

 private:
  DynamicBloom* bloom_;
  const SliceTransform* const prefix_extractor_;
  const MemTable::KeyComparator comparator_;
  MemTableRep::Iterator* iter_;
  bool valid_;
  bool arena_mode_;
  bool value_pinned_;
  size_t protection_bytes_per_key_;
  Status status_;
  Logger* logger_;

  void VerifyEntryChecksum() {
    if (protection_bytes_per_key_ > 0 && Valid()) {
      status_ = MemTable::VerifyEntryChecksum(iter_->key(),
                                              protection_bytes_per_key_);
      if (!status_.ok()) {
        ROCKS_LOG_ERROR(logger_, "In MemtableIterator: %s", status_.getState());
      }
    }
  }
};

InternalIterator* MemTable::NewIterator(const ReadOptions& read_options,
                                        Arena* arena) {
  assert(arena != nullptr);
  auto mem = arena->AllocateAligned(sizeof(MemTableIterator));
  return new (mem) MemTableIterator(*this, read_options, arena);
}

FragmentedRangeTombstoneIterator* MemTable::NewRangeTombstoneIterator(
    const ReadOptions& read_options, SequenceNumber read_seq,
    bool immutable_memtable) {
  if (read_options.ignore_range_deletions ||
      is_range_del_table_empty_.load(std::memory_order_relaxed)) {
    return nullptr;
  }
  return NewRangeTombstoneIteratorInternal(read_options, read_seq,
                                           immutable_memtable);
}

FragmentedRangeTombstoneIterator* MemTable::NewRangeTombstoneIteratorInternal(
    const ReadOptions& read_options, SequenceNumber read_seq,
    bool immutable_memtable) {
  if (immutable_memtable) {
    // Note that caller should already have verified that
    // !is_range_del_table_empty_
    assert(IsFragmentedRangeTombstonesConstructed());
    return new FragmentedRangeTombstoneIterator(
        fragmented_range_tombstone_list_.get(), comparator_.comparator,
        read_seq);
  }

  auto* unfragmented_iter = new MemTableIterator(
      *this, read_options, nullptr /* arena */, true /* use_range_del_table */);
  auto fragmented_tombstone_list =
      std::make_shared<FragmentedRangeTombstoneList>(
          std::unique_ptr<InternalIterator>(unfragmented_iter),
          comparator_.comparator, false, std::vector<SequenceNumber>(), true);

  auto* fragmented_iter = new FragmentedRangeTombstoneIterator(
      fragmented_tombstone_list, comparator_.comparator, read_seq);
  return fragmented_iter;
}

void MemTable::ConstructFragmentedRangeTombstones() {
  assert(!IsFragmentedRangeTombstonesConstructed(false));
  // There should be no concurrent Construction
  if (!is_range_del_table_empty_.load(std::memory_order_relaxed)) {
    auto* unfragmented_iter =
        new MemTableIterator(*this, ReadOptions(), nullptr /* arena */,
                             true /* use_range_del_table */);

    fragmented_range_tombstone_list_ =
        std::make_unique<FragmentedRangeTombstoneList>(
            std::unique_ptr<InternalIterator>(unfragmented_iter),
            comparator_.comparator);
  }
}

port::RWMutex* MemTable::GetLock(const Slice& key) {
  return &locks_[GetSliceRangedNPHash(key, locks_.size())];
}

MemTable::MemTableStats MemTable::ApproximateStats(const Slice& start_ikey,
                                                   const Slice& end_ikey) {
  uint64_t entry_count = table_->ApproximateNumEntries(start_ikey, end_ikey);
  entry_count += range_del_table_->ApproximateNumEntries(start_ikey, end_ikey);
  if (entry_count == 0) {
    return {0, 0};
  }
  uint64_t n = num_entries_.load(std::memory_order_relaxed);
  if (n == 0) {
    return {0, 0};
  }
  if (entry_count > n) {
    // (range_del_)table_->ApproximateNumEntries() is just an estimate so it can
    // be larger than actual entries we have. Cap it to entries we have to limit
    // the inaccuracy.
    entry_count = n;
  }
  uint64_t data_size = data_size_.load(std::memory_order_relaxed);
  return {entry_count * (data_size / n), entry_count};
}

Status MemTable::VerifyEncodedEntry(Slice encoded,
                                    const ProtectionInfoKVOS64& kv_prot_info) {
  uint32_t ikey_len = 0;
  if (!GetVarint32(&encoded, &ikey_len)) {
    return Status::Corruption("Unable to parse internal key length");
  }
  size_t ts_sz = GetInternalKeyComparator().user_comparator()->timestamp_size();
  if (ikey_len < 8 + ts_sz) {
    return Status::Corruption("Internal key length too short");
  }
  if (ikey_len > encoded.size()) {
    return Status::Corruption("Internal key length too long");
  }
  uint32_t value_len = 0;
  const size_t user_key_len = ikey_len - 8;
  Slice key(encoded.data(), user_key_len);
  encoded.remove_prefix(user_key_len);

  uint64_t packed = DecodeFixed64(encoded.data());
  ValueType value_type = kMaxValue;
  SequenceNumber sequence_number = kMaxSequenceNumber;
  UnPackSequenceAndType(packed, &sequence_number, &value_type);
  encoded.remove_prefix(8);

  if (!GetVarint32(&encoded, &value_len)) {
    return Status::Corruption("Unable to parse value length");
  }
  if (value_len < encoded.size()) {
    return Status::Corruption("Value length too short");
  }
  if (value_len > encoded.size()) {
    return Status::Corruption("Value length too long");
  }
  Slice value(encoded.data(), value_len);

  return kv_prot_info.StripS(sequence_number)
      .StripKVO(key, value, value_type)
      .GetStatus();
}

<<<<<<< HEAD
bool MemTable::InsertKey(std::unique_ptr<MemTableRep>& table, KeyHandle handle,
                         SequenceNumber s, ValueType type,
                         const Slice& user_key, /* user key */
                         const Slice& value, uint32_t encoded_len,
                         uint32_t* inserted_entries, uint32_t* inserted_len,
                         std::function<bool(MemTableRep*, KeyHandle)> insert,
                         bool allow_concurrent) {
  if (type != kTypeRangeDeletion) {
    *inserted_entries = 1;
    *inserted_len = encoded_len;
    return insert(table.get(), handle);
  }

  Slice key = user_key;

  if (allow_concurrent) {
    range_del_table_lock_.lock();
  }
  std::unique_ptr<MemTableIterator> iter(
      new MemTableIterator(*this, ReadOptions(), nullptr /* arena */,
                           true /* use_range_del_table */));
  if (iter == nullptr) {
    if (allow_concurrent) range_del_table_lock_.unlock();
    return false;
  }

  ParsedInternalKey inkey(key, 0, kTypeRangeDeletion);
  std::string key_with_seq;
  AppendInternalKey(&key_with_seq, inkey);
  iter->SeekForPrev(Slice(key_with_seq.data(), key_with_seq.size()));
  if (iter->Valid()) {
    ParsedInternalKey maxkey(ExtractUserKey(iter->key()), kMaxSequenceNumber,
                             kTypeRangeDeletion);
    std::string k;
    AppendInternalKey(&k, maxkey);
    iter->Seek(Slice(k.data(), k.size()));
  } else {
    iter->Seek(Slice(key_with_seq.data(), key_with_seq.size()));
  }

  auto const& user_comparator = comparator_.comparator.user_comparator();
  Slice last_key;
  // start, end, tombstone seqnum
  std::vector<std::tuple<Slice, Slice, std::vector<SequenceNumber>>> to_insert;
  // when we insert key@fragment_seq:value@tomstone_seqs, we ensure
  // key@fragment_seq includes all the information in [key, value), so later
  // insert only have to consider the entry key@fragment_seq and skip to later
  // entry after [value, +inf)
  bool done = false;
  for (; iter->Valid(); iter->Next()) {
    const Slice& ikey = iter->key();
    Slice tombstone_start_key = ExtractUserKey(ikey);
    if (!last_key.empty() &&
        user_comparator->Compare(tombstone_start_key, last_key) <= 0) {
      continue;
    }
    Slice tombstone_end_key = iter->value();
    if (user_comparator->Compare(tombstone_start_key, value) >= 0) {
      break;
    }
    std::vector<SequenceNumber> tombstone_seqs;
    FragmentedRangeTombstoneList::DecodeRangeTombstoneValue(&tombstone_end_key,
                                                            &tombstone_seqs);
    last_key = tombstone_end_key;
    int start_compare = user_comparator->Compare(key, tombstone_start_key);
    int end_compare = user_comparator->Compare(value, tombstone_end_key);
    if (start_compare > 0) {
      if (end_compare < 0) {
        // why we insert in decreasing start key order ? see this example:
        // memtable has: [a, f)@2
        // current range delete: [c, d)@3
        // to_insert: [a, c)@2, [c, d)@[3, 2], [d, f)@2
        // current read: key e at snapshot 2.
        // The expected max covering tombstone seq is 2 from [a, f)@2.
        // If max covering seqno is computed after [c, d)@[3, 2] is inserted but
        // before [d, f)@2 then we might find there is no covering range
        // tombstone
        to_insert.emplace_back(
            value, tombstone_end_key,
            std::vector<SequenceNumber>(tombstone_seqs.begin(),
                                        tombstone_seqs.end()));
        to_insert.emplace_back(key, value, std::vector<SequenceNumber>({s}));
        auto& back = std::get<2>(to_insert.back());
        back.insert(back.end(), tombstone_seqs.begin(), tombstone_seqs.end());
        to_insert.emplace_back(
            tombstone_start_key, key,
            std::vector<SequenceNumber>(tombstone_seqs.begin(),
                                        tombstone_seqs.end()));
        done = true;
        break;
      } else if (end_compare == 0) {
        to_insert.emplace_back(key, value, std::vector<SequenceNumber>({s}));
        auto& back = std::get<2>(to_insert.back());
        back.insert(back.end(), tombstone_seqs.begin(), tombstone_seqs.end());
        to_insert.emplace_back(
            tombstone_start_key, key,
            std::vector<SequenceNumber>(tombstone_seqs.begin(),
                                        tombstone_seqs.end()));
        done = true;
        break;
      } else if (user_comparator->Compare(key, tombstone_end_key) < 0) {
        to_insert.emplace_back(key, tombstone_end_key,
                               std::vector<SequenceNumber>({s}));
        auto& back = std::get<2>(to_insert.back());
        back.insert(back.end(), tombstone_seqs.begin(), tombstone_seqs.end());
        to_insert.emplace_back(
            tombstone_start_key, key,
            std::vector<SequenceNumber>(tombstone_seqs.begin(),
                                        tombstone_seqs.end()));
        key = tombstone_end_key;
      } else {
        break;
      }
    } else if (start_compare < 0) {
      if (end_compare > 0) {
        to_insert.emplace_back(tombstone_start_key, tombstone_end_key,
                               std::vector<SequenceNumber>({s}));
        auto& back = std::get<2>(to_insert.back());
        back.insert(back.end(), tombstone_seqs.begin(), tombstone_seqs.end());
        to_insert.emplace_back(key, tombstone_start_key,
                               std::vector<SequenceNumber>({s}));
        key = tombstone_end_key;
      } else if (user_comparator->Compare(value, tombstone_start_key) > 0) {
        if (end_compare < 0) {
          to_insert.emplace_back(
              value, tombstone_end_key,
              std::vector<SequenceNumber>(tombstone_seqs.begin(),
                                          tombstone_seqs.end()));
        }
        to_insert.emplace_back(tombstone_start_key, value,
                               std::vector<SequenceNumber>({s}));
        auto& back = std::get<2>(to_insert.back());
        back.insert(back.end(), tombstone_seqs.begin(), tombstone_seqs.end());
        to_insert.emplace_back(key, tombstone_start_key,
                               std::vector<SequenceNumber>({s}));
        done = true;
        break;
      } else {
        break;
      }
    } else {
      if (end_compare < 0) {
        to_insert.emplace_back(
            value, tombstone_end_key,
            std::vector<SequenceNumber>(tombstone_seqs.begin(),
                                        tombstone_seqs.end()));
        to_insert.emplace_back(key, value, std::vector<SequenceNumber>({s}));
        auto& back = std::get<2>(to_insert.back());
        back.insert(back.end(), tombstone_seqs.begin(), tombstone_seqs.end());
        done = true;
        break;
      } else if (end_compare > 0) {
        to_insert.emplace_back(key, tombstone_end_key,
                               std::vector<SequenceNumber>({s}));
        auto& back = std::get<2>(to_insert.back());
        back.insert(back.end(), tombstone_seqs.begin(), tombstone_seqs.end());
        key = tombstone_end_key;
      } else {
        to_insert.emplace_back(key, value, std::vector<SequenceNumber>({s}));
        auto& back = std::get<2>(to_insert.back());
        back.insert(back.end(), tombstone_seqs.begin(), tombstone_seqs.end());
        done = true;
        break;
      }
    }
  }

  if (!done) {
    to_insert.emplace_back(key, value, std::vector<SequenceNumber>({s}));
  }
  uint32_t entries = 0;
  uint32_t len = 0;
  for (auto& i : to_insert) {
    char* buf = nullptr;
    uint32_t elen;
    KeyHandle h =
        FormatEntry(s, kTypeRangeDeletion, std::get<0>(i), std::get<1>(i),
                    table, &buf, &elen, std::get<2>(i));
    if (insert(table.get(), h)) {
      entries++;
      len += elen;
    } else {
      if (allow_concurrent) range_del_table_lock_.unlock();
      return false;
    }
  }
  *inserted_entries = entries;
  *inserted_len = len;
  if (allow_concurrent) range_del_table_lock_.unlock();
  return true;
}

KeyHandle MemTable::FormatEntry(
    SequenceNumber s, ValueType type, const Slice& key, /* user key */
    const Slice& value, std::unique_ptr<MemTableRep>& table, char** out_buf,
    uint32_t* encoded_len, const std::vector<SequenceNumber>& tombstone_seqs,
    Slice* key_slice) {
=======
void MemTable::UpdateEntryChecksum(const ProtectionInfoKVOS64* kv_prot_info,
                                   const Slice& key, const Slice& value,
                                   ValueType type, SequenceNumber s,
                                   char* checksum_ptr) {
  if (moptions_.protection_bytes_per_key == 0) {
    return;
  }

  uint64_t checksum = 0;
  if (kv_prot_info == nullptr) {
    checksum =
        ProtectionInfo64().ProtectKVO(key, value, type).ProtectS(s).GetVal();
  } else {
    checksum = kv_prot_info->GetVal();
  }
  switch (moptions_.protection_bytes_per_key) {
    case 1:
      checksum_ptr[0] = static_cast<uint8_t>(checksum);
      break;
    case 2:
      EncodeFixed16(checksum_ptr, static_cast<uint16_t>(checksum));
      break;
    case 4:
      EncodeFixed32(checksum_ptr, static_cast<uint32_t>(checksum));
      break;
    case 8:
      EncodeFixed64(checksum_ptr, checksum);
      break;
    default:
      assert(false);
  }
}

Status MemTable::Add(SequenceNumber s, ValueType type,
                     const Slice& key, /* user key */
                     const Slice& value,
                     const ProtectionInfoKVOS64* kv_prot_info,
                     bool allow_concurrent,
                     MemTablePostProcessInfo* post_process_info, void** hint) {
>>>>>>> 275cd80c
  // Format of an entry is concatenation of:
  //  key_size     : varint32 of internal_key.size()
  //  key bytes    : char[internal_key.size()]
  //  value_size   : varint32 of value.size()
  //  value bytes  : char[value.size()]
  //  checksum     : char[moptions_.protection_bytes_per_key]
  uint32_t key_size = static_cast<uint32_t>(key.size());
  uint32_t val_size = static_cast<uint32_t>(
      tombstone_seqs.empty() ? value.size()
                             : value.size() + 8 * tombstone_seqs.size() +
                                   VarintLength(tombstone_seqs.size()));
  uint32_t internal_key_size = key_size + 8;
<<<<<<< HEAD
  *encoded_len = VarintLength(internal_key_size) + internal_key_size +
                 VarintLength(val_size) + val_size;
  KeyHandle handle = table->Allocate(*encoded_len, out_buf);
  char* buf = *out_buf;
=======
  const uint32_t encoded_len = VarintLength(internal_key_size) +
                               internal_key_size + VarintLength(val_size) +
                               val_size + moptions_.protection_bytes_per_key;
  char* buf = nullptr;
  std::unique_ptr<MemTableRep>& table =
      type == kTypeRangeDeletion ? range_del_table_ : table_;
  KeyHandle handle = table->Allocate(encoded_len, &buf);
>>>>>>> 275cd80c

  char* p = EncodeVarint32(buf, internal_key_size);
  memcpy(p, key.data(), key_size);
  if (key_slice) {
    *key_slice = Slice(p, key_size);
  }
  p += key_size;
  uint64_t packed = PackSequenceAndType(s, type);
  EncodeFixed64(p, packed);
  p += 8;
  p = EncodeVarint32(p, val_size);
<<<<<<< HEAD
  if (tombstone_seqs.empty()) {
    memcpy(p, value.data(), value.size());
  } else {
    p = EncodeVarint32(p, static_cast<uint32_t>(tombstone_seqs.size()));
    memcpy(p, value.data(), value.size());
    p += value.size();
    for (auto& i : tombstone_seqs) {
      EncodeFixed64(p, i);
      p += 8;
    }
  }
  return handle;
}

std::optional<SequenceNumber> MemTable::MaxCoveringTombstoneSeqnum(
    const ReadOptions& read_options, const LookupKey& key) {
  if (read_options.ignore_range_deletions ||
      is_range_del_table_empty_.load(std::memory_order_relaxed)) {
    return std::nullopt;
  }
  std::unique_ptr<MemTableIterator> iter(
      new MemTableIterator(*this, read_options, nullptr /* arena */,
                           true /* use_range_del_table */));
  if (iter == nullptr) {
    return std::nullopt;
  }

  Slice user_key = key.user_key();
  ParsedInternalKey seek_internal_key(user_key, 0, kTypeRangeDeletion);
  std::string seek_key;
  AppendInternalKey(&seek_key, seek_internal_key);
  iter->SeekForPrev(Slice(seek_key.data(), seek_key.size()));
  if (!iter->Valid()) {
    return std::nullopt;
  }
  Slice tombstone_end_key = iter->value();
  FragmentedRangeTombstoneList::DecodeRangeTombstoneValue(&tombstone_end_key,
                                                          nullptr);
  if (comparator_.comparator.user_comparator()->Compare(
          user_key, tombstone_end_key) >= 0) {
    return std::nullopt;
  }

  ParsedInternalKey k(ExtractUserKey(iter->key()), kMaxSequenceNumber,
                      kTypeRangeDeletion);
  std::string s;
  AppendInternalKey(&s, k);
  iter->Seek(Slice(s.data(), s.size()));

  tombstone_end_key = iter->value();
  std::vector<SequenceNumber> tombstone_seqs;
  FragmentedRangeTombstoneList::DecodeRangeTombstoneValue(&tombstone_end_key,
                                                          &tombstone_seqs);
  SequenceNumber read_seq = GetInternalKeySeqno(key.internal_key());
  auto lower = std::lower_bound(tombstone_seqs.begin(), tombstone_seqs.end(),
                                read_seq, std::greater<SequenceNumber>());
  if (lower != tombstone_seqs.end()) {
    return *lower;
  }
  return std::nullopt;
}

Status MemTable::Add(SequenceNumber s, ValueType type,
                     const Slice& key, /* user key */
                     const Slice& value,
                     const ProtectionInfoKVOS64* kv_prot_info,
                     bool allow_concurrent,
                     MemTablePostProcessInfo* post_process_info, void** hint) {
  std::unique_ptr<MemTableRep>& table =
      type == kTypeRangeDeletion ? range_del_table_ : table_;
  char* buf = nullptr;
  uint32_t encoded_len;
  Slice key_slice;
  KeyHandle handle = FormatEntry(s, type, key, value, table, &buf, &encoded_len,
                                 {}, &key_slice);
=======
  memcpy(p, value.data(), val_size);
  assert((unsigned)(p + val_size - buf + moptions_.protection_bytes_per_key) ==
         (unsigned)encoded_len);

  UpdateEntryChecksum(kv_prot_info, key, value, type, s,
                      buf + encoded_len - moptions_.protection_bytes_per_key);
  Slice encoded(buf, encoded_len - moptions_.protection_bytes_per_key);
>>>>>>> 275cd80c
  if (kv_prot_info != nullptr) {
    TEST_SYNC_POINT_CALLBACK("MemTable::Add:Encoded", &encoded);
    Status status = VerifyEncodedEntry(encoded, *kv_prot_info);
    if (!status.ok()) {
      return status;
    }
  }

  size_t ts_sz = GetInternalKeyComparator().user_comparator()->timestamp_size();
  Slice key_without_ts = StripTimestampFromUserKey(key, ts_sz);
  uint32_t inserted_entries;
  uint32_t inserted_len;
  if (!allow_concurrent) {
    // Extract prefix for insert with hint.
    if (insert_with_hint_prefix_extractor_ != nullptr &&
        insert_with_hint_prefix_extractor_->InDomain(key_slice)) {
      Slice prefix = insert_with_hint_prefix_extractor_->Transform(key_slice);
      bool res = InsertKey(
          table, handle, s, type, key, value, encoded_len, &inserted_entries,
          &inserted_len,
          std::bind(&MemTableRep::InsertKeyWithHint, std::placeholders::_1,
                    std::placeholders::_2, &insert_hints_[prefix]),
          false);
      if (UNLIKELY(!res)) {
        return Status::TryAgain("key+seq exists");
      }
    } else {
      bool res = InsertKey(table, handle, s, type, key, value, encoded_len,
                           &inserted_entries, &inserted_len,
                           &MemTableRep::InsertKey, false);
      if (UNLIKELY(!res)) {
        return Status::TryAgain("key+seq exists");
      }
    }

    // this is a bit ugly, but is the way to avoid locked instructions
    // when incrementing an atomic
    num_entries_.store(
        num_entries_.load(std::memory_order_relaxed) + inserted_entries,
        std::memory_order_relaxed);
    data_size_.store(data_size_.load(std::memory_order_relaxed) + inserted_len,
                     std::memory_order_relaxed);
    if (type == kTypeDeletion) {
      num_deletes_.store(num_deletes_.load(std::memory_order_relaxed) + 1,
                         std::memory_order_relaxed);
    }

    if (bloom_filter_ && prefix_extractor_ &&
        prefix_extractor_->InDomain(key_without_ts)) {
      bloom_filter_->Add(prefix_extractor_->Transform(key_without_ts));
    }
    if (bloom_filter_ && moptions_.memtable_whole_key_filtering) {
      bloom_filter_->Add(key_without_ts);
    }

    // The first sequence number inserted into the memtable
    assert(first_seqno_ == 0 || s >= first_seqno_);
    if (first_seqno_ == 0) {
      first_seqno_.store(s, std::memory_order_relaxed);

      if (earliest_seqno_ == kMaxSequenceNumber) {
        earliest_seqno_.store(GetFirstSequenceNumber(),
                              std::memory_order_relaxed);
      }
      assert(first_seqno_.load() >= earliest_seqno_.load());
    }
    assert(post_process_info == nullptr);
    UpdateFlushState();
  } else {
    bool res =
        (hint == nullptr)
            ? InsertKey(table, handle, s, type, key, value, encoded_len,
                        &inserted_entries, &inserted_len,
                        &MemTableRep::InsertKeyConcurrently, true)
            : InsertKey(
                  table, handle, s, type, key, value, encoded_len,
                  &inserted_entries, &inserted_len,
                  std::bind(&MemTableRep::InsertKeyWithHintConcurrently,
                            std::placeholders::_1, std::placeholders::_2, hint),
                  true);
    if (UNLIKELY(!res)) {
      return Status::TryAgain("key+seq exists");
    }

    assert(post_process_info != nullptr);
    post_process_info->num_entries += inserted_entries;
    post_process_info->data_size += inserted_len;
    if (type == kTypeDeletion) {
      post_process_info->num_deletes++;
    }

    if (bloom_filter_ && prefix_extractor_ &&
        prefix_extractor_->InDomain(key_without_ts)) {
      bloom_filter_->AddConcurrently(
          prefix_extractor_->Transform(key_without_ts));
    }
    if (bloom_filter_ && moptions_.memtable_whole_key_filtering) {
      bloom_filter_->AddConcurrently(key_without_ts);
    }

    // atomically update first_seqno_ and earliest_seqno_.
    uint64_t cur_seq_num = first_seqno_.load(std::memory_order_relaxed);
    while ((cur_seq_num == 0 || s < cur_seq_num) &&
           !first_seqno_.compare_exchange_weak(cur_seq_num, s)) {
    }
    uint64_t cur_earliest_seqno =
        earliest_seqno_.load(std::memory_order_relaxed);
    while (
        (cur_earliest_seqno == kMaxSequenceNumber || s < cur_earliest_seqno) &&
        !first_seqno_.compare_exchange_weak(cur_earliest_seqno, s)) {
    }
  }
  if (type == kTypeRangeDeletion) {
    is_range_del_table_empty_.store(false, std::memory_order_relaxed);
  }
  UpdateOldestKeyTime();

  TEST_SYNC_POINT_CALLBACK("MemTable::Add:BeforeReturn:Encoded", &encoded);
  return Status::OK();
}

// Callback from MemTable::Get()
namespace {

struct Saver {
  Status* status;
  const LookupKey* key;
  bool* found_final_value;  // Is value set correctly? Used by KeyMayExist
  bool* merge_in_progress;
  std::string* value;
  SequenceNumber seq;
  std::string* timestamp;
  const MergeOperator* merge_operator;
  // the merge operations encountered;
  MergeContext* merge_context;
  SequenceNumber max_covering_tombstone_seq;
  MemTable* mem;
  Logger* logger;
  Statistics* statistics;
  bool inplace_update_support;
  bool do_merge;
  SystemClock* clock;

  ReadCallback* callback_;
  bool* is_blob_index;
  bool allow_data_in_errors;
  size_t protection_bytes_per_key;
  bool CheckCallback(SequenceNumber _seq) {
    if (callback_) {
      return callback_->IsVisible(_seq);
    }
    return true;
  }
};
}  // namespace

static bool SaveValue(void* arg, const char* entry) {
  TEST_SYNC_POINT_CALLBACK("Memtable::SaveValue:Begin:entry", &entry);
  Saver* s = reinterpret_cast<Saver*>(arg);
  assert(s != nullptr);

  if (s->protection_bytes_per_key > 0) {
    *(s->status) = MemTable::VerifyEntryChecksum(
        entry, s->protection_bytes_per_key, s->allow_data_in_errors);
    if (!s->status->ok()) {
      ROCKS_LOG_ERROR(s->logger, "In SaveValue: %s", s->status->getState());
      // Memtable entry corrupted
      return false;
    }
  }

  MergeContext* merge_context = s->merge_context;
  SequenceNumber max_covering_tombstone_seq = s->max_covering_tombstone_seq;
  const MergeOperator* merge_operator = s->merge_operator;

  assert(merge_context != nullptr);

  // Refer to comments under MemTable::Add() for entry format.
  // Check that it belongs to same user key.
  uint32_t key_length = 0;
  const char* key_ptr = GetVarint32Ptr(entry, entry + 5, &key_length);
  assert(key_length >= 8);
  Slice user_key_slice = Slice(key_ptr, key_length - 8);
  const Comparator* user_comparator =
      s->mem->GetInternalKeyComparator().user_comparator();
  size_t ts_sz = user_comparator->timestamp_size();
  if (user_comparator->EqualWithoutTimestamp(user_key_slice,
                                             s->key->user_key())) {
    // Correct user key
    const uint64_t tag = DecodeFixed64(key_ptr + key_length - 8);
    ValueType type;
    SequenceNumber seq;
    UnPackSequenceAndType(tag, &seq, &type);
    // If the value is not in the snapshot, skip it
    if (!s->CheckCallback(seq)) {
      return true;  // to continue to the next seq
    }

    s->seq = seq;

    if ((type == kTypeValue || type == kTypeMerge || type == kTypeBlobIndex ||
         type == kTypeWideColumnEntity) &&
        max_covering_tombstone_seq > seq) {
      type = kTypeRangeDeletion;
    }
    switch (type) {
      case kTypeBlobIndex:
      case kTypeWideColumnEntity:
        if (*(s->merge_in_progress)) {
          *(s->status) = Status::NotSupported("Merge operator not supported");
        } else if (!s->do_merge) {
          *(s->status) = Status::NotSupported("GetMergeOperands not supported");
        } else if (type == kTypeBlobIndex) {
          if (s->is_blob_index == nullptr) {
            ROCKS_LOG_ERROR(s->logger, "Encounter unexpected blob index.");
            *(s->status) = Status::NotSupported(
                "Encounter unsupported blob value. Please open DB with "
                "ROCKSDB_NAMESPACE::blob_db::BlobDB instead.");
          }
        }

        if (!s->status->ok()) {
          *(s->found_final_value) = true;
          return false;
        }
        FALLTHROUGH_INTENDED;
      case kTypeValue: {
        if (s->inplace_update_support) {
          s->mem->GetLock(s->key->user_key())->ReadLock();
        }
        Slice v = GetLengthPrefixedSlice(key_ptr + key_length);
        *(s->status) = Status::OK();
        if (*(s->merge_in_progress)) {
          if (s->do_merge) {
            if (s->value != nullptr) {
              *(s->status) = MergeHelper::TimedFullMerge(
                  merge_operator, s->key->user_key(), &v,
                  merge_context->GetOperands(), s->value, s->logger,
                  s->statistics, s->clock, nullptr /* result_operand */, true);
            }
          } else {
            // Preserve the value with the goal of returning it as part of
            // raw merge operands to the user
            merge_context->PushOperand(
                v, s->inplace_update_support == false /* operand_pinned */);
          }
        } else if (!s->do_merge) {
          // Preserve the value with the goal of returning it as part of
          // raw merge operands to the user
          merge_context->PushOperand(
              v, s->inplace_update_support == false /* operand_pinned */);
        } else if (s->value != nullptr) {
          if (type != kTypeWideColumnEntity) {
            assert(type == kTypeValue || type == kTypeBlobIndex);
            s->value->assign(v.data(), v.size());
          } else {
            Slice value;
            *(s->status) =
                WideColumnSerialization::GetValueOfDefaultColumn(v, value);
            if (s->status->ok()) {
              s->value->assign(value.data(), value.size());
            }
          }
        }
        if (s->inplace_update_support) {
          s->mem->GetLock(s->key->user_key())->ReadUnlock();
        }
        *(s->found_final_value) = true;
        if (s->is_blob_index != nullptr) {
          *(s->is_blob_index) = (type == kTypeBlobIndex);
        }

        if (ts_sz > 0 && s->timestamp != nullptr) {
          Slice ts = ExtractTimestampFromUserKey(user_key_slice, ts_sz);
          s->timestamp->assign(ts.data(), ts.size());
        }
        return false;
      }
      case kTypeDeletion:
      case kTypeDeletionWithTimestamp:
      case kTypeSingleDeletion:
      case kTypeRangeDeletion: {
        if (*(s->merge_in_progress)) {
          if (s->value != nullptr) {
            *(s->status) = MergeHelper::TimedFullMerge(
                merge_operator, s->key->user_key(), nullptr,
                merge_context->GetOperands(), s->value, s->logger,
                s->statistics, s->clock, nullptr /* result_operand */, true);
          }
        } else {
          *(s->status) = Status::NotFound();
          if (ts_sz > 0 && s->timestamp != nullptr) {
            Slice ts = ExtractTimestampFromUserKey(user_key_slice, ts_sz);
            s->timestamp->assign(ts.data(), ts.size());
          }
        }
        *(s->found_final_value) = true;
        return false;
      }
      case kTypeMerge: {
        if (!merge_operator) {
          *(s->status) = Status::InvalidArgument(
              "merge_operator is not properly initialized.");
          // Normally we continue the loop (return true) when we see a merge
          // operand.  But in case of an error, we should stop the loop
          // immediately and pretend we have found the value to stop further
          // seek.  Otherwise, the later call will override this error status.
          *(s->found_final_value) = true;
          return false;
        }
        Slice v = GetLengthPrefixedSlice(key_ptr + key_length);
        *(s->merge_in_progress) = true;
        merge_context->PushOperand(
            v, s->inplace_update_support == false /* operand_pinned */);
        if (s->do_merge && merge_operator->ShouldMerge(
                               merge_context->GetOperandsDirectionBackward())) {
          *(s->status) = MergeHelper::TimedFullMerge(
              merge_operator, s->key->user_key(), nullptr,
              merge_context->GetOperands(), s->value, s->logger, s->statistics,
              s->clock, nullptr /* result_operand */, true);
          *(s->found_final_value) = true;
          return false;
        }
        return true;
      }
      default: {
        std::string msg("Corrupted value not expected.");
        if (s->allow_data_in_errors) {
          msg.append("Unrecognized value type: " +
                     std::to_string(static_cast<int>(type)) + ". ");
          msg.append("User key: " + user_key_slice.ToString(/*hex=*/true) +
                     ". ");
          msg.append("seq: " + std::to_string(seq) + ".");
        }
        *(s->status) = Status::Corruption(msg.c_str());
        return false;
      }
    }
  }

  // s->state could be Corrupt, merge or notfound
  return false;
}

bool MemTable::Get(const LookupKey& key, std::string* value,
                   std::string* timestamp, Status* s,
                   MergeContext* merge_context,
                   SequenceNumber* max_covering_tombstone_seq,
                   SequenceNumber* seq, const ReadOptions& read_opts,
                   bool immutable_memtable, ReadCallback* callback,
                   bool* is_blob_index, bool do_merge) {
  // The sequence number is updated synchronously in version_set.h
  if (IsEmpty()) {
    // Avoiding recording stats for speed.
    return false;
  }
  PERF_TIMER_GUARD(get_from_memtable_time);

<<<<<<< HEAD
  auto max_seq = MaxCoveringTombstoneSeqnum(read_opts, key);
  if (max_seq) {
=======
  std::unique_ptr<FragmentedRangeTombstoneIterator> range_del_iter(
      NewRangeTombstoneIterator(read_opts,
                                GetInternalKeySeqno(key.internal_key()),
                                immutable_memtable));
  if (range_del_iter != nullptr) {
>>>>>>> 275cd80c
    *max_covering_tombstone_seq =
        std::max(*max_covering_tombstone_seq, *max_seq);
  }

  bool found_final_value = false;
  bool merge_in_progress = s->IsMergeInProgress();
  bool may_contain = true;
  size_t ts_sz = GetInternalKeyComparator().user_comparator()->timestamp_size();
  Slice user_key_without_ts = StripTimestampFromUserKey(key.user_key(), ts_sz);
  bool bloom_checked = false;
  if (bloom_filter_) {
    // when both memtable_whole_key_filtering and prefix_extractor_ are set,
    // only do whole key filtering for Get() to save CPU
    if (moptions_.memtable_whole_key_filtering) {
      may_contain = bloom_filter_->MayContain(user_key_without_ts);
      bloom_checked = true;
    } else {
      assert(prefix_extractor_);
      if (prefix_extractor_->InDomain(user_key_without_ts)) {
        may_contain = bloom_filter_->MayContain(
            prefix_extractor_->Transform(user_key_without_ts));
        bloom_checked = true;
      }
    }
  }

  if (bloom_filter_ && !may_contain) {
    // iter is null if prefix bloom says the key does not exist
    PERF_COUNTER_ADD(bloom_memtable_miss_count, 1);
    *seq = kMaxSequenceNumber;
  } else {
    if (bloom_checked) {
      PERF_COUNTER_ADD(bloom_memtable_hit_count, 1);
    }
    GetFromTable(key, *max_covering_tombstone_seq, do_merge, callback,
                 is_blob_index, value, timestamp, s, merge_context, seq,
                 &found_final_value, &merge_in_progress);
  }

  // No change to value, since we have not yet found a Put/Delete
  // Propagate corruption error
  if (!found_final_value && merge_in_progress && !s->IsCorruption()) {
    *s = Status::MergeInProgress();
  }
  PERF_COUNTER_ADD(get_from_memtable_count, 1);
  return found_final_value;
}

void MemTable::GetFromTable(const LookupKey& key,
                            SequenceNumber max_covering_tombstone_seq,
                            bool do_merge, ReadCallback* callback,
                            bool* is_blob_index, std::string* value,
                            std::string* timestamp, Status* s,
                            MergeContext* merge_context, SequenceNumber* seq,
                            bool* found_final_value, bool* merge_in_progress) {
  Saver saver;
  saver.status = s;
  saver.found_final_value = found_final_value;
  saver.merge_in_progress = merge_in_progress;
  saver.key = &key;
  saver.value = value;
  saver.timestamp = timestamp;
  saver.seq = kMaxSequenceNumber;
  saver.mem = this;
  saver.merge_context = merge_context;
  saver.max_covering_tombstone_seq = max_covering_tombstone_seq;
  saver.merge_operator = moptions_.merge_operator;
  saver.logger = moptions_.info_log;
  saver.inplace_update_support = moptions_.inplace_update_support;
  saver.statistics = moptions_.statistics;
  saver.clock = clock_;
  saver.callback_ = callback;
  saver.is_blob_index = is_blob_index;
  saver.do_merge = do_merge;
  saver.allow_data_in_errors = moptions_.allow_data_in_errors;
  saver.protection_bytes_per_key = moptions_.protection_bytes_per_key;
  table_->Get(key, &saver, SaveValue);
  *seq = saver.seq;
}

void MemTable::MultiGet(const ReadOptions& read_options, MultiGetRange* range,
                        ReadCallback* callback, bool immutable_memtable) {
  // The sequence number is updated synchronously in version_set.h
  if (IsEmpty()) {
    // Avoiding recording stats for speed.
    return;
  }
  PERF_TIMER_GUARD(get_from_memtable_time);

  // For now, memtable Bloom filter is effectively disabled if there are any
  // range tombstones. This is the simplest way to ensure range tombstones are
  // handled. TODO: allow Bloom checks where max_covering_tombstone_seq==0
  bool no_range_del = read_options.ignore_range_deletions ||
                      is_range_del_table_empty_.load(std::memory_order_relaxed);
  MultiGetRange temp_range(*range, range->begin(), range->end());
  if (bloom_filter_ && no_range_del) {
    bool whole_key =
        !prefix_extractor_ || moptions_.memtable_whole_key_filtering;
    std::array<Slice, MultiGetContext::MAX_BATCH_SIZE> bloom_keys;
    std::array<bool, MultiGetContext::MAX_BATCH_SIZE> may_match;
    std::array<size_t, MultiGetContext::MAX_BATCH_SIZE> range_indexes;
    int num_keys = 0;
    for (auto iter = temp_range.begin(); iter != temp_range.end(); ++iter) {
      if (whole_key) {
        bloom_keys[num_keys] = iter->ukey_without_ts;
        range_indexes[num_keys++] = iter.index();
      } else if (prefix_extractor_->InDomain(iter->ukey_without_ts)) {
        bloom_keys[num_keys] =
            prefix_extractor_->Transform(iter->ukey_without_ts);
        range_indexes[num_keys++] = iter.index();
      }
    }
    bloom_filter_->MayContain(num_keys, &bloom_keys[0], &may_match[0]);
    for (int i = 0; i < num_keys; ++i) {
      if (!may_match[i]) {
        temp_range.SkipIndex(range_indexes[i]);
        PERF_COUNTER_ADD(bloom_memtable_miss_count, 1);
      } else {
        PERF_COUNTER_ADD(bloom_memtable_hit_count, 1);
      }
    }
  }
  for (auto iter = temp_range.begin(); iter != temp_range.end(); ++iter) {
    bool found_final_value{false};
    bool merge_in_progress = iter->s->IsMergeInProgress();
    if (!no_range_del) {
<<<<<<< HEAD
      auto max_seq = MaxCoveringTombstoneSeqnum(read_options, *(iter->lkey));
      if (max_seq) {
        iter->max_covering_tombstone_seq =
            std::max(iter->max_covering_tombstone_seq, *max_seq);
      }
=======
      std::unique_ptr<FragmentedRangeTombstoneIterator> range_del_iter(
          NewRangeTombstoneIteratorInternal(
              read_options, GetInternalKeySeqno(iter->lkey->internal_key()),
              immutable_memtable));
      iter->max_covering_tombstone_seq = std::max(
          iter->max_covering_tombstone_seq,
          range_del_iter->MaxCoveringTombstoneSeqnum(iter->lkey->user_key()));
>>>>>>> 275cd80c
    }
    SequenceNumber dummy_seq;
    GetFromTable(*(iter->lkey), iter->max_covering_tombstone_seq, true,
                 callback, &iter->is_blob_index, iter->value->GetSelf(),
                 iter->timestamp, iter->s, &(iter->merge_context), &dummy_seq,
                 &found_final_value, &merge_in_progress);

    if (!found_final_value && merge_in_progress) {
      *(iter->s) = Status::MergeInProgress();
    }

    if (found_final_value) {
      iter->value->PinSelf();
      range->AddValueSize(iter->value->size());
      range->MarkKeyDone(iter);
      RecordTick(moptions_.statistics, MEMTABLE_HIT);
      if (range->GetValueSize() > read_options.value_size_soft_limit) {
        // Set all remaining keys in range to Abort
        for (auto range_iter = range->begin(); range_iter != range->end();
             ++range_iter) {
          range->MarkKeyDone(range_iter);
          *(range_iter->s) = Status::Aborted();
        }
        break;
      }
    }
  }
  PERF_COUNTER_ADD(get_from_memtable_count, 1);
}

Status MemTable::Update(SequenceNumber seq, ValueType value_type,
                        const Slice& key, const Slice& value,
                        const ProtectionInfoKVOS64* kv_prot_info) {
  LookupKey lkey(key, seq);
  Slice mem_key = lkey.memtable_key();

  std::unique_ptr<MemTableRep::Iterator> iter(
      table_->GetDynamicPrefixIterator());
  iter->Seek(lkey.internal_key(), mem_key.data());

  if (iter->Valid()) {
    // Refer to comments under MemTable::Add() for entry format.
    // Check that it belongs to same user key.  We do not check the
    // sequence number since the Seek() call above should have skipped
    // all entries with overly large sequence numbers.
    const char* entry = iter->key();
    uint32_t key_length = 0;
    const char* key_ptr = GetVarint32Ptr(entry, entry + 5, &key_length);
    if (comparator_.comparator.user_comparator()->Equal(
            Slice(key_ptr, key_length - 8), lkey.user_key())) {
      // Correct user key
      const uint64_t tag = DecodeFixed64(key_ptr + key_length - 8);
      ValueType type;
      SequenceNumber existing_seq;
      UnPackSequenceAndType(tag, &existing_seq, &type);
      assert(existing_seq != seq);
      if (type == value_type) {
        Slice prev_value = GetLengthPrefixedSlice(key_ptr + key_length);
        uint32_t prev_size = static_cast<uint32_t>(prev_value.size());
        uint32_t new_size = static_cast<uint32_t>(value.size());

        // Update value, if new value size  <= previous value size
        if (new_size <= prev_size) {
          char* p =
              EncodeVarint32(const_cast<char*>(key_ptr) + key_length, new_size);
          WriteLock wl(GetLock(lkey.user_key()));
          memcpy(p, value.data(), value.size());
          assert((unsigned)((p + value.size()) - entry) ==
                 (unsigned)(VarintLength(key_length) + key_length +
                            VarintLength(value.size()) + value.size()));
          RecordTick(moptions_.statistics, NUMBER_KEYS_UPDATED);
          if (kv_prot_info != nullptr) {
            ProtectionInfoKVOS64 updated_kv_prot_info(*kv_prot_info);
            // `seq` is swallowed and `existing_seq` prevails.
            updated_kv_prot_info.UpdateS(seq, existing_seq);
            UpdateEntryChecksum(&updated_kv_prot_info, key, value, type,
                                existing_seq, p + value.size());
            Slice encoded(entry, p + value.size() - entry);
            return VerifyEncodedEntry(encoded, updated_kv_prot_info);
          } else {
            UpdateEntryChecksum(nullptr, key, value, type, existing_seq,
                                p + value.size());
          }
          return Status::OK();
        }
      }
    }
  }

  // The latest value is not value_type or key doesn't exist
  return Add(seq, value_type, key, value, kv_prot_info);
}

Status MemTable::UpdateCallback(SequenceNumber seq, const Slice& key,
                                const Slice& delta,
                                const ProtectionInfoKVOS64* kv_prot_info) {
  LookupKey lkey(key, seq);
  Slice memkey = lkey.memtable_key();

  std::unique_ptr<MemTableRep::Iterator> iter(
      table_->GetDynamicPrefixIterator());
  iter->Seek(lkey.internal_key(), memkey.data());

  if (iter->Valid()) {
    // Refer to comments under MemTable::Add() for entry format.
    // Check that it belongs to same user key.  We do not check the
    // sequence number since the Seek() call above should have skipped
    // all entries with overly large sequence numbers.
    const char* entry = iter->key();
    uint32_t key_length = 0;
    const char* key_ptr = GetVarint32Ptr(entry, entry + 5, &key_length);
    if (comparator_.comparator.user_comparator()->Equal(
            Slice(key_ptr, key_length - 8), lkey.user_key())) {
      // Correct user key
      const uint64_t tag = DecodeFixed64(key_ptr + key_length - 8);
      ValueType type;
      uint64_t existing_seq;
      UnPackSequenceAndType(tag, &existing_seq, &type);
      if (type == kTypeValue) {
        Slice prev_value = GetLengthPrefixedSlice(key_ptr + key_length);
        uint32_t prev_size = static_cast<uint32_t>(prev_value.size());

        char* prev_buffer = const_cast<char*>(prev_value.data());
        uint32_t new_prev_size = prev_size;

        std::string str_value;
        WriteLock wl(GetLock(lkey.user_key()));
        auto status = moptions_.inplace_callback(prev_buffer, &new_prev_size,
                                                 delta, &str_value);
        if (status == UpdateStatus::UPDATED_INPLACE) {
          // Value already updated by callback.
          assert(new_prev_size <= prev_size);
          if (new_prev_size < prev_size) {
            // overwrite the new prev_size
            char* p = EncodeVarint32(const_cast<char*>(key_ptr) + key_length,
                                     new_prev_size);
            if (VarintLength(new_prev_size) < VarintLength(prev_size)) {
              // shift the value buffer as well.
              memcpy(p, prev_buffer, new_prev_size);
              prev_buffer = p;
            }
          }
          RecordTick(moptions_.statistics, NUMBER_KEYS_UPDATED);
          UpdateFlushState();
          Slice new_value(prev_buffer, new_prev_size);
          if (kv_prot_info != nullptr) {
            ProtectionInfoKVOS64 updated_kv_prot_info(*kv_prot_info);
            // `seq` is swallowed and `existing_seq` prevails.
            updated_kv_prot_info.UpdateS(seq, existing_seq);
            updated_kv_prot_info.UpdateV(delta, new_value);
            Slice encoded(entry, prev_buffer + new_prev_size - entry);
            UpdateEntryChecksum(&updated_kv_prot_info, key, new_value, type,
                                existing_seq, prev_buffer + new_prev_size);
            return VerifyEncodedEntry(encoded, updated_kv_prot_info);
          } else {
            UpdateEntryChecksum(nullptr, key, new_value, type, existing_seq,
                                prev_buffer + new_prev_size);
          }
          return Status::OK();
        } else if (status == UpdateStatus::UPDATED) {
          Status s;
          if (kv_prot_info != nullptr) {
            ProtectionInfoKVOS64 updated_kv_prot_info(*kv_prot_info);
            updated_kv_prot_info.UpdateV(delta, str_value);
            s = Add(seq, kTypeValue, key, Slice(str_value),
                    &updated_kv_prot_info);
          } else {
            s = Add(seq, kTypeValue, key, Slice(str_value),
                    nullptr /* kv_prot_info */);
          }
          RecordTick(moptions_.statistics, NUMBER_KEYS_WRITTEN);
          UpdateFlushState();
          return s;
        } else if (status == UpdateStatus::UPDATE_FAILED) {
          // `UPDATE_FAILED` is named incorrectly. It indicates no update
          // happened. It does not indicate a failure happened.
          UpdateFlushState();
          return Status::OK();
        }
      }
    }
  }
  // The latest value is not `kTypeValue` or key doesn't exist
  return Status::NotFound();
}

size_t MemTable::CountSuccessiveMergeEntries(const LookupKey& key) {
  Slice memkey = key.memtable_key();

  // A total ordered iterator is costly for some memtablerep (prefix aware
  // reps). By passing in the user key, we allow efficient iterator creation.
  // The iterator only needs to be ordered within the same user key.
  std::unique_ptr<MemTableRep::Iterator> iter(
      table_->GetDynamicPrefixIterator());
  iter->Seek(key.internal_key(), memkey.data());

  size_t num_successive_merges = 0;

  for (; iter->Valid(); iter->Next()) {
    const char* entry = iter->key();
    uint32_t key_length = 0;
    const char* iter_key_ptr = GetVarint32Ptr(entry, entry + 5, &key_length);
    if (!comparator_.comparator.user_comparator()->Equal(
            Slice(iter_key_ptr, key_length - 8), key.user_key())) {
      break;
    }

    const uint64_t tag = DecodeFixed64(iter_key_ptr + key_length - 8);
    ValueType type;
    uint64_t unused;
    UnPackSequenceAndType(tag, &unused, &type);
    if (type != kTypeMerge) {
      break;
    }

    ++num_successive_merges;
  }

  return num_successive_merges;
}

void MemTableRep::Get(const LookupKey& k, void* callback_args,
                      bool (*callback_func)(void* arg, const char* entry)) {
  auto iter = GetDynamicPrefixIterator();
  for (iter->Seek(k.internal_key(), k.memtable_key().data());
       iter->Valid() && callback_func(callback_args, iter->key());
       iter->Next()) {
  }
}

void MemTable::RefLogContainingPrepSection(uint64_t log) {
  assert(log > 0);
  auto cur = min_prep_log_referenced_.load();
  while ((log < cur || cur == 0) &&
         !min_prep_log_referenced_.compare_exchange_strong(cur, log)) {
    cur = min_prep_log_referenced_.load();
  }
}

uint64_t MemTable::GetMinLogContainingPrepSection() {
  return min_prep_log_referenced_.load();
}

}  // namespace ROCKSDB_NAMESPACE<|MERGE_RESOLUTION|>--- conflicted
+++ resolved
@@ -583,7 +583,7 @@
     fragmented_range_tombstone_list_ =
         std::make_unique<FragmentedRangeTombstoneList>(
             std::unique_ptr<InternalIterator>(unfragmented_iter),
-            comparator_.comparator);
+            comparator_.comparator, false, std::vector<SequenceNumber>(), true);
   }
 }
 
@@ -652,7 +652,6 @@
       .GetStatus();
 }
 
-<<<<<<< HEAD
 bool MemTable::InsertKey(std::unique_ptr<MemTableRep>& table, KeyHandle handle,
                          SequenceNumber s, ValueType type,
                          const Slice& user_key, /* user key */
@@ -849,8 +848,57 @@
     SequenceNumber s, ValueType type, const Slice& key, /* user key */
     const Slice& value, std::unique_ptr<MemTableRep>& table, char** out_buf,
     uint32_t* encoded_len, const std::vector<SequenceNumber>& tombstone_seqs,
-    Slice* key_slice) {
-=======
+    Slice* key_slice, const ProtectionInfoKVOS64* kv_prot_info) {
+  // Format of an entry is concatenation of:
+  //  key_size     : varint32 of internal_key.size()
+  //  key bytes    : char[internal_key.size()]
+  //  value_size   : varint32 of value.size()
+  //  value bytes  : char[value.size()]
+  //  checksum     : char[moptions_.protection_bytes_per_key]
+  //
+  //  for del range entry in del range table
+  //  value_size  : varint32 of value.size() + 8 * tombstone_seqs.size() +
+  //  varint32 of tombstone_seqs.size() value bytes :
+  //  char[varint32(tombstone_seqs.size())] + char[value.size()] + char[8 *
+  //  tombstone_seqs.size()]
+  uint32_t key_size = static_cast<uint32_t>(key.size());
+  uint32_t val_size = static_cast<uint32_t>(
+      tombstone_seqs.empty() ? value.size()
+                             : value.size() + 8 * tombstone_seqs.size() +
+                                   VarintLength(tombstone_seqs.size()));
+  uint32_t internal_key_size = key_size + 8;
+  *encoded_len = VarintLength(internal_key_size) + internal_key_size +
+                 VarintLength(val_size) + val_size +
+                 moptions_.protection_bytes_per_key;
+  KeyHandle handle = table->Allocate(*encoded_len, out_buf);
+  char* buf = *out_buf;
+
+  char* p = EncodeVarint32(buf, internal_key_size);
+  memcpy(p, key.data(), key_size);
+  if (key_slice) {
+    *key_slice = Slice(p, key_size);
+  }
+  p += key_size;
+  uint64_t packed = PackSequenceAndType(s, type);
+  EncodeFixed64(p, packed);
+  p += 8;
+  p = EncodeVarint32(p, val_size);
+  Slice entry(p, val_size);
+  if (tombstone_seqs.empty()) {
+    memcpy(p, value.data(), value.size());
+  } else {
+    p = EncodeVarint32(p, static_cast<uint32_t>(tombstone_seqs.size()));
+    memcpy(p, value.data(), value.size());
+    p += value.size();
+    for (auto& i : tombstone_seqs) {
+      EncodeFixed64(p, i);
+      p += 8;
+    }
+  }
+  UpdateEntryChecksum(kv_prot_info, key, entry, type, s, p);
+  return handle;
+}
+
 void MemTable::UpdateEntryChecksum(const ProtectionInfoKVOS64* kv_prot_info,
                                    const Slice& key, const Slice& value,
                                    ValueType type, SequenceNumber s,
@@ -890,129 +938,14 @@
                      const ProtectionInfoKVOS64* kv_prot_info,
                      bool allow_concurrent,
                      MemTablePostProcessInfo* post_process_info, void** hint) {
->>>>>>> 275cd80c
-  // Format of an entry is concatenation of:
-  //  key_size     : varint32 of internal_key.size()
-  //  key bytes    : char[internal_key.size()]
-  //  value_size   : varint32 of value.size()
-  //  value bytes  : char[value.size()]
-  //  checksum     : char[moptions_.protection_bytes_per_key]
-  uint32_t key_size = static_cast<uint32_t>(key.size());
-  uint32_t val_size = static_cast<uint32_t>(
-      tombstone_seqs.empty() ? value.size()
-                             : value.size() + 8 * tombstone_seqs.size() +
-                                   VarintLength(tombstone_seqs.size()));
-  uint32_t internal_key_size = key_size + 8;
-<<<<<<< HEAD
-  *encoded_len = VarintLength(internal_key_size) + internal_key_size +
-                 VarintLength(val_size) + val_size;
-  KeyHandle handle = table->Allocate(*encoded_len, out_buf);
-  char* buf = *out_buf;
-=======
-  const uint32_t encoded_len = VarintLength(internal_key_size) +
-                               internal_key_size + VarintLength(val_size) +
-                               val_size + moptions_.protection_bytes_per_key;
-  char* buf = nullptr;
-  std::unique_ptr<MemTableRep>& table =
-      type == kTypeRangeDeletion ? range_del_table_ : table_;
-  KeyHandle handle = table->Allocate(encoded_len, &buf);
->>>>>>> 275cd80c
-
-  char* p = EncodeVarint32(buf, internal_key_size);
-  memcpy(p, key.data(), key_size);
-  if (key_slice) {
-    *key_slice = Slice(p, key_size);
-  }
-  p += key_size;
-  uint64_t packed = PackSequenceAndType(s, type);
-  EncodeFixed64(p, packed);
-  p += 8;
-  p = EncodeVarint32(p, val_size);
-<<<<<<< HEAD
-  if (tombstone_seqs.empty()) {
-    memcpy(p, value.data(), value.size());
-  } else {
-    p = EncodeVarint32(p, static_cast<uint32_t>(tombstone_seqs.size()));
-    memcpy(p, value.data(), value.size());
-    p += value.size();
-    for (auto& i : tombstone_seqs) {
-      EncodeFixed64(p, i);
-      p += 8;
-    }
-  }
-  return handle;
-}
-
-std::optional<SequenceNumber> MemTable::MaxCoveringTombstoneSeqnum(
-    const ReadOptions& read_options, const LookupKey& key) {
-  if (read_options.ignore_range_deletions ||
-      is_range_del_table_empty_.load(std::memory_order_relaxed)) {
-    return std::nullopt;
-  }
-  std::unique_ptr<MemTableIterator> iter(
-      new MemTableIterator(*this, read_options, nullptr /* arena */,
-                           true /* use_range_del_table */));
-  if (iter == nullptr) {
-    return std::nullopt;
-  }
-
-  Slice user_key = key.user_key();
-  ParsedInternalKey seek_internal_key(user_key, 0, kTypeRangeDeletion);
-  std::string seek_key;
-  AppendInternalKey(&seek_key, seek_internal_key);
-  iter->SeekForPrev(Slice(seek_key.data(), seek_key.size()));
-  if (!iter->Valid()) {
-    return std::nullopt;
-  }
-  Slice tombstone_end_key = iter->value();
-  FragmentedRangeTombstoneList::DecodeRangeTombstoneValue(&tombstone_end_key,
-                                                          nullptr);
-  if (comparator_.comparator.user_comparator()->Compare(
-          user_key, tombstone_end_key) >= 0) {
-    return std::nullopt;
-  }
-
-  ParsedInternalKey k(ExtractUserKey(iter->key()), kMaxSequenceNumber,
-                      kTypeRangeDeletion);
-  std::string s;
-  AppendInternalKey(&s, k);
-  iter->Seek(Slice(s.data(), s.size()));
-
-  tombstone_end_key = iter->value();
-  std::vector<SequenceNumber> tombstone_seqs;
-  FragmentedRangeTombstoneList::DecodeRangeTombstoneValue(&tombstone_end_key,
-                                                          &tombstone_seqs);
-  SequenceNumber read_seq = GetInternalKeySeqno(key.internal_key());
-  auto lower = std::lower_bound(tombstone_seqs.begin(), tombstone_seqs.end(),
-                                read_seq, std::greater<SequenceNumber>());
-  if (lower != tombstone_seqs.end()) {
-    return *lower;
-  }
-  return std::nullopt;
-}
-
-Status MemTable::Add(SequenceNumber s, ValueType type,
-                     const Slice& key, /* user key */
-                     const Slice& value,
-                     const ProtectionInfoKVOS64* kv_prot_info,
-                     bool allow_concurrent,
-                     MemTablePostProcessInfo* post_process_info, void** hint) {
   std::unique_ptr<MemTableRep>& table =
       type == kTypeRangeDeletion ? range_del_table_ : table_;
   char* buf = nullptr;
   uint32_t encoded_len;
   Slice key_slice;
   KeyHandle handle = FormatEntry(s, type, key, value, table, &buf, &encoded_len,
-                                 {}, &key_slice);
-=======
-  memcpy(p, value.data(), val_size);
-  assert((unsigned)(p + val_size - buf + moptions_.protection_bytes_per_key) ==
-         (unsigned)encoded_len);
-
-  UpdateEntryChecksum(kv_prot_info, key, value, type, s,
-                      buf + encoded_len - moptions_.protection_bytes_per_key);
+                                 {}, &key_slice, kv_prot_info);
   Slice encoded(buf, encoded_len - moptions_.protection_bytes_per_key);
->>>>>>> 275cd80c
   if (kv_prot_info != nullptr) {
     TEST_SYNC_POINT_CALLBACK("MemTable::Add:Encoded", &encoded);
     Status status = VerifyEncodedEntry(encoded, *kv_prot_info);
@@ -1132,6 +1065,54 @@
 
   TEST_SYNC_POINT_CALLBACK("MemTable::Add:BeforeReturn:Encoded", &encoded);
   return Status::OK();
+}
+
+std::optional<SequenceNumber> MemTable::MaxCoveringTombstoneSeqnum(
+    const ReadOptions& read_options, const LookupKey& key) {
+  if (read_options.ignore_range_deletions ||
+      is_range_del_table_empty_.load(std::memory_order_relaxed)) {
+    return std::nullopt;
+  }
+  std::unique_ptr<MemTableIterator> iter(
+      new MemTableIterator(*this, read_options, nullptr /* arena */,
+                           true /* use_range_del_table */));
+  if (iter == nullptr) {
+    return std::nullopt;
+  }
+
+  Slice user_key = key.user_key();
+  ParsedInternalKey seek_internal_key(user_key, 0, kTypeRangeDeletion);
+  std::string seek_key;
+  AppendInternalKey(&seek_key, seek_internal_key);
+  iter->SeekForPrev(Slice(seek_key.data(), seek_key.size()));
+  if (!iter->Valid()) {
+    return std::nullopt;
+  }
+  Slice tombstone_end_key = iter->value();
+  FragmentedRangeTombstoneList::DecodeRangeTombstoneValue(&tombstone_end_key,
+                                                          nullptr);
+  if (comparator_.comparator.user_comparator()->Compare(
+          user_key, tombstone_end_key) >= 0) {
+    return std::nullopt;
+  }
+
+  ParsedInternalKey k(ExtractUserKey(iter->key()), kMaxSequenceNumber,
+                      kTypeRangeDeletion);
+  std::string s;
+  AppendInternalKey(&s, k);
+  iter->Seek(Slice(s.data(), s.size()));
+
+  tombstone_end_key = iter->value();
+  std::vector<SequenceNumber> tombstone_seqs;
+  FragmentedRangeTombstoneList::DecodeRangeTombstoneValue(&tombstone_end_key,
+                                                          &tombstone_seqs);
+  SequenceNumber read_seq = GetInternalKeySeqno(key.internal_key());
+  auto lower = std::lower_bound(tombstone_seqs.begin(), tombstone_seqs.end(),
+                                read_seq, std::greater<SequenceNumber>());
+  if (lower != tombstone_seqs.end()) {
+    return *lower;
+  }
+  return std::nullopt;
 }
 
 // Callback from MemTable::Get()
@@ -1371,18 +1352,22 @@
   }
   PERF_TIMER_GUARD(get_from_memtable_time);
 
-<<<<<<< HEAD
-  auto max_seq = MaxCoveringTombstoneSeqnum(read_opts, key);
-  if (max_seq) {
-=======
-  std::unique_ptr<FragmentedRangeTombstoneIterator> range_del_iter(
-      NewRangeTombstoneIterator(read_opts,
-                                GetInternalKeySeqno(key.internal_key()),
-                                immutable_memtable));
-  if (range_del_iter != nullptr) {
->>>>>>> 275cd80c
-    *max_covering_tombstone_seq =
-        std::max(*max_covering_tombstone_seq, *max_seq);
+  if (immutable_memtable) {
+    std::unique_ptr<FragmentedRangeTombstoneIterator> range_del_iter(
+        NewRangeTombstoneIterator(read_opts,
+                                  GetInternalKeySeqno(key.internal_key()),
+                                  immutable_memtable));
+    if (range_del_iter != nullptr) {
+      *max_covering_tombstone_seq =
+          std::max(*max_covering_tombstone_seq,
+                   range_del_iter->MaxCoveringTombstoneSeqnum(key.user_key()));
+    }
+  } else {
+    auto max_seq = MaxCoveringTombstoneSeqnum(read_opts, key);
+    if (max_seq) {
+      *max_covering_tombstone_seq =
+          std::max(*max_covering_tombstone_seq, *max_seq);
+    }
   }
 
   bool found_final_value = false;
@@ -1507,21 +1492,21 @@
     bool found_final_value{false};
     bool merge_in_progress = iter->s->IsMergeInProgress();
     if (!no_range_del) {
-<<<<<<< HEAD
-      auto max_seq = MaxCoveringTombstoneSeqnum(read_options, *(iter->lkey));
-      if (max_seq) {
-        iter->max_covering_tombstone_seq =
-            std::max(iter->max_covering_tombstone_seq, *max_seq);
-      }
-=======
-      std::unique_ptr<FragmentedRangeTombstoneIterator> range_del_iter(
-          NewRangeTombstoneIteratorInternal(
-              read_options, GetInternalKeySeqno(iter->lkey->internal_key()),
-              immutable_memtable));
-      iter->max_covering_tombstone_seq = std::max(
-          iter->max_covering_tombstone_seq,
-          range_del_iter->MaxCoveringTombstoneSeqnum(iter->lkey->user_key()));
->>>>>>> 275cd80c
+      if (immutable_memtable) {
+        std::unique_ptr<FragmentedRangeTombstoneIterator> range_del_iter(
+            NewRangeTombstoneIteratorInternal(
+                read_options, GetInternalKeySeqno(iter->lkey->internal_key()),
+                immutable_memtable));
+        iter->max_covering_tombstone_seq = std::max(
+            iter->max_covering_tombstone_seq,
+            range_del_iter->MaxCoveringTombstoneSeqnum(iter->lkey->user_key()));
+      } else {
+        auto max_seq = MaxCoveringTombstoneSeqnum(read_options, *(iter->lkey));
+        if (max_seq) {
+          iter->max_covering_tombstone_seq =
+              std::max(iter->max_covering_tombstone_seq, *max_seq);
+        }
+      }
     }
     SequenceNumber dummy_seq;
     GetFromTable(*(iter->lkey), iter->max_covering_tombstone_seq, true,
