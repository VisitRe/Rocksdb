//  Copyright (c) 2013, Facebook, Inc.  All rights reserved.
//  This source code is licensed under the BSD-style license found in the
//  LICENSE file in the root directory of this source tree. An additional grant
//  of patent rights can be found in the PATENTS file in the same directory.
//
// Copyright (c) 2011 The LevelDB Authors. All rights reserved.
// Use of this source code is governed by a BSD-style license that can be
// found in the LICENSE file. See the AUTHORS file for names of contributors.

#include "db/compaction_picker.h"

#ifndef __STDC_FORMAT_MACROS
#define __STDC_FORMAT_MACROS
#endif

#include <inttypes.h>
#include <limits>
#include <string>
#include <utility>

#include "db/column_family.h"
#include "db/filename.h"
#include "util/log_buffer.h"
#include "util/random.h"
#include "util/statistics.h"
#include "util/string_util.h"
#include "util/sync_point.h"

namespace rocksdb {

namespace {
uint64_t TotalCompensatedFileSize(const std::vector<FileMetaData*>& files) {
  uint64_t sum = 0;
  for (size_t i = 0; i < files.size() && files[i]; i++) {
    sum += files[i]->compensated_file_size;
  }
  return sum;
}

}  // anonymous namespace

// Determine compression type, based on user options, level of the output
// file and whether compression is disabled.
// If enable_compression is false, then compression is always disabled no
// matter what the values of the other two parameters are.
// Otherwise, the compression type is determined based on options and level.
CompressionType GetCompressionType(const ImmutableCFOptions& ioptions,
                                   int level, int base_level,
                                   const bool enable_compression) {
  if (!enable_compression) {
    // disable compression
    return kNoCompression;
  }
  // If the use has specified a different compression level for each level,
  // then pick the compression for that level.
  if (!ioptions.compression_per_level.empty()) {
    assert(level == 0 || level >= base_level);
    int idx = (level == 0) ? 0 : level - base_level + 1;

    const int n = static_cast<int>(ioptions.compression_per_level.size()) - 1;
    // It is possible for level_ to be -1; in that case, we use level
    // 0's compression.  This occurs mostly in backwards compatibility
    // situations when the builder doesn't know what level the file
    // belongs to.  Likewise, if level is beyond the end of the
    // specified compression levels, use the last value.
    return ioptions.compression_per_level[std::max(0, std::min(idx, n))];
  } else {
    return ioptions.compression;
  }
}

CompactionPicker::CompactionPicker(const ImmutableCFOptions& ioptions,
                                   const InternalKeyComparator* icmp)
    : ioptions_(ioptions), icmp_(icmp) {}

CompactionPicker::~CompactionPicker() {}

// Delete this compaction from the list of running compactions.
void CompactionPicker::ReleaseCompactionFiles(Compaction* c, Status status) {
  if (c->start_level() == 0) {
    level0_compactions_in_progress_.erase(c);
  }
  if (!status.ok()) {
    c->ResetNextCompactionIndex();
  }
}

void CompactionPicker::GetRange(const CompactionInputFiles& inputs,
                                InternalKey* smallest, InternalKey* largest) {
  const int level = inputs.level;
  assert(!inputs.empty());
  smallest->Clear();
  largest->Clear();

  if (level == 0) {
    for (size_t i = 0; i < inputs.size(); i++) {
      FileMetaData* f = inputs[i];
      if (i == 0) {
        *smallest = f->smallest;
        *largest = f->largest;
      } else {
        if (icmp_->Compare(f->smallest, *smallest) < 0) {
          *smallest = f->smallest;
        }
        if (icmp_->Compare(f->largest, *largest) > 0) {
          *largest = f->largest;
        }
      }
    }
  } else {
    *smallest = inputs[0]->smallest;
    *largest = inputs[inputs.size() - 1]->largest;
  }
}

void CompactionPicker::GetRange(const CompactionInputFiles& inputs1,
                                const CompactionInputFiles& inputs2,
                                InternalKey* smallest, InternalKey* largest) {
  assert(!inputs1.empty() || !inputs2.empty());
  if (inputs1.empty()) {
    GetRange(inputs2, smallest, largest);
  } else if (inputs2.empty()) {
    GetRange(inputs1, smallest, largest);
  } else {
    InternalKey smallest1, smallest2, largest1, largest2;
    GetRange(inputs1, &smallest1, &largest1);
    GetRange(inputs2, &smallest2, &largest2);
    *smallest = icmp_->Compare(smallest1, smallest2) < 0 ?
                smallest1 : smallest2;
    *largest = icmp_->Compare(largest1, largest2) < 0 ?
               largest2 : largest1;
  }
}

bool CompactionPicker::ExpandWhileOverlapping(const std::string& cf_name,
                                              VersionStorageInfo* vstorage,
                                              CompactionInputFiles* inputs) {
  // This isn't good compaction
  assert(!inputs->empty());

  const int level = inputs->level;
  // GetOverlappingInputs will always do the right thing for level-0.
  // So we don't need to do any expansion if level == 0.
  if (level == 0) {
    return true;
  }

  InternalKey smallest, largest;

  // Keep expanding inputs until we are sure that there is a "clean cut"
  // boundary between the files in input and the surrounding files.
  // This will ensure that no parts of a key are lost during compaction.
  int hint_index = -1;
  size_t old_size;
  do {
    old_size = inputs->size();
    GetRange(*inputs, &smallest, &largest);
    inputs->clear();
    vstorage->GetOverlappingInputs(level, &smallest, &largest, &inputs->files,
                                   hint_index, &hint_index);
  } while (inputs->size() > old_size);

  // we started off with inputs non-empty and the previous loop only grew
  // inputs. thus, inputs should be non-empty here
  assert(!inputs->empty());

  // If, after the expansion, there are files that are already under
  // compaction, then we must drop/cancel this compaction.
  if (FilesInCompaction(inputs->files)) {
    Log(InfoLogLevel::WARN_LEVEL, ioptions_.info_log,
        "[%s] ExpandWhileOverlapping() failure because some of the necessary"
        " compaction input files are currently being compacted.",
        cf_name.c_str());
    return false;
  }
  return true;
}

// Returns true if any one of specified files are being compacted
bool CompactionPicker::FilesInCompaction(
    const std::vector<FileMetaData*>& files) {
  for (unsigned int i = 0; i < files.size(); i++) {
    if (files[i]->being_compacted) {
      return true;
    }
  }
  return false;
}

Compaction* CompactionPicker::FormCompaction(
    const CompactionOptions& compact_options,
    const std::vector<CompactionInputFiles>& input_files, int output_level,
    VersionStorageInfo* vstorage, const MutableCFOptions& mutable_cf_options,
    uint32_t output_path_id) const {
  uint64_t max_grandparent_overlap_bytes =
      output_level + 1 < vstorage->num_levels() ?
          mutable_cf_options.MaxGrandParentOverlapBytes(output_level + 1) :
          std::numeric_limits<uint64_t>::max();
  assert(input_files.size());
  return new Compaction(vstorage, mutable_cf_options, input_files, output_level,
                        compact_options.output_file_size_limit,
                        max_grandparent_overlap_bytes, output_path_id,
                        compact_options.compression, /* grandparents */ {});
}

Status CompactionPicker::GetCompactionInputsFromFileNumbers(
    std::vector<CompactionInputFiles>* input_files,
    std::unordered_set<uint64_t>* input_set,
    const VersionStorageInfo* vstorage,
    const CompactionOptions& compact_options) const {
  if (input_set->size() == 0U) {
    return Status::InvalidArgument(
        "Compaction must include at least one file.");
  }
  assert(input_files);

  std::vector<CompactionInputFiles> matched_input_files;
  matched_input_files.resize(vstorage->num_levels());
  int first_non_empty_level = -1;
  int last_non_empty_level = -1;
  // TODO(yhchiang): use a lazy-initialized mapping from
  //                 file_number to FileMetaData in Version.
  for (int level = 0; level < vstorage->num_levels(); ++level) {
    for (auto file : vstorage->LevelFiles(level)) {
      auto iter = input_set->find(file->fd.GetNumber());
      if (iter != input_set->end()) {
        matched_input_files[level].files.push_back(file);
        input_set->erase(iter);
        last_non_empty_level = level;
        if (first_non_empty_level == -1) {
          first_non_empty_level = level;
        }
      }
    }
  }

  if (!input_set->empty()) {
    std::string message(
        "Cannot find matched SST files for the following file numbers:");
    for (auto fn : *input_set) {
      message += " ";
      message += ToString(fn);
    }
    return Status::InvalidArgument(message);
  }

  for (int level = first_non_empty_level;
       level <= last_non_empty_level; ++level) {
    matched_input_files[level].level = level;
    input_files->emplace_back(std::move(matched_input_files[level]));
  }

  return Status::OK();
}



// Returns true if any one of the parent files are being compacted
bool CompactionPicker::RangeInCompaction(VersionStorageInfo* vstorage,
                                         const InternalKey* smallest,
                                         const InternalKey* largest, int level,
                                         int* level_index) {
  std::vector<FileMetaData*> inputs;
  assert(level < NumberLevels());

  vstorage->GetOverlappingInputs(level, smallest, largest, &inputs,
                                 *level_index, level_index);
  return FilesInCompaction(inputs);
}

// Populates the set of inputs of all other levels that overlap with the
// start level.
// Now we assume all levels except start level and output level are empty.
// Will also attempt to expand "start level" if that doesn't expand
// "output level" or cause "level" to include a file for compaction that has an
// overlapping user-key with another file.
// REQUIRES: input_level and output_level are different
// REQUIRES: inputs->empty() == false
// Returns false if files on parent level are currently in compaction, which
// means that we can't compact them
bool CompactionPicker::SetupOtherInputs(
    const std::string& cf_name, const MutableCFOptions& mutable_cf_options,
    VersionStorageInfo* vstorage, CompactionInputFiles* inputs,
    CompactionInputFiles* output_level_inputs, int* parent_index,
    int base_index) {
  assert(!inputs->empty());
  assert(output_level_inputs->empty());
  const int input_level = inputs->level;
  const int output_level = output_level_inputs->level;
  assert(input_level != output_level);

  // For now, we only support merging two levels, start level and output level.
  // We need to assert other levels are empty.
  for (int l = input_level + 1; l < output_level; l++) {
    assert(vstorage->NumLevelFiles(l) == 0);
  }

  InternalKey smallest, largest;

  // Get the range one last time.
  GetRange(*inputs, &smallest, &largest);

  // Populate the set of next-level files (inputs_GetOutputLevelInputs()) to
  // include in compaction
  vstorage->GetOverlappingInputs(output_level, &smallest, &largest,
                                 &output_level_inputs->files, *parent_index,
                                 parent_index);

  if (FilesInCompaction(output_level_inputs->files)) {
    return false;
  }

  // See if we can further grow the number of inputs in "level" without
  // changing the number of "level+1" files we pick up. We also choose NOT
  // to expand if this would cause "level" to include some entries for some
  // user key, while excluding other entries for the same user key. This
  // can happen when one user key spans multiple files.
  if (!output_level_inputs->empty()) {
    CompactionInputFiles expanded0;
    expanded0.level = input_level;
    // Get entire range covered by compaction
    InternalKey all_start, all_limit;
    GetRange(*inputs, *output_level_inputs, &all_start, &all_limit);

    vstorage->GetOverlappingInputs(input_level, &all_start, &all_limit,
                                   &expanded0.files, base_index, nullptr);
    const uint64_t inputs0_size = TotalCompensatedFileSize(inputs->files);
    const uint64_t inputs1_size =
        TotalCompensatedFileSize(output_level_inputs->files);
    const uint64_t expanded0_size = TotalCompensatedFileSize(expanded0.files);
    uint64_t limit =
        mutable_cf_options.ExpandedCompactionByteSizeLimit(input_level);
    if (expanded0.size() > inputs->size() &&
        inputs1_size + expanded0_size < limit &&
        !FilesInCompaction(expanded0.files) &&
        !vstorage->HasOverlappingUserKey(&expanded0.files, input_level)) {
      InternalKey new_start, new_limit;
      GetRange(expanded0, &new_start, &new_limit);
      std::vector<FileMetaData*> expanded1;
      vstorage->GetOverlappingInputs(output_level, &new_start, &new_limit,
                                     &expanded1, *parent_index, parent_index);
      if (expanded1.size() == output_level_inputs->size() &&
          !FilesInCompaction(expanded1)) {
<<<<<<< HEAD
          Log(InfoLogLevel::INFO_LEVEL, ioptions_.info_log,
            "[%s] Expanding@%d %" ROCKSDB_PRIszt "+%" ROCKSDB_PRIszt "(%" PRIu64 "+%" PRIu64
            " bytes) to %" ROCKSDB_PRIszt "+%" ROCKSDB_PRIszt " (%" PRIu64 "+%" PRIu64 "bytes)\n",
            cf_name.c_str(), level,
            c->inputs_[0].size(), c->inputs_[1].size(), inputs0_size,
            inputs1_size, expanded0.size(), expanded1.size(), expanded0_size, inputs1_size);
=======
        Log(InfoLogLevel::INFO_LEVEL, ioptions_.info_log,
            "[%s] Expanding@%d %zu+%zu (%" PRIu64 "+%" PRIu64
            " bytes) to %zu+%zu (%" PRIu64 "+%" PRIu64 "bytes)\n",
            cf_name.c_str(), input_level, inputs->size(),
            output_level_inputs->size(), inputs0_size, inputs1_size,
            expanded0.size(), expanded1.size(), expanded0_size, inputs1_size);
>>>>>>> 3083ed21
        smallest = new_start;
        largest = new_limit;
        inputs->files = expanded0.files;
        output_level_inputs->files = expanded1;
      }
    }
  }

  return true;
}

void CompactionPicker::GetGrandparents(
    VersionStorageInfo* vstorage, const CompactionInputFiles& inputs,
    const CompactionInputFiles& output_level_inputs,
    std::vector<FileMetaData*>* grandparents) {
  InternalKey start, limit;
  GetRange(inputs, output_level_inputs, &start, &limit);
  // Compute the set of grandparent files that overlap this compaction
  // (parent == level+1; grandparent == level+2)
  if (output_level_inputs.level + 1 < NumberLevels()) {
    vstorage->GetOverlappingInputs(output_level_inputs.level + 1, &start,
                                   &limit, grandparents);
  }
}

Compaction* CompactionPicker::CompactRange(
    const std::string& cf_name, const MutableCFOptions& mutable_cf_options,
    VersionStorageInfo* vstorage, int input_level, int output_level,
    uint32_t output_path_id, const InternalKey* begin, const InternalKey* end,
    InternalKey** compaction_end) {
  // CompactionPickerFIFO has its own implementation of compact range
  assert(ioptions_.compaction_style != kCompactionStyleFIFO);

  if (input_level == ColumnFamilyData::kCompactAllLevels) {
    assert(ioptions_.compaction_style == kCompactionStyleUniversal);

    // Universal compaction with more than one level always compacts all the
    // files together to the last level.
    assert(vstorage->num_levels() > 1);
    // DBImpl::CompactRange() set output level to be the last level
    assert(output_level == vstorage->num_levels() - 1);
    // DBImpl::RunManualCompaction will make full range for universal compaction
    assert(begin == nullptr);
    assert(end == nullptr);
    *compaction_end = nullptr;

    int start_level = 0;
    for (; start_level < vstorage->num_levels() &&
           vstorage->NumLevelFiles(start_level) == 0;
         start_level++) {
    }
    if (start_level == vstorage->num_levels()) {
      return nullptr;
    }

    std::vector<CompactionInputFiles> inputs(vstorage->num_levels() -
                                             start_level);
    for (int level = start_level; level < vstorage->num_levels(); level++) {
      inputs[level - start_level].level = level;
      auto& files = inputs[level - start_level].files;
      for (FileMetaData* f : vstorage->LevelFiles(level)) {
        files.push_back(f);
      }
    }
    return new Compaction(
        vstorage, mutable_cf_options, std::move(inputs), output_level,
        mutable_cf_options.MaxFileSizeForLevel(output_level),
        /* max_grandparent_overlap_bytes */ LLONG_MAX, output_path_id,
        GetCompressionType(ioptions_, output_level, 1),
        /* grandparents */ {}, /* is manual */ true);
  }

  CompactionInputFiles inputs;
  inputs.level = input_level;
  bool covering_the_whole_range = true;

  // All files are 'overlapping' in universal style compaction.
  // We have to compact the entire range in one shot.
  if (ioptions_.compaction_style == kCompactionStyleUniversal) {
    begin = nullptr;
    end = nullptr;
  }

  vstorage->GetOverlappingInputs(input_level, begin, end, &inputs.files);
  if (inputs.empty()) {
    return nullptr;
  }

  // Avoid compacting too much in one shot in case the range is large.
  // But we cannot do this for level-0 since level-0 files can overlap
  // and we must not pick one file and drop another older file if the
  // two files overlap.
  if (input_level > 0) {
    const uint64_t limit = mutable_cf_options.MaxFileSizeForLevel(input_level) *
      mutable_cf_options.source_compaction_factor;
    uint64_t total = 0;
    for (size_t i = 0; i + 1 < inputs.size(); ++i) {
      uint64_t s = inputs[i]->compensated_file_size;
      total += s;
      if (total >= limit) {
        **compaction_end = inputs[i + 1]->smallest;
        covering_the_whole_range = false;
        inputs.files.resize(i + 1);
        break;
      }
    }
  }
  assert(output_path_id < static_cast<uint32_t>(ioptions_.db_paths.size()));

  if (ExpandWhileOverlapping(cf_name, vstorage, &inputs) == false) {
    // manual compaction is currently single-threaded, so it should never
    // happen that ExpandWhileOverlapping fails
    assert(false);
    return nullptr;
  }

  if (covering_the_whole_range) {
    *compaction_end = nullptr;
  }

  CompactionInputFiles output_level_inputs;
  if (output_level == ColumnFamilyData::kCompactToBaseLevel) {
    assert(input_level == 0);
    output_level = vstorage->base_level();
    assert(output_level > 0);
  }
  output_level_inputs.level = output_level;
  if (input_level != output_level) {
    int parent_index = -1;
    if (!SetupOtherInputs(cf_name, mutable_cf_options, vstorage, &inputs,
                          &output_level_inputs, &parent_index, -1)) {
      // manual compaction is currently single-threaded, so it should never
      // happen that SetupOtherInputs fails
      assert(false);
      return nullptr;
    }
  }

  std::vector<CompactionInputFiles> compaction_inputs({inputs});
  if (!output_level_inputs.empty()) {
    compaction_inputs.push_back(output_level_inputs);
  }

  std::vector<FileMetaData*> grandparents;
  GetGrandparents(vstorage, inputs, output_level_inputs, &grandparents);
  Compaction* compaction = new Compaction(
      vstorage, mutable_cf_options, std::move(compaction_inputs), output_level,
      mutable_cf_options.MaxFileSizeForLevel(output_level),
      mutable_cf_options.MaxGrandParentOverlapBytes(input_level),
      output_path_id,
      GetCompressionType(ioptions_, output_level, vstorage->base_level()),
      std::move(grandparents), /* is manual compaction */ true);

  TEST_SYNC_POINT_CALLBACK("CompactionPicker::CompactRange:Return", compaction);
  return compaction;
}

#ifndef ROCKSDB_LITE
namespace {
// Test whether two files have overlapping key-ranges.
bool HaveOverlappingKeyRanges(
    const Comparator* c,
    const SstFileMetaData& a, const SstFileMetaData& b) {
  if (c->Compare(a.smallestkey, b.smallestkey) >= 0) {
    if (c->Compare(a.smallestkey, b.largestkey) <= 0) {
      // b.smallestkey <= a.smallestkey <= b.largestkey
      return true;
    }
  } else if (c->Compare(a.largestkey, b.smallestkey) >= 0) {
    // a.smallestkey < b.smallestkey <= a.largestkey
    return true;
  }
  if (c->Compare(a.largestkey, b.largestkey) <= 0) {
    if (c->Compare(a.largestkey, b.smallestkey) >= 0) {
      // b.smallestkey <= a.largestkey <= b.largestkey
      return true;
    }
  } else if (c->Compare(a.smallestkey, b.largestkey) <= 0) {
    // a.smallestkey <= b.largestkey < a.largestkey
    return true;
  }
  return false;
}
}  // namespace

Status CompactionPicker::SanitizeCompactionInputFilesForAllLevels(
      std::unordered_set<uint64_t>* input_files,
      const ColumnFamilyMetaData& cf_meta,
      const int output_level) const {
  auto& levels = cf_meta.levels;
  auto comparator = icmp_->user_comparator();

  // TODO(yhchiang): If there is any input files of L1 or up and there
  // is at least one L0 files. All L0 files older than the L0 file needs
  // to be included. Otherwise, it is a false conditoin

  // TODO(yhchiang): add is_adjustable to CompactionOptions

  // the smallest and largest key of the current compaction input
  std::string smallestkey;
  std::string largestkey;
  // a flag for initializing smallest and largest key
  bool is_first = false;
  const int kNotFound = -1;

  // For each level, it does the following things:
  // 1. Find the first and the last compaction input files
  //    in the current level.
  // 2. Include all files between the first and the last
  //    compaction input files.
  // 3. Update the compaction key-range.
  // 4. For all remaining levels, include files that have
  //    overlapping key-range with the compaction key-range.
  for (int l = 0; l <= output_level; ++l) {
    auto& current_files = levels[l].files;
    int first_included = static_cast<int>(current_files.size());
    int last_included = kNotFound;

    // identify the first and the last compaction input files
    // in the current level.
    for (size_t f = 0; f < current_files.size(); ++f) {
      if (input_files->find(TableFileNameToNumber(current_files[f].name)) !=
          input_files->end()) {
        first_included = std::min(first_included, static_cast<int>(f));
        last_included = std::max(last_included, static_cast<int>(f));
        if (is_first == false) {
          smallestkey = current_files[f].smallestkey;
          largestkey = current_files[f].largestkey;
          is_first = true;
        }
      }
    }
    if (last_included == kNotFound) {
      continue;
    }

    if (l != 0) {
      // expend the compaction input of the current level if it
      // has overlapping key-range with other non-compaction input
      // files in the same level.
      while (first_included > 0) {
        if (comparator->Compare(
                current_files[first_included - 1].largestkey,
                current_files[first_included].smallestkey) < 0) {
          break;
        }
        first_included--;
      }

      while (last_included < static_cast<int>(current_files.size()) - 1) {
        if (comparator->Compare(
                current_files[last_included + 1].smallestkey,
                current_files[last_included].largestkey) > 0) {
          break;
        }
        last_included++;
      }
    }

    // include all files between the first and the last compaction input files.
    for (int f = first_included; f <= last_included; ++f) {
      if (current_files[f].being_compacted) {
        return Status::Aborted(
            "Necessary compaction input file " + current_files[f].name +
            " is currently being compacted.");
      }
      input_files->insert(
          TableFileNameToNumber(current_files[f].name));
    }

    // update smallest and largest key
    if (l == 0) {
      for (int f = first_included; f <= last_included; ++f) {
        if (comparator->Compare(
            smallestkey, current_files[f].smallestkey) > 0) {
          smallestkey = current_files[f].smallestkey;
        }
        if (comparator->Compare(
            largestkey, current_files[f].largestkey) < 0) {
          largestkey = current_files[f].largestkey;
        }
      }
    } else {
      if (comparator->Compare(
          smallestkey, current_files[first_included].smallestkey) > 0) {
        smallestkey = current_files[first_included].smallestkey;
      }
      if (comparator->Compare(
          largestkey, current_files[last_included].largestkey) < 0) {
        largestkey = current_files[last_included].largestkey;
      }
    }

    SstFileMetaData aggregated_file_meta;
    aggregated_file_meta.smallestkey = smallestkey;
    aggregated_file_meta.largestkey = largestkey;

    // For all lower levels, include all overlapping files.
    for (int m = l + 1; m <= output_level; ++m) {
      for (auto& next_lv_file : levels[m].files) {
        if (HaveOverlappingKeyRanges(
            comparator, aggregated_file_meta, next_lv_file)) {
          if (next_lv_file.being_compacted) {
            return Status::Aborted(
                "File " + next_lv_file.name +
                " that has overlapping key range with one of the compaction "
                " input file is currently being compacted.");
          }
          input_files->insert(
              TableFileNameToNumber(next_lv_file.name));
        }
      }
    }
  }
  return Status::OK();
}

Status CompactionPicker::SanitizeCompactionInputFiles(
    std::unordered_set<uint64_t>* input_files,
    const ColumnFamilyMetaData& cf_meta,
    const int output_level) const {
  assert(static_cast<int>(cf_meta.levels.size()) - 1 ==
         cf_meta.levels[cf_meta.levels.size() - 1].level);
  if (output_level >= static_cast<int>(cf_meta.levels.size())) {
    return Status::InvalidArgument(
        "Output level for column family " + cf_meta.name +
        " must between [0, " +
        ToString(cf_meta.levels[cf_meta.levels.size() - 1].level) +
        "].");
  }

  if (output_level > MaxOutputLevel()) {
    return Status::InvalidArgument(
        "Exceed the maximum output level defined by "
        "the current compaction algorithm --- " +
            ToString(MaxOutputLevel()));
  }

  if (output_level < 0) {
    return Status::InvalidArgument(
        "Output level cannot be negative.");
  }

  if (input_files->size() == 0) {
    return Status::InvalidArgument(
        "A compaction must contain at least one file.");
  }

  Status s = SanitizeCompactionInputFilesForAllLevels(
      input_files, cf_meta, output_level);

  if (!s.ok()) {
    return s;
  }

  // for all input files, check whether the file number matches
  // any currently-existing files.
  for (auto file_num : *input_files) {
    bool found = false;
    for (auto level_meta : cf_meta.levels) {
      for (auto file_meta : level_meta.files) {
        if (file_num == TableFileNameToNumber(file_meta.name)) {
          if (file_meta.being_compacted) {
            return Status::Aborted(
                "Specified compaction input file " +
                MakeTableFileName("", file_num) +
                " is already being compacted.");
          }
          found = true;
          break;
        }
      }
      if (found) {
        break;
      }
    }
    if (!found) {
      return Status::InvalidArgument(
          "Specified compaction input file " +
          MakeTableFileName("", file_num) +
          " does not exist in column family " + cf_meta.name + ".");
    }
  }

  return Status::OK();
}
#endif  // !ROCKSDB_LITE

bool LevelCompactionPicker::NeedsCompaction(const VersionStorageInfo* vstorage)
    const {
  if (!vstorage->FilesMarkedForCompaction().empty()) {
    return true;
  }
  for (int i = 0; i <= vstorage->MaxInputLevel(); i++) {
    if (vstorage->CompactionScore(i) >= 1) {
      return true;
    }
  }
  return false;
}

void LevelCompactionPicker::PickFilesMarkedForCompactionExperimental(
    const std::string& cf_name, VersionStorageInfo* vstorage,
    CompactionInputFiles* inputs, int* level, int* output_level) {
  if (vstorage->FilesMarkedForCompaction().empty()) {
    return;
  }

  auto continuation = [&](std::pair<int, FileMetaData*> level_file) {
    // If it's being compacted it has nothing to do here.
    // If this assert() fails that means that some function marked some
    // files as being_compacted, but didn't call ComputeCompactionScore()
    assert(!level_file.second->being_compacted);
    *level = level_file.first;
    *output_level = (*level == 0) ? vstorage->base_level() : *level + 1;

    inputs->files = {level_file.second};
    inputs->level = *level;
    return ExpandWhileOverlapping(cf_name, vstorage, inputs);
  };

  // take a chance on a random file first
  Random64 rnd(/* seed */ reinterpret_cast<uint64_t>(vstorage));
  size_t random_file_index = static_cast<size_t>(rnd.Uniform(
      static_cast<uint64_t>(vstorage->FilesMarkedForCompaction().size())));

  if (continuation(vstorage->FilesMarkedForCompaction()[random_file_index])) {
    // found the compaction!
    return;
  }

  for (auto& level_file : vstorage->FilesMarkedForCompaction()) {
    if (continuation(level_file)) {
      // found the compaction!
      return;
    }
  }
  inputs->files.clear();
}

Compaction* LevelCompactionPicker::PickCompaction(
    const std::string& cf_name, const MutableCFOptions& mutable_cf_options,
    VersionStorageInfo* vstorage, LogBuffer* log_buffer) {
  int level = -1;
  int output_level = -1;
  int parent_index = -1;
  int base_index = -1;
  CompactionInputFiles inputs;
  double score = 0;

  // Find the compactions by size on all levels.
  for (int i = 0; i < NumberLevels() - 1; i++) {
    score = vstorage->CompactionScore(i);
    level = vstorage->CompactionScoreLevel(i);
    assert(i == 0 || score <= vstorage->CompactionScore(i - 1));
    if (score >= 1) {
      output_level = (level == 0) ? vstorage->base_level() : level + 1;
      if (PickCompactionBySize(vstorage, level, output_level, &inputs,
                               &parent_index, &base_index) &&
          ExpandWhileOverlapping(cf_name, vstorage, &inputs)) {
        // found the compaction!
        break;
      } else {
        // didn't find the compaction, clear the inputs
        inputs.clear();
      }
    }
  }

  bool is_manual = false;
  // if we didn't find a compaction, check if there are any files marked for
  // compaction
  if (inputs.empty()) {
    is_manual = true;
    parent_index = base_index = -1;
    PickFilesMarkedForCompactionExperimental(cf_name, vstorage, &inputs, &level,
                                             &output_level);
  }
  if (inputs.empty()) {
    return nullptr;
  }
  assert(level >= 0 && output_level >= 0);

  // Two level 0 compaction won't run at the same time, so don't need to worry
  // about files on level 0 being compacted.
  if (level == 0) {
    assert(level0_compactions_in_progress_.empty());
    InternalKey smallest, largest;
    GetRange(inputs, &smallest, &largest);
    // Note that the next call will discard the file we placed in
    // c->inputs_[0] earlier and replace it with an overlapping set
    // which will include the picked file.
    inputs.files.clear();
    vstorage->GetOverlappingInputs(0, &smallest, &largest, &inputs.files);

    // If we include more L0 files in the same compaction run it can
    // cause the 'smallest' and 'largest' key to get extended to a
    // larger range. So, re-invoke GetRange to get the new key range
    GetRange(inputs, &smallest, &largest);
    if (RangeInCompaction(vstorage, &smallest, &largest, output_level,
                          &parent_index)) {
      return nullptr;
    }
    assert(!inputs.files.empty());
  }

  // Setup input files from output level
  CompactionInputFiles output_level_inputs;
  output_level_inputs.level = output_level;
  if (!SetupOtherInputs(cf_name, mutable_cf_options, vstorage, &inputs,
                   &output_level_inputs, &parent_index, base_index)) {
    return nullptr;
  }

  std::vector<CompactionInputFiles> compaction_inputs({inputs});
  if (!output_level_inputs.empty()) {
    compaction_inputs.push_back(output_level_inputs);
  }

  std::vector<FileMetaData*> grandparents;
  GetGrandparents(vstorage, inputs, output_level_inputs, &grandparents);
  auto c = new Compaction(
      vstorage, mutable_cf_options, std::move(compaction_inputs), output_level,
      mutable_cf_options.MaxFileSizeForLevel(output_level),
      mutable_cf_options.MaxGrandParentOverlapBytes(level),
      GetPathId(ioptions_, mutable_cf_options, output_level),
      GetCompressionType(ioptions_, output_level, vstorage->base_level()),
      std::move(grandparents), is_manual, score);

  // If it's level 0 compaction, make sure we don't execute any other level 0
  // compactions in parallel
  if (level == 0) {
    level0_compactions_in_progress_.insert(c);
  }

  // Creating a compaction influences the compaction score because the score
  // takes running compactions into account (by skipping files that are already
  // being compacted). Since we just changed compaction score, we recalculate it
  // here
  {  // this piece of code recomputes compaction score
    CompactionOptionsFIFO dummy_compaction_options_fifo;
    vstorage->ComputeCompactionScore(mutable_cf_options,
                                     dummy_compaction_options_fifo);
  }

  TEST_SYNC_POINT_CALLBACK("LevelCompactionPicker::PickCompaction:Return", c);

  return c;
}

/*
 * Find the optimal path to place a file
 * Given a level, finds the path where levels up to it will fit in levels
 * up to and including this path
 */
uint32_t LevelCompactionPicker::GetPathId(
    const ImmutableCFOptions& ioptions,
    const MutableCFOptions& mutable_cf_options, int level) {
  uint32_t p = 0;
  assert(!ioptions.db_paths.empty());

  // size remaining in the most recent path
  uint64_t current_path_size = ioptions.db_paths[0].target_size;

  uint64_t level_size;
  int cur_level = 0;

  level_size = mutable_cf_options.max_bytes_for_level_base;

  // Last path is the fallback
  while (p < ioptions.db_paths.size() - 1) {
    if (level_size <= current_path_size) {
      if (cur_level == level) {
        // Does desired level fit in this path?
        return p;
      } else {
        current_path_size -= level_size;
        level_size *= mutable_cf_options.max_bytes_for_level_multiplier;
        cur_level++;
        continue;
      }
    }
    p++;
    current_path_size = ioptions.db_paths[p].target_size;
  }
  return p;
}

bool LevelCompactionPicker::PickCompactionBySize(VersionStorageInfo* vstorage,
                                                 int level, int output_level,
                                                 CompactionInputFiles* inputs,
                                                 int* parent_index,
                                                 int* base_index) {
  // level 0 files are overlapping. So we cannot pick more
  // than one concurrent compactions at this level. This
  // could be made better by looking at key-ranges that are
  // being compacted at level 0.
  if (level == 0 && !level0_compactions_in_progress_.empty()) {
    return false;
  }

  inputs->clear();

  assert(level >= 0);

  // Pick the largest file in this level that is not already
  // being compacted
  const std::vector<int>& file_size = vstorage->FilesBySize(level);
  const std::vector<FileMetaData*>& level_files = vstorage->LevelFiles(level);

  // record the first file that is not yet compacted
  int nextIndex = -1;

  for (unsigned int i = vstorage->NextCompactionIndex(level);
       i < file_size.size(); i++) {
    int index = file_size[i];
    auto* f = level_files[index];

    assert((i == file_size.size() - 1) ||
           (i >= VersionStorageInfo::kNumberFilesToSort - 1) ||
           (f->compensated_file_size >=
            level_files[file_size[i + 1]]->compensated_file_size));

    // do not pick a file to compact if it is being compacted
    // from n-1 level.
    if (f->being_compacted) {
      continue;
    }

    // remember the startIndex for the next call to PickCompaction
    if (nextIndex == -1) {
      nextIndex = i;
    }

    // Do not pick this file if its parents at level+1 are being compacted.
    // Maybe we can avoid redoing this work in SetupOtherInputs
    *parent_index = -1;
    if (RangeInCompaction(vstorage, &f->smallest, &f->largest, output_level,
                          parent_index)) {
      continue;
    }
    inputs->files.push_back(f);
    inputs->level = level;
    *base_index = index;
    break;
  }

  // store where to start the iteration in the next call to PickCompaction
  vstorage->SetNextCompactionIndex(level, nextIndex);

  return inputs->size() > 0;
}

#ifndef ROCKSDB_LITE
bool UniversalCompactionPicker::NeedsCompaction(
    const VersionStorageInfo* vstorage) const {
  const int kLevel0 = 0;
  return vstorage->CompactionScore(kLevel0) >= 1;
}

void UniversalCompactionPicker::SortedRun::Dump(char* out_buf,
                                                size_t out_buf_size,
                                                bool print_path) const {
  if (level == 0) {
    assert(file != nullptr);
    if (file->fd.GetPathId() == 0 || !print_path) {
      snprintf(out_buf, out_buf_size, "file %" PRIu64, file->fd.GetNumber());
    } else {
      snprintf(out_buf, out_buf_size, "file %" PRIu64
                                      "(path "
                                      "%" PRIu32 ")",
               file->fd.GetNumber(), file->fd.GetPathId());
    }
  } else {
    snprintf(out_buf, out_buf_size, "level %d", level);
  }
}

void UniversalCompactionPicker::SortedRun::DumpSizeInfo(
    char* out_buf, size_t out_buf_size, int sorted_run_count) const {
  if (level == 0) {
    assert(file != nullptr);
    snprintf(out_buf, out_buf_size,
             "file %" PRIu64
             "[%d] "
             "with size %" PRIu64 " (compensated size %" PRIu64 ")",
             file->fd.GetNumber(), sorted_run_count, file->fd.GetFileSize(),
             file->compensated_file_size);
  } else {
    snprintf(out_buf, out_buf_size,
             "level %d[%d] "
             "with size %" PRIu64 " (compensated size %" PRIu64 ")",
             level, sorted_run_count, size, compensated_file_size);
  }
}

std::vector<UniversalCompactionPicker::SortedRun>
UniversalCompactionPicker::CalculateSortedRuns(
    const VersionStorageInfo& vstorage) {
  std::vector<UniversalCompactionPicker::SortedRun> ret;
  for (FileMetaData* f : vstorage.LevelFiles(0)) {
    ret.emplace_back(0, f, f->fd.GetFileSize(), f->compensated_file_size,
                     f->being_compacted);
  }
  for (int level = 1; level < vstorage.num_levels(); level++) {
    uint64_t total_compensated_size = 0U;
    uint64_t total_size = 0U;
    bool being_compacted = false;
    bool is_first = true;
    for (FileMetaData* f : vstorage.LevelFiles(level)) {
      total_compensated_size += f->compensated_file_size;
      total_size += f->fd.GetFileSize();
      // Compaction always includes all files for a non-zero level, so for a
      // non-zero level, all the files should share the same being_compacted
      // value.
      assert(is_first || f->being_compacted == being_compacted);
      if (is_first) {
        being_compacted = f->being_compacted;
        is_first = false;
      }
    }
    if (total_compensated_size > 0) {
      ret.emplace_back(level, nullptr, total_size, total_compensated_size,
                       being_compacted);
    }
  }
  return ret;
}

#ifndef NDEBUG
namespace {
// smallest_seqno and largest_seqno are set iff. `files` is not empty.
void GetSmallestLargestSeqno(const std::vector<FileMetaData*>& files,
                             SequenceNumber* smallest_seqno,
                             SequenceNumber* largest_seqno) {
  bool is_first = true;
  for (FileMetaData* f : files) {
    assert(f->smallest_seqno <= f->largest_seqno);
    if (is_first) {
      is_first = false;
      *smallest_seqno = f->smallest_seqno;
      *largest_seqno = f->largest_seqno;
    } else {
      if (f->smallest_seqno < *smallest_seqno) {
        *smallest_seqno = f->smallest_seqno;
      }
      if (f->largest_seqno > *largest_seqno) {
        *largest_seqno = f->largest_seqno;
      }
    }
  }
}
}  // namespace
#endif

// Universal style of compaction. Pick files that are contiguous in
// time-range to compact.
//
Compaction* UniversalCompactionPicker::PickCompaction(
    const std::string& cf_name, const MutableCFOptions& mutable_cf_options,
    VersionStorageInfo* vstorage, LogBuffer* log_buffer) {
  const int kLevel0 = 0;
  double score = vstorage->CompactionScore(kLevel0);
  std::vector<SortedRun> sorted_runs = CalculateSortedRuns(*vstorage);

  if (sorted_runs.size() <
      (unsigned int)mutable_cf_options.level0_file_num_compaction_trigger) {
    LogToBuffer(log_buffer, "[%s] Universal: nothing to do\n", cf_name.c_str());
    return nullptr;
  }
<<<<<<< HEAD

  VersionStorageInfo::FileSummaryStorage tmp;
  LogToBuffer(log_buffer,3072, "[%s] Universal: candidate files(%" ROCKSDB_PRIszt "): %s\n",
              cf_name.c_str(), level_files.size(),
              vstorage->LevelFileSummary(&tmp, kLevel0));
=======
  VersionStorageInfo::LevelSummaryStorage tmp;
  LogToBuffer(log_buffer, 3072, "[%s] Universal: sorted runs files(%zu): %s\n",
              cf_name.c_str(), sorted_runs.size(),
              vstorage->LevelSummary(&tmp));
>>>>>>> 3083ed21

  // Check for size amplification first.
  Compaction* c;
  if ((c = PickCompactionUniversalSizeAmp(cf_name, mutable_cf_options, vstorage,
                                          score, sorted_runs, log_buffer)) !=
      nullptr) {
    LogToBuffer(log_buffer, "[%s] Universal: compacting for size amp\n",
                cf_name.c_str());
  } else {
    // Size amplification is within limits. Try reducing read
    // amplification while maintaining file size ratios.
    unsigned int ratio = ioptions_.compaction_options_universal.size_ratio;

    if ((c = PickCompactionUniversalReadAmp(
             cf_name, mutable_cf_options, vstorage, score, ratio, UINT_MAX,
             sorted_runs, log_buffer)) != nullptr) {
      LogToBuffer(log_buffer, "[%s] Universal: compacting for size ratio\n",
                  cf_name.c_str());
    } else {
      // Size amplification and file size ratios are within configured limits.
      // If max read amplification is exceeding configured limits, then force
      // compaction without looking at filesize ratios and try to reduce
      // the number of files to fewer than level0_file_num_compaction_trigger.
      // This is guaranteed by NeedsCompaction()
      assert(sorted_runs.size() >=
             static_cast<size_t>(
                 mutable_cf_options.level0_file_num_compaction_trigger));
      unsigned int num_files =
          static_cast<unsigned int>(sorted_runs.size()) -
          mutable_cf_options.level0_file_num_compaction_trigger;
      if ((c = PickCompactionUniversalReadAmp(
               cf_name, mutable_cf_options, vstorage, score, UINT_MAX,
               num_files, sorted_runs, log_buffer)) != nullptr) {
        LogToBuffer(log_buffer,
                    "[%s] Universal: compacting for file num -- %u\n",
                    cf_name.c_str(), num_files);
      }
    }
  }
  if (c == nullptr) {
    return nullptr;
  }

// validate that all the chosen files of L0 are non overlapping in time
#ifndef NDEBUG
  SequenceNumber prev_smallest_seqno = 0U;
  bool is_first = true;

  size_t level_index = 0U;
  if (c->start_level() == 0) {
    for (auto f : *c->inputs(0)) {
      assert(f->smallest_seqno <= f->largest_seqno);
      if (is_first) {
        is_first = false;
      } else {
        assert(prev_smallest_seqno > f->largest_seqno);
      }
      prev_smallest_seqno = f->smallest_seqno;
    }
    level_index = 1U;
  }
  for (; level_index < c->num_input_levels(); level_index++) {
    if (c->num_input_files(level_index) != 0) {
      SequenceNumber smallest_seqno = 0U;
      SequenceNumber largest_seqno = 0U;
      GetSmallestLargestSeqno(*(c->inputs(level_index)), &smallest_seqno,
                              &largest_seqno);
      if (is_first) {
        is_first = false;
      } else {
        assert(prev_smallest_seqno > largest_seqno);
      }
      prev_smallest_seqno = smallest_seqno;
    }
  }
#endif
  // update statistics
  MeasureTime(ioptions_.statistics, NUM_FILES_IN_SINGLE_COMPACTION,
              c->inputs(0)->size());

  level0_compactions_in_progress_.insert(c);

  return c;
}

uint32_t UniversalCompactionPicker::GetPathId(
    const ImmutableCFOptions& ioptions, uint64_t file_size) {
  // Two conditions need to be satisfied:
  // (1) the target path needs to be able to hold the file's size
  // (2) Total size left in this and previous paths need to be not
  //     smaller than expected future file size before this new file is
  //     compacted, which is estimated based on size_ratio.
  // For example, if now we are compacting files of size (1, 1, 2, 4, 8),
  // we will make sure the target file, probably with size of 16, will be
  // placed in a path so that eventually when new files are generated and
  // compacted to (1, 1, 2, 4, 8, 16), all those files can be stored in or
  // before the path we chose.
  //
  // TODO(sdong): now the case of multiple column families is not
  // considered in this algorithm. So the target size can be violated in
  // that case. We need to improve it.
  uint64_t accumulated_size = 0;
  uint64_t future_size = file_size *
    (100 - ioptions.compaction_options_universal.size_ratio) / 100;
  uint32_t p = 0;
  assert(!ioptions.db_paths.empty());
  for (; p < ioptions.db_paths.size() - 1; p++) {
    uint64_t target_size = ioptions.db_paths[p].target_size;
    if (target_size > file_size &&
        accumulated_size + (target_size - file_size) > future_size) {
      return p;
    }
    accumulated_size += target_size;
  }
  return p;
}

//
// Consider compaction files based on their size differences with
// the next file in time order.
//
Compaction* UniversalCompactionPicker::PickCompactionUniversalReadAmp(
    const std::string& cf_name, const MutableCFOptions& mutable_cf_options,
    VersionStorageInfo* vstorage, double score, unsigned int ratio,
    unsigned int max_number_of_files_to_compact,
    const std::vector<SortedRun>& sorted_runs, LogBuffer* log_buffer) {
  unsigned int min_merge_width =
    ioptions_.compaction_options_universal.min_merge_width;
  unsigned int max_merge_width =
    ioptions_.compaction_options_universal.max_merge_width;

  const SortedRun* sr = nullptr;
  bool done = false;
  int start_index = 0;
  unsigned int candidate_count = 0;

  unsigned int max_files_to_compact = std::min(max_merge_width,
                                       max_number_of_files_to_compact);
  min_merge_width = std::max(min_merge_width, 2U);

  // Considers a candidate file only if it is smaller than the
  // total size accumulated so far.
  for (unsigned int loop = 0; loop < sorted_runs.size(); loop++) {
    candidate_count = 0;

    // Skip files that are already being compacted
    for (sr = nullptr; loop < sorted_runs.size(); loop++) {
      sr = &sorted_runs[loop];

      if (!sr->being_compacted) {
        candidate_count = 1;
        break;
      }
      char file_num_buf[kFormatFileNumberBufSize];
      sr->Dump(file_num_buf, sizeof(file_num_buf));
      LogToBuffer(log_buffer,
                  "[%s] Universal: %s"
                  "[%d] being compacted, skipping",
                  cf_name.c_str(), file_num_buf, loop);

      sr = nullptr;
    }

    // This file is not being compacted. Consider it as the
    // first candidate to be compacted.
    uint64_t candidate_size = sr != nullptr ? sr->compensated_file_size : 0;
    if (sr != nullptr) {
      char file_num_buf[kFormatFileNumberBufSize];
      sr->Dump(file_num_buf, sizeof(file_num_buf), true);
      LogToBuffer(log_buffer, "[%s] Universal: Possible candidate %s[%d].",
                  cf_name.c_str(), file_num_buf, loop);
    }

    // Check if the succeeding files need compaction.
    for (unsigned int i = loop + 1;
         candidate_count < max_files_to_compact && i < sorted_runs.size();
         i++) {
      const SortedRun* succeeding_sr = &sorted_runs[i];
      if (succeeding_sr->being_compacted) {
        break;
      }
      // Pick files if the total/last candidate file size (increased by the
      // specified ratio) is still larger than the next candidate file.
      // candidate_size is the total size of files picked so far with the
      // default kCompactionStopStyleTotalSize; with
      // kCompactionStopStyleSimilarSize, it's simply the size of the last
      // picked file.
      double sz = candidate_size * (100.0 + ratio) / 100.0;
      if (sz < static_cast<double>(succeeding_sr->size)) {
        break;
      }
      if (ioptions_.compaction_options_universal.stop_style ==
          kCompactionStopStyleSimilarSize) {
        // Similar-size stopping rule: also check the last picked file isn't
        // far larger than the next candidate file.
        sz = (succeeding_sr->size * (100.0 + ratio)) / 100.0;
        if (sz < static_cast<double>(candidate_size)) {
          // If the small file we've encountered begins a run of similar-size
          // files, we'll pick them up on a future iteration of the outer
          // loop. If it's some lonely straggler, it'll eventually get picked
          // by the last-resort read amp strategy which disregards size ratios.
          break;
        }
        candidate_size = succeeding_sr->compensated_file_size;
      } else {  // default kCompactionStopStyleTotalSize
        candidate_size += succeeding_sr->compensated_file_size;
      }
      candidate_count++;
    }

    // Found a series of consecutive files that need compaction.
    if (candidate_count >= (unsigned int)min_merge_width) {
      start_index = loop;
      done = true;
      break;
    } else {
      for (unsigned int i = loop;
           i < loop + candidate_count && i < sorted_runs.size(); i++) {
        const SortedRun* skipping_sr = &sorted_runs[i];
        char file_num_buf[256];
        skipping_sr->DumpSizeInfo(file_num_buf, sizeof(file_num_buf), loop);
        LogToBuffer(log_buffer, "[%s] Universal: Skipping %s", cf_name.c_str(),
                    file_num_buf);
      }
    }
  }
  if (!done || candidate_count <= 1) {
    return nullptr;
  }
  unsigned int first_index_after = start_index + candidate_count;
  // Compression is enabled if files compacted earlier already reached
  // size ratio of compression.
  bool enable_compression = true;
  int ratio_to_compress =
      ioptions_.compaction_options_universal.compression_size_percent;
  if (ratio_to_compress >= 0) {
    uint64_t total_size = 0;
    for (auto& sorted_run : sorted_runs) {
      total_size += sorted_run.compensated_file_size;
    }

    uint64_t older_file_size = 0;
    for (size_t i = sorted_runs.size() - 1; i >= first_index_after; i--) {
      older_file_size += sorted_runs[i].size;
      if (older_file_size * 100L >= total_size * (long) ratio_to_compress) {
        enable_compression = false;
        break;
      }
    }
  }

  uint64_t estimated_total_size = 0;
  for (unsigned int i = 0; i < first_index_after; i++) {
    estimated_total_size += sorted_runs[i].size;
  }
  uint32_t path_id = GetPathId(ioptions_, estimated_total_size);
  int start_level = sorted_runs[start_index].level;
  int output_level;
  if (first_index_after == sorted_runs.size()) {
    output_level = vstorage->num_levels() - 1;
  } else if (sorted_runs[first_index_after].level == 0) {
    output_level = 0;
  } else {
    output_level = sorted_runs[first_index_after].level - 1;
  }

  std::vector<CompactionInputFiles> inputs(vstorage->num_levels());
  for (size_t i = 0; i < inputs.size(); ++i) {
    inputs[i].level = start_level + static_cast<int>(i);
  }
  for (unsigned int i = start_index; i < first_index_after; i++) {
    auto& picking_sr = sorted_runs[i];
    if (picking_sr.level == 0) {
      FileMetaData* picking_file = picking_sr.file;
      inputs[0].files.push_back(picking_file);
    } else {
      auto& files = inputs[picking_sr.level - start_level].files;
      for (auto* f : vstorage->LevelFiles(picking_sr.level)) {
        files.push_back(f);
      }
    }
    char file_num_buf[256];
    picking_sr.DumpSizeInfo(file_num_buf, sizeof(file_num_buf), i);
    LogToBuffer(log_buffer, "[%s] Universal: Picking %s", cf_name.c_str(),
                file_num_buf);
  }

  return new Compaction(
      vstorage, mutable_cf_options, std::move(inputs), output_level,
      mutable_cf_options.MaxFileSizeForLevel(output_level), LLONG_MAX, path_id,
      GetCompressionType(ioptions_, start_level, 1, enable_compression),
      /* grandparents */ {}, /* is manual */ false, score);
}

// Look at overall size amplification. If size amplification
// exceeeds the configured value, then do a compaction
// of the candidate files all the way upto the earliest
// base file (overrides configured values of file-size ratios,
// min_merge_width and max_merge_width).
//
Compaction* UniversalCompactionPicker::PickCompactionUniversalSizeAmp(
    const std::string& cf_name, const MutableCFOptions& mutable_cf_options,
    VersionStorageInfo* vstorage, double score,
    const std::vector<SortedRun>& sorted_runs, LogBuffer* log_buffer) {
  // percentage flexibilty while reducing size amplification
  uint64_t ratio = ioptions_.compaction_options_universal.
                     max_size_amplification_percent;

  unsigned int candidate_count = 0;
  uint64_t candidate_size = 0;
  unsigned int start_index = 0;
  const SortedRun* sr = nullptr;

  // Skip files that are already being compacted
  for (unsigned int loop = 0; loop < sorted_runs.size() - 1; loop++) {
    sr = &sorted_runs[loop];
    if (!sr->being_compacted) {
      start_index = loop;         // Consider this as the first candidate.
      break;
    }
    char file_num_buf[kFormatFileNumberBufSize];
    sr->Dump(file_num_buf, sizeof(file_num_buf), true);
    LogToBuffer(log_buffer, "[%s] Universal: skipping %s[%d] compacted %s",
                cf_name.c_str(), file_num_buf, loop,
                " cannot be a candidate to reduce size amp.\n");
    sr = nullptr;
  }

  if (sr == nullptr) {
    return nullptr;             // no candidate files
  }
  {
    char file_num_buf[kFormatFileNumberBufSize];
    sr->Dump(file_num_buf, sizeof(file_num_buf), true);
    LogToBuffer(log_buffer, "[%s] Universal: First candidate %s[%d] %s",
                cf_name.c_str(), file_num_buf, start_index,
                " to reduce size amp.\n");
  }

  // keep adding up all the remaining files
  for (unsigned int loop = start_index; loop < sorted_runs.size() - 1; loop++) {
    sr = &sorted_runs[loop];
    if (sr->being_compacted) {
      char file_num_buf[kFormatFileNumberBufSize];
      sr->Dump(file_num_buf, sizeof(file_num_buf), true);
      LogToBuffer(
          log_buffer, "[%s] Universal: Possible candidate %s[%d] %s",
          cf_name.c_str(), file_num_buf, start_index,
          " is already being compacted. No size amp reduction possible.\n");
      return nullptr;
    }
    candidate_size += sr->compensated_file_size;
    candidate_count++;
  }
  if (candidate_count == 0) {
    return nullptr;
  }

  // size of earliest file
  uint64_t earliest_file_size = sorted_runs.back().size;

  // size amplification = percentage of additional size
  if (candidate_size * 100 < ratio * earliest_file_size) {
    LogToBuffer(
        log_buffer,
        "[%s] Universal: size amp not needed. newer-files-total-size %" PRIu64
        "earliest-file-size %" PRIu64,
        cf_name.c_str(), candidate_size, earliest_file_size);
    return nullptr;
  } else {
    LogToBuffer(
        log_buffer,
        "[%s] Universal: size amp needed. newer-files-total-size %" PRIu64
        "earliest-file-size %" PRIu64,
        cf_name.c_str(), candidate_size, earliest_file_size);
  }
  assert(start_index < sorted_runs.size() - 1);

  // Estimate total file size
  uint64_t estimated_total_size = 0;
  for (unsigned int loop = start_index; loop < sorted_runs.size(); loop++) {
    estimated_total_size += sorted_runs[loop].size;
  }
  uint32_t path_id = GetPathId(ioptions_, estimated_total_size);
  int start_level = sorted_runs[start_index].level;

  std::vector<CompactionInputFiles> inputs(vstorage->num_levels());
  for (size_t i = 0; i < inputs.size(); ++i) {
    inputs[i].level = start_level + static_cast<int>(i);
  }
  // We always compact all the files, so always compress.
  for (unsigned int loop = start_index; loop < sorted_runs.size(); loop++) {
    auto& picking_sr = sorted_runs[loop];
    if (picking_sr.level == 0) {
      FileMetaData* f = picking_sr.file;
      inputs[0].files.push_back(f);
    } else {
      auto& files = inputs[picking_sr.level - start_level].files;
      for (auto* f : vstorage->LevelFiles(picking_sr.level)) {
        files.push_back(f);
      }
    }
    char file_num_buf[256];
    sr->DumpSizeInfo(file_num_buf, sizeof(file_num_buf), loop);
    LogToBuffer(log_buffer, "[%s] Universal: size amp picking %s",
                cf_name.c_str(), file_num_buf);
  }

  return new Compaction(
      vstorage, mutable_cf_options, std::move(inputs),
      vstorage->num_levels() - 1,
      mutable_cf_options.MaxFileSizeForLevel(vstorage->num_levels() - 1),
      /* max_grandparent_overlap_bytes */ LLONG_MAX, path_id,
      GetCompressionType(ioptions_, vstorage->num_levels() - 1, 1),
      /* grandparents */ {}, /* is manual */ false, score);
}

bool FIFOCompactionPicker::NeedsCompaction(const VersionStorageInfo* vstorage)
    const {
  const int kLevel0 = 0;
  return vstorage->CompactionScore(kLevel0) >= 1;
}

Compaction* FIFOCompactionPicker::PickCompaction(
    const std::string& cf_name, const MutableCFOptions& mutable_cf_options,
    VersionStorageInfo* vstorage, LogBuffer* log_buffer) {
  assert(vstorage->num_levels() == 1);
  const int kLevel0 = 0;
  const std::vector<FileMetaData*>& level_files = vstorage->LevelFiles(kLevel0);
  uint64_t total_size = 0;
  for (const auto& file : level_files) {
    total_size += file->fd.file_size;
  }

  if (total_size <= ioptions_.compaction_options_fifo.max_table_files_size ||
      level_files.size() == 0) {
    // total size not exceeded
    LogToBuffer(log_buffer,
                "[%s] FIFO compaction: nothing to do. Total size %" PRIu64
                ", max size %" PRIu64 "\n",
                cf_name.c_str(), total_size,
                ioptions_.compaction_options_fifo.max_table_files_size);
    return nullptr;
  }

  if (!level0_compactions_in_progress_.empty()) {
    LogToBuffer(log_buffer,
                "[%s] FIFO compaction: Already executing compaction. No need "
                "to run parallel compactions since compactions are very fast",
                cf_name.c_str());
    return nullptr;
  }

  std::vector<CompactionInputFiles> inputs;
  inputs.emplace_back();
  inputs[0].level = 0;
  // delete old files (FIFO)
  for (auto ritr = level_files.rbegin(); ritr != level_files.rend(); ++ritr) {
    auto f = *ritr;
    total_size -= f->compensated_file_size;
    inputs[0].files.push_back(f);
    char tmp_fsize[16];
    AppendHumanBytes(f->fd.GetFileSize(), tmp_fsize, sizeof(tmp_fsize));
    LogToBuffer(log_buffer, "[%s] FIFO compaction: picking file %" PRIu64
                            " with size %s for deletion",
                cf_name.c_str(), f->fd.GetNumber(), tmp_fsize);
    if (total_size <= ioptions_.compaction_options_fifo.max_table_files_size) {
      break;
    }
  }
  Compaction* c = new Compaction(
      vstorage, mutable_cf_options, std::move(inputs), 0, 0, 0, 0,
      kNoCompression, {}, /* is manual */ false, vstorage->CompactionScore(0),
      /* is deletion compaction */ true);
  level0_compactions_in_progress_.insert(c);
  return c;
}

Compaction* FIFOCompactionPicker::CompactRange(
    const std::string& cf_name, const MutableCFOptions& mutable_cf_options,
    VersionStorageInfo* vstorage, int input_level, int output_level,
    uint32_t output_path_id, const InternalKey* begin, const InternalKey* end,
    InternalKey** compaction_end) {
  assert(input_level == 0);
  assert(output_level == 0);
  *compaction_end = nullptr;
  LogBuffer log_buffer(InfoLogLevel::INFO_LEVEL, ioptions_.info_log);
  Compaction* c =
      PickCompaction(cf_name, mutable_cf_options, vstorage, &log_buffer);
  log_buffer.FlushBufferToLog();
  return c;
}

#endif  // !ROCKSDB_LITE

}  // namespace rocksdb<|MERGE_RESOLUTION|>--- conflicted
+++ resolved
@@ -341,21 +341,13 @@
                                      &expanded1, *parent_index, parent_index);
       if (expanded1.size() == output_level_inputs->size() &&
           !FilesInCompaction(expanded1)) {
-<<<<<<< HEAD
+
           Log(InfoLogLevel::INFO_LEVEL, ioptions_.info_log,
             "[%s] Expanding@%d %" ROCKSDB_PRIszt "+%" ROCKSDB_PRIszt "(%" PRIu64 "+%" PRIu64
             " bytes) to %" ROCKSDB_PRIszt "+%" ROCKSDB_PRIszt " (%" PRIu64 "+%" PRIu64 "bytes)\n",
-            cf_name.c_str(), level,
-            c->inputs_[0].size(), c->inputs_[1].size(), inputs0_size,
-            inputs1_size, expanded0.size(), expanded1.size(), expanded0_size, inputs1_size);
-=======
-        Log(InfoLogLevel::INFO_LEVEL, ioptions_.info_log,
-            "[%s] Expanding@%d %zu+%zu (%" PRIu64 "+%" PRIu64
-            " bytes) to %zu+%zu (%" PRIu64 "+%" PRIu64 "bytes)\n",
             cf_name.c_str(), input_level, inputs->size(),
             output_level_inputs->size(), inputs0_size, inputs1_size,
             expanded0.size(), expanded1.size(), expanded0_size, inputs1_size);
->>>>>>> 3083ed21
         smallest = new_start;
         largest = new_limit;
         inputs->files = expanded0.files;
@@ -1126,18 +1118,10 @@
     LogToBuffer(log_buffer, "[%s] Universal: nothing to do\n", cf_name.c_str());
     return nullptr;
   }
-<<<<<<< HEAD
-
-  VersionStorageInfo::FileSummaryStorage tmp;
-  LogToBuffer(log_buffer,3072, "[%s] Universal: candidate files(%" ROCKSDB_PRIszt "): %s\n",
-              cf_name.c_str(), level_files.size(),
-              vstorage->LevelFileSummary(&tmp, kLevel0));
-=======
   VersionStorageInfo::LevelSummaryStorage tmp;
-  LogToBuffer(log_buffer, 3072, "[%s] Universal: sorted runs files(%zu): %s\n",
+  LogToBuffer(log_buffer, 3072, "[%s] Universal: sorted runs files(%" ROCKSDB_PRIszt "): %s\n",
               cf_name.c_str(), sorted_runs.size(),
               vstorage->LevelSummary(&tmp));
->>>>>>> 3083ed21
 
   // Check for size amplification first.
   Compaction* c;
