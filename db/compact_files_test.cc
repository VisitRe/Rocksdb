--- conflicted
+++ resolved
@@ -143,16 +143,11 @@
   // create couple files in L0, L3, L4 and L5
   for (int i = 5; i > 2; --i) {
     collector->ClearFlushedFiles();
-<<<<<<< HEAD
-    ASSERT_OK(db_->Put(WriteOptions(), ToString(i), ""));
-    ASSERT_OK(db_->Flush(FlushOptions()));
-=======
     ASSERT_OK(db->Put(WriteOptions(), ToString(i), ""));
     ASSERT_OK(db->Flush(FlushOptions()));
     // Ensure background work is fully finished including listener callbacks
     // before accessing listener state.
     ASSERT_OK(static_cast_with_check<DBImpl>(db)->TEST_WaitForBackgroundWork());
->>>>>>> 63e68a4e
     auto l0_files = collector->GetFlushedFiles();
     ASSERT_OK(db_->CompactFiles(CompactionOptions(), l0_files, i));
 
