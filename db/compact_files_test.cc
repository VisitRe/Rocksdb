//  Copyright (c) 2011-present, Facebook, Inc.  All rights reserved.
//  This source code is licensed under both the GPLv2 (found in the
//  COPYING file in the root directory) and Apache 2.0 License
//  (found in the LICENSE.Apache file in the root directory).

#ifndef ROCKSDB_LITE

#include <mutex>
#include <string>
#include <thread>
#include <vector>

#include "db/db_impl/db_impl.h"
#include "port/port.h"
#include "rocksdb/db.h"
#include "rocksdb/env.h"
#include "test_util/sync_point.h"
#include "test_util/testharness.h"
#include "util/cast_util.h"
#include "util/string_util.h"

namespace ROCKSDB_NAMESPACE {

class CompactFilesTest : public testing::Test {
 public:
  CompactFilesTest() : db_(nullptr) {
    env_ = Env::Default();
    db_name_ = test::PerThreadDBPath(env_, "compact_files_test");
    options_.env = env_;
    options_.create_if_missing = true;
    EXPECT_OK(DestroyDB(db_name_, options_));
  }

  ~CompactFilesTest() {
    CloseDB();
    EXPECT_OK(DestroyDB(db_name_, options_));
  }

  void OpenDB() {
    ASSERT_OK(DB::Open(options_, db_name_, &db_));
    ASSERT_NE(db_, nullptr);
  }

  void CloseDB() {
    delete db_;
    db_ = nullptr;
  }

  Options options_;
  DB* db_;
  std::string db_name_;
  Env* env_;
};

// A class which remembers the name of each flushed file.
class FlushedFileCollector : public EventListener {
 public:
  FlushedFileCollector() {}
  ~FlushedFileCollector() override {}

  void OnFlushCompleted(DB* /*db*/, const FlushJobInfo& info) override {
    std::lock_guard<std::mutex> lock(mutex_);
    flushed_files_.push_back(info.file_path);
  }

  std::vector<std::string> GetFlushedFiles() {
    std::lock_guard<std::mutex> lock(mutex_);
    std::vector<std::string> result;
    for (auto fname : flushed_files_) {
      result.push_back(fname);
    }
    return result;
  }
  void ClearFlushedFiles() {
    std::lock_guard<std::mutex> lock(mutex_);
    flushed_files_.clear();
  }

 private:
  std::vector<std::string> flushed_files_;
  std::mutex mutex_;
};

TEST_F(CompactFilesTest, L0ConflictsFiles) {
  // to trigger compaction more easily
  const int kWriteBufferSize = 10000;
  const int kLevel0Trigger = 2;
  options_.compaction_style = kCompactionStyleLevel;
  // Small slowdown and stop trigger for experimental purpose.
  options_.level0_slowdown_writes_trigger = 20;
  options_.level0_stop_writes_trigger = 20;
  options_.level0_stop_writes_trigger = 20;
  options_.write_buffer_size = kWriteBufferSize;
  options_.level0_file_num_compaction_trigger = kLevel0Trigger;
  options_.compression = kNoCompression;

  OpenDB();

  ROCKSDB_NAMESPACE::SyncPoint::GetInstance()->LoadDependency({
      {"CompactFilesImpl:0", "BackgroundCallCompaction:0"},
      {"BackgroundCallCompaction:1", "CompactFilesImpl:1"},
  });
  ROCKSDB_NAMESPACE::SyncPoint::GetInstance()->EnableProcessing();

  // create couple files
  // Background compaction starts and waits in BackgroundCallCompaction:0
  for (int i = 0; i < kLevel0Trigger * 4; ++i) {
<<<<<<< HEAD
    ASSERT_OK(db_->Put(WriteOptions(), ToString(i), ""));
    ASSERT_OK(db_->Put(WriteOptions(), ToString(100 - i), ""));
    ASSERT_OK(db_->Flush(FlushOptions()));
=======
    ASSERT_OK(db->Put(WriteOptions(), std::to_string(i), ""));
    ASSERT_OK(db->Put(WriteOptions(), std::to_string(100 - i), ""));
    ASSERT_OK(db->Flush(FlushOptions()));
>>>>>>> e78451f3
  }

  ROCKSDB_NAMESPACE::ColumnFamilyMetaData meta;
  db_->GetColumnFamilyMetaData(&meta);
  std::string file1;
  for (auto& file : meta.levels[0].files) {
    ASSERT_EQ(0, meta.levels[0].level);
    if (file1 == "") {
      file1 = file.db_path + "/" + file.name;
    } else {
      std::string file2 = file.db_path + "/" + file.name;
      // Another thread starts a compact files and creates an L0 compaction
      // The background compaction then notices that there is an L0 compaction
      // already in progress and doesn't do an L0 compaction
      // Once the background compaction finishes, the compact files finishes
      ASSERT_OK(db_->CompactFiles(ROCKSDB_NAMESPACE::CompactionOptions(),
                                  {file1, file2}, 0));
      break;
    }
  }
  ROCKSDB_NAMESPACE::SyncPoint::GetInstance()->DisableProcessing();
}

TEST_F(CompactFilesTest, MultipleLevel) {
  options_.level_compaction_dynamic_level_bytes = true;
  options_.num_levels = 6;
  // Add listener
  FlushedFileCollector* collector = new FlushedFileCollector();
  options_.listeners.emplace_back(collector);

  OpenDB();

  // create couple files in L0, L3, L4 and L5
  for (int i = 5; i > 2; --i) {
    collector->ClearFlushedFiles();
<<<<<<< HEAD
    ASSERT_OK(db_->Put(WriteOptions(), ToString(i), ""));
    ASSERT_OK(db_->Flush(FlushOptions()));
=======
    ASSERT_OK(db->Put(WriteOptions(), std::to_string(i), ""));
    ASSERT_OK(db->Flush(FlushOptions()));
>>>>>>> e78451f3
    // Ensure background work is fully finished including listener callbacks
    // before accessing listener state.
    ASSERT_OK(
        static_cast_with_check<DBImpl>(db_)->TEST_WaitForBackgroundWork());
    auto l0_files = collector->GetFlushedFiles();
    ASSERT_OK(db_->CompactFiles(CompactionOptions(), l0_files, i));

    std::string prop;
<<<<<<< HEAD
    ASSERT_TRUE(
        db_->GetProperty("rocksdb.num-files-at-level" + ToString(i), &prop));
    ASSERT_EQ("1", prop);
  }
  ASSERT_OK(db_->Put(WriteOptions(), ToString(0), ""));
  ASSERT_OK(db_->Flush(FlushOptions()));
=======
    ASSERT_TRUE(db->GetProperty(
        "rocksdb.num-files-at-level" + std::to_string(i), &prop));
    ASSERT_EQ("1", prop);
  }
  ASSERT_OK(db->Put(WriteOptions(), std::to_string(0), ""));
  ASSERT_OK(db->Flush(FlushOptions()));
>>>>>>> e78451f3

  ColumnFamilyMetaData meta;
  db_->GetColumnFamilyMetaData(&meta);
  // Compact files except the file in L3
  std::vector<std::string> files;
  for (int i = 0; i < 6; ++i) {
    if (i == 3) continue;
    for (auto& file : meta.levels[i].files) {
      files.push_back(file.db_path + "/" + file.name);
    }
  }

  SyncPoint::GetInstance()->LoadDependency({
      {"CompactionJob::Run():Start", "CompactFilesTest.MultipleLevel:0"},
      {"CompactFilesTest.MultipleLevel:1", "CompactFilesImpl:3"},
  });
  SyncPoint::GetInstance()->EnableProcessing();

  std::thread thread([&] {
    TEST_SYNC_POINT("CompactFilesTest.MultipleLevel:0");
    ASSERT_OK(db_->Put(WriteOptions(), "bar", "v2"));
    ASSERT_OK(db_->Put(WriteOptions(), "foo", "v2"));
    ASSERT_OK(db_->Flush(FlushOptions()));
    TEST_SYNC_POINT("CompactFilesTest.MultipleLevel:1");
  });

  // Compaction cannot move up the data to higher level
  // here we have input file from level 5, so the output level has to be >= 5
  for (int invalid_output_level = 0; invalid_output_level < 5;
       invalid_output_level++) {
    Status s =
        db_->CompactFiles(CompactionOptions(), files, invalid_output_level);
    std::cout << s.ToString() << std::endl;
    ASSERT_TRUE(s.IsInvalidArgument());
  }

  ASSERT_OK(db_->CompactFiles(CompactionOptions(), files, 5));
  SyncPoint::GetInstance()->DisableProcessing();
  thread.join();
}

TEST_F(CompactFilesTest, ObsoleteFiles) {
  // to trigger compaction more easily
  const int kWriteBufferSize = 65536;
  // Disable RocksDB background compaction.
  options_.compaction_style = kCompactionStyleNone;
  options_.level0_slowdown_writes_trigger = (1 << 30);
  options_.level0_stop_writes_trigger = (1 << 30);
  options_.write_buffer_size = kWriteBufferSize;
  options_.max_write_buffer_number = 2;
  options_.compression = kNoCompression;

  // Add listener
  FlushedFileCollector* collector = new FlushedFileCollector();
  options_.listeners.emplace_back(collector);

  OpenDB();

  // create couple files
  for (int i = 1000; i < 2000; ++i) {
<<<<<<< HEAD
    ASSERT_OK(db_->Put(WriteOptions(), ToString(i),
                       std::string(kWriteBufferSize / 10, 'a' + (i % 26))));
=======
    ASSERT_OK(db->Put(WriteOptions(), std::to_string(i),
                      std::string(kWriteBufferSize / 10, 'a' + (i % 26))));
>>>>>>> e78451f3
  }

  auto l0_files = collector->GetFlushedFiles();
  ASSERT_OK(db_->CompactFiles(CompactionOptions(), l0_files, 1));
  ASSERT_OK(static_cast_with_check<DBImpl>(db_)->TEST_WaitForCompact());

  // verify all compaction input files are deleted
  for (auto fname : l0_files) {
    ASSERT_EQ(Status::NotFound(), env_->FileExists(fname));
  }
}

TEST_F(CompactFilesTest, NotCutOutputOnLevel0) {
  // Disable RocksDB background compaction.
  options_.compaction_style = kCompactionStyleNone;
  options_.level0_slowdown_writes_trigger = 1000;
  options_.level0_stop_writes_trigger = 1000;
  options_.write_buffer_size = 65536;
  options_.max_write_buffer_number = 2;
  options_.compression = kNoCompression;
  options_.max_compaction_bytes = 5000;

  // Add listener
  FlushedFileCollector* collector = new FlushedFileCollector();
  options_.listeners.emplace_back(collector);

  OpenDB();

  // create couple files
  for (int i = 0; i < 500; ++i) {
<<<<<<< HEAD
    ASSERT_OK(db_->Put(WriteOptions(), ToString(i),
                       std::string(1000, 'a' + (i % 26))));
=======
    ASSERT_OK(db->Put(WriteOptions(), std::to_string(i),
                      std::string(1000, 'a' + (i % 26))));
>>>>>>> e78451f3
  }
  ASSERT_OK(static_cast_with_check<DBImpl>(db_)->TEST_WaitForFlushMemTable());
  auto l0_files_1 = collector->GetFlushedFiles();
  collector->ClearFlushedFiles();
  for (int i = 0; i < 500; ++i) {
<<<<<<< HEAD
    ASSERT_OK(db_->Put(WriteOptions(), ToString(i),
                       std::string(1000, 'a' + (i % 26))));
=======
    ASSERT_OK(db->Put(WriteOptions(), std::to_string(i),
                      std::string(1000, 'a' + (i % 26))));
>>>>>>> e78451f3
  }
  ASSERT_OK(static_cast_with_check<DBImpl>(db_)->TEST_WaitForFlushMemTable());
  auto l0_files_2 = collector->GetFlushedFiles();
  ASSERT_OK(db_->CompactFiles(CompactionOptions(), l0_files_1, 0));
  ASSERT_OK(db_->CompactFiles(CompactionOptions(), l0_files_2, 0));
}

TEST_F(CompactFilesTest, CapturingPendingFiles) {
  // Disable RocksDB background compaction.
  options_.compaction_style = kCompactionStyleNone;
  // Always do full scans for obsolete files (needed to reproduce the issue).
  options_.delete_obsolete_files_period_micros = 0;

  // Add listener.
  FlushedFileCollector* collector = new FlushedFileCollector();
  options_.listeners.emplace_back(collector);

  OpenDB();

  // Create 5 files.
  for (int i = 0; i < 5; ++i) {
<<<<<<< HEAD
    ASSERT_OK(db_->Put(WriteOptions(), "key" + ToString(i), "value"));
    ASSERT_OK(db_->Flush(FlushOptions()));
=======
    ASSERT_OK(db->Put(WriteOptions(), "key" + std::to_string(i), "value"));
    ASSERT_OK(db->Flush(FlushOptions()));
>>>>>>> e78451f3
  }

  // Ensure background work is fully finished including listener callbacks
  // before accessing listener state.
  ASSERT_OK(static_cast_with_check<DBImpl>(db_)->TEST_WaitForBackgroundWork());
  auto l0_files = collector->GetFlushedFiles();
  EXPECT_EQ(5, l0_files.size());

  ROCKSDB_NAMESPACE::SyncPoint::GetInstance()->LoadDependency({
      {"CompactFilesImpl:2", "CompactFilesTest.CapturingPendingFiles:0"},
      {"CompactFilesTest.CapturingPendingFiles:1", "CompactFilesImpl:3"},
  });
  ROCKSDB_NAMESPACE::SyncPoint::GetInstance()->EnableProcessing();

  // Start compacting files.
  ROCKSDB_NAMESPACE::port::Thread compaction_thread(
      [&] { EXPECT_OK(db_->CompactFiles(CompactionOptions(), l0_files, 1)); });

  // In the meantime flush another file.
  TEST_SYNC_POINT("CompactFilesTest.CapturingPendingFiles:0");
  ASSERT_OK(db_->Put(WriteOptions(), "key5", "value"));
  ASSERT_OK(db_->Flush(FlushOptions()));
  TEST_SYNC_POINT("CompactFilesTest.CapturingPendingFiles:1");

  compaction_thread.join();

  ROCKSDB_NAMESPACE::SyncPoint::GetInstance()->DisableProcessing();

  CloseDB();

  // Make sure we can reopen the DB.
  OpenDB();
}

TEST_F(CompactFilesTest, CompactionFilterWithGetSv) {
  class FilterWithGet : public CompactionFilter {
   public:
    bool Filter(int /*level*/, const Slice& /*key*/, const Slice& /*value*/,
                std::string* /*new_value*/,
                bool* /*value_changed*/) const override {
      if (db_ == nullptr) {
        return true;
      }
      std::string res;
      db_->Get(ReadOptions(), "", &res);
      return true;
    }

    void SetDB(DB* db) {
      db_ = db;
    }

    const char* Name() const override { return "FilterWithGet"; }

   private:
    DB* db_;
  };


  std::shared_ptr<FilterWithGet> cf(new FilterWithGet());

  options_.compaction_filter = cf.get();

  OpenDB();
  cf->SetDB(db_);

  // Write one L0 file
  ASSERT_OK(db_->Put(WriteOptions(), "K1", "V1"));
  ASSERT_OK(db_->Flush(FlushOptions()));

  // Compact all L0 files using CompactFiles
  ROCKSDB_NAMESPACE::ColumnFamilyMetaData meta;
  db_->GetColumnFamilyMetaData(&meta);
  for (auto& file : meta.levels[0].files) {
    std::string fname = file.db_path + "/" + file.name;
    ASSERT_OK(
        db_->CompactFiles(ROCKSDB_NAMESPACE::CompactionOptions(), {fname}, 0));
  }
}

TEST_F(CompactFilesTest, SentinelCompressionType) {
  if (!Zlib_Supported()) {
    ROCKSDB_GTEST_SKIP("zlib compression not supported, skip this test");
    return;
  }
  if (!Snappy_Supported()) {
    ROCKSDB_GTEST_SKIP("snappy compression not supported, skip this test");
    return;
  }
  // Check that passing `CompressionType::kDisableCompressionOption` to
  // `CompactFiles` causes it to use the column family compression options.
  for (auto compaction_style :
       {CompactionStyle::kCompactionStyleLevel,
        CompactionStyle::kCompactionStyleUniversal,
        CompactionStyle::kCompactionStyleNone}) {
    ASSERT_OK(DestroyDB(db_name_, options_));
    options_.compaction_style = compaction_style;
    // L0: Snappy, L1: ZSTD, L2: Snappy
    options_.compression_per_level = {CompressionType::kSnappyCompression,
                                      CompressionType::kZlibCompression,
                                      CompressionType::kSnappyCompression};
    FlushedFileCollector* collector = new FlushedFileCollector();
    options_.listeners.emplace_back(collector);

    OpenDB();
    ASSERT_OK(db_->Put(WriteOptions(), "key", "val"));
    ASSERT_OK(db_->Flush(FlushOptions()));

    // Ensure background work is fully finished including listener callbacks
    // before accessing listener state.
    ASSERT_OK(
        static_cast_with_check<DBImpl>(db_)->TEST_WaitForBackgroundWork());
    auto l0_files = collector->GetFlushedFiles();
    ASSERT_EQ(1, l0_files.size());

    // L0->L1 compaction, so output should be ZSTD-compressed
    CompactionOptions compaction_opts;
    compaction_opts.compression = CompressionType::kDisableCompressionOption;
    ASSERT_OK(db_->CompactFiles(compaction_opts, l0_files, 1));

    ROCKSDB_NAMESPACE::TablePropertiesCollection all_tables_props;
    ASSERT_OK(db_->GetPropertiesOfAllTables(&all_tables_props));
    for (const auto& name_and_table_props : all_tables_props) {
      ASSERT_EQ(CompressionTypeToString(CompressionType::kZlibCompression),
                name_and_table_props.second->compression_name);
    }
    CloseDB();
  }
}

TEST_F(CompactFilesTest, GetCompactionJobInfo) {
  // Disable RocksDB background compaction.
  options_.compaction_style = kCompactionStyleNone;
  options_.level0_slowdown_writes_trigger = 1000;
  options_.level0_stop_writes_trigger = 1000;
  options_.write_buffer_size = 65536;
  options_.max_write_buffer_number = 2;
  options_.compression = kNoCompression;
  options_.max_compaction_bytes = 5000;

  // Add listener
  FlushedFileCollector* collector = new FlushedFileCollector();
  options_.listeners.emplace_back(collector);

  OpenDB();

  // create couple files
  for (int i = 0; i < 500; ++i) {
<<<<<<< HEAD
    ASSERT_OK(db_->Put(WriteOptions(), ToString(i),
                       std::string(1000, 'a' + (i % 26))));
=======
    ASSERT_OK(db->Put(WriteOptions(), std::to_string(i),
                      std::string(1000, 'a' + (i % 26))));
>>>>>>> e78451f3
  }
  ASSERT_OK(static_cast_with_check<DBImpl>(db_)->TEST_WaitForFlushMemTable());
  auto l0_files_1 = collector->GetFlushedFiles();
  CompactionOptions co;
  co.compression = CompressionType::kLZ4Compression;
  CompactionJobInfo compaction_job_info{};
  ASSERT_OK(
      db_->CompactFiles(co, l0_files_1, 0, -1, nullptr, &compaction_job_info));
  ASSERT_EQ(compaction_job_info.base_input_level, 0);
  ASSERT_EQ(compaction_job_info.cf_id, db_->DefaultColumnFamily()->GetID());
  ASSERT_EQ(compaction_job_info.cf_name, db_->DefaultColumnFamily()->GetName());
  ASSERT_EQ(compaction_job_info.compaction_reason,
            CompactionReason::kManualCompaction);
  ASSERT_EQ(compaction_job_info.compression, CompressionType::kLZ4Compression);
  ASSERT_EQ(compaction_job_info.output_level, 0);
  ASSERT_OK(compaction_job_info.status);
}

}  // namespace ROCKSDB_NAMESPACE

int main(int argc, char** argv) {
  ::testing::InitGoogleTest(&argc, argv);
  return RUN_ALL_TESTS();
}

#else
#include <stdio.h>

int main(int /*argc*/, char** /*argv*/) {
  fprintf(stderr,
          "SKIPPED as DBImpl::CompactFiles is not supported in ROCKSDB_LITE\n");
  return 0;
}

#endif  // !ROCKSDB_LITE<|MERGE_RESOLUTION|>--- conflicted
+++ resolved
@@ -105,15 +105,9 @@
   // create couple files
   // Background compaction starts and waits in BackgroundCallCompaction:0
   for (int i = 0; i < kLevel0Trigger * 4; ++i) {
-<<<<<<< HEAD
-    ASSERT_OK(db_->Put(WriteOptions(), ToString(i), ""));
-    ASSERT_OK(db_->Put(WriteOptions(), ToString(100 - i), ""));
+    ASSERT_OK(db_->Put(WriteOptions(), std::to_string(i), ""));
+    ASSERT_OK(db_->Put(WriteOptions(), std::to_string(100 - i), ""));
     ASSERT_OK(db_->Flush(FlushOptions()));
-=======
-    ASSERT_OK(db->Put(WriteOptions(), std::to_string(i), ""));
-    ASSERT_OK(db->Put(WriteOptions(), std::to_string(100 - i), ""));
-    ASSERT_OK(db->Flush(FlushOptions()));
->>>>>>> e78451f3
   }
 
   ROCKSDB_NAMESPACE::ColumnFamilyMetaData meta;
@@ -149,13 +143,8 @@
   // create couple files in L0, L3, L4 and L5
   for (int i = 5; i > 2; --i) {
     collector->ClearFlushedFiles();
-<<<<<<< HEAD
-    ASSERT_OK(db_->Put(WriteOptions(), ToString(i), ""));
+    ASSERT_OK(db_->Put(WriteOptions(), std::to_string(i), ""));
     ASSERT_OK(db_->Flush(FlushOptions()));
-=======
-    ASSERT_OK(db->Put(WriteOptions(), std::to_string(i), ""));
-    ASSERT_OK(db->Flush(FlushOptions()));
->>>>>>> e78451f3
     // Ensure background work is fully finished including listener callbacks
     // before accessing listener state.
     ASSERT_OK(
@@ -164,21 +153,12 @@
     ASSERT_OK(db_->CompactFiles(CompactionOptions(), l0_files, i));
 
     std::string prop;
-<<<<<<< HEAD
-    ASSERT_TRUE(
-        db_->GetProperty("rocksdb.num-files-at-level" + ToString(i), &prop));
-    ASSERT_EQ("1", prop);
-  }
-  ASSERT_OK(db_->Put(WriteOptions(), ToString(0), ""));
-  ASSERT_OK(db_->Flush(FlushOptions()));
-=======
-    ASSERT_TRUE(db->GetProperty(
+    ASSERT_TRUE(db_->GetProperty(
         "rocksdb.num-files-at-level" + std::to_string(i), &prop));
     ASSERT_EQ("1", prop);
   }
-  ASSERT_OK(db->Put(WriteOptions(), std::to_string(0), ""));
-  ASSERT_OK(db->Flush(FlushOptions()));
->>>>>>> e78451f3
+  ASSERT_OK(db_->Put(WriteOptions(), std::to_string(0), ""));
+  ASSERT_OK(db_->Flush(FlushOptions()));
 
   ColumnFamilyMetaData meta;
   db_->GetColumnFamilyMetaData(&meta);
@@ -239,13 +219,8 @@
 
   // create couple files
   for (int i = 1000; i < 2000; ++i) {
-<<<<<<< HEAD
-    ASSERT_OK(db_->Put(WriteOptions(), ToString(i),
-                       std::string(kWriteBufferSize / 10, 'a' + (i % 26))));
-=======
-    ASSERT_OK(db->Put(WriteOptions(), std::to_string(i),
+    ASSERT_OK(db_->Put(WriteOptions(), std::to_string(i),
                       std::string(kWriteBufferSize / 10, 'a' + (i % 26))));
->>>>>>> e78451f3
   }
 
   auto l0_files = collector->GetFlushedFiles();
@@ -276,25 +251,15 @@
 
   // create couple files
   for (int i = 0; i < 500; ++i) {
-<<<<<<< HEAD
-    ASSERT_OK(db_->Put(WriteOptions(), ToString(i),
-                       std::string(1000, 'a' + (i % 26))));
-=======
-    ASSERT_OK(db->Put(WriteOptions(), std::to_string(i),
+    ASSERT_OK(db_->Put(WriteOptions(), std::to_string(i),
                       std::string(1000, 'a' + (i % 26))));
->>>>>>> e78451f3
   }
   ASSERT_OK(static_cast_with_check<DBImpl>(db_)->TEST_WaitForFlushMemTable());
   auto l0_files_1 = collector->GetFlushedFiles();
   collector->ClearFlushedFiles();
   for (int i = 0; i < 500; ++i) {
-<<<<<<< HEAD
-    ASSERT_OK(db_->Put(WriteOptions(), ToString(i),
-                       std::string(1000, 'a' + (i % 26))));
-=======
-    ASSERT_OK(db->Put(WriteOptions(), std::to_string(i),
+    ASSERT_OK(db_->Put(WriteOptions(), std::to_string(i),
                       std::string(1000, 'a' + (i % 26))));
->>>>>>> e78451f3
   }
   ASSERT_OK(static_cast_with_check<DBImpl>(db_)->TEST_WaitForFlushMemTable());
   auto l0_files_2 = collector->GetFlushedFiles();
@@ -316,13 +281,8 @@
 
   // Create 5 files.
   for (int i = 0; i < 5; ++i) {
-<<<<<<< HEAD
-    ASSERT_OK(db_->Put(WriteOptions(), "key" + ToString(i), "value"));
+    ASSERT_OK(db_->Put(WriteOptions(), "key" + std::to_string(i), "value"));
     ASSERT_OK(db_->Flush(FlushOptions()));
-=======
-    ASSERT_OK(db->Put(WriteOptions(), "key" + std::to_string(i), "value"));
-    ASSERT_OK(db->Flush(FlushOptions()));
->>>>>>> e78451f3
   }
 
   // Ensure background work is fully finished including listener callbacks
@@ -471,13 +431,8 @@
 
   // create couple files
   for (int i = 0; i < 500; ++i) {
-<<<<<<< HEAD
-    ASSERT_OK(db_->Put(WriteOptions(), ToString(i),
+    ASSERT_OK(db_->Put(WriteOptions(), std::to_string(i),
                        std::string(1000, 'a' + (i % 26))));
-=======
-    ASSERT_OK(db->Put(WriteOptions(), std::to_string(i),
-                      std::string(1000, 'a' + (i % 26))));
->>>>>>> e78451f3
   }
   ASSERT_OK(static_cast_with_check<DBImpl>(db_)->TEST_WaitForFlushMemTable());
   auto l0_files_1 = collector->GetFlushedFiles();
