--- conflicted
+++ resolved
@@ -79,10 +79,8 @@
   WinClock();
   virtual ~WinClock() {}
 
-<<<<<<< HEAD
   const char* Name() const override { return "WindowsClock"; }
-=======
->>>>>>> 34dd79b2
+
   uint64_t NowMicros() override;
 
   uint64_t NowNanos() override;
