//  Copyright (c) 2011-present, Facebook, Inc.  All rights reserved.
//  This source code is licensed under both the GPLv2 (found in the
//  COPYING file in the root directory) and Apache 2.0 License
//  (found in the LICENSE.Apache file in the root directory).
//
// Copyright (c) 2011 The LevelDB Authors. All rights reserved.
// Use of this source code is governed by a BSD-style license that can be
// found in the LICENSE file. See the AUTHORS file for names of contributors.

#if !defined(OS_WIN) && !defined(WIN32) && !defined(_WIN32)
#error Windows Specific Code
#endif

#include "port/win/port_win.h"

#include <io.h>
#include "port/port_dirent.h"
#include "port/sys_time.h"

#include <cstdlib>
#include <stdio.h>
#include <assert.h>
#include <string.h>

#include <memory>
#include <exception>
#include <chrono>

#ifdef ROCKSDB_WINDOWS_UTF8_FILENAMES
// utf8 <-> utf16
#include <string>
#include <locale>
#include <codecvt>
#endif

#include "logging/logging.h"

namespace ROCKSDB_NAMESPACE {

extern const bool kDefaultToAdaptiveMutex = false;

namespace port {

#ifdef ROCKSDB_WINDOWS_UTF8_FILENAMES
std::string utf16_to_utf8(const std::wstring& utf16) {
  std::wstring_convert<std::codecvt_utf8_utf16<wchar_t>,wchar_t> convert;
  return convert.to_bytes(utf16);
}

std::wstring utf8_to_utf16(const std::string& utf8) {
  std::wstring_convert<std::codecvt_utf8_utf16<wchar_t>> converter;
  return converter.from_bytes(utf8);
}
#endif

void gettimeofday(struct timeval* tv, struct timezone* /* tz */) {
  using namespace std::chrono;

  microseconds usNow(
      duration_cast<microseconds>(system_clock::now().time_since_epoch()));

  seconds secNow(duration_cast<seconds>(usNow));

  tv->tv_sec = static_cast<long>(secNow.count());
  tv->tv_usec = static_cast<long>(usNow.count() -
      duration_cast<microseconds>(secNow).count());
}

Mutex::~Mutex() {}

CondVar::~CondVar() {}

void CondVar::Wait() {
  // Caller must ensure that mutex is held prior to calling this method
  std::unique_lock<std::mutex> lk(mu_->getLock(), std::adopt_lock);
#ifndef NDEBUG
  mu_->locked_ = false;
#endif
  cv_.wait(lk);
#ifndef NDEBUG
  mu_->locked_ = true;
#endif
  // Release ownership of the lock as we don't want it to be unlocked when
  // it goes out of scope (as we adopted the lock and didn't lock it ourselves)
  lk.release();
}

bool CondVar::TimedWait(uint64_t abs_time_us) {

  using namespace std::chrono;

  // MSVC++ library implements wait_until in terms of wait_for so
  // we need to convert absolute wait into relative wait.
  microseconds usAbsTime(abs_time_us);

  microseconds usNow(
    duration_cast<microseconds>(system_clock::now().time_since_epoch()));
  microseconds relTimeUs =
    (usAbsTime > usNow) ? (usAbsTime - usNow) : microseconds::zero();

  // Caller must ensure that mutex is held prior to calling this method
  std::unique_lock<std::mutex> lk(mu_->getLock(), std::adopt_lock);
#ifndef NDEBUG
  mu_->locked_ = false;
#endif
  std::cv_status cvStatus = cv_.wait_for(lk, relTimeUs);
#ifndef NDEBUG
  mu_->locked_ = true;
#endif
  // Release ownership of the lock as we don't want it to be unlocked when
  // it goes out of scope (as we adopted the lock and didn't lock it ourselves)
  lk.release();

  if (cvStatus == std::cv_status::timeout) {
    return true;
  }

  return false;
}

void CondVar::Signal() { cv_.notify_one(); }

void CondVar::SignalAll() { cv_.notify_all(); }

int PhysicalCoreID() { return GetCurrentProcessorNumber(); }

void InitOnce(OnceType* once, void (*initializer)()) {
  std::call_once(once->flag_, initializer);
}

// Private structure, exposed only by pointer
struct DIR {
  HANDLE      handle_;
  bool        firstread_;
  RX_WIN32_FIND_DATA data_;
  dirent entry_;

  DIR() : handle_(INVALID_HANDLE_VALUE),
    firstread_(true) {}

  DIR(const DIR&) = delete;
  DIR& operator=(const DIR&) = delete;

  ~DIR() {
    if (INVALID_HANDLE_VALUE != handle_) {
      ::FindClose(handle_);
    }
  }
};

DIR* opendir(const char* name) {
  if (!name || *name == 0) {
    errno = ENOENT;
    return nullptr;
  }

  std::string pattern(name);
  pattern.append("\\").append("*");

  std::unique_ptr<DIR> dir(new DIR);

  dir->handle_ = RX_FindFirstFileEx(RX_FN(pattern).c_str(),
    FindExInfoBasic, // Do not want alternative name
    &dir->data_,
    FindExSearchNameMatch,
    NULL, // lpSearchFilter
    0);

  if (dir->handle_ == INVALID_HANDLE_VALUE) {
    return nullptr;
  }

  RX_FILESTRING x(dir->data_.cFileName, RX_FNLEN(dir->data_.cFileName));
  strcpy_s(dir->entry_.d_name, sizeof(dir->entry_.d_name),
           FN_TO_RX(x).c_str());

  return dir.release();
}

struct dirent* readdir(DIR* dirp) {
  if (!dirp || dirp->handle_ == INVALID_HANDLE_VALUE) {
    errno = EBADF;
    return nullptr;
  }

  if (dirp->firstread_) {
    dirp->firstread_ = false;
    return &dirp->entry_;
  }

  auto ret = RX_FindNextFile(dirp->handle_, &dirp->data_);

  if (ret == 0) {
    return nullptr;
  }

  RX_FILESTRING x(dirp->data_.cFileName, RX_FNLEN(dirp->data_.cFileName));
  strcpy_s(dirp->entry_.d_name, sizeof(dirp->entry_.d_name),
           FN_TO_RX(x).c_str());

  return &dirp->entry_;
}

int closedir(DIR* dirp) {
  delete dirp;
  return 0;
}

int truncate(const char* path, int64_t length) {
  if (path == nullptr) {
    errno = EFAULT;
    return -1;
  }
  return ROCKSDB_NAMESPACE::port::Truncate(path, length);
}

int Truncate(std::string path, int64_t len) {

  if (len < 0) {
    errno = EINVAL;
    return -1;
  }

  HANDLE hFile =
      RX_CreateFile(RX_FN(path).c_str(), GENERIC_READ | GENERIC_WRITE,
                 FILE_SHARE_READ | FILE_SHARE_WRITE | FILE_SHARE_DELETE,
                 NULL,           // Security attrs
                 OPEN_EXISTING,  // Truncate existing file only
                 FILE_ATTRIBUTE_NORMAL, NULL);

  if (INVALID_HANDLE_VALUE == hFile) {
    auto lastError = GetLastError();
    if (lastError == ERROR_FILE_NOT_FOUND) {
      errno = ENOENT;
    } else if (lastError == ERROR_ACCESS_DENIED) {
      errno = EACCES;
    } else {
      errno = EIO;
    }
    return -1;
  }

  int result = 0;
  FILE_END_OF_FILE_INFO end_of_file;
  end_of_file.EndOfFile.QuadPart = len;

  if (!SetFileInformationByHandle(hFile, FileEndOfFileInfo, &end_of_file,
                                  sizeof(FILE_END_OF_FILE_INFO))) {
    errno = EIO;
    result = -1;
  }

  CloseHandle(hFile);
  return result;
}

void Crash(const std::string& srcfile, int srcline) {
  fprintf(stdout, "Crashing at %s:%d\n", srcfile.c_str(), srcline);
  fflush(stdout);
  abort();
}

int GetMaxOpenFiles() { return -1; }

// Assume 4KB page size
const size_t kPageSize = 4U * 1024U;

void SetCpuPriority(ThreadId id, CpuPriority priority) {
  // Not supported
<<<<<<< HEAD
=======
  (void) id;
  (void) priority;
>>>>>>> b27b47a7
}

}  // namespace port
}  // namespace ROCKSDB_NAMESPACE<|MERGE_RESOLUTION|>--- conflicted
+++ resolved
@@ -267,11 +267,8 @@
 
 void SetCpuPriority(ThreadId id, CpuPriority priority) {
   // Not supported
-<<<<<<< HEAD
-=======
   (void) id;
   (void) priority;
->>>>>>> b27b47a7
 }
 
 }  // namespace port
