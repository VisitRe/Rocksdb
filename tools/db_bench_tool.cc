--- conflicted
+++ resolved
@@ -3031,12 +3031,6 @@
     const char* Name() const override { return "KeepFilter"; }
   };
 
-<<<<<<< HEAD
-  std::shared_ptr<Cache> NewCache(int64_t capacity) {
-    ConfigOptions config_options;
-    config_options.ignore_unknown_options = false;
-    config_options.ignore_unsupported_options = false;
-=======
   static std::shared_ptr<MemoryAllocator> GetCacheAllocator() {
     std::shared_ptr<MemoryAllocator> allocator;
 
@@ -3059,7 +3053,9 @@
   }
 
   static std::shared_ptr<Cache> NewCache(int64_t capacity) {
->>>>>>> 7dad4852
+    ConfigOptions config_options;
+    config_options.ignore_unknown_options = false;
+    config_options.ignore_unsupported_options = false;
     if (capacity <= 0) {
       return nullptr;
     }
