//  Copyright (c) 2013, Facebook, Inc.  All rights reserved.
//  This source code is licensed under the BSD-style license found in the
//  LICENSE file in the root directory of this source tree. An additional grant
//  of patent rights can be found in the PATENTS file in the same directory.
//
// Copyright (c) 2011 The LevelDB Authors. All rights reserved.
// Use of this source code is governed by a BSD-style license that can be
// found in the LICENSE file. See the AUTHORS file for names of contributors.
//
// The test uses an array to compare against values written to the database.
// Keys written to the array are in 1:1 correspondence to the actual values in
// the database according to the formula in the function GenerateValue.

// Space is reserved in the array from 0 to FLAGS_max_key and values are
// randomly written/deleted/read from those positions. During verification we
// compare all the positions in the array. To shorten/elongate the running
// time, you could change the settings: FLAGS_max_key, FLAGS_ops_per_thread,
// (sometimes also FLAGS_threads).
//
// NOTE that if FLAGS_test_batches_snapshots is set, the test will have
// different behavior. See comment of the flag for details.

#ifndef GFLAGS
#include <cstdio>
int main() {
  fprintf(stderr, "Please install gflags to run rocksdb tools\n");
  return 1;
}
#else

#define __STDC_FORMAT_MACROS
#include <inttypes.h>
#include <sys/types.h>
#include <stdio.h>
#include <stdlib.h>
#include <exception>
#include <gflags/gflags.h>
#include "db/db_impl.h"
#include "db/version_set.h"
#include "rocksdb/statistics.h"
#include "rocksdb/cache.h"
#include "rocksdb/utilities/db_ttl.h"
#include "rocksdb/env.h"
#include "rocksdb/write_batch.h"
#include "rocksdb/slice.h"
#include "rocksdb/slice_transform.h"
#include "port/port.h"
#include "util/coding.h"
#include "util/crc32c.h"
#include "util/histogram.h"
#include "util/mutexlock.h"
#include "util/random.h"
#include "util/testutil.h"
#include "util/logging.h"
#include "hdfs/env_hdfs.h"
#include "utilities/merge_operators.h"
#include "util/string_util.h"

using GFLAGS::ParseCommandLineFlags;
using GFLAGS::RegisterFlagValidator;
using GFLAGS::SetUsageMessage;

static const long KB = 1024;

static bool ValidateUint32Range(const char* flagname, uint64_t value) {
  if (value > std::numeric_limits<uint32_t>::max()) {
    fprintf(stderr,
            "Invalid value for --%s: %lu, overflow\n",
            flagname,
            (unsigned long)value);
    return false;
  }
  return true;
}

DEFINE_uint64(seed, 2341234, "Seed for PRNG");
static const bool FLAGS_seed_dummy __attribute__((unused)) =
    RegisterFlagValidator(&FLAGS_seed, &ValidateUint32Range);

DEFINE_int64(max_key, 1 * KB* KB,
             "Max number of key/values to place in database");

DEFINE_int32(column_families, 10, "Number of column families");

DEFINE_bool(test_batches_snapshots, false,
            "If set, the test uses MultiGet(), Multiut() and MultiDelete()"
            " which read/write/delete multiple keys in a batch. In this mode,"
            " we do not verify db content by comparing the content with the "
            "pre-allocated array. Instead, we do partial verification inside"
            " MultiGet() by checking various values in a batch. Benefit of"
            " this mode:\n"
            "\t(a) No need to acquire mutexes during writes (less cache "
            "flushes in multi-core leading to speed up)\n"
            "\t(b) No long validation at the end (more speed up)\n"
            "\t(c) Test snapshot and atomicity of batch writes");

DEFINE_int32(threads, 32, "Number of concurrent threads to run.");

DEFINE_int32(ttl, -1,
             "Opens the db with this ttl value if this is not -1. "
             "Carefully specify a large value such that verifications on "
             "deleted values don't fail");

DEFINE_int32(value_size_mult, 8,
             "Size of value will be this number times rand_int(1,3) bytes");

DEFINE_bool(verify_before_write, false, "Verify before write");

DEFINE_bool(histogram, false, "Print histogram of operation timings");

DEFINE_bool(destroy_db_initially, true,
            "Destroys the database dir before start if this is true");

DEFINE_bool(verbose, false, "Verbose");

DEFINE_bool(progress_reports, true,
            "If true, db_stress will report number of finished operations");

DEFINE_uint64(db_write_buffer_size, rocksdb::Options().db_write_buffer_size,
              "Number of bytes to buffer in all memtables before compacting");

DEFINE_int32(write_buffer_size,
             static_cast<int32_t>(rocksdb::Options().write_buffer_size),
             "Number of bytes to buffer in memtable before compacting");

DEFINE_int32(max_write_buffer_number,
             rocksdb::Options().max_write_buffer_number,
             "The number of in-memory memtables. "
             "Each memtable is of size FLAGS_write_buffer_size.");

DEFINE_int32(min_write_buffer_number_to_merge,
             rocksdb::Options().min_write_buffer_number_to_merge,
             "The minimum number of write buffers that will be merged together "
             "before writing to storage. This is cheap because it is an "
             "in-memory merge. If this feature is not enabled, then all these "
             "write buffers are flushed to L0 as separate files and this "
             "increases read amplification because a get request has to check "
             "in all of these files. Also, an in-memory merge may result in "
             "writing less data to storage if there are duplicate records in"
             " each of these individual write buffers.");

DEFINE_int32(open_files, rocksdb::Options().max_open_files,
             "Maximum number of files to keep open at the same time "
             "(use default if == 0)");

DEFINE_int64(compressed_cache_size, -1,
             "Number of bytes to use as a cache of compressed data."
             " Negative means use default settings.");

DEFINE_int32(compaction_style, rocksdb::Options().compaction_style, "");

DEFINE_int32(level0_file_num_compaction_trigger,
             rocksdb::Options().level0_file_num_compaction_trigger,
             "Level0 compaction start trigger");

DEFINE_int32(level0_slowdown_writes_trigger,
             rocksdb::Options().level0_slowdown_writes_trigger,
             "Number of files in level-0 that will slow down writes");

DEFINE_int32(level0_stop_writes_trigger,
             rocksdb::Options().level0_stop_writes_trigger,
             "Number of files in level-0 that will trigger put stop.");

DEFINE_int32(block_size,
             static_cast<int32_t>(rocksdb::BlockBasedTableOptions().block_size),
             "Number of bytes in a block.");

DEFINE_int32(max_background_compactions,
             rocksdb::Options().max_background_compactions,
             "The maximum number of concurrent background compactions "
             "that can occur in parallel.");

DEFINE_int32(compaction_thread_pool_adjust_interval, 0,
             "The interval (in milliseconds) to adjust compaction thread pool "
             "size. Don't change it periodically if the value is 0.");

DEFINE_int32(compaction_thread_pool_variations, 2,
             "Range of bakground thread pool size variations when adjusted "
             "periodically.");

DEFINE_int32(max_background_flushes, rocksdb::Options().max_background_flushes,
             "The maximum number of concurrent background flushes "
             "that can occur in parallel.");

DEFINE_int32(universal_size_ratio, 0, "The ratio of file sizes that trigger"
             " compaction in universal style");

DEFINE_int32(universal_min_merge_width, 0, "The minimum number of files to "
             "compact in universal style compaction");

DEFINE_int32(universal_max_merge_width, 0, "The max number of files to compact"
             " in universal style compaction");

DEFINE_int32(universal_max_size_amplification_percent, 0,
             "The max size amplification for universal style compaction");

DEFINE_int32(clear_column_family_one_in, 1000000,
             "With a chance of 1/N, delete a column family and then recreate "
             "it again. If N == 0, never drop/create column families. "
             "When test_batches_snapshots is true, this flag has no effect");

DEFINE_int32(set_options_one_in, 0,
             "With a chance of 1/N, change some random options");

DEFINE_int32(set_in_place_one_in, 0,
             "With a chance of 1/N, toggle in place support option");

DEFINE_int64(cache_size, 2 * KB * KB * KB,
             "Number of bytes to use as a cache of uncompressed data.");

static bool ValidateInt32Positive(const char* flagname, int32_t value) {
  if (value < 0) {
    fprintf(stderr, "Invalid value for --%s: %d, must be >=0\n",
            flagname, value);
    return false;
  }
  return true;
}
DEFINE_int32(reopen, 10, "Number of times database reopens");
static const bool FLAGS_reopen_dummy __attribute__((unused)) =
    RegisterFlagValidator(&FLAGS_reopen, &ValidateInt32Positive);

DEFINE_int32(bloom_bits, 10, "Bloom filter bits per key. "
             "Negative means use default settings.");

DEFINE_bool(use_block_based_filter, false, "use block based filter"
              "instead of full filter for block based table");

DEFINE_string(db, "", "Use the db with the following name.");

DEFINE_bool(verify_checksum, false,
            "Verify checksum for every block read from storage");

DEFINE_bool(mmap_read, rocksdb::EnvOptions().use_mmap_reads,
            "Allow reads to occur via mmap-ing files");

// Database statistics
static std::shared_ptr<rocksdb::Statistics> dbstats;
DEFINE_bool(statistics, false, "Create database statistics");

DEFINE_bool(sync, false, "Sync all writes to disk");

DEFINE_bool(disable_data_sync, false,
            "If true, do not wait until data is synced to disk.");

DEFINE_bool(use_fsync, false, "If true, issue fsync instead of fdatasync");

DEFINE_int32(kill_random_test, 0,
             "If non-zero, kill at various points in source code with "
             "probability 1/this");
static const bool FLAGS_kill_random_test_dummy __attribute__((unused)) =
    RegisterFlagValidator(&FLAGS_kill_random_test, &ValidateInt32Positive);
extern int rocksdb_kill_odds;

DEFINE_bool(disable_wal, false, "If true, do not write WAL for write.");

DEFINE_int32(target_file_size_base, 64 * KB,
             "Target level-1 file size for compaction");

DEFINE_int32(target_file_size_multiplier, 1,
             "A multiplier to compute targe level-N file size (N >= 2)");

DEFINE_uint64(max_bytes_for_level_base, 256 * KB, "Max bytes for level-1");

DEFINE_int32(max_bytes_for_level_multiplier, 2,
             "A multiplier to compute max bytes for level-N (N >= 2)");

static bool ValidateInt32Percent(const char* flagname, int32_t value) {
  if (value < 0 || value>100) {
    fprintf(stderr, "Invalid value for --%s: %d, 0<= pct <=100 \n",
            flagname, value);
    return false;
  }
  return true;
}
DEFINE_int32(readpercent, 10,
             "Ratio of reads to total workload (expressed as a percentage)");
static const bool FLAGS_readpercent_dummy __attribute__((unused)) =
    RegisterFlagValidator(&FLAGS_readpercent, &ValidateInt32Percent);

DEFINE_int32(prefixpercent, 20,
             "Ratio of prefix iterators to total workload (expressed as a"
             " percentage)");
static const bool FLAGS_prefixpercent_dummy __attribute__((unused)) =
    RegisterFlagValidator(&FLAGS_prefixpercent, &ValidateInt32Percent);

DEFINE_int32(writepercent, 45,
             " Ratio of deletes to total workload (expressed as a percentage)");
static const bool FLAGS_writepercent_dummy __attribute__((unused)) =
    RegisterFlagValidator(&FLAGS_writepercent, &ValidateInt32Percent);

DEFINE_int32(delpercent, 15,
             "Ratio of deletes to total workload (expressed as a percentage)");
static const bool FLAGS_delpercent_dummy __attribute__((unused)) =
    RegisterFlagValidator(&FLAGS_delpercent, &ValidateInt32Percent);

DEFINE_int32(iterpercent, 10, "Ratio of iterations to total workload"
             " (expressed as a percentage)");
static const bool FLAGS_iterpercent_dummy __attribute__((unused)) =
    RegisterFlagValidator(&FLAGS_iterpercent, &ValidateInt32Percent);

DEFINE_uint64(num_iterations, 10, "Number of iterations per MultiIterate run");
static const bool FLAGS_num_iterations_dummy __attribute__((unused)) =
    RegisterFlagValidator(&FLAGS_num_iterations, &ValidateUint32Range);

namespace {
enum rocksdb::CompressionType StringToCompressionType(const char* ctype) {
  assert(ctype);

  if (!strcasecmp(ctype, "none"))
    return rocksdb::kNoCompression;
  else if (!strcasecmp(ctype, "snappy"))
    return rocksdb::kSnappyCompression;
  else if (!strcasecmp(ctype, "zlib"))
    return rocksdb::kZlibCompression;
  else if (!strcasecmp(ctype, "bzip2"))
    return rocksdb::kBZip2Compression;
  else if (!strcasecmp(ctype, "lz4"))
    return rocksdb::kLZ4Compression;
  else if (!strcasecmp(ctype, "lz4hc"))
    return rocksdb::kLZ4HCCompression;

  fprintf(stdout, "Cannot parse compression type '%s'\n", ctype);
  return rocksdb::kSnappyCompression; //default value
}
}  // namespace

DEFINE_string(compression_type, "snappy",
              "Algorithm to use to compress the database");
static enum rocksdb::CompressionType FLAGS_compression_type_e =
    rocksdb::kSnappyCompression;

DEFINE_string(hdfs, "", "Name of hdfs environment");
// posix or hdfs environment
static rocksdb::Env* FLAGS_env = rocksdb::Env::Default();

DEFINE_uint64(ops_per_thread, 1200000, "Number of operations per thread.");
static const bool FLAGS_ops_per_thread_dummy __attribute__((unused)) =
    RegisterFlagValidator(&FLAGS_ops_per_thread, &ValidateUint32Range);

DEFINE_uint64(log2_keys_per_lock, 2, "Log2 of number of keys per lock");
static const bool FLAGS_log2_keys_per_lock_dummy __attribute__((unused)) =
    RegisterFlagValidator(&FLAGS_log2_keys_per_lock, &ValidateUint32Range);

DEFINE_int32(purge_redundant_percent, 50,
             "Percentage of times we want to purge redundant keys in memory "
             "before flushing");
static const bool FLAGS_purge_redundant_percent_dummy __attribute__((unused)) =
    RegisterFlagValidator(&FLAGS_purge_redundant_percent,
                          &ValidateInt32Percent);

DEFINE_bool(filter_deletes, false, "On true, deletes use KeyMayExist to drop"
            " the delete if key not present");

DEFINE_bool(in_place_update, false, "On true, does inplace update in memtable");

enum RepFactory {
  kSkipList,
  kHashSkipList,
  kVectorRep
};

namespace {
enum RepFactory StringToRepFactory(const char* ctype) {
  assert(ctype);

  if (!strcasecmp(ctype, "skip_list"))
    return kSkipList;
  else if (!strcasecmp(ctype, "prefix_hash"))
    return kHashSkipList;
  else if (!strcasecmp(ctype, "vector"))
    return kVectorRep;

  fprintf(stdout, "Cannot parse memreptable %s\n", ctype);
  return kSkipList;
}
}  // namespace

static enum RepFactory FLAGS_rep_factory;
DEFINE_string(memtablerep, "prefix_hash", "");

static bool ValidatePrefixSize(const char* flagname, int32_t value) {
  if (value < 0 || value > 8) {
    fprintf(stderr, "Invalid value for --%s: %d. 0 <= PrefixSize <= 8\n",
            flagname, value);
    return false;
  }
  return true;
}
DEFINE_int32(prefix_size, 7, "Control the prefix size for HashSkipListRep");
static const bool FLAGS_prefix_size_dummy __attribute__((unused)) =
    RegisterFlagValidator(&FLAGS_prefix_size, &ValidatePrefixSize);

DEFINE_bool(use_merge, false, "On true, replaces all writes with a Merge "
            "that behaves like a Put");


namespace rocksdb {

// convert long to a big-endian slice key
static std::string Key(long val) {
  std::string little_endian_key;
  std::string big_endian_key;
  PutFixed64(&little_endian_key, val);
  assert(little_endian_key.size() == sizeof(val));
  big_endian_key.resize(sizeof(val));
  for (int i=0; i<(int)sizeof(val); i++) {
    big_endian_key[i] = little_endian_key[sizeof(val) - 1 - i];
  }
  return big_endian_key;
}

static std::string StringToHex(const std::string& str) {
  std::string result = "0x";
  char buf[10];
  for (size_t i = 0; i < str.length(); i++) {
    snprintf(buf, 10, "%02X", (unsigned char)str[i]);
    result += buf;
  }
  return result;
}


class StressTest;
namespace {

class Stats {
 private:
  double start_;
  double finish_;
  double seconds_;
  long done_;
  long gets_;
  long prefixes_;
  long writes_;
  long deletes_;
  long iterator_size_sums_;
  long founds_;
  long iterations_;
  long errors_;
  int next_report_;
  size_t bytes_;
  double last_op_finish_;
  HistogramImpl hist_;

 public:
  Stats() { }

  void Start() {
    next_report_ = 100;
    hist_.Clear();
    done_ = 0;
    gets_ = 0;
    prefixes_ = 0;
    writes_ = 0;
    deletes_ = 0;
    iterator_size_sums_ = 0;
    founds_ = 0;
    iterations_ = 0;
    errors_ = 0;
    bytes_ = 0;
    seconds_ = 0;
    start_ = FLAGS_env->NowMicros();
    last_op_finish_ = start_;
    finish_ = start_;
  }

  void Merge(const Stats& other) {
    hist_.Merge(other.hist_);
    done_ += other.done_;
    gets_ += other.gets_;
    prefixes_ += other.prefixes_;
    writes_ += other.writes_;
    deletes_ += other.deletes_;
    iterator_size_sums_ += other.iterator_size_sums_;
    founds_ += other.founds_;
    iterations_ += other.iterations_;
    errors_ += other.errors_;
    bytes_ += other.bytes_;
    seconds_ += other.seconds_;
    if (other.start_ < start_) start_ = other.start_;
    if (other.finish_ > finish_) finish_ = other.finish_;
  }

  void Stop() {
    finish_ = FLAGS_env->NowMicros();
    seconds_ = (finish_ - start_) * 1e-6;
  }

  void FinishedSingleOp() {
    if (FLAGS_histogram) {
      double now = FLAGS_env->NowMicros();
      double micros = now - last_op_finish_;
      hist_.Add(micros);
      if (micros > 20000) {
        fprintf(stdout, "long op: %.1f micros%30s\r", micros, "");
      }
      last_op_finish_ = now;
    }

      done_++;
    if (FLAGS_progress_reports) {
      if (done_ >= next_report_) {
        if      (next_report_ < 1000)   next_report_ += 100;
        else if (next_report_ < 5000)   next_report_ += 500;
        else if (next_report_ < 10000)  next_report_ += 1000;
        else if (next_report_ < 50000)  next_report_ += 5000;
        else if (next_report_ < 100000) next_report_ += 10000;
        else if (next_report_ < 500000) next_report_ += 50000;
        else                            next_report_ += 100000;
        fprintf(stdout, "... finished %ld ops%30s\r", done_, "");
      }
    }
  }

  void AddBytesForWrites(int nwrites, size_t nbytes) {
    writes_ += nwrites;
    bytes_ += nbytes;
  }

  void AddGets(int ngets, int nfounds) {
    founds_ += nfounds;
    gets_ += ngets;
  }

  void AddPrefixes(int nprefixes, int count) {
    prefixes_ += nprefixes;
    iterator_size_sums_ += count;
  }

  void AddIterations(int n) {
    iterations_ += n;
  }

  void AddDeletes(int n) {
    deletes_ += n;
  }

  void AddErrors(int n) {
    errors_ += n;
  }

  void Report(const char* name) {
    std::string extra;
    if (bytes_ < 1 || done_ < 1) {
      fprintf(stderr, "No writes or ops?\n");
      return;
    }

    double elapsed = (finish_ - start_) * 1e-6;
    double bytes_mb = bytes_ / 1048576.0;
    double rate = bytes_mb / elapsed;
    double throughput = (double)done_/elapsed;

    fprintf(stdout, "%-12s: ", name);
    fprintf(stdout, "%.3f micros/op %ld ops/sec\n",
            seconds_ * 1e6 / done_, (long)throughput);
    fprintf(stdout, "%-12s: Wrote %.2f MB (%.2f MB/sec) (%ld%% of %ld ops)\n",
            "", bytes_mb, rate, (100*writes_)/done_, done_);
    fprintf(stdout, "%-12s: Wrote %ld times\n", "", writes_);
    fprintf(stdout, "%-12s: Deleted %ld times\n", "", deletes_);
    fprintf(stdout, "%-12s: %ld read and %ld found the key\n", "",
            gets_, founds_);
    fprintf(stdout, "%-12s: Prefix scanned %ld times\n", "", prefixes_);
    fprintf(stdout, "%-12s: Iterator size sum is %ld\n", "",
            iterator_size_sums_);
    fprintf(stdout, "%-12s: Iterated %ld times\n", "", iterations_);
    fprintf(stdout, "%-12s: Got errors %ld times\n", "", errors_);

    if (FLAGS_histogram) {
      fprintf(stdout, "Microseconds per op:\n%s\n", hist_.ToString().c_str());
    }
    fflush(stdout);
  }
};

// State shared by all concurrent executions of the same benchmark.
class SharedState {
 public:
  static const uint32_t SENTINEL;

  explicit SharedState(StressTest* stress_test)
      : cv_(&mu_),
        seed_(static_cast<uint32_t>(FLAGS_seed)),
        max_key_(FLAGS_max_key),
        log2_keys_per_lock_(static_cast<uint32_t>(FLAGS_log2_keys_per_lock)),
        num_threads_(FLAGS_threads),
        num_initialized_(0),
        num_populated_(0),
        vote_reopen_(0),
        num_done_(0),
        start_(false),
        start_verify_(false),
        should_stop_bg_thread_(false),
        bg_thread_finished_(false),
        stress_test_(stress_test),
        verification_failure_(false) {
    if (FLAGS_test_batches_snapshots) {
      fprintf(stdout, "No lock creation because test_batches_snapshots set\n");
      return;
    }
    values_.resize(FLAGS_column_families);

    for (int i = 0; i < FLAGS_column_families; ++i) {
      values_[i] = std::vector<uint32_t>(max_key_, SENTINEL);
    }

    long num_locks = (max_key_ >> log2_keys_per_lock_);
    if (max_key_ & ((1 << log2_keys_per_lock_) - 1)) {
      num_locks++;
    }
    fprintf(stdout, "Creating %ld locks\n", num_locks * FLAGS_column_families);
    key_locks_.resize(FLAGS_column_families);

    for (int i = 0; i < FLAGS_column_families; ++i) {
      key_locks_[i].resize(num_locks);
      for (auto& ptr : key_locks_[i]) {
        ptr.reset(new port::Mutex);
      }
    }
  }

  ~SharedState() {}

  port::Mutex* GetMutex() {
    return &mu_;
  }

  port::CondVar* GetCondVar() {
    return &cv_;
  }

  StressTest* GetStressTest() const {
    return stress_test_;
  }

  long GetMaxKey() const {
    return max_key_;
  }

  uint32_t GetNumThreads() const {
    return num_threads_;
  }

  void IncInitialized() {
    num_initialized_++;
  }

  void IncOperated() {
    num_populated_++;
  }

  void IncDone() {
    num_done_++;
  }

  void IncVotedReopen() {
    vote_reopen_ = (vote_reopen_ + 1) % num_threads_;
  }

  bool AllInitialized() const {
    return num_initialized_ >= num_threads_;
  }

  bool AllOperated() const {
    return num_populated_ >= num_threads_;
  }

  bool AllDone() const {
    return num_done_ >= num_threads_;
  }

  bool AllVotedReopen() {
    return (vote_reopen_ == 0);
  }

  void SetStart() {
    start_ = true;
  }

  void SetStartVerify() {
    start_verify_ = true;
  }

  bool Started() const {
    return start_;
  }

  bool VerifyStarted() const {
    return start_verify_;
  }

  void SetVerificationFailure() { verification_failure_.store(true); }

  bool HasVerificationFailedYet() { return verification_failure_.load(); }

  port::Mutex* GetMutexForKey(int cf, long key) {
    return key_locks_[cf][key >> log2_keys_per_lock_].get();
  }

  void LockColumnFamily(int cf) {
    for (auto& mutex : key_locks_[cf]) {
      mutex->Lock();
    }
  }

  void UnlockColumnFamily(int cf) {
    for (auto& mutex : key_locks_[cf]) {
      mutex->Unlock();
    }
  }

  void ClearColumnFamily(int cf) {
    std::fill(values_[cf].begin(), values_[cf].end(), SENTINEL);
  }

  void Put(int cf, long key, uint32_t value_base) {
    values_[cf][key] = value_base;
  }

  uint32_t Get(int cf, long key) const { return values_[cf][key]; }

  void Delete(int cf, long key) { values_[cf][key] = SENTINEL; }

  uint32_t GetSeed() const { return seed_; }

  void SetShouldStopBgThread() { should_stop_bg_thread_ = true; }

  bool ShoudStopBgThread() { return should_stop_bg_thread_; }

  void SetBgThreadFinish() { bg_thread_finished_ = true; }

  bool BgThreadFinished() const { return bg_thread_finished_; }

 private:
  port::Mutex mu_;
  port::CondVar cv_;
  const uint32_t seed_;
  const long max_key_;
  const uint32_t log2_keys_per_lock_;
  const int num_threads_;
  long num_initialized_;
  long num_populated_;
  long vote_reopen_;
  long num_done_;
  bool start_;
  bool start_verify_;
  bool should_stop_bg_thread_;
  bool bg_thread_finished_;
  StressTest* stress_test_;
  std::atomic<bool> verification_failure_;

  std::vector<std::vector<uint32_t>> values_;
  // Has to make it owned by a smart ptr as port::Mutex is not copyable
  // and storing it in the container may require copying depending on the impl.
  std::vector<std::vector<std::unique_ptr<port::Mutex>>> key_locks_;
};

const uint32_t SharedState::SENTINEL = 0xffffffff;

// Per-thread state for concurrent executions of the same benchmark.
struct ThreadState {
  uint32_t tid; // 0..n-1
  Random rand;  // Has different seeds for different threads
  SharedState* shared;
  Stats stats;

  ThreadState(uint32_t index, SharedState* _shared)
      : tid(index), rand(1000 + index + _shared->GetSeed()), shared(_shared) {}
};

<<<<<<< HEAD
=======
class DbStressListener : public EventListener {
 public:
  DbStressListener(
      const std::string& db_name,
      const std::vector<DbPath>& db_paths) :
      db_name_(db_name),
      db_paths_(db_paths),
      rand_(301) {}
  virtual ~DbStressListener() {}
#ifndef ROCKSDB_LITE
  virtual void OnFlushCompleted(
      DB* db, const FlushJobInfo& info) override {
    assert(db);
    assert(db->GetName() == db_name_);
    assert(IsValidColumnFamilyName(info.cf_name));
    VerifyFilePath(info.file_path);
    // pretending doing some work here
    std::this_thread::sleep_for(
        std::chrono::microseconds(rand_.Uniform(5000)));
  }

  virtual void OnCompactionCompleted(
      DB *db, const CompactionJobInfo& ci) override {
    assert(db);
    assert(db->GetName() == db_name_);
    assert(IsValidColumnFamilyName(ci.cf_name));
    assert(ci.input_files.size() + ci.output_files.size() > 0U);
    for (const auto& file_path : ci.input_files) {
      VerifyFilePath(file_path);
    }
    for (const auto& file_path : ci.output_files) {
      VerifyFilePath(file_path);
    }
    // pretending doing some work here
    std::this_thread::sleep_for(
        std::chrono::microseconds(rand_.Uniform(5000)));
  }

  virtual void OnTableFileCreated(
      const TableFileCreationInfo& info) override {
    assert(info.db_name == db_name_);
    assert(IsValidColumnFamilyName(info.cf_name));
    VerifyFilePath(info.file_path);
    assert(info.file_size > 0);
    assert(info.job_id > 0);
    assert(info.table_properties.data_size > 0);
    assert(info.table_properties.raw_key_size > 0);
    assert(info.table_properties.num_entries > 0);
  }

 protected:
  bool IsValidColumnFamilyName(const std::string& cf_name) const {
    if (cf_name == kDefaultColumnFamilyName) {
      return true;
    }
    // The column family names in the stress tests are numbers.
    for (size_t i = 0; i < cf_name.size(); ++i) {
      if (cf_name[i] < '0' || cf_name[i] > '9') {
        return false;
      }
    }
    return true;
  }

  void VerifyFileDir(const std::string& file_dir) {
#ifndef NDEBUG
    if (db_name_ == file_dir) {
      return;
    }
    for (const auto& db_path : db_paths_) {
      if (db_path.path == file_dir) {
        return;
      }
    }
    assert(false);
#endif  // !NDEBUG
  }

  void VerifyFileName(const std::string& file_name) {
#ifndef NDEBUG
    uint64_t file_number;
    FileType file_type;
    bool result = ParseFileName(file_name, &file_number, &file_type);
    assert(result);
    assert(file_type == kTableFile);
#endif  // !NDEBUG
  }

  void VerifyFilePath(const std::string& file_path) {
#ifndef NDEBUG
    size_t pos = file_path.find_last_of("/");
    if (pos == std::string::npos) {
      VerifyFileName(file_path);
    } else {
      if (pos > 0) {
        VerifyFileDir(file_path.substr(0, pos));
      }
      VerifyFileName(file_path.substr(pos));
    }
#endif  // !NDEBUG
  }
#endif  // !ROCKSDB_LITE

 private:
  std::string db_name_;
  std::vector<DbPath> db_paths_;
  Random rand_;
};

>>>>>>> 72cab889
}  // namespace

class StressTest {
 public:
  StressTest()
      : cache_(NewLRUCache(FLAGS_cache_size)),
        compressed_cache_(FLAGS_compressed_cache_size >= 0
                              ? NewLRUCache(FLAGS_compressed_cache_size)
                              : nullptr),
        filter_policy_(FLAGS_bloom_bits >= 0
                   ? FLAGS_use_block_based_filter
                     ? NewBloomFilterPolicy(FLAGS_bloom_bits, true)
                     : NewBloomFilterPolicy(FLAGS_bloom_bits, false)
                   : nullptr),
        db_(nullptr),
        new_column_family_name_(1),
        num_times_reopened_(0) {
    if (FLAGS_destroy_db_initially) {
      std::vector<std::string> files;
      FLAGS_env->GetChildren(FLAGS_db, &files);
      for (unsigned int i = 0; i < files.size(); i++) {
        if (Slice(files[i]).starts_with("heap-")) {
          FLAGS_env->DeleteFile(FLAGS_db + "/" + files[i]);
        }
      }
      DestroyDB(FLAGS_db, Options());
    }
  }

  ~StressTest() {
    for (auto cf : column_families_) {
      delete cf;
    }
    column_families_.clear();
    delete db_;
  }

  bool BuildOptionsTable() {
    if (FLAGS_set_options_one_in <= 0) {
      return true;
    }

    std::unordered_map<std::string, std::vector<std::string>> options_tbl = {
      {"write_buffer_size",
        {
          ToString(FLAGS_write_buffer_size),
          ToString(FLAGS_write_buffer_size * 2),
          ToString(FLAGS_write_buffer_size * 4)
        }
      },
      {"max_write_buffer_number",
        {
          ToString(FLAGS_max_write_buffer_number),
          ToString(FLAGS_max_write_buffer_number * 2),
          ToString(FLAGS_max_write_buffer_number * 4)
        }
      },
      {"arena_block_size",
        {
          ToString(Options().arena_block_size),
          ToString(FLAGS_write_buffer_size / 4),
          ToString(FLAGS_write_buffer_size / 8),
        }
      },
      {"memtable_prefix_bloom_bits", {"0", "8", "10"}},
      {"memtable_prefix_bloom_probes", {"4", "5", "6"}},
      {"memtable_prefix_bloom_huge_page_tlb_size",
        {
          "0",
          ToString(2 * 1024 * 1024)
        }
      },
      {"max_successive_merges", {"0", "2", "4"}},
      {"filter_deletes", {"0", "1"}},
      {"inplace_update_num_locks", {"100", "200", "300"}},
      // TODO(ljin): enable test for this option
      // {"disable_auto_compactions", {"100", "200", "300"}},
      {"soft_rate_limit", {"0", "0.5", "0.9"}},
      {"hard_rate_limit", {"0", "1.1", "2.0"}},
      {"level0_file_num_compaction_trigger",
        {
          ToString(FLAGS_level0_file_num_compaction_trigger),
          ToString(FLAGS_level0_file_num_compaction_trigger + 2),
          ToString(FLAGS_level0_file_num_compaction_trigger + 4),
        }
      },
      {"level0_slowdown_writes_trigger",
        {
          ToString(FLAGS_level0_slowdown_writes_trigger),
          ToString(FLAGS_level0_slowdown_writes_trigger + 2),
          ToString(FLAGS_level0_slowdown_writes_trigger + 4),
        }
      },
      {"level0_stop_writes_trigger",
        {
          ToString(FLAGS_level0_stop_writes_trigger),
          ToString(FLAGS_level0_stop_writes_trigger + 2),
          ToString(FLAGS_level0_stop_writes_trigger + 4),
        }
      },
      {"max_grandparent_overlap_factor",
        {
          ToString(Options().max_grandparent_overlap_factor - 5),
          ToString(Options().max_grandparent_overlap_factor),
          ToString(Options().max_grandparent_overlap_factor + 5),
        }
      },
      {"expanded_compaction_factor",
        {
          ToString(Options().expanded_compaction_factor - 5),
          ToString(Options().expanded_compaction_factor),
          ToString(Options().expanded_compaction_factor + 5),
        }
      },
      {"source_compaction_factor",
        {
          ToString(Options().source_compaction_factor),
          ToString(Options().source_compaction_factor * 2),
          ToString(Options().source_compaction_factor * 4),
        }
      },
      {"target_file_size_base",
        {
          ToString(FLAGS_target_file_size_base),
          ToString(FLAGS_target_file_size_base * 2),
          ToString(FLAGS_target_file_size_base * 4),
        }
      },
      {"target_file_size_multiplier",
        {
          ToString(FLAGS_target_file_size_multiplier),
          "1",
          "2",
        }
      },
      {"max_bytes_for_level_base",
        {
          ToString(FLAGS_max_bytes_for_level_base / 2),
          ToString(FLAGS_max_bytes_for_level_base),
          ToString(FLAGS_max_bytes_for_level_base * 2),
        }
      },
      {"max_bytes_for_level_multiplier",
        {
          ToString(FLAGS_max_bytes_for_level_multiplier),
          "1",
          "2",
        }
      },
      {"max_mem_compaction_level", {"0", "1", "2"}},
      {"max_sequential_skip_in_iterations", {"4", "8", "12"}},
    };

    options_table_ = std::move(options_tbl);

    for (const auto& iter : options_table_) {
      options_index_.push_back(iter.first);
    }
    return true;
  }

  bool Run() {
    PrintEnv();
    BuildOptionsTable();
    Open();
    SharedState shared(this);
    uint32_t n = shared.GetNumThreads();

    std::vector<ThreadState*> threads(n);
    for (uint32_t i = 0; i < n; i++) {
      threads[i] = new ThreadState(i, &shared);
      FLAGS_env->StartThread(ThreadBody, threads[i]);
    }
    ThreadState bg_thread(0, &shared);
    if (FLAGS_compaction_thread_pool_adjust_interval > 0) {
      FLAGS_env->StartThread(PoolSizeChangeThread, &bg_thread);
    }

    // Each thread goes through the following states:
    // initializing -> wait for others to init -> read/populate/depopulate
    // wait for others to operate -> verify -> done

    {
      MutexLock l(shared.GetMutex());
      while (!shared.AllInitialized()) {
        shared.GetCondVar()->Wait();
      }

      double now = FLAGS_env->NowMicros();
      fprintf(stdout, "%s Starting database operations\n",
              FLAGS_env->TimeToString((uint64_t) now/1000000).c_str());

      shared.SetStart();
      shared.GetCondVar()->SignalAll();
      while (!shared.AllOperated()) {
        shared.GetCondVar()->Wait();
      }

      now = FLAGS_env->NowMicros();
      if (FLAGS_test_batches_snapshots) {
        fprintf(stdout, "%s Limited verification already done during gets\n",
                FLAGS_env->TimeToString((uint64_t) now/1000000).c_str());
      } else {
        fprintf(stdout, "%s Starting verification\n",
                FLAGS_env->TimeToString((uint64_t) now/1000000).c_str());
      }

      shared.SetStartVerify();
      shared.GetCondVar()->SignalAll();
      while (!shared.AllDone()) {
        shared.GetCondVar()->Wait();
      }
    }

    for (unsigned int i = 1; i < n; i++) {
      threads[0]->stats.Merge(threads[i]->stats);
    }
    threads[0]->stats.Report("Stress Test");

    for (unsigned int i = 0; i < n; i++) {
      delete threads[i];
      threads[i] = nullptr;
    }
    double now = FLAGS_env->NowMicros();
    if (!FLAGS_test_batches_snapshots) {
      fprintf(stdout, "%s Verification successful\n",
              FLAGS_env->TimeToString((uint64_t) now/1000000).c_str());
    }
    PrintStatistics();

    if (FLAGS_compaction_thread_pool_adjust_interval > 0) {
      MutexLock l(shared.GetMutex());
      shared.SetShouldStopBgThread();
      while (!shared.BgThreadFinished()) {
        shared.GetCondVar()->Wait();
      }
    }

    if (shared.HasVerificationFailedYet()) {
      printf("Verification failed :(\n");
      return false;
    }
    return true;
  }

 private:

  static void ThreadBody(void* v) {
    ThreadState* thread = reinterpret_cast<ThreadState*>(v);
    SharedState* shared = thread->shared;

    {
      MutexLock l(shared->GetMutex());
      shared->IncInitialized();
      if (shared->AllInitialized()) {
        shared->GetCondVar()->SignalAll();
      }
      while (!shared->Started()) {
        shared->GetCondVar()->Wait();
      }
    }
    thread->shared->GetStressTest()->OperateDb(thread);

    {
      MutexLock l(shared->GetMutex());
      shared->IncOperated();
      if (shared->AllOperated()) {
        shared->GetCondVar()->SignalAll();
      }
      while (!shared->VerifyStarted()) {
        shared->GetCondVar()->Wait();
      }
    }

    if (!FLAGS_test_batches_snapshots) {
      thread->shared->GetStressTest()->VerifyDb(thread);
    }

    {
      MutexLock l(shared->GetMutex());
      shared->IncDone();
      if (shared->AllDone()) {
        shared->GetCondVar()->SignalAll();
      }
    }

  }

  static void PoolSizeChangeThread(void* v) {
    assert(FLAGS_compaction_thread_pool_adjust_interval > 0);
    ThreadState* thread = reinterpret_cast<ThreadState*>(v);
    SharedState* shared = thread->shared;

    while (true) {
      {
        MutexLock l(shared->GetMutex());
        if (shared->ShoudStopBgThread()) {
          shared->SetBgThreadFinish();
          shared->GetCondVar()->SignalAll();
          return;
        }
      }

      auto thread_pool_size_base = FLAGS_max_background_compactions;
      auto thread_pool_size_var = FLAGS_compaction_thread_pool_variations;
      int new_thread_pool_size =
          thread_pool_size_base - thread_pool_size_var +
          thread->rand.Next() % (thread_pool_size_var * 2 + 1);
      if (new_thread_pool_size < 1) {
        new_thread_pool_size = 1;
      }
      FLAGS_env->SetBackgroundThreads(new_thread_pool_size);
      // Sleep up to 3 seconds
      FLAGS_env->SleepForMicroseconds(
          thread->rand.Next() % FLAGS_compaction_thread_pool_adjust_interval *
              1000 +
          1);
    }
  }

  // Given a key K and value V, this puts ("0"+K, "0"+V), ("1"+K, "1"+V), ...
  // ("9"+K, "9"+V) in DB atomically i.e in a single batch.
  // Also refer MultiGet.
  Status MultiPut(ThreadState* thread, const WriteOptions& writeoptions,
                  ColumnFamilyHandle* column_family, const Slice& key,
                  const Slice& value, size_t sz) {
    std::string keys[10] = {"9", "8", "7", "6", "5",
                            "4", "3", "2", "1", "0"};
    std::string values[10] = {"9", "8", "7", "6", "5",
                              "4", "3", "2", "1", "0"};
    Slice value_slices[10];
    WriteBatch batch;
    Status s;
    for (int i = 0; i < 10; i++) {
      keys[i] += key.ToString();
      values[i] += value.ToString();
      value_slices[i] = values[i];
      if (FLAGS_use_merge) {
        batch.Merge(column_family, keys[i], value_slices[i]);
      } else {
        batch.Put(column_family, keys[i], value_slices[i]);
      }
    }

    s = db_->Write(writeoptions, &batch);
    if (!s.ok()) {
      fprintf(stderr, "multiput error: %s\n", s.ToString().c_str());
      thread->stats.AddErrors(1);
    } else {
      // we did 10 writes each of size sz + 1
      thread->stats.AddBytesForWrites(10, (sz + 1) * 10);
    }

    return s;
  }

  // Given a key K, this deletes ("0"+K), ("1"+K),... ("9"+K)
  // in DB atomically i.e in a single batch. Also refer MultiGet.
  Status MultiDelete(ThreadState* thread, const WriteOptions& writeoptions,
                     ColumnFamilyHandle* column_family, const Slice& key) {
    std::string keys[10] = {"9", "7", "5", "3", "1",
                            "8", "6", "4", "2", "0"};

    WriteBatch batch;
    Status s;
    for (int i = 0; i < 10; i++) {
      keys[i] += key.ToString();
      batch.Delete(column_family, keys[i]);
    }

    s = db_->Write(writeoptions, &batch);
    if (!s.ok()) {
      fprintf(stderr, "multidelete error: %s\n", s.ToString().c_str());
      thread->stats.AddErrors(1);
    } else {
      thread->stats.AddDeletes(10);
    }

    return s;
  }

  // Given a key K, this gets values for "0"+K, "1"+K,..."9"+K
  // in the same snapshot, and verifies that all the values are of the form
  // "0"+V, "1"+V,..."9"+V.
  // ASSUMES that MultiPut was used to put (K, V) into the DB.
  Status MultiGet(ThreadState* thread, const ReadOptions& readoptions,
                  ColumnFamilyHandle* column_family, const Slice& key,
                  std::string* value) {
    std::string keys[10] = {"0", "1", "2", "3", "4", "5", "6", "7", "8", "9"};
    Slice key_slices[10];
    std::string values[10];
    ReadOptions readoptionscopy = readoptions;
    readoptionscopy.snapshot = db_->GetSnapshot();
    Status s;
    for (int i = 0; i < 10; i++) {
      keys[i] += key.ToString();
      key_slices[i] = keys[i];
      s = db_->Get(readoptionscopy, column_family, key_slices[i], value);
      if (!s.ok() && !s.IsNotFound()) {
        fprintf(stderr, "get error: %s\n", s.ToString().c_str());
        values[i] = "";
        thread->stats.AddErrors(1);
        // we continue after error rather than exiting so that we can
        // find more errors if any
      } else if (s.IsNotFound()) {
        values[i] = "";
        thread->stats.AddGets(1, 0);
      } else {
        values[i] = *value;

        char expected_prefix = (keys[i])[0];
        char actual_prefix = (values[i])[0];
        if (actual_prefix != expected_prefix) {
          fprintf(stderr, "error expected prefix = %c actual = %c\n",
                  expected_prefix, actual_prefix);
        }
        (values[i])[0] = ' '; // blank out the differing character
        thread->stats.AddGets(1, 1);
      }
    }
    db_->ReleaseSnapshot(readoptionscopy.snapshot);

    // Now that we retrieved all values, check that they all match
    for (int i = 1; i < 10; i++) {
      if (values[i] != values[0]) {
        fprintf(stderr, "error : inconsistent values for key %s: %s, %s\n",
                key.ToString(true).c_str(), StringToHex(values[0]).c_str(),
                StringToHex(values[i]).c_str());
      // we continue after error rather than exiting so that we can
      // find more errors if any
      }
    }

    return s;
  }

  // Given a key, this does prefix scans for "0"+P, "1"+P,..."9"+P
  // in the same snapshot where P is the first FLAGS_prefix_size - 1 bytes
  // of the key. Each of these 10 scans returns a series of values;
  // each series should be the same length, and it is verified for each
  // index i that all the i'th values are of the form "0"+V, "1"+V,..."9"+V.
  // ASSUMES that MultiPut was used to put (K, V)
  Status MultiPrefixScan(ThreadState* thread, const ReadOptions& readoptions,
                         ColumnFamilyHandle* column_family,
                         const Slice& key) {
    std::string prefixes[10] = {"0", "1", "2", "3", "4",
                                "5", "6", "7", "8", "9"};
    Slice prefix_slices[10];
    ReadOptions readoptionscopy[10];
    const Snapshot* snapshot = db_->GetSnapshot();
    Iterator* iters[10];
    Status s = Status::OK();
    for (int i = 0; i < 10; i++) {
      prefixes[i] += key.ToString();
      prefixes[i].resize(FLAGS_prefix_size);
      prefix_slices[i] = Slice(prefixes[i]);
      readoptionscopy[i] = readoptions;
      readoptionscopy[i].snapshot = snapshot;
      iters[i] = db_->NewIterator(readoptionscopy[i], column_family);
      iters[i]->Seek(prefix_slices[i]);
    }

    int count = 0;
    while (iters[0]->Valid() && iters[0]->key().starts_with(prefix_slices[0])) {
      count++;
      std::string values[10];
      // get list of all values for this iteration
      for (int i = 0; i < 10; i++) {
        // no iterator should finish before the first one
        assert(iters[i]->Valid() &&
               iters[i]->key().starts_with(prefix_slices[i]));
        values[i] = iters[i]->value().ToString();

        char expected_first = (prefixes[i])[0];
        char actual_first = (values[i])[0];

        if (actual_first != expected_first) {
          fprintf(stderr, "error expected first = %c actual = %c\n",
                  expected_first, actual_first);
        }
        (values[i])[0] = ' '; // blank out the differing character
      }
      // make sure all values are equivalent
      for (int i = 0; i < 10; i++) {
        if (values[i] != values[0]) {
          fprintf(stderr, "error : %d, inconsistent values for prefix %s: %s, %s\n",
                  i, prefixes[i].c_str(), StringToHex(values[0]).c_str(),
                  StringToHex(values[i]).c_str());
          // we continue after error rather than exiting so that we can
          // find more errors if any
        }
        iters[i]->Next();
      }
    }

    // cleanup iterators and snapshot
    for (int i = 0; i < 10; i++) {
      // if the first iterator finished, they should have all finished
      assert(!iters[i]->Valid() ||
             !iters[i]->key().starts_with(prefix_slices[i]));
      assert(iters[i]->status().ok());
      delete iters[i];
    }
    db_->ReleaseSnapshot(snapshot);

    if (s.ok()) {
      thread->stats.AddPrefixes(1, count);
    } else {
      thread->stats.AddErrors(1);
    }

    return s;
  }

  // Given a key K, this creates an iterator which scans to K and then
  // does a random sequence of Next/Prev operations.
  Status MultiIterate(ThreadState* thread, const ReadOptions& readoptions,
                      ColumnFamilyHandle* column_family, const Slice& key) {
    Status s;
    const Snapshot* snapshot = db_->GetSnapshot();
    ReadOptions readoptionscopy = readoptions;
    readoptionscopy.snapshot = snapshot;
    unique_ptr<Iterator> iter(db_->NewIterator(readoptionscopy, column_family));

    iter->Seek(key);
    for (uint64_t i = 0; i < FLAGS_num_iterations && iter->Valid(); i++) {
      if (thread->rand.OneIn(2)) {
        iter->Next();
      } else {
        iter->Prev();
      }
    }

    if (s.ok()) {
      thread->stats.AddIterations(1);
    } else {
      thread->stats.AddErrors(1);
    }

    db_->ReleaseSnapshot(snapshot);

    return s;
  }

  Status SetOptions(ThreadState* thread) {
    assert(FLAGS_set_options_one_in > 0);
    std::unordered_map<std::string, std::string> opts;
    std::string name = options_index_[
      thread->rand.Next() % options_index_.size()];
    int value_idx = thread->rand.Next() % options_table_[name].size();
    if (name == "soft_rate_limit" || name == "hard_rate_limit") {
      opts["soft_rate_limit"] = options_table_["soft_rate_limit"][value_idx];
      opts["hard_rate_limit"] = options_table_["hard_rate_limit"][value_idx];
    } else if (name == "level0_file_num_compaction_trigger" ||
               name == "level0_slowdown_writes_trigger" ||
               name == "level0_stop_writes_trigger") {
      opts["level0_file_num_compaction_trigger"] =
        options_table_["level0_file_num_compaction_trigger"][value_idx];
      opts["level0_slowdown_writes_trigger"] =
        options_table_["level0_slowdown_writes_trigger"][value_idx];
      opts["level0_stop_writes_trigger"] =
        options_table_["level0_stop_writes_trigger"][value_idx];
    } else {
      opts[name] = options_table_[name][value_idx];
    }

    int rand_cf_idx = thread->rand.Next() % FLAGS_column_families;
    auto cfh = column_families_[rand_cf_idx];
    return db_->SetOptions(cfh, opts);
  }

  void OperateDb(ThreadState* thread) {
    ReadOptions read_opts(FLAGS_verify_checksum, true);
    WriteOptions write_opts;
    char value[100];
    long max_key = thread->shared->GetMaxKey();
    std::string from_db;
    if (FLAGS_sync) {
      write_opts.sync = true;
    }
    write_opts.disableWAL = FLAGS_disable_wal;
    const int prefixBound = (int)FLAGS_readpercent + (int)FLAGS_prefixpercent;
    const int writeBound = prefixBound + (int)FLAGS_writepercent;
    const int delBound = writeBound + (int)FLAGS_delpercent;

    thread->stats.Start();
    for (uint64_t i = 0; i < FLAGS_ops_per_thread; i++) {
      if (thread->shared->HasVerificationFailedYet()) {
        break;
      }
      if (i != 0 && (i % (FLAGS_ops_per_thread / (FLAGS_reopen + 1))) == 0) {
        {
          thread->stats.FinishedSingleOp();
          MutexLock l(thread->shared->GetMutex());
          thread->shared->IncVotedReopen();
          if (thread->shared->AllVotedReopen()) {
            thread->shared->GetStressTest()->Reopen();
            thread->shared->GetCondVar()->SignalAll();
          }
          else {
            thread->shared->GetCondVar()->Wait();
          }
          // Commenting this out as we don't want to reset stats on each open.
          // thread->stats.Start();
        }
      }

      // Change Options
      if (FLAGS_set_options_one_in > 0 &&
          thread->rand.OneIn(FLAGS_set_options_one_in)) {
        SetOptions(thread);
      }

      if (FLAGS_set_in_place_one_in > 0 &&
          thread->rand.OneIn(FLAGS_set_in_place_one_in)) {
        options_.inplace_update_support ^= options_.inplace_update_support;
      }

      if (!FLAGS_test_batches_snapshots &&
          FLAGS_clear_column_family_one_in != 0 && FLAGS_column_families > 1) {
        if (thread->rand.OneIn(FLAGS_clear_column_family_one_in)) {
          // drop column family and then create it again (can't drop default)
          int cf = thread->rand.Next() % (FLAGS_column_families - 1) + 1;
          std::string new_name =
              ToString(new_column_family_name_.fetch_add(1));
          {
            MutexLock l(thread->shared->GetMutex());
            fprintf(
                stdout,
                "[CF %d] Dropping and recreating column family. new name: %s\n",
                cf, new_name.c_str());
          }
          thread->shared->LockColumnFamily(cf);
          Status s __attribute__((unused));
          s = db_->DropColumnFamily(column_families_[cf]);
          delete column_families_[cf];
          if (!s.ok()) {
            fprintf(stderr, "dropping column family error: %s\n",
                s.ToString().c_str());
            std::terminate();
          }
          s = db_->CreateColumnFamily(ColumnFamilyOptions(options_), new_name,
                                      &column_families_[cf]);
          column_family_names_[cf] = new_name;
          thread->shared->ClearColumnFamily(cf);
          if (!s.ok()) {
            fprintf(stderr, "creating column family error: %s\n",
                s.ToString().c_str());
            std::terminate();
          }
          thread->shared->UnlockColumnFamily(cf);
        }
      }

      long rand_key = thread->rand.Next() % max_key;
      int rand_column_family = thread->rand.Next() % FLAGS_column_families;
      std::string keystr = Key(rand_key);
      Slice key = keystr;
      int prob_op = thread->rand.Uniform(100);
      std::unique_ptr<MutexLock> l;
      if (!FLAGS_test_batches_snapshots) {
        l.reset(new MutexLock(
            thread->shared->GetMutexForKey(rand_column_family, rand_key)));
      }
      auto column_family = column_families_[rand_column_family];

      if (prob_op >= 0 && prob_op < (int)FLAGS_readpercent) {
        // OPERATION read
        if (!FLAGS_test_batches_snapshots) {
          Status s = db_->Get(read_opts, column_family, key, &from_db);
          if (s.ok()) {
            // found case
            thread->stats.AddGets(1, 1);
          } else if (s.IsNotFound()) {
            // not found case
            thread->stats.AddGets(1, 0);
          } else {
            // errors case
            thread->stats.AddErrors(1);
          }
        } else {
          MultiGet(thread, read_opts, column_family, key, &from_db);
        }
      } else if ((int)FLAGS_readpercent <= prob_op && prob_op < prefixBound) {
        // OPERATION prefix scan
        // keys are 8 bytes long, prefix size is FLAGS_prefix_size. There are
        // (8 - FLAGS_prefix_size) bytes besides the prefix. So there will
        // be 2 ^ ((8 - FLAGS_prefix_size) * 8) possible keys with the same
        // prefix
        if (!FLAGS_test_batches_snapshots) {
          Slice prefix = Slice(key.data(), FLAGS_prefix_size);
          Iterator* iter = db_->NewIterator(read_opts, column_family);
          int64_t count = 0;
          for (iter->Seek(prefix);
               iter->Valid() && iter->key().starts_with(prefix); iter->Next()) {
            ++count;
          }
          assert(count <=
                 (static_cast<int64_t>(1) << ((8 - FLAGS_prefix_size) * 8)));
          if (iter->status().ok()) {
            thread->stats.AddPrefixes(1, static_cast<int>(count));
          } else {
            thread->stats.AddErrors(1);
          }
          delete iter;
        } else {
          MultiPrefixScan(thread, read_opts, column_family, key);
        }
      } else if (prefixBound <= prob_op && prob_op < writeBound) {
        // OPERATION write
        uint32_t value_base = thread->rand.Next();
        size_t sz = GenerateValue(value_base, value, sizeof(value));
        Slice v(value, sz);
        if (!FLAGS_test_batches_snapshots) {
          if (FLAGS_verify_before_write) {
            std::string keystr2 = Key(rand_key);
            Slice k = keystr2;
            Status s = db_->Get(read_opts, column_family, k, &from_db);
            if (VerifyValue(rand_column_family, rand_key, read_opts,
                            thread->shared, from_db, s, true) == false) {
              break;
            }
          }
          thread->shared->Put(rand_column_family, rand_key, value_base);
          Status s;
          if (FLAGS_use_merge) {
            s = db_->Merge(write_opts, column_family, key, v);
          } else {
            s = db_->Put(write_opts, column_family, key, v);
          }
          if (!s.ok()) {
            fprintf(stderr, "put or merge error: %s\n", s.ToString().c_str());
            std::terminate();
          }
          thread->stats.AddBytesForWrites(1, sz);
        } else {
          MultiPut(thread, write_opts, column_family, key, v, sz);
        }
        PrintKeyValue(rand_column_family, static_cast<uint32_t>(rand_key),
                      value, sz);
      } else if (writeBound <= prob_op && prob_op < delBound) {
        // OPERATION delete
        if (!FLAGS_test_batches_snapshots) {
          thread->shared->Delete(rand_column_family, rand_key);
          Status s = db_->Delete(write_opts, column_family, key);
          thread->stats.AddDeletes(1);
          if (!s.ok()) {
            fprintf(stderr, "delete error: %s\n", s.ToString().c_str());
            std::terminate();
          }
        } else {
          MultiDelete(thread, write_opts, column_family, key);
        }
      } else {
        // OPERATION iterate
        MultiIterate(thread, read_opts, column_family, key);
      }
      thread->stats.FinishedSingleOp();
    }

    thread->stats.Stop();
  }

  void VerifyDb(ThreadState* thread) const {
    ReadOptions options(FLAGS_verify_checksum, true);
    auto shared = thread->shared;
    static const long max_key = shared->GetMaxKey();
    static const long keys_per_thread = max_key / shared->GetNumThreads();
    long start = keys_per_thread * thread->tid;
    long end = start + keys_per_thread;
    if (thread->tid == shared->GetNumThreads() - 1) {
      end = max_key;
    }
    for (size_t cf = 0; cf < column_families_.size(); ++cf) {
      if (thread->shared->HasVerificationFailedYet()) {
        break;
      }
      if (!thread->rand.OneIn(2)) {
        // Use iterator to verify this range
        unique_ptr<Iterator> iter(
            db_->NewIterator(options, column_families_[cf]));
        iter->Seek(Key(start));
        for (long i = start; i < end; i++) {
          if (thread->shared->HasVerificationFailedYet()) {
            break;
          }
          // TODO(ljin): update "long" to uint64_t
          // Reseek when the prefix changes
          if (i % (static_cast<int64_t>(1) << 8 * (8 - FLAGS_prefix_size)) ==
              0) {
            iter->Seek(Key(i));
          }
          std::string from_db;
          std::string keystr = Key(i);
          Slice k = keystr;
          Status s = iter->status();
          if (iter->Valid()) {
            if (iter->key().compare(k) > 0) {
              s = Status::NotFound(Slice());
            } else if (iter->key().compare(k) == 0) {
              from_db = iter->value().ToString();
              iter->Next();
            } else if (iter->key().compare(k) < 0) {
              VerificationAbort(shared, "An out of range key was found",
                                static_cast<int>(cf), i);
            }
          } else {
            // The iterator found no value for the key in question, so do not
            // move to the next item in the iterator
            s = Status::NotFound(Slice());
          }
          VerifyValue(static_cast<int>(cf), i, options, shared, from_db, s,
                      true);
          if (from_db.length()) {
            PrintKeyValue(static_cast<int>(cf), static_cast<uint32_t>(i),
                          from_db.data(), from_db.length());
          }
        }
      } else {
        // Use Get to verify this range
        for (long i = start; i < end; i++) {
          if (thread->shared->HasVerificationFailedYet()) {
            break;
          }
          std::string from_db;
          std::string keystr = Key(i);
          Slice k = keystr;
          Status s = db_->Get(options, column_families_[cf], k, &from_db);
          VerifyValue(static_cast<int>(cf), i, options, shared, from_db, s,
                      true);
          if (from_db.length()) {
            PrintKeyValue(static_cast<int>(cf), static_cast<uint32_t>(i),
                          from_db.data(), from_db.length());
          }
        }
      }
    }
  }

  void VerificationAbort(SharedState* shared, std::string msg, int cf,
                         long key) const {
    printf("Verification failed for column family %d key %ld: %s\n", cf, key,
           msg.c_str());
    shared->SetVerificationFailure();
  }

  bool VerifyValue(int cf, long key, const ReadOptions& opts,
                   SharedState* shared, const std::string& value_from_db,
                   Status s, bool strict = false) const {
    if (shared->HasVerificationFailedYet()) {
      return false;
    }
    // compare value_from_db with the value in the shared state
    char value[100];
    uint32_t value_base = shared->Get(cf, key);
    if (value_base == SharedState::SENTINEL && !strict) {
      return true;
    }

    if (s.ok()) {
      if (value_base == SharedState::SENTINEL) {
        VerificationAbort(shared, "Unexpected value found", cf, key);
        return false;
      }
      size_t sz = GenerateValue(value_base, value, sizeof(value));
      if (value_from_db.length() != sz) {
        VerificationAbort(shared, "Length of value read is not equal", cf, key);
        return false;
      }
      if (memcmp(value_from_db.data(), value, sz) != 0) {
        VerificationAbort(shared, "Contents of value read don't match", cf,
                          key);
        return false;
      }
    } else {
      if (value_base != SharedState::SENTINEL) {
        VerificationAbort(shared, "Value not found: " + s.ToString(), cf, key);
        return false;
      }
    }
    return true;
  }

  static void PrintKeyValue(int cf, uint32_t key, const char* value,
                            size_t sz) {
    if (!FLAGS_verbose) {
      return;
    }
    fprintf(stdout, "[CF %d] %u ==> (%u) ", cf, key, (unsigned int)sz);
    for (size_t i = 0; i < sz; i++) {
      fprintf(stdout, "%X", value[i]);
    }
    fprintf(stdout, "\n");
  }

  static size_t GenerateValue(uint32_t rand, char *v, size_t max_sz) {
    size_t value_sz = ((rand % 3) + 1) * FLAGS_value_size_mult;
    assert(value_sz <= max_sz && value_sz >= sizeof(uint32_t));
    *((uint32_t*)v) = rand;
    for (size_t i=sizeof(uint32_t); i < value_sz; i++) {
      v[i] = (char)(rand ^ i);
    }
    v[value_sz] = '\0';
    return value_sz; // the size of the value set.
  }

  void PrintEnv() const {
    fprintf(stdout, "RocksDB version     : %d.%d\n", kMajorVersion,
            kMinorVersion);
    fprintf(stdout, "Column families     : %d\n", FLAGS_column_families);
    if (!FLAGS_test_batches_snapshots) {
      fprintf(stdout, "Clear CFs one in    : %d\n",
              FLAGS_clear_column_family_one_in);
    }
    fprintf(stdout, "Number of threads   : %d\n", FLAGS_threads);
    fprintf(stdout,
            "Ops per thread      : %lu\n",
            (unsigned long)FLAGS_ops_per_thread);
    std::string ttl_state("unused");
    if (FLAGS_ttl > 0) {
      ttl_state = NumberToString(FLAGS_ttl);
    }
    fprintf(stdout, "Time to live(sec)   : %s\n", ttl_state.c_str());
    fprintf(stdout, "Read percentage     : %d%%\n", FLAGS_readpercent);
    fprintf(stdout, "Prefix percentage   : %d%%\n", FLAGS_prefixpercent);
    fprintf(stdout, "Write percentage    : %d%%\n", FLAGS_writepercent);
    fprintf(stdout, "Delete percentage   : %d%%\n", FLAGS_delpercent);
    fprintf(stdout, "Iterate percentage  : %d%%\n", FLAGS_iterpercent);
    fprintf(stdout, "DB-write-buffer-size: %" PRIu64 "\n",
        FLAGS_db_write_buffer_size);
    fprintf(stdout, "Write-buffer-size   : %d\n", FLAGS_write_buffer_size);
    fprintf(stdout,
            "Iterations          : %lu\n",
            (unsigned long)FLAGS_num_iterations);
    fprintf(stdout,
            "Max key             : %lu\n",
            (unsigned long)FLAGS_max_key);
    fprintf(stdout, "Ratio #ops/#keys    : %f\n",
            (1.0 * FLAGS_ops_per_thread * FLAGS_threads)/FLAGS_max_key);
    fprintf(stdout, "Num times DB reopens: %d\n", FLAGS_reopen);
    fprintf(stdout, "Batches/snapshots   : %d\n",
            FLAGS_test_batches_snapshots);
    fprintf(stdout, "Purge redundant %%   : %d\n",
            FLAGS_purge_redundant_percent);
    fprintf(stdout, "Deletes use filter  : %d\n",
            FLAGS_filter_deletes);
    fprintf(stdout, "Do update in place  : %d\n",
            FLAGS_in_place_update);
    fprintf(stdout, "Num keys per lock   : %d\n",
            1 << FLAGS_log2_keys_per_lock);

    const char* compression = "";
    switch (FLAGS_compression_type_e) {
      case rocksdb::kNoCompression:
        compression = "none";
        break;
      case rocksdb::kSnappyCompression:
        compression = "snappy";
        break;
      case rocksdb::kZlibCompression:
        compression = "zlib";
        break;
      case rocksdb::kBZip2Compression:
        compression = "bzip2";
        break;
      case rocksdb::kLZ4Compression:
        compression = "lz4";
        break;
      case rocksdb::kLZ4HCCompression:
        compression = "lz4hc";
        break;
      }

    fprintf(stdout, "Compression         : %s\n", compression);

    const char* memtablerep = "";
    switch (FLAGS_rep_factory) {
      case kSkipList:
        memtablerep = "skip_list";
        break;
      case kHashSkipList:
        memtablerep = "prefix_hash";
        break;
      case kVectorRep:
        memtablerep = "vector";
        break;
    }

    fprintf(stdout, "Memtablerep         : %s\n", memtablerep);

    fprintf(stdout, "------------------------------------------------\n");
  }

  void Open() {
    assert(db_ == nullptr);
    BlockBasedTableOptions block_based_options;
    block_based_options.block_cache = cache_;
    block_based_options.block_cache_compressed = compressed_cache_;
    block_based_options.block_size = FLAGS_block_size;
    block_based_options.format_version = 2;
    block_based_options.filter_policy = filter_policy_;
    options_.table_factory.reset(
        NewBlockBasedTableFactory(block_based_options));
    options_.db_write_buffer_size = FLAGS_db_write_buffer_size;
    options_.write_buffer_size = FLAGS_write_buffer_size;
    options_.max_write_buffer_number = FLAGS_max_write_buffer_number;
    options_.min_write_buffer_number_to_merge =
        FLAGS_min_write_buffer_number_to_merge;
    options_.max_background_compactions = FLAGS_max_background_compactions;
    options_.max_background_flushes = FLAGS_max_background_flushes;
    options_.compaction_style =
        static_cast<rocksdb::CompactionStyle>(FLAGS_compaction_style);
    options_.prefix_extractor.reset(NewFixedPrefixTransform(FLAGS_prefix_size));
    options_.max_open_files = FLAGS_open_files;
    options_.statistics = dbstats;
    options_.env = FLAGS_env;
    options_.disableDataSync = FLAGS_disable_data_sync;
    options_.use_fsync = FLAGS_use_fsync;
    options_.allow_mmap_reads = FLAGS_mmap_read;
    rocksdb_kill_odds = FLAGS_kill_random_test;
    options_.target_file_size_base = FLAGS_target_file_size_base;
    options_.target_file_size_multiplier = FLAGS_target_file_size_multiplier;
    options_.max_bytes_for_level_base = FLAGS_max_bytes_for_level_base;
    options_.max_bytes_for_level_multiplier =
        FLAGS_max_bytes_for_level_multiplier;
    options_.level0_stop_writes_trigger = FLAGS_level0_stop_writes_trigger;
    options_.level0_slowdown_writes_trigger =
        FLAGS_level0_slowdown_writes_trigger;
    options_.level0_file_num_compaction_trigger =
        FLAGS_level0_file_num_compaction_trigger;
    options_.compression = FLAGS_compression_type_e;
    options_.create_if_missing = true;
    options_.max_manifest_file_size = 10 * 1024;
    options_.filter_deletes = FLAGS_filter_deletes;
    options_.inplace_update_support = FLAGS_in_place_update;
    if ((FLAGS_prefix_size == 0) == (FLAGS_rep_factory == kHashSkipList)) {
      fprintf(stderr,
            "prefix_size should be non-zero iff memtablerep == prefix_hash\n");
      exit(1);
    }
    switch (FLAGS_rep_factory) {
      case kSkipList:
        // no need to do anything
        break;
#ifndef ROCKSDB_LITE
      case kHashSkipList:
        options_.memtable_factory.reset(NewHashSkipListRepFactory(10000));
        break;
      case kVectorRep:
        options_.memtable_factory.reset(new VectorRepFactory());
        break;
#else
      default:
        fprintf(stderr,
                "RocksdbLite only supports skip list mem table. Skip "
                "--rep_factory\n");
#endif  // ROCKSDB_LITE
    }

    static Random purge_percent(1000); // no benefit from non-determinism here
    if (static_cast<int32_t>(purge_percent.Uniform(100)) <
        FLAGS_purge_redundant_percent - 1) {
      options_.purge_redundant_kvs_while_flush = false;
    }

    if (FLAGS_use_merge) {
      options_.merge_operator = MergeOperators::CreatePutOperator();
    }

    // set universal style compaction configurations, if applicable
    if (FLAGS_universal_size_ratio != 0) {
      options_.compaction_options_universal.size_ratio =
          FLAGS_universal_size_ratio;
    }
    if (FLAGS_universal_min_merge_width != 0) {
      options_.compaction_options_universal.min_merge_width =
          FLAGS_universal_min_merge_width;
    }
    if (FLAGS_universal_max_merge_width != 0) {
      options_.compaction_options_universal.max_merge_width =
          FLAGS_universal_max_merge_width;
    }
    if (FLAGS_universal_max_size_amplification_percent != 0) {
      options_.compaction_options_universal.max_size_amplification_percent =
          FLAGS_universal_max_size_amplification_percent;
    }

    fprintf(stdout, "DB path: [%s]\n", FLAGS_db.c_str());

    Status s;
    if (FLAGS_ttl == -1) {
      std::vector<std::string> existing_column_families;
      s = DB::ListColumnFamilies(DBOptions(options_), FLAGS_db,
                                 &existing_column_families);  // ignore errors
      if (!s.ok()) {
        // DB doesn't exist
        assert(existing_column_families.empty());
        assert(column_family_names_.empty());
        column_family_names_.push_back(kDefaultColumnFamilyName);
      } else if (column_family_names_.empty()) {
        // this is the first call to the function Open()
        column_family_names_ = existing_column_families;
      } else {
        // this is a reopen. just assert that existing column_family_names are
        // equivalent to what we remember
        auto sorted_cfn = column_family_names_;
        sort(sorted_cfn.begin(), sorted_cfn.end());
        sort(existing_column_families.begin(), existing_column_families.end());
        if (sorted_cfn != existing_column_families) {
          fprintf(stderr,
                  "Expected column families differ from the existing:\n");
          printf("Expected: {");
          for (auto cf : sorted_cfn) {
            printf("%s ", cf.c_str());
          }
          printf("}\n");
          printf("Existing: {");
          for (auto cf : existing_column_families) {
            printf("%s ", cf.c_str());
          }
          printf("}\n");
        }
        assert(sorted_cfn == existing_column_families);
      }
      std::vector<ColumnFamilyDescriptor> cf_descriptors;
      for (auto name : column_family_names_) {
        if (name != kDefaultColumnFamilyName) {
          new_column_family_name_ =
              std::max(new_column_family_name_.load(), std::stoi(name) + 1);
        }
        cf_descriptors.emplace_back(name, ColumnFamilyOptions(options_));
      }
      while (cf_descriptors.size() < (size_t)FLAGS_column_families) {
        std::string name = ToString(new_column_family_name_.load());
        new_column_family_name_++;
        cf_descriptors.emplace_back(name, ColumnFamilyOptions(options_));
        column_family_names_.push_back(name);
      }
      options_.create_missing_column_families = true;
      s = DB::Open(DBOptions(options_), FLAGS_db, cf_descriptors,
                   &column_families_, &db_);
      assert(!s.ok() || column_families_.size() ==
                            static_cast<size_t>(FLAGS_column_families));
    } else {
#ifndef ROCKSDB_LITE
      DBWithTTL* db_with_ttl;
      s = DBWithTTL::Open(options_, FLAGS_db, &db_with_ttl, FLAGS_ttl);
      db_ = db_with_ttl;
#else
      fprintf(stderr, "TTL is not supported in RocksDBLite\n");
      exit(1);
#endif
    }
    if (!s.ok()) {
      fprintf(stderr, "open error: %s\n", s.ToString().c_str());
      exit(1);
    }
  }

  void Reopen() {
    for (auto cf : column_families_) {
      delete cf;
    }
    column_families_.clear();
    delete db_;
    db_ = nullptr;

    num_times_reopened_++;
    double now = FLAGS_env->NowMicros();
    fprintf(stdout, "%s Reopening database for the %dth time\n",
            FLAGS_env->TimeToString((uint64_t) now/1000000).c_str(),
            num_times_reopened_);
    Open();
  }

  void PrintStatistics() {
    if (dbstats) {
      fprintf(stdout, "STATISTICS:\n%s\n", dbstats->ToString().c_str());
    }
  }

 private:
  std::shared_ptr<Cache> cache_;
  std::shared_ptr<Cache> compressed_cache_;
  std::shared_ptr<const FilterPolicy> filter_policy_;
  DB* db_;
  Options options_;
  std::vector<ColumnFamilyHandle*> column_families_;
  std::vector<std::string> column_family_names_;
  std::atomic<int> new_column_family_name_;
  int num_times_reopened_;
  std::unordered_map<std::string, std::vector<std::string>> options_table_;
  std::vector<std::string> options_index_;
};

}  // namespace rocksdb

int main(int argc, char** argv) {
  SetUsageMessage(std::string("\nUSAGE:\n") + std::string(argv[0]) +
                  " [OPTIONS]...");
  ParseCommandLineFlags(&argc, &argv, true);

  if (FLAGS_statistics) {
    dbstats = rocksdb::CreateDBStatistics();
  }
  FLAGS_compression_type_e =
    StringToCompressionType(FLAGS_compression_type.c_str());
  if (!FLAGS_hdfs.empty()) {
    FLAGS_env  = new rocksdb::HdfsEnv(FLAGS_hdfs);
  }
  FLAGS_rep_factory = StringToRepFactory(FLAGS_memtablerep.c_str());

  // The number of background threads should be at least as much the
  // max number of concurrent compactions.
  FLAGS_env->SetBackgroundThreads(FLAGS_max_background_compactions);

  if (FLAGS_prefixpercent > 0 && FLAGS_prefix_size <= 0) {
    fprintf(stderr,
            "Error: prefixpercent is non-zero while prefix_size is "
            "not positive!\n");
    exit(1);
  }
  if (FLAGS_test_batches_snapshots && FLAGS_prefix_size <= 0) {
    fprintf(stderr,
            "Error: please specify prefix_size for "
            "test_batches_snapshots test!\n");
    exit(1);
  }
  if ((FLAGS_readpercent + FLAGS_prefixpercent +
       FLAGS_writepercent + FLAGS_delpercent + FLAGS_iterpercent) != 100) {
      fprintf(stderr,
              "Error: Read+Prefix+Write+Delete+Iterate percents != 100!\n");
      exit(1);
  }
  if (FLAGS_disable_wal == 1 && FLAGS_reopen > 0) {
      fprintf(stderr, "Error: Db cannot reopen safely with disable_wal set!\n");
      exit(1);
  }
  if ((unsigned)FLAGS_reopen >= FLAGS_ops_per_thread) {
      fprintf(stderr,
              "Error: #DB-reopens should be < ops_per_thread\n"
              "Provided reopens = %d and ops_per_thread = %lu\n",
              FLAGS_reopen,
              (unsigned long)FLAGS_ops_per_thread);
      exit(1);
  }

  // Choose a location for the test database if none given with --db=<path>
  if (FLAGS_db.empty()) {
      std::string default_db_path;
      rocksdb::Env::Default()->GetTestDirectory(&default_db_path);
      default_db_path += "/dbstress";
      FLAGS_db = default_db_path;
  }

  rocksdb::StressTest stress;
  if (stress.Run()) {
    return 0;
  } else {
    return 1;
  }
}

#endif  // GFLAGS<|MERGE_RESOLUTION|>--- conflicted
+++ resolved
@@ -30,10 +30,13 @@
 
 #define __STDC_FORMAT_MACROS
 #include <inttypes.h>
-#include <sys/types.h>
 #include <stdio.h>
 #include <stdlib.h>
+#include <sys/types.h>
+#include <chrono>
 #include <exception>
+#include <thread>
+
 #include <gflags/gflags.h>
 #include "db/db_impl.h"
 #include "db/version_set.h"
@@ -139,6 +142,20 @@
              "writing less data to storage if there are duplicate records in"
              " each of these individual write buffers.");
 
+DEFINE_int32(max_write_buffer_number_to_maintain,
+             rocksdb::Options().max_write_buffer_number_to_maintain,
+             "The total maximum number of write buffers to maintain in memory "
+             "including copies of buffers that have already been flushed. "
+             "Unlike max_write_buffer_number, this parameter does not affect "
+             "flushing. This controls the minimum amount of write history "
+             "that will be available in memory for conflict checking when "
+             "Transactions are used. If this value is too low, some "
+             "transactions may fail at commit time due to not being able to "
+             "determine whether there were any write conflicts. Setting this "
+             "value to 0 will cause write buffers to be freed immediately "
+             "after they are flushed.  If this value is set to -1, "
+             "'max_write_buffer_number' will be used.");
+
 DEFINE_int32(open_files, rocksdb::Options().max_open_files,
              "Maximum number of files to keep open at the same time "
              "(use default if == 0)");
@@ -769,8 +786,6 @@
       : tid(index), rand(1000 + index + _shared->GetSeed()), shared(_shared) {}
 };
 
-<<<<<<< HEAD
-=======
 class DbStressListener : public EventListener {
  public:
   DbStressListener(
@@ -880,7 +895,6 @@
   Random rand_;
 };
 
->>>>>>> 72cab889
 }  // namespace
 
 class StressTest {
@@ -1889,6 +1903,8 @@
     options_.max_write_buffer_number = FLAGS_max_write_buffer_number;
     options_.min_write_buffer_number_to_merge =
         FLAGS_min_write_buffer_number_to_merge;
+    options_.max_write_buffer_number_to_maintain =
+        FLAGS_max_write_buffer_number_to_maintain;
     options_.max_background_compactions = FLAGS_max_background_compactions;
     options_.max_background_flushes = FLAGS_max_background_flushes;
     options_.compaction_style =
@@ -2019,6 +2035,9 @@
         cf_descriptors.emplace_back(name, ColumnFamilyOptions(options_));
         column_family_names_.push_back(name);
       }
+      options_.listeners.clear();
+      options_.listeners.emplace_back(
+          new DbStressListener(FLAGS_db, options_.db_paths));
       options_.create_missing_column_families = true;
       s = DB::Open(DBOptions(options_), FLAGS_db, cf_descriptors,
                    &column_families_, &db_);
