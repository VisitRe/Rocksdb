#!/usr/bin/env python3
# Copyright (c) Facebook, Inc. and its affiliates. All Rights Reserved.
from __future__ import absolute_import, division, print_function, unicode_literals

import argparse

import os
import random
import shutil
import subprocess
import sys
import tempfile
import time

# params overwrite priority:
#   for default:
#       default_params < {blackbox,whitebox}_default_params < args
#   for simple:
#       default_params < {blackbox,whitebox}_default_params <
#       simple_default_params <
#       {blackbox,whitebox}_simple_default_params < args
#   for cf_consistency:
#       default_params < {blackbox,whitebox}_default_params <
#       cf_consistency_params < args
#   for txn:
#       default_params < {blackbox,whitebox}_default_params < txn_params < args
#   for ts:
#       default_params < {blackbox,whitebox}_default_params < ts_params < args
#   for multiops_txn:
#       default_params < {blackbox,whitebox}_default_params < multiops_txn_params < args


default_params = {
    "acquire_snapshot_one_in": 10000,
    "backup_max_size": 100 * 1024 * 1024,
    # Consider larger number when backups considered more stable
    "backup_one_in": 100000,
    "batch_protection_bytes_per_key": lambda: random.choice([0, 8]),
    "memtable_protection_bytes_per_key": lambda: random.choice([0, 1, 2, 4, 8]),
    "block_size": 16384,
    "bloom_bits": lambda: random.choice(
        [random.randint(0, 19), random.lognormvariate(2.3, 1.3)]
    ),
    "cache_index_and_filter_blocks": lambda: random.randint(0, 1),
    "cache_size": 8388608,
    "charge_compression_dictionary_building_buffer": lambda: random.choice([0, 1]),
    "charge_filter_construction": lambda: random.choice([0, 1]),
    "charge_table_reader": lambda: random.choice([0, 1]),
    "charge_file_metadata": lambda: random.choice([0, 1]),
    "checkpoint_one_in": 1000000,
    "compression_type": lambda: random.choice(
        ["none", "snappy", "zlib", "lz4", "lz4hc", "xpress", "zstd"]
    ),
    "bottommost_compression_type": lambda: "disable"
    if random.randint(0, 1) == 0
    else random.choice(["none", "snappy", "zlib", "lz4", "lz4hc", "xpress", "zstd"]),
    "checksum_type": lambda: random.choice(
        ["kCRC32c", "kxxHash", "kxxHash64", "kXXH3"]
    ),
    "compression_max_dict_bytes": lambda: 16384 * random.randint(0, 1),
    "compression_zstd_max_train_bytes": lambda: 65536 * random.randint(0, 1),
    # Disabled compression_parallel_threads as the feature is not stable
    # lambda: random.choice([1] * 9 + [4])
    "compression_parallel_threads": 1,
    "compression_max_dict_buffer_bytes": lambda: (1 << random.randint(0, 40)) - 1,
    "compression_use_zstd_dict_trainer": lambda: random.randint(0, 1),
    "clear_column_family_one_in": 0,
    "compact_files_one_in": 1000000,
    "compact_range_one_in": 1000000,
    "compaction_pri": random.randint(0, 4),
    "data_block_index_type": lambda: random.choice([0, 1]),
    "delpercent": 4,
    "delrangepercent": 1,
    "destroy_db_initially": 0,
    "enable_pipelined_write": lambda: random.randint(0, 1),
    "enable_compaction_filter": lambda: random.choice([0, 0, 0, 1]),
    "expected_values_dir": lambda: setup_expected_values_dir(),
    "fail_if_options_file_error": lambda: random.randint(0, 1),
    "flush_one_in": 1000000,
    "manual_wal_flush_one_in": lambda: random.choice([0, 0, 1000, 1000000]),
    "file_checksum_impl": lambda: random.choice(["none", "crc32c", "xxh64", "big"]),
    "get_live_files_one_in": 1000000,
    # Note: the following two are intentionally disabled as the corresponding
    # APIs are not guaranteed to succeed.
    "get_sorted_wal_files_one_in": 0,
    "get_current_wal_file_one_in": 0,
    # Temporarily disable hash index
    "index_type": lambda: random.choice([0, 0, 0, 2, 2, 3]),
    "ingest_external_file_one_in": 1000000,
    "iterpercent": 10,
    "lock_wal_one_in": 1000000,
    "mark_for_compaction_one_file_in": lambda: 10 * random.randint(0, 1),
    "max_background_compactions": 20,
    "max_bytes_for_level_base": 10485760,
    "max_key": 25000000,
    "max_write_buffer_number": 3,
    "mmap_read": lambda: random.randint(0, 1),
    # Setting `nooverwritepercent > 0` is only possible because we do not vary
    # the random seed, so the same keys are chosen by every run for disallowing
    # overwrites.
    "nooverwritepercent": 1,
    "open_files": lambda: random.choice([-1, -1, 100, 500000]),
    "optimize_filters_for_memory": lambda: random.randint(0, 1),
    "partition_filters": lambda: random.randint(0, 1),
    "partition_pinning": lambda: random.randint(0, 3),
    "pause_background_one_in": 1000000,
<<<<<<< HEAD
    "pin_l0_filter_and_index_blocks_in_cache": lambda: random.randint(0, 1),
    "pin_top_level_index_and_filter": lambda: random.randint(0, 1),
=======
    "prefix_size": lambda: random.choice([-1, 1, 5, 7, 8]),
>>>>>>> 9f8cdc8a
    "prefixpercent": 5,
    "progress_reports": 0,
    "readpercent": 45,
    "recycle_log_file_num": lambda: random.randint(0, 1),
    "snapshot_hold_ops": 100000,
    "sst_file_manager_bytes_per_sec": lambda: random.choice([0, 104857600]),
    "sst_file_manager_bytes_per_truncate": lambda: random.choice([0, 1048576]),
    "long_running_snapshots": lambda: random.randint(0, 1),
    "subcompactions": lambda: random.randint(1, 4),
    "target_file_size_base": 2097152,
    "target_file_size_multiplier": 2,
    "test_batches_snapshots": random.randint(0, 1),
    "top_level_index_pinning": lambda: random.randint(0, 3),
    "unpartitioned_pinning": lambda: random.randint(0, 3),
    "use_direct_reads": lambda: random.randint(0, 1),
    "use_direct_io_for_flush_and_compaction": lambda: random.randint(0, 1),
    "mock_direct_io": False,
    "cache_type": lambda: random.choice(["lru_cache", "hyper_clock_cache"]),
    "use_full_merge_v1": lambda: random.randint(0, 1),
    "use_merge": lambda: random.randint(0, 1),
    # use_put_entity_one_in has to be the same across invocations for verification to work, hence no lambda
    "use_put_entity_one_in": random.choice([0] * 7 + [1, 5, 10]),
    # 999 -> use Bloom API
    "ribbon_starting_level": lambda: random.choice([random.randint(-1, 10), 999]),
    "value_size_mult": 32,
    "verify_checksum": 1,
    "write_buffer_size": 4 * 1024 * 1024,
    "writepercent": 35,
    "format_version": lambda: random.choice([2, 3, 4, 5, 5]),
    "index_block_restart_interval": lambda: random.choice(range(1, 16)),
    "use_multiget": lambda: random.randint(0, 1),
    "use_get_entity": lambda: random.choice([0] * 7 + [1]),
    "periodic_compaction_seconds": lambda: random.choice([0, 0, 1, 2, 10, 100, 1000]),
    # 0 = never (used by some), 10 = often (for threading bugs), 600 = default
    "stats_dump_period_sec": lambda: random.choice([0, 10, 600]),
    "compaction_ttl": lambda: random.choice([0, 0, 1, 2, 10, 100, 1000]),
    "fifo_allow_compaction": lambda: random.randint(0, 1),
    # Test small max_manifest_file_size in a smaller chance, as most of the
    # time we wnat manifest history to be preserved to help debug
    "max_manifest_file_size": lambda: random.choice(
        [t * 16384 if t < 3 else 1024 * 1024 * 1024 for t in range(1, 30)]
    ),
    # Sync mode might make test runs slower so running it in a smaller chance
    "sync": lambda: random.choice([1 if t == 0 else 0 for t in range(0, 20)]),
    "bytes_per_sync": lambda: random.choice([0, 262144]),
    "wal_bytes_per_sync": lambda: random.choice([0, 524288]),
    # Disable compaction_readahead_size because the test is not passing.
    # "compaction_readahead_size" : lambda : random.choice(
    #    [0, 0, 1024 * 1024]),
    "db_write_buffer_size": lambda: random.choice(
        [0, 0, 0, 1024 * 1024, 8 * 1024 * 1024, 128 * 1024 * 1024]
    ),
    "avoid_unnecessary_blocking_io": random.randint(0, 1),
    "write_dbid_to_manifest": random.randint(0, 1),
    "avoid_flush_during_recovery": lambda: random.choice(
        [1 if t == 0 else 0 for t in range(0, 8)]
    ),
    "max_write_batch_group_size_bytes": lambda: random.choice(
        [16, 64, 1024 * 1024, 16 * 1024 * 1024]
    ),
    "level_compaction_dynamic_level_bytes": True,
    "verify_checksum_one_in": 1000000,
    "verify_db_one_in": 100000,
    "continuous_verification_interval": 0,
    "max_key_len": 3,
    "key_len_percent_dist": "1,30,69",
    "read_fault_one_in": lambda: random.choice([0, 32, 1000]),
    "open_metadata_write_fault_one_in": lambda: random.choice([0, 0, 8]),
    "open_write_fault_one_in": lambda: random.choice([0, 0, 16]),
    "open_read_fault_one_in": lambda: random.choice([0, 0, 32]),
    "sync_fault_injection": lambda: random.randint(0, 1),
    "get_property_one_in": 1000000,
    "paranoid_file_checks": lambda: random.choice([0, 1, 1, 1]),
    "max_write_buffer_size_to_maintain": lambda: random.choice(
        [0, 1024 * 1024, 2 * 1024 * 1024, 4 * 1024 * 1024, 8 * 1024 * 1024]
    ),
    "user_timestamp_size": 0,
    "secondary_cache_fault_one_in": lambda: random.choice([0, 0, 32]),
    "prepopulate_block_cache": lambda: random.choice([0, 1]),
    "memtable_prefix_bloom_size_ratio": lambda: random.choice([0.001, 0.01, 0.1, 0.5]),
    "memtable_whole_key_filtering": lambda: random.randint(0, 1),
    "detect_filter_construct_corruption": lambda: random.choice([0, 1]),
    "adaptive_readahead": lambda: random.choice([0, 1]),
    "async_io": lambda: random.choice([0, 1]),
    "wal_compression": lambda: random.choice(["none", "zstd"]),
    "verify_sst_unique_id_in_manifest": 1,  # always do unique_id verification
    "secondary_cache_uri": lambda: random.choice(
        [
            "",
            "compressed_secondary_cache://capacity=8388608",
            "compressed_secondary_cache://capacity=8388608;enable_custom_split_merge=true",
        ]
    ),
    "allow_data_in_errors": True,
    "readahead_size": lambda: random.choice([0, 16384, 524288]),
    "initial_auto_readahead_size": lambda: random.choice([0, 16384, 524288]),
    "max_auto_readahead_size": lambda: random.choice([0, 16384, 524288]),
    "num_file_reads_for_auto_readahead": lambda: random.choice([0, 1, 2]),
    "min_write_buffer_number_to_merge": lambda: random.choice([1, 2]),
    "preserve_internal_time_seconds": lambda: random.choice([0, 60, 3600, 36000]),
}

_TEST_DIR_ENV_VAR = "TEST_TMPDIR"
_DEBUG_LEVEL_ENV_VAR = "DEBUG_LEVEL"

stress_cmd = "./db_stress"
cleanup_cmd = None


def is_release_mode():
    return os.environ.get(_DEBUG_LEVEL_ENV_VAR) == "0"


def get_dbname(test_name):
    test_dir_name = "rocksdb_crashtest_" + test_name
    test_tmpdir = os.environ.get(_TEST_DIR_ENV_VAR)
    if test_tmpdir is None or test_tmpdir == "":
        dbname = tempfile.mkdtemp(prefix=test_dir_name)
    else:
        dbname = test_tmpdir + "/" + test_dir_name
        shutil.rmtree(dbname, True)
        if cleanup_cmd is not None:
            print("Running DB cleanup command - %s\n" % cleanup_cmd)
            # Ignore failure
            os.system(cleanup_cmd)
        os.mkdir(dbname)
    return dbname


expected_values_dir = None


def setup_expected_values_dir():
    global expected_values_dir
    if expected_values_dir is not None:
        return expected_values_dir
    expected_dir_prefix = "rocksdb_crashtest_expected_"
    test_tmpdir = os.environ.get(_TEST_DIR_ENV_VAR)
    if test_tmpdir is None or test_tmpdir == "":
        expected_values_dir = tempfile.mkdtemp(prefix=expected_dir_prefix)
    else:
        # if tmpdir is specified, store the expected_values_dir under that dir
        expected_values_dir = test_tmpdir + "/rocksdb_crashtest_expected"
        if os.path.exists(expected_values_dir):
            shutil.rmtree(expected_values_dir)
        os.mkdir(expected_values_dir)
    return expected_values_dir


multiops_txn_key_spaces_file = None


def setup_multiops_txn_key_spaces_file():
    global multiops_txn_key_spaces_file
    if multiops_txn_key_spaces_file is not None:
        return multiops_txn_key_spaces_file
    key_spaces_file_prefix = "rocksdb_crashtest_multiops_txn_key_spaces"
    test_tmpdir = os.environ.get(_TEST_DIR_ENV_VAR)
    if test_tmpdir is None or test_tmpdir == "":
        multiops_txn_key_spaces_file = tempfile.mkstemp(prefix=key_spaces_file_prefix)[
            1
        ]
    else:
        if not os.path.exists(test_tmpdir):
            os.mkdir(test_tmpdir)
        multiops_txn_key_spaces_file = tempfile.mkstemp(
            prefix=key_spaces_file_prefix, dir=test_tmpdir
        )[1]
    return multiops_txn_key_spaces_file


def is_direct_io_supported(dbname):
    with tempfile.NamedTemporaryFile(dir=dbname) as f:
        try:
            os.open(f.name, os.O_DIRECT)
        except BaseException:
            return False
        return True


blackbox_default_params = {
    "disable_wal": lambda: random.choice([0, 0, 0, 1]),
    # total time for this script to test db_stress
    "duration": 6000,
    # time for one db_stress instance to run
    "interval": 120,
    # since we will be killing anyway, use large value for ops_per_thread
    "ops_per_thread": 100000000,
    "reopen": 0,
    "set_options_one_in": 10000,
}

whitebox_default_params = {
    # TODO: enable this once we figure out how to adjust kill odds for WAL-
    # disabled runs, and either (1) separate full `db_stress` runs out of
    # whitebox crash or (2) support verification at end of `db_stress` runs
    # that ran with WAL disabled.
    "disable_wal": 0,
    "duration": 10000,
    "log2_keys_per_lock": 10,
    "ops_per_thread": 200000,
    "random_kill_odd": 888887,
    "reopen": 20,
}

simple_default_params = {
    "allow_concurrent_memtable_write": lambda: random.randint(0, 1),
    "column_families": 1,
    # TODO: re-enable once internal task T124324915 is fixed.
    # "experimental_mempurge_threshold": lambda: 10.0*random.random(),
    "max_background_compactions": 1,
    "max_bytes_for_level_base": 67108864,
    "memtablerep": "skip_list",
    "target_file_size_base": 16777216,
    "target_file_size_multiplier": 1,
    "test_batches_snapshots": 0,
    "write_buffer_size": 32 * 1024 * 1024,
    "level_compaction_dynamic_level_bytes": False,
    "paranoid_file_checks": lambda: random.choice([0, 1, 1, 1]),
    "verify_iterator_with_expected_state_one_in": 5,  # this locks a range of keys
}

blackbox_simple_default_params = {
    "open_files": -1,
    "set_options_one_in": 0,
}

whitebox_simple_default_params = {}

cf_consistency_params = {
    "disable_wal": lambda: random.randint(0, 1),
    "reopen": 0,
    "test_cf_consistency": 1,
    # use small value for write_buffer_size so that RocksDB triggers flush
    # more frequently
    "write_buffer_size": 1024 * 1024,
    "enable_pipelined_write": lambda: random.randint(0, 1),
    # Snapshots are used heavily in this test mode, while they are incompatible
    # with compaction filter.
    "enable_compaction_filter": 0,
    # `CfConsistencyStressTest::TestIngestExternalFile()` is not implemented.
    "ingest_external_file_one_in": 0,
}

txn_params = {
    "use_txn": 1,
    # Avoid lambda to set it once for the entire test
    "txn_write_policy": random.randint(0, 2),
    "unordered_write": random.randint(0, 1),
    # TODO: there is such a thing as transactions with WAL disabled. We should
    # cover that case.
    "disable_wal": 0,
    # OpenReadOnly after checkpoint is not currnetly compatible with WritePrepared txns
    "checkpoint_one_in": 0,
    # pipeline write is not currnetly compatible with WritePrepared txns
    "enable_pipelined_write": 0,
    "create_timestamped_snapshot_one_in": random.choice([0, 20]),
    # PutEntity in transactions is not yet implemented
    "use_put_entity_one_in" : 0,
}

best_efforts_recovery_params = {
    "best_efforts_recovery": 1,
    "atomic_flush": 0,
    "disable_wal": 1,
    "column_families": 1,
}

blob_params = {
    "allow_setting_blob_options_dynamically": 1,
    # Enable blob files and GC with a 75% chance initially; note that they might still be
    # enabled/disabled during the test via SetOptions
    "enable_blob_files": lambda: random.choice([0] + [1] * 3),
    "min_blob_size": lambda: random.choice([0, 8, 16]),
    "blob_file_size": lambda: random.choice([1048576, 16777216, 268435456, 1073741824]),
    "blob_compression_type": lambda: random.choice(["none", "snappy", "lz4", "zstd"]),
    "enable_blob_garbage_collection": lambda: random.choice([0] + [1] * 3),
    "blob_garbage_collection_age_cutoff": lambda: random.choice(
        [0.0, 0.25, 0.5, 0.75, 1.0]
    ),
    "blob_garbage_collection_force_threshold": lambda: random.choice([0.5, 0.75, 1.0]),
    "blob_compaction_readahead_size": lambda: random.choice([0, 1048576, 4194304]),
    "blob_file_starting_level": lambda: random.choice(
        [0] * 4 + [1] * 3 + [2] * 2 + [3]
    ),
    "use_blob_cache": lambda: random.randint(0, 1),
    "use_shared_block_and_blob_cache": lambda: random.randint(0, 1),
    "blob_cache_size": lambda: random.choice([1048576, 2097152, 4194304, 8388608]),
    "prepopulate_blob_cache": lambda: random.randint(0, 1),
}

ts_params = {
    "test_cf_consistency": 0,
    "test_batches_snapshots": 0,
    "user_timestamp_size": 8,
    "use_merge": 0,
    "use_full_merge_v1": 0,
    "use_txn": 0,
    "ingest_external_file_one_in": 0,
    # PutEntity with timestamps is not yet implemented
    "use_put_entity_one_in" : 0,
}

tiered_params = {
    "enable_tiered_storage": 1,
    # Set tiered compaction hot data time as: 1 minute, 1 hour, 10 hour
    "preclude_last_level_data_seconds": lambda: random.choice([60, 3600, 36000]),
    # only test universal compaction for now, level has known issue of
    # endless compaction
    "compaction_style": 1,
    # tiered storage doesn't support blob db yet
    "enable_blob_files": 0,
    "use_blob_db": 0,
}

multiops_txn_default_params = {
    "test_cf_consistency": 0,
    "test_batches_snapshots": 0,
    "test_multi_ops_txns": 1,
    "use_txn": 1,
    "two_write_queues": lambda: random.choice([0, 1]),
    # TODO: enable write-prepared
    "disable_wal": 0,
    "use_only_the_last_commit_time_batch_for_recovery": lambda: random.choice([0, 1]),
    "clear_column_family_one_in": 0,
    "column_families": 1,
    "enable_pipelined_write": lambda: random.choice([0, 1]),
    # This test already acquires snapshots in reads
    "acquire_snapshot_one_in": 0,
    "backup_one_in": 0,
    "writepercent": 0,
    "delpercent": 0,
    "delrangepercent": 0,
    "customopspercent": 80,
    "readpercent": 5,
    "iterpercent": 15,
    "prefixpercent": 0,
    "verify_db_one_in": 1000,
    "continuous_verification_interval": 1000,
    "delay_snapshot_read_one_in": 3,
    # 65536 is the smallest possible value for write_buffer_size. Smaller
    # values will be sanitized to 65536 during db open. SetOptions currently
    # does not sanitize options, but very small write_buffer_size may cause
    # assertion failure in
    # https://github.com/facebook/rocksdb/blob/7.0.fb/db/memtable.cc#L117.
    "write_buffer_size": 65536,
    # flush more frequently to generate more files, thus trigger more
    # compactions.
    "flush_one_in": 1000,
    "key_spaces_path": setup_multiops_txn_key_spaces_file(),
    "rollback_one_in": 4,
    # Re-enable once we have a compaction for MultiOpsTxnStressTest
    "enable_compaction_filter": 0,
    "create_timestamped_snapshot_one_in": 50,
    "sync_fault_injection": 0,
    # PutEntity in transactions is not yet implemented
    "use_put_entity_one_in" : 0,
}

multiops_wc_txn_params = {
    "txn_write_policy": 0,
    # TODO re-enable pipelined write. Not well tested atm
    "enable_pipelined_write": 0,
}

multiops_wp_txn_params = {
    "txn_write_policy": 1,
    "wp_snapshot_cache_bits": 1,
    # try small wp_commit_cache_bits, e.g. 0 once we explore storing full
    # commit sequence numbers in commit cache
    "wp_commit_cache_bits": 10,
    # pipeline write is not currnetly compatible with WritePrepared txns
    "enable_pipelined_write": 0,
    # OpenReadOnly after checkpoint is not currnetly compatible with WritePrepared txns
    "checkpoint_one_in": 0,
    # Required to be 1 in order to use commit-time-batch
    "use_only_the_last_commit_time_batch_for_recovery": 1,
    "clear_wp_commit_cache_one_in": 10,
    "create_timestamped_snapshot_one_in": 0,
}


def finalize_and_sanitize(src_params):
    dest_params = {k: v() if callable(v) else v for (k, v) in src_params.items()}
    if is_release_mode():
        dest_params["read_fault_one_in"] = 0
    if dest_params.get("compression_max_dict_bytes") == 0:
        dest_params["compression_zstd_max_train_bytes"] = 0
        dest_params["compression_max_dict_buffer_bytes"] = 0
    if dest_params.get("compression_type") != "zstd":
        dest_params["compression_zstd_max_train_bytes"] = 0
    if dest_params.get("allow_concurrent_memtable_write", 1) == 1:
        dest_params["memtablerep"] = "skip_list"
    if dest_params["mmap_read"] == 1:
        dest_params["use_direct_io_for_flush_and_compaction"] = 0
        dest_params["use_direct_reads"] = 0
        if dest_params["file_checksum_impl"] != "none":
            # TODO(T109283569): there is a bug in `GenerateOneFileChecksum()`,
            # used by `IngestExternalFile()`, causing it to fail with mmap
            # reads. Remove this once it is fixed.
            dest_params["ingest_external_file_one_in"] = 0
    if (
        dest_params["use_direct_io_for_flush_and_compaction"] == 1
        or dest_params["use_direct_reads"] == 1
    ) and not is_direct_io_supported(dest_params["db"]):
        if is_release_mode():
            print(
                "{} does not support direct IO. Disabling use_direct_reads and "
                "use_direct_io_for_flush_and_compaction.\n".format(dest_params["db"])
            )
            dest_params["use_direct_reads"] = 0
            dest_params["use_direct_io_for_flush_and_compaction"] = 0
        else:
            dest_params["mock_direct_io"] = True

    if dest_params["test_batches_snapshots"] == 1:
        dest_params["enable_compaction_filter"] = 0
        if dest_params["prefix_size"] < 0:
            dest_params["prefix_size"] = 1

    # Multi-key operations are not currently compatible with transactions or
    # timestamp.
    if (dest_params.get("test_batches_snapshots") == 1 or
        dest_params.get("use_txn") == 1 or
        dest_params.get("user_timestamp_size") > 0):
        dest_params["ingest_external_file_one_in"] = 0
    if (dest_params.get("test_batches_snapshots") == 1 or
        dest_params.get("use_txn") == 1):
        dest_params["delpercent"] += dest_params["delrangepercent"]
        dest_params["delrangepercent"] = 0
    if (
        dest_params.get("disable_wal") == 1
        or dest_params.get("sync_fault_injection") == 1
        or dest_params.get("manual_wal_flush_one_in") > 0
    ):
        # File ingestion does not guarantee prefix-recoverability when unsynced
        # data can be lost. Ingesting a file syncs data immediately that is
        # newer than unsynced memtable data that can be lost on restart.
        #
        # Even if the above issue is fixed or worked around, our
        # trace-and-replay does not trace file ingestion, so in its current form
        # it would not recover the expected state to the correct point in time.
        dest_params["ingest_external_file_one_in"] = 0
        # The `DbStressCompactionFilter` can apply memtable updates to SST
        # files, which would be problematic when unsynced data can be lost in
        # crash recoveries.
        dest_params["enable_compaction_filter"] = 0
    # Only under WritePrepared txns, unordered_write would provide the same guarnatees as vanilla rocksdb
    if dest_params.get("unordered_write", 0) == 1:
        dest_params["txn_write_policy"] = 1
        dest_params["allow_concurrent_memtable_write"] = 1
    if dest_params.get("disable_wal", 0) == 1:
        dest_params["atomic_flush"] = 1
        dest_params["sync"] = 0
        dest_params["write_fault_one_in"] = 0
    if dest_params.get("open_files", 1) != -1:
        # Compaction TTL and periodic compactions are only compatible
        # with open_files = -1
        dest_params["compaction_ttl"] = 0
        dest_params["periodic_compaction_seconds"] = 0
    if dest_params.get("compaction_style", 0) == 2:
        # Disable compaction TTL in FIFO compaction, because right
        # now assertion failures are triggered.
        dest_params["compaction_ttl"] = 0
        dest_params["periodic_compaction_seconds"] = 0
    if dest_params["partition_filters"] == 1:
        if dest_params["index_type"] != 2:
            dest_params["partition_filters"] = 0
    if dest_params.get("atomic_flush", 0) == 1:
        # disable pipelined write when atomic flush is used.
        dest_params["enable_pipelined_write"] = 0
    if dest_params.get("sst_file_manager_bytes_per_sec", 0) == 0:
        dest_params["sst_file_manager_bytes_per_truncate"] = 0
    if dest_params.get("enable_compaction_filter", 0) == 1:
        # Compaction filter is incompatible with snapshots. Need to avoid taking
        # snapshots, as well as avoid operations that use snapshots for
        # verification.
        dest_params["acquire_snapshot_one_in"] = 0
        dest_params["compact_range_one_in"] = 0
        # Give the iterator ops away to reads.
        dest_params["readpercent"] += dest_params.get("iterpercent", 10)
        dest_params["iterpercent"] = 0
    if dest_params.get("prefix_size") == -1:
        dest_params["readpercent"] += dest_params.get("prefixpercent", 20)
        dest_params["prefixpercent"] = 0
    if (
        dest_params.get("prefix_size") == -1
        and dest_params.get("memtable_whole_key_filtering") == 0
    ):
        dest_params["memtable_prefix_bloom_size_ratio"] = 0
    if dest_params.get("two_write_queues") == 1:
        dest_params["enable_pipelined_write"] = 0
    if dest_params.get("best_efforts_recovery") == 1:
        dest_params["disable_wal"] = 1
        dest_params["atomic_flush"] = 0
        dest_params["enable_compaction_filter"] = 0
        dest_params["sync"] = 0
        dest_params["write_fault_one_in"] = 0
    # Remove the following once write-prepared/write-unprepared with/without
    # unordered write supports timestamped snapshots
    if dest_params.get("create_timestamped_snapshot_one_in", 0) > 0:
        dest_params["txn_write_policy"] = 0
        dest_params["unordered_write"] = 0
    # For TransactionDB, correctness testing with unsync data loss is currently
    # compatible with only write committed policy
    if (dest_params.get("use_txn") == 1 and dest_params.get("txn_write_policy") != 0):
        dest_params["sync_fault_injection"] = 0
        dest_params["manual_wal_flush_one_in"] = 0
    # PutEntity is currently not supported by SstFileWriter or in conjunction with Merge
    if dest_params["use_put_entity_one_in"] != 0:
        dest_params["ingest_external_file_one_in"] = 0
        dest_params["use_merge"] = 0
        dest_params["use_full_merge_v1"] = 0

    return dest_params


def gen_cmd_params(args):
    params = {}

    params.update(default_params)
    if args.test_type == "blackbox":
        params.update(blackbox_default_params)
    if args.test_type == "whitebox":
        params.update(whitebox_default_params)
    if args.simple:
        params.update(simple_default_params)
        if args.test_type == "blackbox":
            params.update(blackbox_simple_default_params)
        if args.test_type == "whitebox":
            params.update(whitebox_simple_default_params)
    if args.cf_consistency:
        params.update(cf_consistency_params)
    if args.txn:
        params.update(txn_params)
    if args.test_best_efforts_recovery:
        params.update(best_efforts_recovery_params)
    if args.enable_ts:
        params.update(ts_params)
    if args.test_multiops_txn:
        params.update(multiops_txn_default_params)
        if args.write_policy == "write_committed":
            params.update(multiops_wc_txn_params)
        elif args.write_policy == "write_prepared":
            params.update(multiops_wp_txn_params)
    if args.test_tiered_storage:
        params.update(tiered_params)

    # Best-effort recovery, tiered storage are currently incompatible with BlobDB.
    # Test BE recovery if specified on the command line; otherwise, apply BlobDB
    # related overrides with a 10% chance.
    if (
        not args.test_best_efforts_recovery
        and not args.test_tiered_storage
        and random.choice([0] * 9 + [1]) == 1
    ):
        params.update(blob_params)

    for k, v in vars(args).items():
        if v is not None:
            params[k] = v
    return params


def gen_cmd(params, unknown_params):
    finalzied_params = finalize_and_sanitize(params)
    cmd = (
        [stress_cmd]
        + [
            "--{0}={1}".format(k, v)
            for k, v in [(k, finalzied_params[k]) for k in sorted(finalzied_params)]
            if k
            not in {
                "test_type",
                "simple",
                "duration",
                "interval",
                "random_kill_odd",
                "cf_consistency",
                "txn",
                "test_best_efforts_recovery",
                "enable_ts",
                "test_multiops_txn",
                "write_policy",
                "stress_cmd",
                "test_tiered_storage",
                "cleanup_cmd",
            }
            and v is not None
        ]
        + unknown_params
    )
    return cmd


def execute_cmd(cmd, timeout):
    child = subprocess.Popen(cmd, stderr=subprocess.PIPE, stdout=subprocess.PIPE)
    print("Running db_stress with pid=%d: %s\n\n" % (child.pid, " ".join(cmd)))

    try:
        outs, errs = child.communicate(timeout=timeout)
        hit_timeout = False
        print("WARNING: db_stress ended before kill: exitcode=%d\n" % child.returncode)
    except subprocess.TimeoutExpired:
        hit_timeout = True
        child.kill()
        print("KILLED %d\n" % child.pid)
        outs, errs = child.communicate()

    return hit_timeout, child.returncode, outs.decode("utf-8"), errs.decode("utf-8")


# This script runs and kills db_stress multiple times. It checks consistency
# in case of unsafe crashes in RocksDB.
def blackbox_crash_main(args, unknown_args):
    cmd_params = gen_cmd_params(args)
    dbname = get_dbname("blackbox")
    exit_time = time.time() + cmd_params["duration"]

    print(
        "Running blackbox-crash-test with \n"
        + "interval_between_crash="
        + str(cmd_params["interval"])
        + "\n"
        + "total-duration="
        + str(cmd_params["duration"])
        + "\n"
    )

    while time.time() < exit_time:
        cmd = gen_cmd(
            dict(list(cmd_params.items()) + list({"db": dbname}.items())), unknown_args
        )

        hit_timeout, retcode, outs, errs = execute_cmd(cmd, cmd_params["interval"])

        if not hit_timeout:
            print("Exit Before Killing")
            print("stdout:")
            print(outs)
            print("stderr:")
            print(errs)
            sys.exit(2)

        for line in errs.split("\n"):
            if line != "" and not line.startswith("WARNING"):
                print("stderr has error message:")
                print("***" + line + "***")

        time.sleep(1)  # time to stabilize before the next run

        time.sleep(1)  # time to stabilize before the next run

    # we need to clean up after ourselves -- only do this on test success
    shutil.rmtree(dbname, True)


# This python script runs db_stress multiple times. Some runs with
# kill_random_test that causes rocksdb to crash at various points in code.
def whitebox_crash_main(args, unknown_args):
    cmd_params = gen_cmd_params(args)
    dbname = get_dbname("whitebox")

    cur_time = time.time()
    exit_time = cur_time + cmd_params["duration"]
    half_time = cur_time + cmd_params["duration"] // 2

    print(
        "Running whitebox-crash-test with \n"
        + "total-duration="
        + str(cmd_params["duration"])
        + "\n"
    )

    total_check_mode = 4
    check_mode = 0
    kill_random_test = cmd_params["random_kill_odd"]
    kill_mode = 0
    prev_compaction_style = -1
    while time.time() < exit_time:
        if check_mode == 0:
            additional_opts = {
                # use large ops per thread since we will kill it anyway
                "ops_per_thread": 100
                * cmd_params["ops_per_thread"],
            }
            # run with kill_random_test, with three modes.
            # Mode 0 covers all kill points. Mode 1 covers less kill points but
            # increases change of triggering them. Mode 2 covers even less
            # frequent kill points and further increases triggering change.
            if kill_mode == 0:
                additional_opts.update(
                    {
                        "kill_random_test": kill_random_test,
                    }
                )
            elif kill_mode == 1:
                if cmd_params.get("disable_wal", 0) == 1:
                    my_kill_odd = kill_random_test // 50 + 1
                else:
                    my_kill_odd = kill_random_test // 10 + 1
                additional_opts.update(
                    {
                        "kill_random_test": my_kill_odd,
                        "kill_exclude_prefixes": "WritableFileWriter::Append,"
                        + "WritableFileWriter::WriteBuffered",
                    }
                )
            elif kill_mode == 2:
                # TODO: May need to adjust random odds if kill_random_test
                # is too small.
                additional_opts.update(
                    {
                        "kill_random_test": (kill_random_test // 5000 + 1),
                        "kill_exclude_prefixes": "WritableFileWriter::Append,"
                        "WritableFileWriter::WriteBuffered,"
                        "PosixMmapFile::Allocate,WritableFileWriter::Flush",
                    }
                )
            # Run kill mode 0, 1 and 2 by turn.
            kill_mode = (kill_mode + 1) % 3
        elif check_mode == 1:
            # normal run with universal compaction mode
            additional_opts = {
                "kill_random_test": None,
                "ops_per_thread": cmd_params["ops_per_thread"],
                "compaction_style": 1,
            }
            # Single level universal has a lot of special logic. Ensure we cover
            # it sometimes.
            if random.randint(0, 1) == 1:
                additional_opts.update(
                    {
                        "num_levels": 1,
                    }
                )
        elif check_mode == 2:
            # normal run with FIFO compaction mode
            # ops_per_thread is divided by 5 because FIFO compaction
            # style is quite a bit slower on reads with lot of files
            additional_opts = {
                "kill_random_test": None,
                "ops_per_thread": cmd_params["ops_per_thread"] // 5,
                "compaction_style": 2,
            }
        else:
            # normal run
            additional_opts = {
                "kill_random_test": None,
                "ops_per_thread": cmd_params["ops_per_thread"],
            }

        cur_compaction_style = additional_opts.get("compaction_style", cmd_params.get("compaction_style", 0))
        if prev_compaction_style != -1 and prev_compaction_style != cur_compaction_style:
            print("`compaction_style` is changed in current run so `destroy_db_initially` is set to 1 as a short-term solution to avoid cycling through previous db of different compaction style." + "\n")
            additional_opts["destroy_db_initially"] = 1
        prev_compaction_style = cur_compaction_style

        cmd = gen_cmd(
            dict(
                list(cmd_params.items())
                + list(additional_opts.items())
                + list({"db": dbname}.items())
            ),
            unknown_args,
        )

        print(
            "Running:" + " ".join(cmd) + "\n"
        )  # noqa: E999 T25377293 Grandfathered in

        # If the running time is 15 minutes over the run time, explicit kill and
        # exit even if white box kill didn't hit. This is to guarantee run time
        # limit, as if it runs as a job, running too long will create problems
        # for job scheduling or execution.
        # TODO detect a hanging condition. The job might run too long as RocksDB
        # hits a hanging bug.
        hit_timeout, retncode, stdoutdata, stderrdata = execute_cmd(
            cmd, exit_time - time.time() + 900
        )
        msg = "check_mode={0}, kill option={1}, exitcode={2}\n".format(
            check_mode, additional_opts["kill_random_test"], retncode
        )

        print(msg)
        print(stdoutdata)
        print(stderrdata)

        if hit_timeout:
            print("Killing the run for running too long")
            break

        expected = False
        if additional_opts["kill_random_test"] is None and (retncode == 0):
            # we expect zero retncode if no kill option
            expected = True
        elif additional_opts["kill_random_test"] is not None and retncode <= 0:
            # When kill option is given, the test MIGHT kill itself.
            # If it does, negative retncode is expected. Otherwise 0.
            expected = True

        if not expected:
            print("TEST FAILED. See kill option and exit code above!!!\n")
            sys.exit(1)

        stderrdata = stderrdata.lower()
        errorcount = stderrdata.count("error") - stderrdata.count("got errors 0 times")
        print("#times error occurred in output is " + str(errorcount) + "\n")

        if errorcount > 0:
            print("TEST FAILED. Output has 'error'!!!\n")
            sys.exit(2)
        if stderrdata.find("fail") >= 0:
            print("TEST FAILED. Output has 'fail'!!!\n")
            sys.exit(2)

        # First half of the duration, keep doing kill test. For the next half,
        # try different modes.
        if time.time() > half_time:
            # we need to clean up after ourselves -- only do this on test
            # success
            shutil.rmtree(dbname, True)
            if cleanup_cmd is not None:
                print("Running DB cleanup command - %s\n" % cleanup_cmd)
                ret = os.system(cleanup_cmd)
                if ret != 0:
                    print("TEST FAILED. DB cleanup returned error %d\n" % ret)
                    sys.exit(1)
            os.mkdir(dbname)
            if (expected_values_dir is not None):
                shutil.rmtree(expected_values_dir, True)
                os.mkdir(expected_values_dir)

            check_mode = (check_mode + 1) % total_check_mode

        time.sleep(1)  # time to stabilize after a kill


def main():
    global stress_cmd
    global cleanup_cmd

    parser = argparse.ArgumentParser(
        description="This script runs and kills \
        db_stress multiple times"
    )
    parser.add_argument("test_type", choices=["blackbox", "whitebox"])
    parser.add_argument("--simple", action="store_true")
    parser.add_argument("--cf_consistency", action="store_true")
    parser.add_argument("--txn", action="store_true")
    parser.add_argument("--test_best_efforts_recovery", action="store_true")
    parser.add_argument("--enable_ts", action="store_true")
    parser.add_argument("--test_multiops_txn", action="store_true")
    parser.add_argument("--write_policy", choices=["write_committed", "write_prepared"])
    parser.add_argument("--stress_cmd")
    parser.add_argument("--test_tiered_storage", action="store_true")
    parser.add_argument("--cleanup_cmd")

    all_params = dict(
        list(default_params.items())
        + list(blackbox_default_params.items())
        + list(whitebox_default_params.items())
        + list(simple_default_params.items())
        + list(blackbox_simple_default_params.items())
        + list(whitebox_simple_default_params.items())
        + list(blob_params.items())
        + list(ts_params.items())
        + list(multiops_txn_default_params.items())
        + list(multiops_wc_txn_params.items())
        + list(multiops_wp_txn_params.items())
        + list(best_efforts_recovery_params.items())
        + list(cf_consistency_params.items())
        + list(tiered_params.items())
        + list(txn_params.items())
    )

    for k, v in all_params.items():
        parser.add_argument("--" + k, type=type(v() if callable(v) else v))
    # unknown_args are passed directly to db_stress
    args, unknown_args = parser.parse_known_args()

    test_tmpdir = os.environ.get(_TEST_DIR_ENV_VAR)
    if test_tmpdir is not None and not os.path.isdir(test_tmpdir):
        print(
            "%s env var is set to a non-existent directory: %s"
            % (_TEST_DIR_ENV_VAR, test_tmpdir)
        )
        sys.exit(1)

    if args.stress_cmd:
        stress_cmd = args.stress_cmd
    if args.cleanup_cmd:
        cleanup_cmd = args.cleanup_cmd
    if args.test_type == "blackbox":
        blackbox_crash_main(args, unknown_args)
    if args.test_type == "whitebox":
        whitebox_crash_main(args, unknown_args)
    # Only delete the `expected_values_dir` if test passes
    if expected_values_dir is not None:
        shutil.rmtree(expected_values_dir)
    if multiops_txn_key_spaces_file is not None:
        os.remove(multiops_txn_key_spaces_file)


if __name__ == "__main__":
    main()<|MERGE_RESOLUTION|>--- conflicted
+++ resolved
@@ -104,12 +104,9 @@
     "partition_filters": lambda: random.randint(0, 1),
     "partition_pinning": lambda: random.randint(0, 3),
     "pause_background_one_in": 1000000,
-<<<<<<< HEAD
     "pin_l0_filter_and_index_blocks_in_cache": lambda: random.randint(0, 1),
     "pin_top_level_index_and_filter": lambda: random.randint(0, 1),
-=======
     "prefix_size": lambda: random.choice([-1, 1, 5, 7, 8]),
->>>>>>> 9f8cdc8a
     "prefixpercent": 5,
     "progress_reports": 0,
     "readpercent": 45,
