#!/usr/bin/env python3
# Copyright (c) Facebook, Inc. and its affiliates. All Rights Reserved.
from __future__ import absolute_import, division, print_function, unicode_literals

import argparse

import os
import random
import shutil
import subprocess
import sys
import tempfile
import time

# params overwrite priority:
#   for default:
#       default_params < {blackbox,whitebox}_default_params < args
#   for simple:
#       default_params < {blackbox,whitebox}_default_params <
#       simple_default_params <
#       {blackbox,whitebox}_simple_default_params < args
#   for cf_consistency:
#       default_params < {blackbox,whitebox}_default_params <
#       cf_consistency_params < args
#   for txn:
#       default_params < {blackbox,whitebox}_default_params < txn_params < args
#   for ts:
#       default_params < {blackbox,whitebox}_default_params < ts_params < args
#   for multiops_txn:
#       default_params < {blackbox,whitebox}_default_params < multiops_txn_params < args


default_params = {
    "acquire_snapshot_one_in": 10000,
    "backup_max_size": 100 * 1024 * 1024,
    # Consider larger number when backups considered more stable
    "backup_one_in": 100000,
    "batch_protection_bytes_per_key": lambda: random.choice([0, 8]),
    "memtable_protection_bytes_per_key": lambda: random.choice([0, 1, 2, 4, 8]),
    "block_size": 16384,
    "bloom_bits": lambda: random.choice(
        [random.randint(0, 19), random.lognormvariate(2.3, 1.3)]
    ),
    "cache_index_and_filter_blocks": lambda: random.randint(0, 1),
    "cache_size": 8388608,
    "charge_compression_dictionary_building_buffer": lambda: random.choice([0, 1]),
    "charge_filter_construction": lambda: random.choice([0, 1]),
    "charge_table_reader": lambda: random.choice([0, 1]),
    "charge_file_metadata": lambda: random.choice([0, 1]),
    "checkpoint_one_in": 1000000,
    "compression_type": lambda: random.choice(
        ["none", "snappy", "zlib", "lz4", "lz4hc", "xpress", "zstd"]
    ),
    "bottommost_compression_type": lambda: "disable"
    if random.randint(0, 1) == 0
    else random.choice(["none", "snappy", "zlib", "lz4", "lz4hc", "xpress", "zstd"]),
    "checksum_type": lambda: random.choice(
        ["kCRC32c", "kxxHash", "kxxHash64", "kXXH3"]
    ),
    "compression_max_dict_bytes": lambda: 16384 * random.randint(0, 1),
    "compression_zstd_max_train_bytes": lambda: 65536 * random.randint(0, 1),
    # Disabled compression_parallel_threads as the feature is not stable
    # lambda: random.choice([1] * 9 + [4])
    "compression_parallel_threads": 1,
    "compression_max_dict_buffer_bytes": lambda: (1 << random.randint(0, 40)) - 1,
    "compression_use_zstd_dict_trainer": lambda: random.randint(0, 1),
    "clear_column_family_one_in": 0,
    "compact_files_one_in": 1000000,
    "compact_range_one_in": 1000000,
    "compaction_pri": random.randint(0, 4),
    "data_block_index_type": lambda: random.choice([0, 1]),
    "delpercent": 4,
    "delrangepercent": 1,
    "destroy_db_initially": 0,
    "enable_pipelined_write": lambda: random.randint(0, 1),
    "enable_compaction_filter": lambda: random.choice([0, 0, 0, 1]),
    "expected_values_dir": lambda: setup_expected_values_dir(),
    "fail_if_options_file_error": lambda: random.randint(0, 1),
    "flush_one_in": 1000000,
    "file_checksum_impl": lambda: random.choice(["none", "crc32c", "xxh64", "big"]),
    "get_live_files_one_in": 1000000,
    # Note: the following two are intentionally disabled as the corresponding
    # APIs are not guaranteed to succeed.
    "get_sorted_wal_files_one_in": 0,
    "get_current_wal_file_one_in": 0,
    # Temporarily disable hash index
    "index_type": lambda: random.choice([0, 0, 0, 2, 2, 3]),
    "ingest_external_file_one_in": 1000000,
    "iterpercent": 10,
    "mark_for_compaction_one_file_in": lambda: 10 * random.randint(0, 1),
    "max_background_compactions": 20,
    "max_bytes_for_level_base": 10485760,
    "max_key": 25000000,
    "max_write_buffer_number": 3,
    "mmap_read": lambda: random.randint(0, 1),
    # Setting `nooverwritepercent > 0` is only possible because we do not vary
    # the random seed, so the same keys are chosen by every run for disallowing
    # overwrites.
    "nooverwritepercent": 1,
    "open_files": lambda: random.choice([-1, -1, 100, 500000]),
    "optimize_filters_for_memory": lambda: random.randint(0, 1),
    "partition_filters": lambda: random.randint(0, 1),
    "partition_pinning": lambda: random.randint(0, 3),
    "pause_background_one_in": 1000000,
    "prefix_size": lambda: random.choice([-1, 1, 5, 7, 8]),
    "prefixpercent": 5,
    "progress_reports": 0,
    "readpercent": 45,
    "recycle_log_file_num": lambda: random.randint(0, 1),
    "snapshot_hold_ops": 100000,
    "sst_file_manager_bytes_per_sec": lambda: random.choice([0, 104857600]),
    "sst_file_manager_bytes_per_truncate": lambda: random.choice([0, 1048576]),
    "long_running_snapshots": lambda: random.randint(0, 1),
    "subcompactions": lambda: random.randint(1, 4),
    "target_file_size_base": 2097152,
    "target_file_size_multiplier": 2,
    "test_batches_snapshots": lambda: random.randint(0, 1),
    "top_level_index_pinning": lambda: random.randint(0, 3),
    "unpartitioned_pinning": lambda: random.randint(0, 3),
    "use_direct_reads": lambda: random.randint(0, 1),
    "use_direct_io_for_flush_and_compaction": lambda: random.randint(0, 1),
    "mock_direct_io": False,
    "cache_type": lambda: random.choice(["lru_cache", "hyper_clock_cache"]),
    # fast_lru_cache is incompatible with stress tests, because it doesn't support strict_capacity_limit == false.
<<<<<<< HEAD
    "use_full_merge_v1": 0,
    "use_merge": 0,
    "use_put_entity_one_in": 5,
=======
    "use_full_merge_v1": lambda: random.randint(0, 1),
    "use_merge": lambda: random.randint(0, 1),
    # use_put_entity_one_in has to be the same across invocations for verification to work, hence no lambda
    "use_put_entity_one_in": random.choice([0] * 7 + [1, 5, 10]),
>>>>>>> 37b1f515
    # 999 -> use Bloom API
    "ribbon_starting_level": lambda: random.choice([random.randint(-1, 10), 999]),
    "value_size_mult": 32,
    "verify_checksum": 1,
    "write_buffer_size": 4 * 1024 * 1024,
    "writepercent": 35,
    "format_version": lambda: random.choice([2, 3, 4, 5, 5]),
    "index_block_restart_interval": lambda: random.choice(range(1, 16)),
    "use_multiget": lambda: random.randint(0, 1),
    "periodic_compaction_seconds": lambda: random.choice([0, 0, 1, 2, 10, 100, 1000]),
    "compaction_ttl": lambda: random.choice([0, 0, 1, 2, 10, 100, 1000]),
    # Test small max_manifest_file_size in a smaller chance, as most of the
    # time we wnat manifest history to be preserved to help debug
    "max_manifest_file_size": lambda: random.choice(
        [t * 16384 if t < 3 else 1024 * 1024 * 1024 for t in range(1, 30)]
    ),
    # Sync mode might make test runs slower so running it in a smaller chance
    "sync": lambda: random.choice([1 if t == 0 else 0 for t in range(0, 20)]),
    "bytes_per_sync": lambda: random.choice([0, 262144]),
    "wal_bytes_per_sync": lambda: random.choice([0, 524288]),
    # Disable compaction_readahead_size because the test is not passing.
    # "compaction_readahead_size" : lambda : random.choice(
    #    [0, 0, 1024 * 1024]),
    "db_write_buffer_size": lambda: random.choice(
        [0, 0, 0, 1024 * 1024, 8 * 1024 * 1024, 128 * 1024 * 1024]
    ),
    "avoid_unnecessary_blocking_io": random.randint(0, 1),
    "write_dbid_to_manifest": random.randint(0, 1),
    "avoid_flush_during_recovery": lambda: random.choice(
        [1 if t == 0 else 0 for t in range(0, 8)]
    ),
    "max_write_batch_group_size_bytes": lambda: random.choice(
        [16, 64, 1024 * 1024, 16 * 1024 * 1024]
    ),
    "level_compaction_dynamic_level_bytes": True,
    "verify_checksum_one_in": 1000000,
    "verify_db_one_in": 100000,
    "continuous_verification_interval": 0,
    "max_key_len": 3,
    "key_len_percent_dist": "1,30,69",
    "read_fault_one_in": lambda: random.choice([0, 32, 1000]),
    "open_metadata_write_fault_one_in": lambda: random.choice([0, 0, 8]),
    "open_write_fault_one_in": lambda: random.choice([0, 0, 16]),
    "open_read_fault_one_in": lambda: random.choice([0, 0, 32]),
    "sync_fault_injection": lambda: random.randint(0, 1),
    "get_property_one_in": 1000000,
    "paranoid_file_checks": lambda: random.choice([0, 1, 1, 1]),
    "max_write_buffer_size_to_maintain": lambda: random.choice(
        [0, 1024 * 1024, 2 * 1024 * 1024, 4 * 1024 * 1024, 8 * 1024 * 1024]
    ),
    "user_timestamp_size": 0,
    "secondary_cache_fault_one_in": lambda: random.choice([0, 0, 32]),
    "prepopulate_block_cache": lambda: random.choice([0, 1]),
    "memtable_prefix_bloom_size_ratio": lambda: random.choice([0.001, 0.01, 0.1, 0.5]),
    "memtable_whole_key_filtering": lambda: random.randint(0, 1),
    "detect_filter_construct_corruption": lambda: random.choice([0, 1]),
    "adaptive_readahead": lambda: random.choice([0, 1]),
    "async_io": lambda: random.choice([0, 1]),
    "wal_compression": lambda: random.choice(["none", "zstd"]),
    "verify_sst_unique_id_in_manifest": 1,  # always do unique_id verification
    "secondary_cache_uri": lambda: random.choice(
        [
            "",
            "compressed_secondary_cache://capacity=8388608",
            "compressed_secondary_cache://capacity=8388608;enable_custom_split_merge=true",
        ]
    ),
    "allow_data_in_errors": True,
    "readahead_size": lambda: random.choice([0, 16384, 524288]),
    "initial_auto_readahead_size": lambda: random.choice([0, 16384, 524288]),
    "max_auto_readahead_size": lambda: random.choice([0, 16384, 524288]),
    "num_file_reads_for_auto_readahead": lambda: random.choice([0, 1, 2]),
}

_TEST_DIR_ENV_VAR = "TEST_TMPDIR"
_DEBUG_LEVEL_ENV_VAR = "DEBUG_LEVEL"

stress_cmd = "./db_stress"


def is_release_mode():
    return os.environ.get(_DEBUG_LEVEL_ENV_VAR) == "0"


def get_dbname(test_name):
    test_dir_name = "rocksdb_crashtest_" + test_name
    test_tmpdir = os.environ.get(_TEST_DIR_ENV_VAR)
    if test_tmpdir is None or test_tmpdir == "":
        dbname = tempfile.mkdtemp(prefix=test_dir_name)
    else:
        dbname = test_tmpdir + "/" + test_dir_name
        shutil.rmtree(dbname, True)
        os.mkdir(dbname)
    return dbname


expected_values_dir = None


def setup_expected_values_dir():
    global expected_values_dir
    if expected_values_dir is not None:
        return expected_values_dir
    expected_dir_prefix = "rocksdb_crashtest_expected_"
    test_tmpdir = os.environ.get(_TEST_DIR_ENV_VAR)
    if test_tmpdir is None or test_tmpdir == "":
        expected_values_dir = tempfile.mkdtemp(prefix=expected_dir_prefix)
    else:
        # if tmpdir is specified, store the expected_values_dir under that dir
        expected_values_dir = test_tmpdir + "/rocksdb_crashtest_expected"
        if os.path.exists(expected_values_dir):
            shutil.rmtree(expected_values_dir)
        os.mkdir(expected_values_dir)
    return expected_values_dir


multiops_txn_key_spaces_file = None


def setup_multiops_txn_key_spaces_file():
    global multiops_txn_key_spaces_file
    if multiops_txn_key_spaces_file is not None:
        return multiops_txn_key_spaces_file
    key_spaces_file_prefix = "rocksdb_crashtest_multiops_txn_key_spaces"
    test_tmpdir = os.environ.get(_TEST_DIR_ENV_VAR)
    if test_tmpdir is None or test_tmpdir == "":
        multiops_txn_key_spaces_file = tempfile.mkstemp(prefix=key_spaces_file_prefix)[
            1
        ]
    else:
        if not os.path.exists(test_tmpdir):
            os.mkdir(test_tmpdir)
        multiops_txn_key_spaces_file = tempfile.mkstemp(
            prefix=key_spaces_file_prefix, dir=test_tmpdir
        )[1]
    return multiops_txn_key_spaces_file


def is_direct_io_supported(dbname):
    with tempfile.NamedTemporaryFile(dir=dbname) as f:
        try:
            os.open(f.name, os.O_DIRECT)
        except BaseException:
            return False
        return True


blackbox_default_params = {
    "disable_wal": lambda: random.choice([0, 0, 0, 1]),
    # total time for this script to test db_stress
    "duration": 6000,
    # time for one db_stress instance to run
    "interval": 120,
    # since we will be killing anyway, use large value for ops_per_thread
    "ops_per_thread": 100000000,
    "reopen": 0,
    "set_options_one_in": 10000,
}

whitebox_default_params = {
    # TODO: enable this once we figure out how to adjust kill odds for WAL-
    # disabled runs, and either (1) separate full `db_stress` runs out of
    # whitebox crash or (2) support verification at end of `db_stress` runs
    # that ran with WAL disabled.
    "disable_wal": 0,
    "duration": 10000,
    "log2_keys_per_lock": 10,
    "ops_per_thread": 200000,
    "random_kill_odd": 888887,
    "reopen": 20,
}

simple_default_params = {
    "allow_concurrent_memtable_write": lambda: random.randint(0, 1),
    "column_families": 1,
    # TODO: re-enable once internal task T124324915 is fixed.
    # "experimental_mempurge_threshold": lambda: 10.0*random.random(),
    "max_background_compactions": 1,
    "max_bytes_for_level_base": 67108864,
    "memtablerep": "skip_list",
    "target_file_size_base": 16777216,
    "target_file_size_multiplier": 1,
    "test_batches_snapshots": 0,
    "write_buffer_size": 32 * 1024 * 1024,
    "level_compaction_dynamic_level_bytes": False,
    "paranoid_file_checks": lambda: random.choice([0, 1, 1, 1]),
    "verify_iterator_with_expected_state_one_in": 5,  # this locks a range of keys
}

blackbox_simple_default_params = {
    "open_files": -1,
    "set_options_one_in": 0,
}

whitebox_simple_default_params = {}

cf_consistency_params = {
    "disable_wal": lambda: random.randint(0, 1),
    "reopen": 0,
    "test_cf_consistency": 1,
    # use small value for write_buffer_size so that RocksDB triggers flush
    # more frequently
    "write_buffer_size": 1024 * 1024,
    "enable_pipelined_write": lambda: random.randint(0, 1),
    # Snapshots are used heavily in this test mode, while they are incompatible
    # with compaction filter.
    "enable_compaction_filter": 0,
    # `CfConsistencyStressTest::TestIngestExternalFile()` is not implemented.
    "ingest_external_file_one_in": 0,
}

txn_params = {
    "use_txn": 1,
    # Avoid lambda to set it once for the entire test
    "txn_write_policy": random.randint(0, 2),
    "unordered_write": random.randint(0, 1),
    # TODO: there is such a thing as transactions with WAL disabled. We should
    # cover that case.
    "disable_wal": 0,
    # OpenReadOnly after checkpoint is not currnetly compatible with WritePrepared txns
    "checkpoint_one_in": 0,
    # pipeline write is not currnetly compatible with WritePrepared txns
    "enable_pipelined_write": 0,
    "create_timestamped_snapshot_one_in": random.choice([0, 20]),
    # PutEntity in transactions is not yet implemented
    "use_put_entity_one_in" : 0,
}

best_efforts_recovery_params = {
    "best_efforts_recovery": 1,
    "atomic_flush": 0,
    "disable_wal": 1,
    "column_families": 1,
}

blob_params = {
    "allow_setting_blob_options_dynamically": 1,
    # Enable blob files and GC with a 75% chance initially; note that they might still be
    # enabled/disabled during the test via SetOptions
    "enable_blob_files": lambda: random.choice([0] + [1] * 3),
    "min_blob_size": lambda: random.choice([0, 8, 16]),
    "blob_file_size": lambda: random.choice([1048576, 16777216, 268435456, 1073741824]),
    "blob_compression_type": lambda: random.choice(["none", "snappy", "lz4", "zstd"]),
    "enable_blob_garbage_collection": lambda: random.choice([0] + [1] * 3),
    "blob_garbage_collection_age_cutoff": lambda: random.choice(
        [0.0, 0.25, 0.5, 0.75, 1.0]
    ),
    "blob_garbage_collection_force_threshold": lambda: random.choice([0.5, 0.75, 1.0]),
    "blob_compaction_readahead_size": lambda: random.choice([0, 1048576, 4194304]),
    "blob_file_starting_level": lambda: random.choice(
        [0] * 4 + [1] * 3 + [2] * 2 + [3]
    ),
    "use_blob_cache": lambda: random.randint(0, 1),
    "use_shared_block_and_blob_cache": lambda: random.randint(0, 1),
    "blob_cache_size": lambda: random.choice([1048576, 2097152, 4194304, 8388608]),
    "prepopulate_blob_cache": lambda: random.randint(0, 1),
}

ts_params = {
    "test_cf_consistency": 0,
    "test_batches_snapshots": 0,
    "user_timestamp_size": 8,
    "delrangepercent": 0,
    "delpercent": 5,
    "use_merge": 0,
    "use_put_entity_one_in": 0,
    "use_full_merge_v1": 0,
    "use_txn": 0,
    "enable_blob_files": 0,
    "use_blob_db": 0,
    "ingest_external_file_one_in": 0,
    # PutEntity with timestamps is not yet implemented
    "use_put_entity_one_in" : 0,
}

tiered_params = {
    "enable_tiered_storage": 1,
    # Set tiered compaction hot data time as: 1 minute, 1 hour, 10 hour
    "preclude_last_level_data_seconds": lambda: random.choice([60, 3600, 36000]),
    # only test universal compaction for now, level has known issue of
    # endless compaction
    "compaction_style": 1,
    # tiered storage doesn't support blob db yet
    "enable_blob_files": 0,
    "use_blob_db": 0,
}

multiops_txn_default_params = {
    "test_cf_consistency": 0,
    "test_batches_snapshots": 0,
    "test_multi_ops_txns": 1,
    "use_txn": 1,
    "two_write_queues": lambda: random.choice([0, 1]),
    # TODO: enable write-prepared
    "disable_wal": 0,
    "use_only_the_last_commit_time_batch_for_recovery": lambda: random.choice([0, 1]),
    "clear_column_family_one_in": 0,
    "column_families": 1,
    "enable_pipelined_write": lambda: random.choice([0, 1]),
    # This test already acquires snapshots in reads
    "acquire_snapshot_one_in": 0,
    "backup_one_in": 0,
    "writepercent": 0,
    "delpercent": 0,
    "delrangepercent": 0,
    "customopspercent": 80,
    "readpercent": 5,
    "iterpercent": 15,
    "prefixpercent": 0,
    "verify_db_one_in": 1000,
    "continuous_verification_interval": 1000,
    "delay_snapshot_read_one_in": 3,
    # 65536 is the smallest possible value for write_buffer_size. Smaller
    # values will be sanitized to 65536 during db open. SetOptions currently
    # does not sanitize options, but very small write_buffer_size may cause
    # assertion failure in
    # https://github.com/facebook/rocksdb/blob/7.0.fb/db/memtable.cc#L117.
    "write_buffer_size": 65536,
    # flush more frequently to generate more files, thus trigger more
    # compactions.
    "flush_one_in": 1000,
    "key_spaces_path": setup_multiops_txn_key_spaces_file(),
    "rollback_one_in": 4,
    # Re-enable once we have a compaction for MultiOpsTxnStressTest
    "enable_compaction_filter": 0,
    "create_timestamped_snapshot_one_in": 50,
    "sync_fault_injection": 0,
    # PutEntity in transactions is not yet implemented
    "use_put_entity_one_in" : 0,
}

multiops_wc_txn_params = {
    "txn_write_policy": 0,
    # TODO re-enable pipelined write. Not well tested atm
    "enable_pipelined_write": 0,
}

multiops_wp_txn_params = {
    "txn_write_policy": 1,
    "wp_snapshot_cache_bits": 1,
    # try small wp_commit_cache_bits, e.g. 0 once we explore storing full
    # commit sequence numbers in commit cache
    "wp_commit_cache_bits": 10,
    # pipeline write is not currnetly compatible with WritePrepared txns
    "enable_pipelined_write": 0,
    # OpenReadOnly after checkpoint is not currnetly compatible with WritePrepared txns
    "checkpoint_one_in": 0,
    # Required to be 1 in order to use commit-time-batch
    "use_only_the_last_commit_time_batch_for_recovery": 1,
    "clear_wp_commit_cache_one_in": 10,
    "create_timestamped_snapshot_one_in": 0,
}


def finalize_and_sanitize(src_params):
    dest_params = {k: v() if callable(v) else v for (k, v) in src_params.items()}
    if is_release_mode():
        dest_params["read_fault_one_in"] = 0
    if dest_params.get("compression_max_dict_bytes") == 0:
        dest_params["compression_zstd_max_train_bytes"] = 0
        dest_params["compression_max_dict_buffer_bytes"] = 0
    if dest_params.get("compression_type") != "zstd":
        dest_params["compression_zstd_max_train_bytes"] = 0
    if dest_params.get("allow_concurrent_memtable_write", 1) == 1:
        dest_params["memtablerep"] = "skip_list"
    if dest_params["mmap_read"] == 1:
        dest_params["use_direct_io_for_flush_and_compaction"] = 0
        dest_params["use_direct_reads"] = 0
        if dest_params["file_checksum_impl"] != "none":
            # TODO(T109283569): there is a bug in `GenerateOneFileChecksum()`,
            # used by `IngestExternalFile()`, causing it to fail with mmap
            # reads. Remove this once it is fixed.
            dest_params["ingest_external_file_one_in"] = 0
    if (
        dest_params["use_direct_io_for_flush_and_compaction"] == 1
        or dest_params["use_direct_reads"] == 1
    ) and not is_direct_io_supported(dest_params["db"]):
        if is_release_mode():
            print(
                "{} does not support direct IO. Disabling use_direct_reads and "
                "use_direct_io_for_flush_and_compaction.\n".format(dest_params["db"])
            )
            dest_params["use_direct_reads"] = 0
            dest_params["use_direct_io_for_flush_and_compaction"] = 0
        else:
            dest_params["mock_direct_io"] = True

    # Multi-key operations are not currently compatible with transactions or
    # timestamp.
    if (
        dest_params.get("test_batches_snapshots") == 1
        or dest_params.get("use_txn") == 1
        or dest_params.get("user_timestamp_size") > 0
    ):
        dest_params["delpercent"] += dest_params["delrangepercent"]
        dest_params["delrangepercent"] = 0
        dest_params["ingest_external_file_one_in"] = 0
    if (
        dest_params.get("disable_wal") == 1
        or dest_params.get("sync_fault_injection") == 1
    ):
        # File ingestion does not guarantee prefix-recoverability when unsynced
        # data can be lost. Ingesting a file syncs data immediately that is
        # newer than unsynced memtable data that can be lost on restart.
        #
        # Even if the above issue is fixed or worked around, our
        # trace-and-replay does not trace file ingestion, so in its current form
        # it would not recover the expected state to the correct point in time.
        dest_params["ingest_external_file_one_in"] = 0
        # The `DbStressCompactionFilter` can apply memtable updates to SST
        # files, which would be problematic when unsynced data can be lost in
        # crash recoveries.
        dest_params["enable_compaction_filter"] = 0
    # Only under WritePrepared txns, unordered_write would provide the same guarnatees as vanilla rocksdb
    if dest_params.get("unordered_write", 0) == 1:
        dest_params["txn_write_policy"] = 1
        dest_params["allow_concurrent_memtable_write"] = 1
    if dest_params.get("disable_wal", 0) == 1:
        dest_params["atomic_flush"] = 1
        dest_params["sync"] = 0
        dest_params["write_fault_one_in"] = 0
    if dest_params.get("open_files", 1) != -1:
        # Compaction TTL and periodic compactions are only compatible
        # with open_files = -1
        dest_params["compaction_ttl"] = 0
        dest_params["periodic_compaction_seconds"] = 0
    if dest_params.get("compaction_style", 0) == 2:
        # Disable compaction TTL in FIFO compaction, because right
        # now assertion failures are triggered.
        dest_params["compaction_ttl"] = 0
        dest_params["periodic_compaction_seconds"] = 0
    if dest_params["partition_filters"] == 1:
        if dest_params["index_type"] != 2:
            dest_params["partition_filters"] = 0
    if dest_params.get("atomic_flush", 0) == 1:
        # disable pipelined write when atomic flush is used.
        dest_params["enable_pipelined_write"] = 0
    if dest_params.get("sst_file_manager_bytes_per_sec", 0) == 0:
        dest_params["sst_file_manager_bytes_per_truncate"] = 0
    if dest_params.get("enable_compaction_filter", 0) == 1:
        # Compaction filter is incompatible with snapshots. Need to avoid taking
        # snapshots, as well as avoid operations that use snapshots for
        # verification.
        dest_params["acquire_snapshot_one_in"] = 0
        dest_params["compact_range_one_in"] = 0
        # Give the iterator ops away to reads.
        dest_params["readpercent"] += dest_params.get("iterpercent", 10)
        dest_params["iterpercent"] = 0
        dest_params["test_batches_snapshots"] = 0
    if dest_params.get("prefix_size") == -1:
        dest_params["readpercent"] += dest_params.get("prefixpercent", 20)
        dest_params["prefixpercent"] = 0
        dest_params["test_batches_snapshots"] = 0
    if (
        dest_params.get("prefix_size") == -1
        and dest_params.get("memtable_whole_key_filtering") == 0
    ):
        dest_params["memtable_prefix_bloom_size_ratio"] = 0
    if dest_params.get("two_write_queues") == 1:
        dest_params["enable_pipelined_write"] = 0
    if dest_params.get("best_efforts_recovery") == 1:
        dest_params["disable_wal"] = 1
        dest_params["atomic_flush"] = 0
        dest_params["enable_compaction_filter"] = 0
        dest_params["sync"] = 0
        dest_params["write_fault_one_in"] = 0
    if dest_params["secondary_cache_uri"] != "":
        # Currently the only cache type compatible with a secondary cache is LRUCache
        dest_params["cache_type"] = "lru_cache"
    # Remove the following once write-prepared/write-unprepared with/without
    # unordered write supports timestamped snapshots
    if dest_params.get("create_timestamped_snapshot_one_in", 0) > 0:
        dest_params["txn_write_policy"] = 0
        dest_params["unordered_write"] = 0
    # For TransactionDB, correctness testing with unsync data loss is currently
    # compatible with only write committed policy
    if (dest_params.get("use_txn") == 1 and dest_params.get("txn_write_policy") != 0):
        dest_params["sync_fault_injection"] = 0

    # PutEntity is currently not supported with Merge
    if dest_params["use_put_entity_one_in"] != 0:
        dest_params["use_merge"] = 0
        dest_params["use_full_merge_v1"] = 0

    return dest_params


def gen_cmd_params(args):
    params = {}

    params.update(default_params)
    if args.test_type == "blackbox":
        params.update(blackbox_default_params)
    if args.test_type == "whitebox":
        params.update(whitebox_default_params)
    if args.simple:
        params.update(simple_default_params)
        if args.test_type == "blackbox":
            params.update(blackbox_simple_default_params)
        if args.test_type == "whitebox":
            params.update(whitebox_simple_default_params)
    if args.cf_consistency:
        params.update(cf_consistency_params)
    if args.txn:
        params.update(txn_params)
    if args.test_best_efforts_recovery:
        params.update(best_efforts_recovery_params)
    if args.enable_ts:
        params.update(ts_params)
    if args.test_multiops_txn:
        params.update(multiops_txn_default_params)
        if args.write_policy == "write_committed":
            params.update(multiops_wc_txn_params)
        elif args.write_policy == "write_prepared":
            params.update(multiops_wp_txn_params)
    if args.test_tiered_storage:
        params.update(tiered_params)

    # Best-effort recovery, user defined timestamp, tiered storage are currently
    # incompatible with BlobDB. Test BE recovery if specified on the command
    # line; otherwise, apply BlobDB related overrides with a 10% chance.
    if (
        not args.test_best_efforts_recovery
        and not args.enable_ts
        and not args.test_tiered_storage
        and random.choice([0] * 9 + [1]) == 1
    ):
        params.update(blob_params)

    for k, v in vars(args).items():
        if v is not None:
            params[k] = v
    return params


def gen_cmd(params, unknown_params):
    finalzied_params = finalize_and_sanitize(params)
    cmd = (
        [stress_cmd]
        + [
            "--{0}={1}".format(k, v)
            for k, v in [(k, finalzied_params[k]) for k in sorted(finalzied_params)]
            if k
            not in {
                "test_type",
                "simple",
                "duration",
                "interval",
                "random_kill_odd",
                "cf_consistency",
                "txn",
                "test_best_efforts_recovery",
                "enable_ts",
                "test_multiops_txn",
                "write_policy",
                "stress_cmd",
                "test_tiered_storage",
            }
            and v is not None
        ]
        + unknown_params
    )
    return cmd


def execute_cmd(cmd, timeout):
    child = subprocess.Popen(cmd, stderr=subprocess.PIPE, stdout=subprocess.PIPE)
    print("Running db_stress with pid=%d: %s\n\n" % (child.pid, " ".join(cmd)))

    try:
        outs, errs = child.communicate(timeout=timeout)
        hit_timeout = False
        print("WARNING: db_stress ended before kill: exitcode=%d\n" % child.returncode)
    except subprocess.TimeoutExpired:
        hit_timeout = True
        child.kill()
        print("KILLED %d\n" % child.pid)
        outs, errs = child.communicate()

    return hit_timeout, child.returncode, outs.decode("utf-8"), errs.decode("utf-8")


# This script runs and kills db_stress multiple times. It checks consistency
# in case of unsafe crashes in RocksDB.
def blackbox_crash_main(args, unknown_args):
    cmd_params = gen_cmd_params(args)
    dbname = get_dbname("blackbox")
    exit_time = time.time() + cmd_params["duration"]

    print(
        "Running blackbox-crash-test with \n"
        + "interval_between_crash="
        + str(cmd_params["interval"])
        + "\n"
        + "total-duration="
        + str(cmd_params["duration"])
        + "\n"
    )

    while time.time() < exit_time:
        cmd = gen_cmd(
            dict(list(cmd_params.items()) + list({"db": dbname}.items())), unknown_args
        )

        hit_timeout, retcode, outs, errs = execute_cmd(cmd, cmd_params["interval"])

        if not hit_timeout:
            print("Exit Before Killing")
            print("stdout:")
            print(outs)
            print("stderr:")
            print(errs)
            sys.exit(2)

        for line in errs.split("\n"):
            if line != "" and not line.startswith("WARNING"):
                print("stderr has error message:")
                print("***" + line + "***")

        time.sleep(1)  # time to stabilize before the next run

        time.sleep(1)  # time to stabilize before the next run

    # we need to clean up after ourselves -- only do this on test success
    shutil.rmtree(dbname, True)


# This python script runs db_stress multiple times. Some runs with
# kill_random_test that causes rocksdb to crash at various points in code.
def whitebox_crash_main(args, unknown_args):
    cmd_params = gen_cmd_params(args)
    dbname = get_dbname("whitebox")

    cur_time = time.time()
    exit_time = cur_time + cmd_params["duration"]
    half_time = cur_time + cmd_params["duration"] // 2

    print(
        "Running whitebox-crash-test with \n"
        + "total-duration="
        + str(cmd_params["duration"])
        + "\n"
    )

    total_check_mode = 4
    check_mode = 0
    kill_random_test = cmd_params["random_kill_odd"]
    kill_mode = 0
    prev_compaction_style = -1
    while time.time() < exit_time:
        if check_mode == 0:
            additional_opts = {
                # use large ops per thread since we will kill it anyway
                "ops_per_thread": 100
                * cmd_params["ops_per_thread"],
            }
            # run with kill_random_test, with three modes.
            # Mode 0 covers all kill points. Mode 1 covers less kill points but
            # increases change of triggering them. Mode 2 covers even less
            # frequent kill points and further increases triggering change.
            if kill_mode == 0:
                additional_opts.update(
                    {
                        "kill_random_test": kill_random_test,
                    }
                )
            elif kill_mode == 1:
                if cmd_params.get("disable_wal", 0) == 1:
                    my_kill_odd = kill_random_test // 50 + 1
                else:
                    my_kill_odd = kill_random_test // 10 + 1
                additional_opts.update(
                    {
                        "kill_random_test": my_kill_odd,
                        "kill_exclude_prefixes": "WritableFileWriter::Append,"
                        + "WritableFileWriter::WriteBuffered",
                    }
                )
            elif kill_mode == 2:
                # TODO: May need to adjust random odds if kill_random_test
                # is too small.
                additional_opts.update(
                    {
                        "kill_random_test": (kill_random_test // 5000 + 1),
                        "kill_exclude_prefixes": "WritableFileWriter::Append,"
                        "WritableFileWriter::WriteBuffered,"
                        "PosixMmapFile::Allocate,WritableFileWriter::Flush",
                    }
                )
            # Run kill mode 0, 1 and 2 by turn.
            kill_mode = (kill_mode + 1) % 3
        elif check_mode == 1:
            # normal run with universal compaction mode
            additional_opts = {
                "kill_random_test": None,
                "ops_per_thread": cmd_params["ops_per_thread"],
                "compaction_style": 1,
            }
            # Single level universal has a lot of special logic. Ensure we cover
            # it sometimes.
            if random.randint(0, 1) == 1:
                additional_opts.update(
                    {
                        "num_levels": 1,
                    }
                )
        elif check_mode == 2:
            # normal run with FIFO compaction mode
            # ops_per_thread is divided by 5 because FIFO compaction
            # style is quite a bit slower on reads with lot of files
            additional_opts = {
                "kill_random_test": None,
                "ops_per_thread": cmd_params["ops_per_thread"] // 5,
                "compaction_style": 2,
            }
        else:
            # normal run
            additional_opts = {
                "kill_random_test": None,
                "ops_per_thread": cmd_params["ops_per_thread"],
            }

        cur_compaction_style = additional_opts.get("compaction_style", cmd_params.get("compaction_style", 0))
        if prev_compaction_style != -1 and prev_compaction_style != cur_compaction_style:
            print("`compaction_style` is changed in current run so `destroy_db_initially` is set to 1 as a short-term solution to avoid cycling through previous db of different compaction style." + "\n")
            additional_opts["destroy_db_initially"] = 1
        prev_compaction_style = cur_compaction_style

        cmd = gen_cmd(
            dict(
                list(cmd_params.items())
                + list(additional_opts.items())
                + list({"db": dbname}.items())
            ),
            unknown_args,
        )

        print(
            "Running:" + " ".join(cmd) + "\n"
        )  # noqa: E999 T25377293 Grandfathered in

        # If the running time is 15 minutes over the run time, explicit kill and
        # exit even if white box kill didn't hit. This is to guarantee run time
        # limit, as if it runs as a job, running too long will create problems
        # for job scheduling or execution.
        # TODO detect a hanging condition. The job might run too long as RocksDB
        # hits a hanging bug.
        hit_timeout, retncode, stdoutdata, stderrdata = execute_cmd(
            cmd, exit_time - time.time() + 900
        )
        msg = "check_mode={0}, kill option={1}, exitcode={2}\n".format(
            check_mode, additional_opts["kill_random_test"], retncode
        )

        print(msg)
        print(stdoutdata)
        print(stderrdata)

        if hit_timeout:
            print("Killing the run for running too long")
            break

        expected = False
        if additional_opts["kill_random_test"] is None and (retncode == 0):
            # we expect zero retncode if no kill option
            expected = True
        elif additional_opts["kill_random_test"] is not None and retncode <= 0:
            # When kill option is given, the test MIGHT kill itself.
            # If it does, negative retncode is expected. Otherwise 0.
            expected = True

        if not expected:
            print("TEST FAILED. See kill option and exit code above!!!\n")
            sys.exit(1)

        stderrdata = stderrdata.lower()
        errorcount = stderrdata.count("error") - stderrdata.count("got errors 0 times")
        print("#times error occurred in output is " + str(errorcount) + "\n")

        if errorcount > 0:
            print("TEST FAILED. Output has 'error'!!!\n")
            sys.exit(2)
        if stderrdata.find("fail") >= 0:
            print("TEST FAILED. Output has 'fail'!!!\n")
            sys.exit(2)

        # First half of the duration, keep doing kill test. For the next half,
        # try different modes.
        if time.time() > half_time:
            # we need to clean up after ourselves -- only do this on test
            # success
            shutil.rmtree(dbname, True)
            os.mkdir(dbname)
            cmd_params.pop("expected_values_dir", None)
            check_mode = (check_mode + 1) % total_check_mode

        time.sleep(1)  # time to stabilize after a kill


def main():
    global stress_cmd

    parser = argparse.ArgumentParser(
        description="This script runs and kills \
        db_stress multiple times"
    )
    parser.add_argument("test_type", choices=["blackbox", "whitebox"])
    parser.add_argument("--simple", action="store_true")
    parser.add_argument("--cf_consistency", action="store_true")
    parser.add_argument("--txn", action="store_true")
    parser.add_argument("--test_best_efforts_recovery", action="store_true")
    parser.add_argument("--enable_ts", action="store_true")
    parser.add_argument("--test_multiops_txn", action="store_true")
    parser.add_argument("--write_policy", choices=["write_committed", "write_prepared"])
    parser.add_argument("--stress_cmd")
    parser.add_argument("--test_tiered_storage", action="store_true")

    all_params = dict(
        list(default_params.items())
        + list(blackbox_default_params.items())
        + list(whitebox_default_params.items())
        + list(simple_default_params.items())
        + list(blackbox_simple_default_params.items())
        + list(whitebox_simple_default_params.items())
        + list(blob_params.items())
        + list(ts_params.items())
        + list(multiops_txn_default_params.items())
        + list(multiops_wc_txn_params.items())
        + list(multiops_wp_txn_params.items())
        + list(best_efforts_recovery_params.items())
        + list(cf_consistency_params.items())
        + list(tiered_params.items())
        + list(txn_params.items())
    )

    for k, v in all_params.items():
        parser.add_argument("--" + k, type=type(v() if callable(v) else v))
    # unknown_args are passed directly to db_stress
    args, unknown_args = parser.parse_known_args()

    test_tmpdir = os.environ.get(_TEST_DIR_ENV_VAR)
    if test_tmpdir is not None and not os.path.isdir(test_tmpdir):
        print(
            "%s env var is set to a non-existent directory: %s"
            % (_TEST_DIR_ENV_VAR, test_tmpdir)
        )
        sys.exit(1)

    if args.stress_cmd:
        stress_cmd = args.stress_cmd
    if args.test_type == "blackbox":
        blackbox_crash_main(args, unknown_args)
    if args.test_type == "whitebox":
        whitebox_crash_main(args, unknown_args)
    # Only delete the `expected_values_dir` if test passes
    if expected_values_dir is not None:
        shutil.rmtree(expected_values_dir)
    if multiops_txn_key_spaces_file is not None:
        os.remove(multiops_txn_key_spaces_file)


if __name__ == "__main__":
    main()<|MERGE_RESOLUTION|>--- conflicted
+++ resolved
@@ -122,16 +122,10 @@
     "mock_direct_io": False,
     "cache_type": lambda: random.choice(["lru_cache", "hyper_clock_cache"]),
     # fast_lru_cache is incompatible with stress tests, because it doesn't support strict_capacity_limit == false.
-<<<<<<< HEAD
-    "use_full_merge_v1": 0,
-    "use_merge": 0,
-    "use_put_entity_one_in": 5,
-=======
     "use_full_merge_v1": lambda: random.randint(0, 1),
     "use_merge": lambda: random.randint(0, 1),
     # use_put_entity_one_in has to be the same across invocations for verification to work, hence no lambda
     "use_put_entity_one_in": random.choice([0] * 7 + [1, 5, 10]),
->>>>>>> 37b1f515
     # 999 -> use Bloom API
     "ribbon_starting_level": lambda: random.choice([random.randint(-1, 10), 999]),
     "value_size_mult": 32,
