--- conflicted
+++ resolved
@@ -528,18 +528,6 @@
     if dest_params.get("two_write_queues") == 1:
         dest_params["enable_pipelined_write"] = 0
     if dest_params.get("best_efforts_recovery") == 1:
-<<<<<<< HEAD
-      dest_params["disable_wal"] = 1
-      dest_params["atomic_flush"] = 0
-      dest_params["enable_compaction_filter"] = 0
-      dest_params["sync"] = 0
-      dest_params["write_fault_one_in"] = 0
-    # Remove the following once write-prepared/write-unprepared with/without
-    # unordered write supports shared snapshots
-    if dest_params.get("create_shared_snapshot_one_in", 0) > 0:
-        dest_params["txn_write_policy"] = 0
-        dest_params["unordered_write"] = 0
-=======
         dest_params["disable_wal"] = 1
         dest_params["atomic_flush"] = 0
         dest_params["enable_compaction_filter"] = 0
@@ -548,7 +536,11 @@
     if dest_params["secondary_cache_uri"] != "":
         # Currently the only cache type compatible with a secondary cache is LRUCache
         dest_params["cache_type"] = "lru_cache"
->>>>>>> f890527b
+    # Remove the following once write-prepared/write-unprepared with/without
+    # unordered write supports shared snapshots
+    if dest_params.get("create_shared_snapshot_one_in", 0) > 0:
+        dest_params["txn_write_policy"] = 0
+        dest_params["unordered_write"] = 0
 
     return dest_params
 
