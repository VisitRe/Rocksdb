//  Copyright (c) 2011-present, Facebook, Inc.  All rights reserved.
//  This source code is licensed under both the GPLv2 (found in the
//  COPYING file in the root directory) and Apache 2.0 License
//  (found in the LICENSE.Apache file in the root directory).
//
// Copyright (c) 2011 The LevelDB Authors. All rights reserved.
// Use of this source code is governed by a BSD-style license that can be
// found in the LICENSE file. See the AUTHORS file for names of contributors.

#pragma once
#include <algorithm>
#include <deque>
#include <string>
#include <vector>

#include "env/composite_env_wrapper.h"
#include "file/writable_file_writer.h"
#include "rocksdb/compaction_filter.h"
#include "rocksdb/env.h"
#include "rocksdb/iterator.h"
#include "rocksdb/merge_operator.h"
#include "rocksdb/options.h"
#include "rocksdb/slice.h"
#include "rocksdb/table.h"
#include "table/internal_iterator.h"
#include "util/mutexlock.h"

namespace ROCKSDB_NAMESPACE {
class FileSystem;
<<<<<<< HEAD
class MemTableRepFactory;
=======
>>>>>>> 8c9e6897
class ObjectLibrary;
class Random;
class SequentialFile;
class SequentialFileReader;

namespace test {

extern const uint32_t kDefaultFormatVersion;
extern const uint32_t kLatestFormatVersion;

// Return a random key with the specified length that may contain interesting
// characters (e.g. \x00, \xff, etc.).
enum RandomKeyType : char { RANDOM, LARGEST, SMALLEST, MIDDLE };
extern std::string RandomKey(Random* rnd, int len,
                             RandomKeyType type = RandomKeyType::RANDOM);

// Store in *dst a string of length "len" that will compress to
// "N*compressed_fraction" bytes and return a Slice that references
// the generated data.
extern Slice CompressibleString(Random* rnd, double compressed_fraction,
                                int len, std::string* dst);

// A wrapper that allows injection of errors.
class ErrorEnv : public EnvWrapper {
 public:
  bool writable_file_error_;
  int num_writable_file_errors_;

  ErrorEnv(Env* _target)
      : EnvWrapper(_target),
        writable_file_error_(false),
        num_writable_file_errors_(0) {}

  virtual Status NewWritableFile(const std::string& fname,
                                 std::unique_ptr<WritableFile>* result,
                                 const EnvOptions& soptions) override {
    result->reset();
    if (writable_file_error_) {
      ++num_writable_file_errors_;
      return Status::IOError(fname, "fake error");
    }
    return target()->NewWritableFile(fname, result, soptions);
  }
};

#ifndef NDEBUG
// An internal comparator that just forward comparing results from the
// user comparator in it. Can be used to test entities that have no dependency
// on internal key structure but consumes InternalKeyComparator, like
// BlockBasedTable.
class PlainInternalKeyComparator : public InternalKeyComparator {
 public:
  explicit PlainInternalKeyComparator(const Comparator* c)
      : InternalKeyComparator(c) {}

  virtual ~PlainInternalKeyComparator() {}

  virtual int Compare(const Slice& a, const Slice& b) const override {
    return user_comparator()->Compare(a, b);
  }
};
#endif

// A test comparator which compare two strings in this way:
// (1) first compare prefix of 8 bytes in alphabet order,
// (2) if two strings share the same prefix, sort the other part of the string
//     in the reverse alphabet order.
// This helps simulate the case of compounded key of [entity][timestamp] and
// latest timestamp first.
class SimpleSuffixReverseComparator : public Comparator {
 public:
  SimpleSuffixReverseComparator() {}
  static const char* kClassName() { return "SimpleSuffixReverseComparator"; }
  virtual const char* Name() const override { return kClassName(); }

  virtual int Compare(const Slice& a, const Slice& b) const override {
    Slice prefix_a = Slice(a.data(), 8);
    Slice prefix_b = Slice(b.data(), 8);
    int prefix_comp = prefix_a.compare(prefix_b);
    if (prefix_comp != 0) {
      return prefix_comp;
    } else {
      Slice suffix_a = Slice(a.data() + 8, a.size() - 8);
      Slice suffix_b = Slice(b.data() + 8, b.size() - 8);
      return -(suffix_a.compare(suffix_b));
    }
  }
  virtual void FindShortestSeparator(std::string* /*start*/,
                                     const Slice& /*limit*/) const override {}

  virtual void FindShortSuccessor(std::string* /*key*/) const override {}
};

// Returns a user key comparator that can be used for comparing two uint64_t
// slices. Instead of comparing slices byte-wise, it compares all the 8 bytes
// at once. Assumes same endian-ness is used though the database's lifetime.
// Symantics of comparison would differ from Bytewise comparator in little
// endian machines.
extern const Comparator* Uint64Comparator();

// Iterator over a vector of keys/values
class VectorIterator : public InternalIterator {
 public:
  explicit VectorIterator(const std::vector<std::string>& keys)
      : keys_(keys), current_(keys.size()) {
    std::sort(keys_.begin(), keys_.end());
    values_.resize(keys.size());
  }

  VectorIterator(const std::vector<std::string>& keys,
      const std::vector<std::string>& values)
    : keys_(keys), values_(values), current_(keys.size()) {
    assert(keys_.size() == values_.size());
  }

  virtual bool Valid() const override { return current_ < keys_.size(); }

  virtual void SeekToFirst() override { current_ = 0; }
  virtual void SeekToLast() override { current_ = keys_.size() - 1; }

  virtual void Seek(const Slice& target) override {
    current_ = std::lower_bound(keys_.begin(), keys_.end(), target.ToString()) -
               keys_.begin();
  }

  virtual void SeekForPrev(const Slice& target) override {
    current_ = std::upper_bound(keys_.begin(), keys_.end(), target.ToString()) -
               keys_.begin();
    if (!Valid()) {
      SeekToLast();
    } else {
      Prev();
    }
  }

  virtual void Next() override { current_++; }
  virtual void Prev() override { current_--; }

  virtual Slice key() const override { return Slice(keys_[current_]); }
  virtual Slice value() const override { return Slice(values_[current_]); }

  virtual Status status() const override { return Status::OK(); }

  virtual bool IsKeyPinned() const override { return true; }
  virtual bool IsValuePinned() const override { return true; }

 private:
  std::vector<std::string> keys_;
  std::vector<std::string> values_;
  size_t current_;
};

class StringSink : public FSWritableFile {
 public:
  std::string contents_;

  explicit StringSink(Slice* reader_contents = nullptr)
      : FSWritableFile(),
        contents_(""),
        reader_contents_(reader_contents),
        last_flush_(0) {
    if (reader_contents_ != nullptr) {
      *reader_contents_ = Slice(contents_.data(), 0);
    }
  }

  const std::string& contents() const { return contents_; }

  IOStatus Truncate(uint64_t size, const IOOptions& /*opts*/,
                    IODebugContext* /*dbg*/) override {
    contents_.resize(static_cast<size_t>(size));
    return IOStatus::OK();
  }
  IOStatus Close(const IOOptions& /*opts*/, IODebugContext* /*dbg*/) override {
    return IOStatus::OK();
  }
  IOStatus Flush(const IOOptions& /*opts*/, IODebugContext* /*dbg*/) override {
    if (reader_contents_ != nullptr) {
      assert(reader_contents_->size() <= last_flush_);
      size_t offset = last_flush_ - reader_contents_->size();
      *reader_contents_ = Slice(
          contents_.data() + offset,
          contents_.size() - offset);
      last_flush_ = contents_.size();
    }

    return IOStatus::OK();
  }
  IOStatus Sync(const IOOptions& /*opts*/, IODebugContext* /*dbg*/) override {
    return IOStatus::OK();
  }

  using FSWritableFile::Append;
  IOStatus Append(const Slice& slice, const IOOptions& /*opts*/,
                  IODebugContext* /*dbg*/) override {
    contents_.append(slice.data(), slice.size());
    return IOStatus::OK();
  }
  void Drop(size_t bytes) {
    if (reader_contents_ != nullptr) {
      contents_.resize(contents_.size() - bytes);
      *reader_contents_ = Slice(
          reader_contents_->data(), reader_contents_->size() - bytes);
      last_flush_ = contents_.size();
    }
  }

 private:
  Slice* reader_contents_;
  size_t last_flush_;
};

// A wrapper around a StringSink to give it a RandomRWFile interface
class RandomRWStringSink : public FSRandomRWFile {
 public:
  explicit RandomRWStringSink(StringSink* ss) : ss_(ss) {}

  IOStatus Write(uint64_t offset, const Slice& data, const IOOptions& /*opts*/,
                 IODebugContext* /*dbg*/) override {
    if (offset + data.size() > ss_->contents_.size()) {
      ss_->contents_.resize(static_cast<size_t>(offset) + data.size(), '\0');
    }

    char* pos = const_cast<char*>(ss_->contents_.data() + offset);
    memcpy(pos, data.data(), data.size());
    return IOStatus::OK();
  }

  IOStatus Read(uint64_t offset, size_t n, const IOOptions& /*opts*/,
                Slice* result, char* /*scratch*/,
                IODebugContext* /*dbg*/) const override {
    *result = Slice(nullptr, 0);
    if (offset < ss_->contents_.size()) {
      size_t str_res_sz =
          std::min(static_cast<size_t>(ss_->contents_.size() - offset), n);
      *result = Slice(ss_->contents_.data() + offset, str_res_sz);
    }
    return IOStatus::OK();
  }

  IOStatus Flush(const IOOptions& /*opts*/, IODebugContext* /*dbg*/) override {
    return IOStatus::OK();
  }

  IOStatus Sync(const IOOptions& /*opts*/, IODebugContext* /*dbg*/) override {
    return IOStatus::OK();
  }

  IOStatus Close(const IOOptions& /*opts*/, IODebugContext* /*dbg*/) override {
    return IOStatus::OK();
  }

  const std::string& contents() const { return ss_->contents(); }

 private:
  StringSink* ss_;
};

// Like StringSink, this writes into a string.  Unlink StringSink, it
// has some initial content and overwrites it, just like a recycled
// log file.
class OverwritingStringSink : public FSWritableFile {
 public:
  explicit OverwritingStringSink(Slice* reader_contents)
      : FSWritableFile(),
        contents_(""),
        reader_contents_(reader_contents),
        last_flush_(0) {}

  const std::string& contents() const { return contents_; }

  IOStatus Truncate(uint64_t size, const IOOptions& /*opts*/,
                    IODebugContext* /*dbg*/) override {
    contents_.resize(static_cast<size_t>(size));
    return IOStatus::OK();
  }
  IOStatus Close(const IOOptions& /*opts*/, IODebugContext* /*dbg*/) override {
    return IOStatus::OK();
  }
  IOStatus Flush(const IOOptions& /*opts*/, IODebugContext* /*dbg*/) override {
    if (last_flush_ < contents_.size()) {
      assert(reader_contents_->size() >= contents_.size());
      memcpy((char*)reader_contents_->data() + last_flush_,
             contents_.data() + last_flush_, contents_.size() - last_flush_);
      last_flush_ = contents_.size();
    }
    return IOStatus::OK();
  }
  IOStatus Sync(const IOOptions& /*opts*/, IODebugContext* /*dbg*/) override {
    return IOStatus::OK();
  }

  using FSWritableFile::Append;
  IOStatus Append(const Slice& slice, const IOOptions& /*opts*/,
                  IODebugContext* /*dbg*/) override {
    contents_.append(slice.data(), slice.size());
    return IOStatus::OK();
  }
  void Drop(size_t bytes) {
    contents_.resize(contents_.size() - bytes);
    if (last_flush_ > contents_.size()) last_flush_ = contents_.size();
  }

 private:
  std::string contents_;
  Slice* reader_contents_;
  size_t last_flush_;
};

class StringSource : public FSRandomAccessFile {
 public:
  explicit StringSource(const Slice& contents, uint64_t uniq_id = 0,
                        bool mmap = false)
      : contents_(contents.data(), contents.size()),
        uniq_id_(uniq_id),
        mmap_(mmap),
        total_reads_(0) {}

  virtual ~StringSource() { }

  uint64_t Size() const { return contents_.size(); }

  IOStatus Prefetch(uint64_t /*offset*/, size_t /*n*/,
                    const IOOptions& /*options*/,
                    IODebugContext* /*dbg*/) override {
    // If we are using mmap_, it is equivalent to performing a prefetch
    if (mmap_) {
      return IOStatus::OK();
    } else {
      return IOStatus::NotSupported("Prefetch not supported");
    }
  }

  IOStatus Read(uint64_t offset, size_t n, const IOOptions& /*opts*/,
                Slice* result, char* scratch,
                IODebugContext* /*dbg*/) const override {
    total_reads_++;
    if (offset > contents_.size()) {
      return IOStatus::InvalidArgument("invalid Read offset");
    }
    if (offset + n > contents_.size()) {
      n = contents_.size() - static_cast<size_t>(offset);
    }
    if (!mmap_) {
      memcpy(scratch, &contents_[static_cast<size_t>(offset)], n);
      *result = Slice(scratch, n);
    } else {
      *result = Slice(&contents_[static_cast<size_t>(offset)], n);
    }
    return IOStatus::OK();
  }

  size_t GetUniqueId(char* id, size_t max_size) const override {
    if (max_size < 20) {
      return 0;
    }

    char* rid = id;
    rid = EncodeVarint64(rid, uniq_id_);
    rid = EncodeVarint64(rid, 0);
    return static_cast<size_t>(rid-id);
  }

  int total_reads() const { return total_reads_; }

  void set_total_reads(int tr) { total_reads_ = tr; }

 private:
  std::string contents_;
  uint64_t uniq_id_;
  bool mmap_;
  mutable int total_reads_;
};

class NullLogger : public Logger {
 public:
  using Logger::Logv;
  virtual void Logv(const char* /*format*/, va_list /*ap*/) override {}
  virtual size_t GetLogFileSize() const override { return 0; }
};

// Corrupts key by changing the type
extern void CorruptKeyType(InternalKey* ikey);

extern std::string KeyStr(const std::string& user_key,
                          const SequenceNumber& seq, const ValueType& t,
                          bool corrupt = false);

extern std::string KeyStr(uint64_t ts, const std::string& user_key,
                          const SequenceNumber& seq, const ValueType& t,
                          bool corrupt = false);

class SleepingBackgroundTask {
 public:
  SleepingBackgroundTask()
      : bg_cv_(&mutex_),
        should_sleep_(true),
        done_with_sleep_(false),
        sleeping_(false) {}

  bool IsSleeping() {
    MutexLock l(&mutex_);
    return sleeping_;
  }
  void DoSleep() {
    MutexLock l(&mutex_);
    sleeping_ = true;
    bg_cv_.SignalAll();
    while (should_sleep_) {
      bg_cv_.Wait();
    }
    sleeping_ = false;
    done_with_sleep_ = true;
    bg_cv_.SignalAll();
  }
  void WaitUntilSleeping() {
    MutexLock l(&mutex_);
    while (!sleeping_ || !should_sleep_) {
      bg_cv_.Wait();
    }
  }
  // Waits for the status to change to sleeping,
  // otherwise times out.
  // wait_time is in microseconds.
  // Returns true when times out, false otherwise.
  bool TimedWaitUntilSleeping(uint64_t wait_time);

  void WakeUp() {
    MutexLock l(&mutex_);
    should_sleep_ = false;
    bg_cv_.SignalAll();
  }
  void WaitUntilDone() {
    MutexLock l(&mutex_);
    while (!done_with_sleep_) {
      bg_cv_.Wait();
    }
  }
  // Similar to TimedWaitUntilSleeping.
  // Waits until the task is done.
  bool TimedWaitUntilDone(uint64_t wait_time);

  bool WokenUp() {
    MutexLock l(&mutex_);
    return should_sleep_ == false;
  }

  void Reset() {
    MutexLock l(&mutex_);
    should_sleep_ = true;
    done_with_sleep_ = false;
  }

  static void DoSleepTask(void* arg) {
    reinterpret_cast<SleepingBackgroundTask*>(arg)->DoSleep();
  }

 private:
  port::Mutex mutex_;
  port::CondVar bg_cv_;  // Signalled when background work finishes
  bool should_sleep_;
  bool done_with_sleep_;
  bool sleeping_;
};

// Filters merge operands and values that are equal to `num`.
class FilterNumber : public CompactionFilter {
 public:
  explicit FilterNumber(uint64_t num) : num_(num) {}

  std::string last_merge_operand_key() { return last_merge_operand_key_; }

  bool Filter(int /*level*/, const ROCKSDB_NAMESPACE::Slice& /*key*/,
              const ROCKSDB_NAMESPACE::Slice& value, std::string* /*new_value*/,
              bool* /*value_changed*/) const override {
    if (value.size() == sizeof(uint64_t)) {
      return num_ == DecodeFixed64(value.data());
    }
    return true;
  }

  bool FilterMergeOperand(
      int /*level*/, const ROCKSDB_NAMESPACE::Slice& key,
      const ROCKSDB_NAMESPACE::Slice& value) const override {
    last_merge_operand_key_ = key.ToString();
    if (value.size() == sizeof(uint64_t)) {
      return num_ == DecodeFixed64(value.data());
    }
    return true;
  }

  const char* Name() const override { return "FilterBadMergeOperand"; }

 private:
  mutable std::string last_merge_operand_key_;
  uint64_t num_;
};

inline std::string EncodeInt(uint64_t x) {
  std::string result;
  PutFixed64(&result, x);
  return result;
}

class SeqStringSource : public FSSequentialFile {
 public:
  SeqStringSource(const std::string& data, std::atomic<int>* read_count)
      : data_(data), offset_(0), read_count_(read_count) {}
  ~SeqStringSource() override {}
  IOStatus Read(size_t n, const IOOptions& /*opts*/, Slice* result,
                char* scratch, IODebugContext* /*dbg*/) override {
    std::string output;
    if (offset_ < data_.size()) {
      n = std::min(data_.size() - offset_, n);
      memcpy(scratch, data_.data() + offset_, n);
      offset_ += n;
      *result = Slice(scratch, n);
    } else {
      return IOStatus::InvalidArgument(
          "Attempt to read when it already reached eof.");
    }
    (*read_count_)++;
    return IOStatus::OK();
  }

  IOStatus Skip(uint64_t n) override {
    if (offset_ >= data_.size()) {
      return IOStatus::InvalidArgument(
          "Attempt to read when it already reached eof.");
    }
    // TODO(yhchiang): Currently doesn't handle the overflow case.
    offset_ += static_cast<size_t>(n);
    return IOStatus::OK();
  }

 private:
  std::string data_;
  size_t offset_;
  std::atomic<int>* read_count_;
};

class StringFS : public FileSystemWrapper {
 public:
  class StringSink : public FSWritableFile {
   public:
    explicit StringSink(std::string* contents)
        : FSWritableFile(), contents_(contents) {}
    IOStatus Truncate(uint64_t size, const IOOptions& /*opts*/,
                      IODebugContext* /*dbg*/) override {
      contents_->resize(static_cast<size_t>(size));
      return IOStatus::OK();
    }
    IOStatus Close(const IOOptions& /*opts*/,
                   IODebugContext* /*dbg*/) override {
      return IOStatus::OK();
    }
    IOStatus Flush(const IOOptions& /*opts*/,
                   IODebugContext* /*dbg*/) override {
      return IOStatus::OK();
    }
    IOStatus Sync(const IOOptions& /*opts*/, IODebugContext* /*dbg*/) override {
      return IOStatus::OK();
    }

    using FSWritableFile::Append;
    IOStatus Append(const Slice& slice, const IOOptions& /*opts*/,
                    IODebugContext* /*dbg*/) override {
      contents_->append(slice.data(), slice.size());
      return IOStatus::OK();
    }

   private:
    std::string* contents_;
  };

  explicit StringFS(const std::shared_ptr<FileSystem>& t)
      : FileSystemWrapper(t) {}
  ~StringFS() override {}

  const std::string& GetContent(const std::string& f) { return files_[f]; }

  const IOStatus WriteToNewFile(const std::string& file_name,
                                const std::string& content) {
    std::unique_ptr<FSWritableFile> r;
    FileOptions file_opts;
    IOOptions io_opts;

    auto s = NewWritableFile(file_name, file_opts, &r, nullptr);
    if (s.ok()) {
      s = r->Append(content, io_opts, nullptr);
    }
    if (s.ok()) {
      s = r->Flush(io_opts, nullptr);
    }
    if (s.ok()) {
      s = r->Close(io_opts, nullptr);
    }
    assert(!s.ok() || files_[file_name] == content);
    return s;
  }

  // The following text is boilerplate that forwards all methods to target()
  IOStatus NewSequentialFile(const std::string& f,
                             const FileOptions& /*options*/,
                             std::unique_ptr<FSSequentialFile>* r,
                             IODebugContext* /*dbg*/) override {
    auto iter = files_.find(f);
    if (iter == files_.end()) {
      return IOStatus::NotFound("The specified file does not exist", f);
    }
    r->reset(new SeqStringSource(iter->second, &num_seq_file_read_));
    return IOStatus::OK();
  }

  IOStatus NewRandomAccessFile(const std::string& /*f*/,
                               const FileOptions& /*options*/,
                               std::unique_ptr<FSRandomAccessFile>* /*r*/,
                               IODebugContext* /*dbg*/) override {
    return IOStatus::NotSupported();
  }

  IOStatus NewWritableFile(const std::string& f, const FileOptions& /*options*/,
                           std::unique_ptr<FSWritableFile>* r,
                           IODebugContext* /*dbg*/) override {
    auto iter = files_.find(f);
    if (iter != files_.end()) {
      return IOStatus::IOError("The specified file already exists", f);
    }
    r->reset(new StringSink(&files_[f]));
    return IOStatus::OK();
  }
  IOStatus NewDirectory(const std::string& /*name*/,
                        const IOOptions& /*options*/,
                        std::unique_ptr<FSDirectory>* /*result*/,
                        IODebugContext* /*dbg*/) override {
    return IOStatus::NotSupported();
  }

  IOStatus FileExists(const std::string& f, const IOOptions& /*options*/,
                      IODebugContext* /*dbg*/) override {
    if (files_.find(f) == files_.end()) {
      return IOStatus::NotFound();
    }
    return IOStatus::OK();
  }

  IOStatus GetChildren(const std::string& /*dir*/, const IOOptions& /*options*/,
                       std::vector<std::string>* /*r*/,
                       IODebugContext* /*dbg*/) override {
    return IOStatus::NotSupported();
  }

  IOStatus DeleteFile(const std::string& f, const IOOptions& /*options*/,
                      IODebugContext* /*dbg*/) override {
    files_.erase(f);
    return IOStatus::OK();
  }

  IOStatus CreateDir(const std::string& /*d*/, const IOOptions& /*options*/,
                     IODebugContext* /*dbg*/) override {
    return IOStatus::NotSupported();
  }

  IOStatus CreateDirIfMissing(const std::string& /*d*/,
                              const IOOptions& /*options*/,
                              IODebugContext* /*dbg*/) override {
    return IOStatus::NotSupported();
  }

  IOStatus DeleteDir(const std::string& /*d*/, const IOOptions& /*options*/,
                     IODebugContext* /*dbg*/) override {
    return IOStatus::NotSupported();
  }

  IOStatus GetFileSize(const std::string& f, const IOOptions& /*options*/,
                       uint64_t* s, IODebugContext* /*dbg*/) override {
    auto iter = files_.find(f);
    if (iter == files_.end()) {
      return IOStatus::NotFound("The specified file does not exist:", f);
    }
    *s = iter->second.size();
    return IOStatus::OK();
  }

  IOStatus GetFileModificationTime(const std::string& /*fname*/,
                                   const IOOptions& /*options*/,
                                   uint64_t* /*file_mtime*/,
                                   IODebugContext* /*dbg*/) override {
    return IOStatus::NotSupported();
  }

  IOStatus RenameFile(const std::string& /*s*/, const std::string& /*t*/,
                      const IOOptions& /*options*/,
                      IODebugContext* /*dbg*/) override {
    return IOStatus::NotSupported();
  }

  IOStatus LinkFile(const std::string& /*s*/, const std::string& /*t*/,
                    const IOOptions& /*options*/,
                    IODebugContext* /*dbg*/) override {
    return IOStatus::NotSupported();
  }

  IOStatus LockFile(const std::string& /*f*/, const IOOptions& /*options*/,
                    FileLock** /*l*/, IODebugContext* /*dbg*/) override {
    return IOStatus::NotSupported();
  }

  IOStatus UnlockFile(FileLock* /*l*/, const IOOptions& /*options*/,
                      IODebugContext* /*dbg*/) override {
    return IOStatus::NotSupported();
  }

  std::atomic<int> num_seq_file_read_;

 protected:
  std::unordered_map<std::string, std::string> files_;
};

// Randomly initialize the given DBOptions
void RandomInitDBOptions(DBOptions* db_opt, Random* rnd);

// Randomly initialize the given ColumnFamilyOptions
// Note that the caller is responsible for releasing non-null
// cf_opt->compaction_filter.
void RandomInitCFOptions(ColumnFamilyOptions* cf_opt, DBOptions&, Random* rnd);

// A dummy merge operator which can change its name
class ChanglingMergeOperator : public MergeOperator {
 public:
  explicit ChanglingMergeOperator(const std::string& name)
      : name_(name + "MergeOperator") {}
  ~ChanglingMergeOperator() {}

  void SetName(const std::string& name) { name_ = name; }

  virtual bool FullMergeV2(const MergeOperationInput& /*merge_in*/,
                           MergeOperationOutput* /*merge_out*/) const override {
    return false;
  }
  virtual bool PartialMergeMulti(const Slice& /*key*/,
                                 const std::deque<Slice>& /*operand_list*/,
                                 std::string* /*new_value*/,
                                 Logger* /*logger*/) const override {
    return false;
  }
  static const char* kClassName() { return "ChanglingMergeOperator"; }
  virtual bool IsInstanceOf(const std::string& id) const override {
    if (id == kClassName()) {
      return true;
    } else {
      return MergeOperator::IsInstanceOf(id);
    }
  }

  virtual const char* Name() const override { return name_.c_str(); }

 protected:
  std::string name_;
};

// Returns a dummy merge operator with random name.
MergeOperator* RandomMergeOperator(Random* rnd);

// A dummy compaction filter which can change its name
class ChanglingCompactionFilter : public CompactionFilter {
 public:
  explicit ChanglingCompactionFilter(const std::string& name)
      : name_(name + "CompactionFilter") {}
  ~ChanglingCompactionFilter() {}

  void SetName(const std::string& name) { name_ = name; }

  bool Filter(int /*level*/, const Slice& /*key*/,
              const Slice& /*existing_value*/, std::string* /*new_value*/,
              bool* /*value_changed*/) const override {
    return false;
  }

  static const char* kClassName() { return "ChanglingCompactionFilter"; }
  virtual bool IsInstanceOf(const std::string& id) const override {
    if (id == kClassName()) {
      return true;
    } else {
      return CompactionFilter::IsInstanceOf(id);
    }
  }

  const char* Name() const override { return name_.c_str(); }

 private:
  std::string name_;
};

// Returns a dummy compaction filter with a random name.
CompactionFilter* RandomCompactionFilter(Random* rnd);

// A dummy compaction filter factory which can change its name
class ChanglingCompactionFilterFactory : public CompactionFilterFactory {
 public:
  explicit ChanglingCompactionFilterFactory(const std::string& name)
      : name_(name + "CompactionFilterFactory") {}
  ~ChanglingCompactionFilterFactory() {}

  void SetName(const std::string& name) { name_ = name; }

  std::unique_ptr<CompactionFilter> CreateCompactionFilter(
      const CompactionFilter::Context& /*context*/) override {
    return std::unique_ptr<CompactionFilter>();
  }

  // Returns a name that identifies this compaction filter factory.
  const char* Name() const override { return name_.c_str(); }
  static const char* kClassName() { return "ChanglingCompactionFilterFactory"; }
  virtual bool IsInstanceOf(const std::string& id) const override {
    if (id == kClassName()) {
      return true;
    } else {
      return CompactionFilterFactory::IsInstanceOf(id);
    }
  }

 protected:
  std::string name_;
};

// The factory for the hacky skip list mem table that triggers flush after
// number of entries exceeds a threshold.
extern MemTableRepFactory* NewSpecialSkipListFactory(int num_entries_per_flush);

extern const Comparator* ComparatorWithU64Ts();

CompressionType RandomCompressionType(Random* rnd);

void RandomCompressionTypeVector(const size_t count,
                                 std::vector<CompressionType>* types,
                                 Random* rnd);

CompactionFilterFactory* RandomCompactionFilterFactory(Random* rnd);

const SliceTransform* RandomSliceTransform(Random* rnd, int pre_defined = -1);

TableFactory* RandomTableFactory(Random* rnd, int pre_defined = -1);

std::string RandomName(Random* rnd, const size_t len);

bool IsDirectIOSupported(Env* env, const std::string& dir);

bool IsPrefetchSupported(const std::shared_ptr<FileSystem>& fs,
                         const std::string& dir);

// Return the number of lines where a given pattern was found in a file.
size_t GetLinesCount(const std::string& fname, const std::string& pattern);

// TEST_TMPDIR may be set to /dev/shm in Makefile,
// but /dev/shm does not support direct IO.
// Tries to set TEST_TMPDIR to a directory supporting direct IO.
void ResetTmpDirForDirectIO();

Status CorruptFile(Env* env, const std::string& fname, int offset,
                   int bytes_to_corrupt, bool verify_checksum = true);
Status TruncateFile(Env* env, const std::string& fname, uint64_t length);

// Try and delete a directory if it exists
Status TryDeleteDir(Env* env, const std::string& dirname);

// Delete a directory if it exists
void DeleteDir(Env* env, const std::string& dirname);

// Creates an Env from the system environment by looking at the system
// environment variables.
Status CreateEnvFromSystem(const ConfigOptions& options, Env** result,
                           std::shared_ptr<Env>* guard);
<<<<<<< HEAD
=======

>>>>>>> 8c9e6897
#ifndef ROCKSDB_LITE
// Registers the testutil classes with the ObjectLibrary
int RegisterTestObjects(ObjectLibrary& library, const std::string& /*arg*/);
#endif  // ROCKSDB_LITE
<<<<<<< HEAD

// Register the testutil classes with the default ObjectRegistry/Library
void RegisterTestLibrary(const std::string& arg = "");
=======
>>>>>>> 8c9e6897
}  // namespace test
}  // namespace ROCKSDB_NAMESPACE<|MERGE_RESOLUTION|>--- conflicted
+++ resolved
@@ -27,10 +27,7 @@
 
 namespace ROCKSDB_NAMESPACE {
 class FileSystem;
-<<<<<<< HEAD
 class MemTableRepFactory;
-=======
->>>>>>> 8c9e6897
 class ObjectLibrary;
 class Random;
 class SequentialFile;
@@ -904,19 +901,13 @@
 // environment variables.
 Status CreateEnvFromSystem(const ConfigOptions& options, Env** result,
                            std::shared_ptr<Env>* guard);
-<<<<<<< HEAD
-=======
-
->>>>>>> 8c9e6897
+
 #ifndef ROCKSDB_LITE
 // Registers the testutil classes with the ObjectLibrary
 int RegisterTestObjects(ObjectLibrary& library, const std::string& /*arg*/);
 #endif  // ROCKSDB_LITE
-<<<<<<< HEAD
 
 // Register the testutil classes with the default ObjectRegistry/Library
 void RegisterTestLibrary(const std::string& arg = "");
-=======
->>>>>>> 8c9e6897
 }  // namespace test
 }  // namespace ROCKSDB_NAMESPACE