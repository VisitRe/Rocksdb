--- conflicted
+++ resolved
@@ -639,7 +639,6 @@
     return (num_entries_ < num_entries_flush_) ? 0 : 1024 * 1024 * 1024;
   }
 
-<<<<<<< HEAD
   virtual void Get(const LookupKey& k, void* callback_args,
                    bool (*callback_func)(void* arg,
                                          const char* entry)) override {
@@ -703,8 +702,6 @@
   return new SpecialSkipListFactory(num_entries_per_flush);
 }
 
-=======
->>>>>>> 8c9e6897
 #ifndef ROCKSDB_LITE
 // This method loads existing test classes into the ObjectRegistry
 int RegisterTestObjects(ObjectLibrary& library, const std::string& /*arg*/) {
@@ -717,7 +714,6 @@
         static test::SimpleSuffixReverseComparator ssrc;
         return &ssrc;
       });
-<<<<<<< HEAD
   library.Register<MemTableRepFactory>(
       std::string(SpecialSkipListFactory::kClassName()) + "(:[0-9]*)?",
       [](const std::string& uri, std::unique_ptr<MemTableRepFactory>* guard,
@@ -729,7 +725,8 @@
         } else {
           guard->reset(new SpecialSkipListFactory(2));
         }
-=======
+        return guard->get();
+      });
   library.Register<MergeOperator>(
       "Changling",
       [](const std::string& uri, std::unique_ptr<MergeOperator>* guard,
@@ -748,13 +745,11 @@
                       std::unique_ptr<CompactionFilterFactory>* guard,
                       std::string* /* errmsg */) {
         guard->reset(new test::ChanglingCompactionFilterFactory(uri));
->>>>>>> 8c9e6897
         return guard->get();
       });
 
   return static_cast<int>(library.GetFactoryCount(&num_types));
 }
-<<<<<<< HEAD
 
 #endif  // ROCKSDB_LITE
 
@@ -769,8 +764,5 @@
 #endif  // ROCKSDB_LITE
   }
 }
-=======
-#endif  // ROCKSDB_LITE
->>>>>>> 8c9e6897
 }  // namespace test
 }  // namespace ROCKSDB_NAMESPACE