--- conflicted
+++ resolved
@@ -672,12 +672,8 @@
       const MemTableRep::KeyComparator& compare, Allocator* allocator,
       const SliceTransform* transform, Logger* /*logger*/) override {
     return new SpecialMemTableRep(
-<<<<<<< HEAD
-        allocator, factory_.CreateMemTableRep(compare, allocator, transform, 0),
-=======
         allocator,
         factory_.CreateMemTableRep(compare, allocator, transform, nullptr),
->>>>>>> 100a41b1
         num_entries_flush_);
   }
   static const char* kClassName() { return "SpecialSkipListFactory"; }
