//  Copyright (c) 2011-present, Facebook, Inc.  All rights reserved.
//  This source code is licensed under both the GPLv2 (found in the
//  COPYING file in the root directory) and Apache 2.0 License
//  (found in the LICENSE.Apache file in the root directory).
//
// Copyright (c) 2011 The LevelDB Authors. All rights reserved.
// Use of this source code is governed by a BSD-style license that can be
// found in the LICENSE file. See the AUTHORS file for names of contributors.

#include <stdio.h>

#include <algorithm>
#include <iostream>
#include <map>
#include <memory>
#include <string>
#include <vector>

#include "cache/lru_cache.h"
#include "db/dbformat.h"
#include "db/memtable.h"
#include "db/write_batch_internal.h"
#include "memtable/stl_wrappers.h"
#include "monitoring/statistics.h"
#include "port/port.h"
#include "rocksdb/cache.h"
#include "rocksdb/db.h"
#include "rocksdb/env.h"
#include "rocksdb/iterator.h"
#include "rocksdb/memtablerep.h"
#include "rocksdb/perf_context.h"
#include "rocksdb/slice_transform.h"
#include "rocksdb/statistics.h"
#include "rocksdb/write_buffer_manager.h"
#include "table/block.h"
#include "table/block_based_table_builder.h"
#include "table/block_based_table_factory.h"
#include "table/block_based_table_reader.h"
#include "table/block_builder.h"
#include "table/block_fetcher.h"
#include "table/format.h"
#include "table/get_context.h"
#include "table/internal_iterator.h"
#include "table/meta_blocks.h"
#include "table/plain_table_factory.h"
#include "table/scoped_arena_iterator.h"
#include "table/sst_file_writer_collectors.h"
#include "util/compression.h"
#include "util/random.h"
#include "util/string_util.h"
#include "util/sync_point.h"
#include "util/testharness.h"
#include "util/testutil.h"
#include "utilities/merge_operators.h"

namespace rocksdb {

extern const uint64_t kLegacyBlockBasedTableMagicNumber;
extern const uint64_t kLegacyPlainTableMagicNumber;
extern const uint64_t kBlockBasedTableMagicNumber;
extern const uint64_t kPlainTableMagicNumber;

namespace {

// DummyPropertiesCollector used to test BlockBasedTableProperties
class DummyPropertiesCollector : public TablePropertiesCollector {
 public:
  const char* Name() const { return ""; }

  Status Finish(UserCollectedProperties* /*properties*/) {
    return Status::OK();
  }

  Status Add(const Slice& /*user_key*/, const Slice& /*value*/) {
    return Status::OK();
  }

  virtual UserCollectedProperties GetReadableProperties() const {
    return UserCollectedProperties{};
  }
};

class DummyPropertiesCollectorFactory1
    : public TablePropertiesCollectorFactory {
 public:
  virtual TablePropertiesCollector* CreateTablePropertiesCollector(
      TablePropertiesCollectorFactory::Context /*context*/) {
    return new DummyPropertiesCollector();
  }
  const char* Name() const { return "DummyPropertiesCollector1"; }
};

class DummyPropertiesCollectorFactory2
    : public TablePropertiesCollectorFactory {
 public:
  virtual TablePropertiesCollector* CreateTablePropertiesCollector(
      TablePropertiesCollectorFactory::Context /*context*/) {
    return new DummyPropertiesCollector();
  }
  const char* Name() const { return "DummyPropertiesCollector2"; }
};

// Return reverse of "key".
// Used to test non-lexicographic comparators.
std::string Reverse(const Slice& key) {
  auto rev = key.ToString();
  std::reverse(rev.begin(), rev.end());
  return rev;
}

class ReverseKeyComparator : public Comparator {
 public:
  virtual const char* Name() const override {
    return "rocksdb.ReverseBytewiseComparator";
  }

  virtual int Compare(const Slice& a, const Slice& b) const override {
    return BytewiseComparator()->Compare(Reverse(a), Reverse(b));
  }

  virtual void FindShortestSeparator(std::string* start,
                                     const Slice& limit) const override {
    std::string s = Reverse(*start);
    std::string l = Reverse(limit);
    BytewiseComparator()->FindShortestSeparator(&s, l);
    *start = Reverse(s);
  }

  virtual void FindShortSuccessor(std::string* key) const override {
    std::string s = Reverse(*key);
    BytewiseComparator()->FindShortSuccessor(&s);
    *key = Reverse(s);
  }
};

ReverseKeyComparator reverse_key_comparator;

void Increment(const Comparator* cmp, std::string* key) {
  if (cmp == BytewiseComparator()) {
    key->push_back('\0');
  } else {
    assert(cmp == &reverse_key_comparator);
    std::string rev = Reverse(*key);
    rev.push_back('\0');
    *key = Reverse(rev);
  }
}

}  // namespace

// Helper class for tests to unify the interface between
// BlockBuilder/TableBuilder and Block/Table.
class Constructor {
 public:
  explicit Constructor(const Comparator* cmp)
      : data_(stl_wrappers::LessOfComparator(cmp)) {}
  virtual ~Constructor() { }

  void Add(const std::string& key, const Slice& value) {
    data_[key] = value.ToString();
  }

  // Finish constructing the data structure with all the keys that have
  // been added so far.  Returns the keys in sorted order in "*keys"
  // and stores the key/value pairs in "*kvmap"
  void Finish(const Options& options, const ImmutableCFOptions& ioptions,
              const MutableCFOptions& moptions,
              const BlockBasedTableOptions& table_options,
              const InternalKeyComparator& internal_comparator,
              std::vector<std::string>* keys, stl_wrappers::KVMap* kvmap) {
    last_internal_key_ = &internal_comparator;
    *kvmap = data_;
    keys->clear();
    for (const auto& kv : data_) {
      keys->push_back(kv.first);
    }
    data_.clear();
    Status s = FinishImpl(options, ioptions, moptions, table_options,
                          internal_comparator, *kvmap);
    ASSERT_TRUE(s.ok()) << s.ToString();
  }

  // Construct the data structure from the data in "data"
  virtual Status FinishImpl(const Options& options,
                            const ImmutableCFOptions& ioptions,
                            const MutableCFOptions& moptions,
                            const BlockBasedTableOptions& table_options,
                            const InternalKeyComparator& internal_comparator,
                            const stl_wrappers::KVMap& data) = 0;

  virtual InternalIterator* NewIterator(
      const SliceTransform* prefix_extractor = nullptr) const = 0;

  virtual const stl_wrappers::KVMap& data() { return data_; }

  virtual bool IsArenaMode() const { return false; }

  virtual DB* db() const { return nullptr; }  // Overridden in DBConstructor

  virtual bool AnywayDeleteIterator() const { return false; }

 protected:
  const InternalKeyComparator* last_internal_key_;

 private:
  stl_wrappers::KVMap data_;
};

class BlockConstructor: public Constructor {
 public:
  explicit BlockConstructor(const Comparator* cmp)
      : Constructor(cmp),
        comparator_(cmp),
        block_(nullptr) { }
  ~BlockConstructor() {
    delete block_;
  }
  virtual Status FinishImpl(
      const Options& /*options*/, const ImmutableCFOptions& /*ioptions*/,
      const MutableCFOptions& /*moptions*/,
      const BlockBasedTableOptions& table_options,
      const InternalKeyComparator& /*internal_comparator*/,
      const stl_wrappers::KVMap& kv_map) override {
    delete block_;
    block_ = nullptr;
    BlockBuilder builder(table_options.block_restart_interval);

    for (const auto kv : kv_map) {
      builder.Add(kv.first, kv.second);
    }
    // Open the block
    data_ = builder.Finish().ToString();
    BlockContents contents;
    contents.data = data_;
    contents.cachable = false;
    block_ = new Block(std::move(contents), kDisableGlobalSequenceNumber);
    return Status::OK();
  }
  virtual InternalIterator* NewIterator(
      const SliceTransform* /*prefix_extractor*/) const override {
    return block_->NewIterator<DataBlockIter>(comparator_, comparator_);
  }

 private:
  const Comparator* comparator_;
  std::string data_;
  Block* block_;

  BlockConstructor();
};

// A helper class that converts internal format keys into user keys
class KeyConvertingIterator : public InternalIterator {
 public:
  explicit KeyConvertingIterator(InternalIterator* iter,
                                 bool arena_mode = false)
      : iter_(iter), arena_mode_(arena_mode) {}
  virtual ~KeyConvertingIterator() {
    if (arena_mode_) {
      iter_->~InternalIterator();
    } else {
      delete iter_;
    }
  }
  virtual bool Valid() const override { return iter_->Valid() && status_.ok(); }
  virtual void Seek(const Slice& target) override {
    ParsedInternalKey ikey(target, kMaxSequenceNumber, kTypeValue);
    std::string encoded;
    AppendInternalKey(&encoded, ikey);
    iter_->Seek(encoded);
  }
  virtual void SeekForPrev(const Slice& target) override {
    ParsedInternalKey ikey(target, kMaxSequenceNumber, kTypeValue);
    std::string encoded;
    AppendInternalKey(&encoded, ikey);
    iter_->SeekForPrev(encoded);
  }
  virtual void SeekToFirst() override { iter_->SeekToFirst(); }
  virtual void SeekToLast() override { iter_->SeekToLast(); }
  virtual void Next() override { iter_->Next(); }
  virtual void Prev() override { iter_->Prev(); }

  virtual Slice key() const override {
    assert(Valid());
    ParsedInternalKey parsed_key;
    if (!ParseInternalKey(iter_->key(), &parsed_key)) {
      status_ = Status::Corruption("malformed internal key");
      return Slice("corrupted key");
    }
    return parsed_key.user_key;
  }

  virtual Slice value() const override { return iter_->value(); }
  virtual Status status() const override {
    return status_.ok() ? iter_->status() : status_;
  }

 private:
  mutable Status status_;
  InternalIterator* iter_;
  bool arena_mode_;

  // No copying allowed
  KeyConvertingIterator(const KeyConvertingIterator&);
  void operator=(const KeyConvertingIterator&);
};

class TableConstructor: public Constructor {
 public:
  explicit TableConstructor(const Comparator* cmp,
                            bool convert_to_internal_key = false,
                            int level = -1)
      : Constructor(cmp),
        convert_to_internal_key_(convert_to_internal_key),
        level_(level) {}
  ~TableConstructor() { Reset(); }

  virtual Status FinishImpl(const Options& options,
                            const ImmutableCFOptions& ioptions,
                            const MutableCFOptions& moptions,
                            const BlockBasedTableOptions& /*table_options*/,
                            const InternalKeyComparator& internal_comparator,
                            const stl_wrappers::KVMap& kv_map) override {
    Reset();
    soptions.use_mmap_reads = ioptions.allow_mmap_reads;
    file_writer_.reset(test::GetWritableFileWriter(new test::StringSink()));
    unique_ptr<TableBuilder> builder;
    std::vector<std::unique_ptr<IntTblPropCollectorFactory>>
        int_tbl_prop_collector_factories;
    std::string column_family_name;
    builder.reset(ioptions.table_factory->NewTableBuilder(
        TableBuilderOptions(
            ioptions, moptions, internal_comparator,
            &int_tbl_prop_collector_factories, options.compression,
            CompressionOptions(), nullptr /* compression_dict */,
            false /* skip_filters */, column_family_name, level_),
        TablePropertiesCollectorFactory::Context::kUnknownColumnFamily,
        file_writer_.get()));

    for (const auto kv : kv_map) {
      if (convert_to_internal_key_) {
        ParsedInternalKey ikey(kv.first, kMaxSequenceNumber, kTypeValue);
        std::string encoded;
        AppendInternalKey(&encoded, ikey);
        builder->Add(encoded, kv.second);
      } else {
        builder->Add(kv.first, kv.second);
      }
      EXPECT_TRUE(builder->status().ok());
    }
    Status s = builder->Finish();
    file_writer_->Flush();
    EXPECT_TRUE(s.ok()) << s.ToString();

    EXPECT_EQ(TEST_GetSink()->contents().size(), builder->FileSize());

    // Open the table
    uniq_id_ = cur_uniq_id_++;
    file_reader_.reset(test::GetRandomAccessFileReader(new test::StringSource(
        TEST_GetSink()->contents(), uniq_id_, ioptions.allow_mmap_reads)));
    const bool kSkipFilters = true;
    const bool kImmortal = true;
    return ioptions.table_factory->NewTableReader(
        TableReaderOptions(ioptions, moptions.prefix_extractor.get(), soptions,
                           internal_comparator, !kSkipFilters, !kImmortal,
                           level_),
        std::move(file_reader_), TEST_GetSink()->contents().size(),
        &table_reader_);
  }

  virtual InternalIterator* NewIterator(
      const SliceTransform* prefix_extractor) const override {
    ReadOptions ro;
    InternalIterator* iter = table_reader_->NewIterator(ro, prefix_extractor);
    if (convert_to_internal_key_) {
      return new KeyConvertingIterator(iter);
    } else {
      return iter;
    }
  }

  uint64_t ApproximateOffsetOf(const Slice& key) const {
    if (convert_to_internal_key_) {
      InternalKey ikey(key, kMaxSequenceNumber, kTypeValue);
      const Slice skey = ikey.Encode();
      return table_reader_->ApproximateOffsetOf(skey);
    }
    return table_reader_->ApproximateOffsetOf(key);
  }

  virtual Status Reopen(const ImmutableCFOptions& ioptions,
                        const MutableCFOptions& moptions) {
    file_reader_.reset(test::GetRandomAccessFileReader(new test::StringSource(
        TEST_GetSink()->contents(), uniq_id_, ioptions.allow_mmap_reads)));
    return ioptions.table_factory->NewTableReader(
        TableReaderOptions(ioptions, moptions.prefix_extractor.get(), soptions,
                           *last_internal_key_),
        std::move(file_reader_), TEST_GetSink()->contents().size(),
        &table_reader_);
  }

  virtual TableReader* GetTableReader() { return table_reader_.get(); }

  virtual bool AnywayDeleteIterator() const override {
    return convert_to_internal_key_;
  }

  void ResetTableReader() { table_reader_.reset(); }

  bool ConvertToInternalKey() { return convert_to_internal_key_; }

  test::StringSink* TEST_GetSink() {
    return static_cast<test::StringSink*>(file_writer_->writable_file());
  }

 private:
  void Reset() {
    uniq_id_ = 0;
    table_reader_.reset();
    file_writer_.reset();
    file_reader_.reset();
  }

  uint64_t uniq_id_;
  unique_ptr<WritableFileWriter> file_writer_;
  unique_ptr<RandomAccessFileReader> file_reader_;
  unique_ptr<TableReader> table_reader_;
  bool convert_to_internal_key_;
  int level_;

  TableConstructor();

  static uint64_t cur_uniq_id_;
  EnvOptions soptions;
};
uint64_t TableConstructor::cur_uniq_id_ = 1;

class MemTableConstructor: public Constructor {
 public:
  explicit MemTableConstructor(const Comparator* cmp, WriteBufferManager* wb)
      : Constructor(cmp),
        internal_comparator_(cmp),
        write_buffer_manager_(wb),
        table_factory_(new SkipListFactory) {
    options_.memtable_factory = table_factory_;
    ImmutableCFOptions ioptions(options_);
    memtable_ =
        new MemTable(internal_comparator_, ioptions, MutableCFOptions(options_),
                     wb, kMaxSequenceNumber, 0 /* column_family_id */);
    memtable_->Ref();
  }
  ~MemTableConstructor() {
    delete memtable_->Unref();
  }
  virtual Status FinishImpl(
      const Options&, const ImmutableCFOptions& ioptions,
      const MutableCFOptions& /*moptions*/,
      const BlockBasedTableOptions& /*table_options*/,
      const InternalKeyComparator& /*internal_comparator*/,
      const stl_wrappers::KVMap& kv_map) override {
    delete memtable_->Unref();
    ImmutableCFOptions mem_ioptions(ioptions);
    memtable_ = new MemTable(internal_comparator_, mem_ioptions,
                             MutableCFOptions(options_), write_buffer_manager_,
                             kMaxSequenceNumber, 0 /* column_family_id */);
    memtable_->Ref();
    int seq = 1;
    for (const auto kv : kv_map) {
      memtable_->Add(seq, kTypeValue, kv.first, kv.second);
      seq++;
    }
    return Status::OK();
  }
  virtual InternalIterator* NewIterator(
      const SliceTransform* /*prefix_extractor*/) const override {
    return new KeyConvertingIterator(
        memtable_->NewIterator(ReadOptions(), &arena_), true);
  }

  virtual bool AnywayDeleteIterator() const override { return true; }

  virtual bool IsArenaMode() const override { return true; }

 private:
  mutable Arena arena_;
  InternalKeyComparator internal_comparator_;
  Options options_;
  WriteBufferManager* write_buffer_manager_;
  MemTable* memtable_;
  std::shared_ptr<SkipListFactory> table_factory_;
};

class InternalIteratorFromIterator : public InternalIterator {
 public:
  explicit InternalIteratorFromIterator(Iterator* it) : it_(it) {}
  virtual bool Valid() const override { return it_->Valid(); }
  virtual void Seek(const Slice& target) override { it_->Seek(target); }
  virtual void SeekForPrev(const Slice& target) override {
    it_->SeekForPrev(target);
  }
  virtual void SeekToFirst() override { it_->SeekToFirst(); }
  virtual void SeekToLast() override { it_->SeekToLast(); }
  virtual void Next() override { it_->Next(); }
  virtual void Prev() override { it_->Prev(); }
  Slice key() const override { return it_->key(); }
  Slice value() const override { return it_->value(); }
  virtual Status status() const override { return it_->status(); }

 private:
  unique_ptr<Iterator> it_;
};

class DBConstructor: public Constructor {
 public:
  explicit DBConstructor(const Comparator* cmp)
      : Constructor(cmp),
        comparator_(cmp) {
    db_ = nullptr;
    NewDB();
  }
  ~DBConstructor() {
    delete db_;
  }
  virtual Status FinishImpl(
      const Options& /*options*/, const ImmutableCFOptions& /*ioptions*/,
      const MutableCFOptions& /*moptions*/,
      const BlockBasedTableOptions& /*table_options*/,
      const InternalKeyComparator& /*internal_comparator*/,
      const stl_wrappers::KVMap& kv_map) override {
    delete db_;
    db_ = nullptr;
    NewDB();
    for (const auto kv : kv_map) {
      WriteBatch batch;
      batch.Put(kv.first, kv.second);
      EXPECT_TRUE(db_->Write(WriteOptions(), &batch).ok());
    }
    return Status::OK();
  }

  virtual InternalIterator* NewIterator(
      const SliceTransform* /*prefix_extractor*/) const override {
    return new InternalIteratorFromIterator(db_->NewIterator(ReadOptions()));
  }

  virtual DB* db() const override { return db_; }

 private:
  void NewDB() {
    std::string name = test::PerThreadDBPath("table_testdb");

    Options options;
    options.comparator = comparator_;
    Status status = DestroyDB(name, options);
    ASSERT_TRUE(status.ok()) << status.ToString();

    options.create_if_missing = true;
    options.error_if_exists = true;
    options.write_buffer_size = 10000;  // Something small to force merging
    status = DB::Open(options, name, &db_);
    ASSERT_TRUE(status.ok()) << status.ToString();
  }

  const Comparator* comparator_;
  DB* db_;
};

enum TestType {
  BLOCK_BASED_TABLE_TEST,
#ifndef ROCKSDB_LITE
  PLAIN_TABLE_SEMI_FIXED_PREFIX,
  PLAIN_TABLE_FULL_STR_PREFIX,
  PLAIN_TABLE_TOTAL_ORDER,
#endif  // !ROCKSDB_LITE
  BLOCK_TEST,
  MEMTABLE_TEST,
  DB_TEST
};

struct TestArgs {
  TestType type;
  bool reverse_compare;
  int restart_interval;
  CompressionType compression;
  uint32_t format_version;
  bool use_mmap;
};

static std::vector<TestArgs> GenerateArgList() {
  std::vector<TestArgs> test_args;
  std::vector<TestType> test_types = {
      BLOCK_BASED_TABLE_TEST,
#ifndef ROCKSDB_LITE
      PLAIN_TABLE_SEMI_FIXED_PREFIX,
      PLAIN_TABLE_FULL_STR_PREFIX,
      PLAIN_TABLE_TOTAL_ORDER,
#endif  // !ROCKSDB_LITE
      BLOCK_TEST,
      MEMTABLE_TEST, DB_TEST};
  std::vector<bool> reverse_compare_types = {false, true};
  std::vector<int> restart_intervals = {16, 1, 1024};

  // Only add compression if it is supported
  std::vector<std::pair<CompressionType, bool>> compression_types;
  compression_types.emplace_back(kNoCompression, false);
  if (Snappy_Supported()) {
    compression_types.emplace_back(kSnappyCompression, false);
  }
  if (Zlib_Supported()) {
    compression_types.emplace_back(kZlibCompression, false);
    compression_types.emplace_back(kZlibCompression, true);
  }
  if (BZip2_Supported()) {
    compression_types.emplace_back(kBZip2Compression, false);
    compression_types.emplace_back(kBZip2Compression, true);
  }
  if (LZ4_Supported()) {
    compression_types.emplace_back(kLZ4Compression, false);
    compression_types.emplace_back(kLZ4Compression, true);
    compression_types.emplace_back(kLZ4HCCompression, false);
    compression_types.emplace_back(kLZ4HCCompression, true);
  }
  if (XPRESS_Supported()) {
    compression_types.emplace_back(kXpressCompression, false);
    compression_types.emplace_back(kXpressCompression, true);
  }
  if (ZSTD_Supported()) {
    compression_types.emplace_back(kZSTD, false);
    compression_types.emplace_back(kZSTD, true);
  }

  for (auto test_type : test_types) {
    for (auto reverse_compare : reverse_compare_types) {
#ifndef ROCKSDB_LITE
      if (test_type == PLAIN_TABLE_SEMI_FIXED_PREFIX ||
          test_type == PLAIN_TABLE_FULL_STR_PREFIX ||
          test_type == PLAIN_TABLE_TOTAL_ORDER) {
        // Plain table doesn't use restart index or compression.
        TestArgs one_arg;
        one_arg.type = test_type;
        one_arg.reverse_compare = reverse_compare;
        one_arg.restart_interval = restart_intervals[0];
        one_arg.compression = compression_types[0].first;
        one_arg.use_mmap = true;
        test_args.push_back(one_arg);
        one_arg.use_mmap = false;
        test_args.push_back(one_arg);
        continue;
      }
#endif  // !ROCKSDB_LITE

      for (auto restart_interval : restart_intervals) {
        for (auto compression_type : compression_types) {
          TestArgs one_arg;
          one_arg.type = test_type;
          one_arg.reverse_compare = reverse_compare;
          one_arg.restart_interval = restart_interval;
          one_arg.compression = compression_type.first;
          one_arg.format_version = compression_type.second ? 2 : 1;
          one_arg.use_mmap = false;
          test_args.push_back(one_arg);
        }
      }
    }
  }
  return test_args;
}

// In order to make all tests run for plain table format, including
// those operating on empty keys, create a new prefix transformer which
// return fixed prefix if the slice is not shorter than the prefix length,
// and the full slice if it is shorter.
class FixedOrLessPrefixTransform : public SliceTransform {
 private:
  const size_t prefix_len_;

 public:
  explicit FixedOrLessPrefixTransform(size_t prefix_len) :
      prefix_len_(prefix_len) {
  }

  virtual const char* Name() const override { return "rocksdb.FixedPrefix"; }

  virtual Slice Transform(const Slice& src) const override {
    assert(InDomain(src));
    if (src.size() < prefix_len_) {
      return src;
    }
    return Slice(src.data(), prefix_len_);
  }

  virtual bool InDomain(const Slice& /*src*/) const override { return true; }

  virtual bool InRange(const Slice& dst) const override {
    return (dst.size() <= prefix_len_);
  }
  virtual bool FullLengthEnabled(size_t* /*len*/) const override {
    return false;
  }
};

class HarnessTest : public testing::Test {
 public:
  HarnessTest()
      : ioptions_(options_),
        moptions_(options_),
        constructor_(nullptr),
        write_buffer_(options_.db_write_buffer_size) {}

  void Init(const TestArgs& args) {
    delete constructor_;
    constructor_ = nullptr;
    options_ = Options();
    options_.compression = args.compression;
    // Use shorter block size for tests to exercise block boundary
    // conditions more.
    if (args.reverse_compare) {
      options_.comparator = &reverse_key_comparator;
    }

    internal_comparator_.reset(
        new test::PlainInternalKeyComparator(options_.comparator));

    support_prev_ = true;
    only_support_prefix_seek_ = false;
    options_.allow_mmap_reads = args.use_mmap;
    switch (args.type) {
      case BLOCK_BASED_TABLE_TEST:
        table_options_.flush_block_policy_factory.reset(
            new FlushBlockBySizePolicyFactory());
        table_options_.block_size = 256;
        table_options_.block_restart_interval = args.restart_interval;
        table_options_.index_block_restart_interval = args.restart_interval;
        table_options_.format_version = args.format_version;
        options_.table_factory.reset(
            new BlockBasedTableFactory(table_options_));
        constructor_ = new TableConstructor(
            options_.comparator, true /* convert_to_internal_key_ */);
        internal_comparator_.reset(
            new InternalKeyComparator(options_.comparator));
        break;
// Plain table is not supported in ROCKSDB_LITE
#ifndef ROCKSDB_LITE
      case PLAIN_TABLE_SEMI_FIXED_PREFIX:
        support_prev_ = false;
        only_support_prefix_seek_ = true;
        options_.prefix_extractor.reset(new FixedOrLessPrefixTransform(2));
        options_.table_factory.reset(NewPlainTableFactory());
        constructor_ = new TableConstructor(
            options_.comparator, true /* convert_to_internal_key_ */);
        internal_comparator_.reset(
            new InternalKeyComparator(options_.comparator));
        break;
      case PLAIN_TABLE_FULL_STR_PREFIX:
        support_prev_ = false;
        only_support_prefix_seek_ = true;
        options_.prefix_extractor.reset(NewNoopTransform());
        options_.table_factory.reset(NewPlainTableFactory());
        constructor_ = new TableConstructor(
            options_.comparator, true /* convert_to_internal_key_ */);
        internal_comparator_.reset(
            new InternalKeyComparator(options_.comparator));
        break;
      case PLAIN_TABLE_TOTAL_ORDER:
        support_prev_ = false;
        only_support_prefix_seek_ = false;
        options_.prefix_extractor = nullptr;

        {
          PlainTableOptions plain_table_options;
          plain_table_options.user_key_len = kPlainTableVariableLength;
          plain_table_options.bloom_bits_per_key = 0;
          plain_table_options.hash_table_ratio = 0;

          options_.table_factory.reset(
              NewPlainTableFactory(plain_table_options));
        }
        constructor_ = new TableConstructor(
            options_.comparator, true /* convert_to_internal_key_ */);
        internal_comparator_.reset(
            new InternalKeyComparator(options_.comparator));
        break;
#endif  // !ROCKSDB_LITE
      case BLOCK_TEST:
        table_options_.block_size = 256;
        options_.table_factory.reset(
            new BlockBasedTableFactory(table_options_));
        constructor_ = new BlockConstructor(options_.comparator);
        break;
      case MEMTABLE_TEST:
        table_options_.block_size = 256;
        options_.table_factory.reset(
            new BlockBasedTableFactory(table_options_));
        constructor_ = new MemTableConstructor(options_.comparator,
                                               &write_buffer_);
        break;
      case DB_TEST:
        table_options_.block_size = 256;
        options_.table_factory.reset(
            new BlockBasedTableFactory(table_options_));
        constructor_ = new DBConstructor(options_.comparator);
        break;
    }
    ioptions_ = ImmutableCFOptions(options_);
    moptions_ = MutableCFOptions(options_);
  }

  ~HarnessTest() { delete constructor_; }

  void Add(const std::string& key, const std::string& value) {
    constructor_->Add(key, value);
  }

  void Test(Random* rnd) {
    std::vector<std::string> keys;
    stl_wrappers::KVMap data;
    constructor_->Finish(options_, ioptions_, moptions_, table_options_,
                         *internal_comparator_, &keys, &data);

    TestForwardScan(keys, data);
    if (support_prev_) {
      TestBackwardScan(keys, data);
    }
    TestRandomAccess(rnd, keys, data);
  }

  void TestForwardScan(const std::vector<std::string>& /*keys*/,
                       const stl_wrappers::KVMap& data) {
    InternalIterator* iter = constructor_->NewIterator();
    ASSERT_TRUE(!iter->Valid());
    iter->SeekToFirst();
    for (stl_wrappers::KVMap::const_iterator model_iter = data.begin();
         model_iter != data.end(); ++model_iter) {
      ASSERT_EQ(ToString(data, model_iter), ToString(iter));
      iter->Next();
    }
    ASSERT_TRUE(!iter->Valid());
    if (constructor_->IsArenaMode() && !constructor_->AnywayDeleteIterator()) {
      iter->~InternalIterator();
    } else {
      delete iter;
    }
  }

  void TestBackwardScan(const std::vector<std::string>& /*keys*/,
                        const stl_wrappers::KVMap& data) {
    InternalIterator* iter = constructor_->NewIterator();
    ASSERT_TRUE(!iter->Valid());
    iter->SeekToLast();
    for (stl_wrappers::KVMap::const_reverse_iterator model_iter = data.rbegin();
         model_iter != data.rend(); ++model_iter) {
      ASSERT_EQ(ToString(data, model_iter), ToString(iter));
      iter->Prev();
    }
    ASSERT_TRUE(!iter->Valid());
    if (constructor_->IsArenaMode() && !constructor_->AnywayDeleteIterator()) {
      iter->~InternalIterator();
    } else {
      delete iter;
    }
  }

  void TestRandomAccess(Random* rnd, const std::vector<std::string>& keys,
                        const stl_wrappers::KVMap& data) {
    static const bool kVerbose = false;
    InternalIterator* iter = constructor_->NewIterator();
    ASSERT_TRUE(!iter->Valid());
    stl_wrappers::KVMap::const_iterator model_iter = data.begin();
    if (kVerbose) fprintf(stderr, "---\n");
    for (int i = 0; i < 200; i++) {
      const int toss = rnd->Uniform(support_prev_ ? 5 : 3);
      switch (toss) {
        case 0: {
          if (iter->Valid()) {
            if (kVerbose) fprintf(stderr, "Next\n");
            iter->Next();
            ++model_iter;
            ASSERT_EQ(ToString(data, model_iter), ToString(iter));
          }
          break;
        }

        case 1: {
          if (kVerbose) fprintf(stderr, "SeekToFirst\n");
          iter->SeekToFirst();
          model_iter = data.begin();
          ASSERT_EQ(ToString(data, model_iter), ToString(iter));
          break;
        }

        case 2: {
          std::string key = PickRandomKey(rnd, keys);
          model_iter = data.lower_bound(key);
          if (kVerbose) fprintf(stderr, "Seek '%s'\n",
                                EscapeString(key).c_str());
          iter->Seek(Slice(key));
          ASSERT_EQ(ToString(data, model_iter), ToString(iter));
          break;
        }

        case 3: {
          if (iter->Valid()) {
            if (kVerbose) fprintf(stderr, "Prev\n");
            iter->Prev();
            if (model_iter == data.begin()) {
              model_iter = data.end();   // Wrap around to invalid value
            } else {
              --model_iter;
            }
            ASSERT_EQ(ToString(data, model_iter), ToString(iter));
          }
          break;
        }

        case 4: {
          if (kVerbose) fprintf(stderr, "SeekToLast\n");
          iter->SeekToLast();
          if (keys.empty()) {
            model_iter = data.end();
          } else {
            std::string last = data.rbegin()->first;
            model_iter = data.lower_bound(last);
          }
          ASSERT_EQ(ToString(data, model_iter), ToString(iter));
          break;
        }
      }
    }
    if (constructor_->IsArenaMode() && !constructor_->AnywayDeleteIterator()) {
      iter->~InternalIterator();
    } else {
      delete iter;
    }
  }

  std::string ToString(const stl_wrappers::KVMap& data,
                       const stl_wrappers::KVMap::const_iterator& it) {
    if (it == data.end()) {
      return "END";
    } else {
      return "'" + it->first + "->" + it->second + "'";
    }
  }

  std::string ToString(const stl_wrappers::KVMap& data,
                       const stl_wrappers::KVMap::const_reverse_iterator& it) {
    if (it == data.rend()) {
      return "END";
    } else {
      return "'" + it->first + "->" + it->second + "'";
    }
  }

  std::string ToString(const InternalIterator* it) {
    if (!it->Valid()) {
      return "END";
    } else {
      return "'" + it->key().ToString() + "->" + it->value().ToString() + "'";
    }
  }

  std::string PickRandomKey(Random* rnd, const std::vector<std::string>& keys) {
    if (keys.empty()) {
      return "foo";
    } else {
      const int index = rnd->Uniform(static_cast<int>(keys.size()));
      std::string result = keys[index];
      switch (rnd->Uniform(support_prev_ ? 3 : 1)) {
        case 0:
          // Return an existing key
          break;
        case 1: {
          // Attempt to return something smaller than an existing key
          if (result.size() > 0 && result[result.size() - 1] > '\0'
              && (!only_support_prefix_seek_
                  || options_.prefix_extractor->Transform(result).size()
                  < result.size())) {
            result[result.size() - 1]--;
          }
          break;
      }
        case 2: {
          // Return something larger than an existing key
          Increment(options_.comparator, &result);
          break;
        }
      }
      return result;
    }
  }

  // Returns nullptr if not running against a DB
  DB* db() const { return constructor_->db(); }

  void RandomizedHarnessTest(size_t part, size_t total) {
    std::vector<TestArgs> args = GenerateArgList();
    assert(part);
    assert(part <= total);
    for (size_t i = 0; i < args.size(); i++) {
      if ((i % total) + 1 != part) {
        continue;
      }
      Init(args[i]);
      Random rnd(test::RandomSeed() + 5);
      for (int num_entries = 0; num_entries < 2000;
           num_entries += (num_entries < 50 ? 1 : 200)) {
        for (int e = 0; e < num_entries; e++) {
          std::string v;
          Add(test::RandomKey(&rnd, rnd.Skewed(4)),
              test::RandomString(&rnd, rnd.Skewed(5), &v).ToString());
        }
        Test(&rnd);
      }
    }
  }

 private:
  Options options_ = Options();
  ImmutableCFOptions ioptions_;
  MutableCFOptions moptions_;
  BlockBasedTableOptions table_options_ = BlockBasedTableOptions();
  Constructor* constructor_;
  WriteBufferManager write_buffer_;
  bool support_prev_;
  bool only_support_prefix_seek_;
  shared_ptr<InternalKeyComparator> internal_comparator_;
};

static bool Between(uint64_t val, uint64_t low, uint64_t high) {
  bool result = (val >= low) && (val <= high);
  if (!result) {
    fprintf(stderr, "Value %llu is not in range [%llu, %llu]\n",
            (unsigned long long)(val),
            (unsigned long long)(low),
            (unsigned long long)(high));
  }
  return result;
}

// Tests against all kinds of tables
class TableTest : public testing::Test {
 public:
  const InternalKeyComparator& GetPlainInternalComparator(
      const Comparator* comp) {
    if (!plain_internal_comparator) {
      plain_internal_comparator.reset(
          new test::PlainInternalKeyComparator(comp));
    }
    return *plain_internal_comparator;
  }
  void IndexTest(BlockBasedTableOptions table_options);

 private:
  std::unique_ptr<InternalKeyComparator> plain_internal_comparator;
};

class GeneralTableTest : public TableTest {};
class BlockBasedTableTest
    : public TableTest,
      virtual public ::testing::WithParamInterface<uint32_t> {
 public:
  BlockBasedTableTest() : format_(GetParam()) {}

  BlockBasedTableOptions GetBlockBasedTableOptions() {
    BlockBasedTableOptions options;
    options.format_version = format_;
    return options;
  }

 protected:
  uint64_t IndexUncompressedHelper(bool indexCompress);

 private:
  uint32_t format_;
};
class PlainTableTest : public TableTest {};
class TablePropertyTest : public testing::Test {};
class BBTTailPrefetchTest : public TableTest {};

INSTANTIATE_TEST_CASE_P(FormatDef, BlockBasedTableTest,
                        testing::Values(test::kDefaultFormatVersion));
INSTANTIATE_TEST_CASE_P(FormatLatest, BlockBasedTableTest,
                        testing::Values(test::kLatestFormatVersion));

// This test serves as the living tutorial for the prefix scan of user collected
// properties.
TEST_F(TablePropertyTest, PrefixScanTest) {
  UserCollectedProperties props{{"num.111.1", "1"},
                                {"num.111.2", "2"},
                                {"num.111.3", "3"},
                                {"num.333.1", "1"},
                                {"num.333.2", "2"},
                                {"num.333.3", "3"},
                                {"num.555.1", "1"},
                                {"num.555.2", "2"},
                                {"num.555.3", "3"}, };

  // prefixes that exist
  for (const std::string& prefix : {"num.111", "num.333", "num.555"}) {
    int num = 0;
    for (auto pos = props.lower_bound(prefix);
         pos != props.end() &&
             pos->first.compare(0, prefix.size(), prefix) == 0;
         ++pos) {
      ++num;
      auto key = prefix + "." + ToString(num);
      ASSERT_EQ(key, pos->first);
      ASSERT_EQ(ToString(num), pos->second);
    }
    ASSERT_EQ(3, num);
  }

  // prefixes that don't exist
  for (const std::string& prefix :
       {"num.000", "num.222", "num.444", "num.666"}) {
    auto pos = props.lower_bound(prefix);
    ASSERT_TRUE(pos == props.end() ||
                pos->first.compare(0, prefix.size(), prefix) != 0);
  }
}

// This test include all the basic checks except those for index size and block
// size, which will be conducted in separated unit tests.
TEST_P(BlockBasedTableTest, BasicBlockBasedTableProperties) {
  TableConstructor c(BytewiseComparator(), true /* convert_to_internal_key_ */);

  c.Add("a1", "val1");
  c.Add("b2", "val2");
  c.Add("c3", "val3");
  c.Add("d4", "val4");
  c.Add("e5", "val5");
  c.Add("f6", "val6");
  c.Add("g7", "val7");
  c.Add("h8", "val8");
  c.Add("j9", "val9");
  uint64_t diff_internal_user_bytes = 9 * 8;  // 8 is seq size, 9 k-v totally

  std::vector<std::string> keys;
  stl_wrappers::KVMap kvmap;
  Options options;
  options.compression = kNoCompression;
  options.statistics = CreateDBStatistics();
  options.statistics->stats_level_ = StatsLevel::kAll;
  BlockBasedTableOptions table_options = GetBlockBasedTableOptions();
  table_options.block_restart_interval = 1;
  options.table_factory.reset(NewBlockBasedTableFactory(table_options));

  ImmutableCFOptions ioptions(options);
  MutableCFOptions moptions(options);
  ioptions.statistics = options.statistics.get();
  c.Finish(options, ioptions, moptions, table_options,
           GetPlainInternalComparator(options.comparator), &keys, &kvmap);
  ASSERT_EQ(options.statistics->getTickerCount(NUMBER_BLOCK_NOT_COMPRESSED), 0);

  auto& props = *c.GetTableReader()->GetTableProperties();
  ASSERT_EQ(kvmap.size(), props.num_entries);

  auto raw_key_size = kvmap.size() * 2ul;
  auto raw_value_size = kvmap.size() * 4ul;

  ASSERT_EQ(raw_key_size + diff_internal_user_bytes, props.raw_key_size);
  ASSERT_EQ(raw_value_size, props.raw_value_size);
  ASSERT_EQ(1ul, props.num_data_blocks);
  ASSERT_EQ("", props.filter_policy_name);  // no filter policy is used

  // Verify data size.
  BlockBuilder block_builder(1);
  for (const auto& item : kvmap) {
    block_builder.Add(item.first, item.second);
  }
  Slice content = block_builder.Finish();
  ASSERT_EQ(content.size() + kBlockTrailerSize + diff_internal_user_bytes,
            props.data_size);
  c.ResetTableReader();
}

#ifdef SNAPPY
uint64_t BlockBasedTableTest::IndexUncompressedHelper(bool compressed) {
  TableConstructor c(BytewiseComparator(), true /* convert_to_internal_key_ */);
  constexpr size_t kNumKeys = 10000;

  for (size_t k = 0; k < kNumKeys; ++k) {
    c.Add("key" + ToString(k), "val" + ToString(k));
  }

  std::vector<std::string> keys;
  stl_wrappers::KVMap kvmap;
  Options options;
  options.compression = kSnappyCompression;
  options.statistics = CreateDBStatistics();
  options.statistics->stats_level_ = StatsLevel::kAll;
  BlockBasedTableOptions table_options = GetBlockBasedTableOptions();
  table_options.block_restart_interval = 1;
  table_options.enable_index_compression = compressed;
  options.table_factory.reset(NewBlockBasedTableFactory(table_options));

  ImmutableCFOptions ioptions(options);
  MutableCFOptions moptions(options);
  ioptions.statistics = options.statistics.get();
  c.Finish(options, ioptions, moptions, table_options,
           GetPlainInternalComparator(options.comparator), &keys, &kvmap);
  c.ResetTableReader();
  return options.statistics->getTickerCount(NUMBER_BLOCK_COMPRESSED);
}
TEST_P(BlockBasedTableTest, IndexUncompressed) {
  uint64_t tbl1_compressed_cnt = IndexUncompressedHelper(true);
  uint64_t tbl2_compressed_cnt = IndexUncompressedHelper(false);
  // tbl1_compressed_cnt should include 1 index block
  EXPECT_EQ(tbl2_compressed_cnt + 1, tbl1_compressed_cnt);
}
#endif  // SNAPPY

TEST_P(BlockBasedTableTest, BlockBasedTableProperties2) {
  TableConstructor c(&reverse_key_comparator);
  std::vector<std::string> keys;
  stl_wrappers::KVMap kvmap;

  {
    Options options;
    options.compression = CompressionType::kNoCompression;
    BlockBasedTableOptions table_options = GetBlockBasedTableOptions();
    options.table_factory.reset(NewBlockBasedTableFactory(table_options));

    const ImmutableCFOptions ioptions(options);
    const MutableCFOptions moptions(options);
    c.Finish(options, ioptions, moptions, table_options,
             GetPlainInternalComparator(options.comparator), &keys, &kvmap);

    auto& props = *c.GetTableReader()->GetTableProperties();

    // Default comparator
    ASSERT_EQ("leveldb.BytewiseComparator", props.comparator_name);
    // No merge operator
    ASSERT_EQ("nullptr", props.merge_operator_name);
    // No prefix extractor
    ASSERT_EQ("nullptr", props.prefix_extractor_name);
    // No property collectors
    ASSERT_EQ("[]", props.property_collectors_names);
    // No filter policy is used
    ASSERT_EQ("", props.filter_policy_name);
    // Compression type == that set:
    ASSERT_EQ("NoCompression", props.compression_name);
    c.ResetTableReader();
  }

  {
    Options options;
    BlockBasedTableOptions table_options = GetBlockBasedTableOptions();
    options.table_factory.reset(NewBlockBasedTableFactory(table_options));
    options.comparator = &reverse_key_comparator;
    options.merge_operator = MergeOperators::CreateUInt64AddOperator();
    options.prefix_extractor.reset(NewNoopTransform());
    options.table_properties_collector_factories.emplace_back(
        new DummyPropertiesCollectorFactory1());
    options.table_properties_collector_factories.emplace_back(
        new DummyPropertiesCollectorFactory2());

    const ImmutableCFOptions ioptions(options);
    const MutableCFOptions moptions(options);
    c.Finish(options, ioptions, moptions, table_options,
             GetPlainInternalComparator(options.comparator), &keys, &kvmap);

    auto& props = *c.GetTableReader()->GetTableProperties();

    ASSERT_EQ("rocksdb.ReverseBytewiseComparator", props.comparator_name);
    ASSERT_EQ("UInt64AddOperator", props.merge_operator_name);
    ASSERT_EQ("rocksdb.Noop", props.prefix_extractor_name);
    ASSERT_EQ("[DummyPropertiesCollector1,DummyPropertiesCollector2]",
              props.property_collectors_names);
    ASSERT_EQ("", props.filter_policy_name);  // no filter policy is used
    c.ResetTableReader();
  }
}

TEST_P(BlockBasedTableTest, RangeDelBlock) {
  TableConstructor c(BytewiseComparator());
  std::vector<std::string> keys = {"1pika", "2chu"};
  std::vector<std::string> vals = {"p", "c"};

  for (int i = 0; i < 2; i++) {
    RangeTombstone t(keys[i], vals[i], i);
    std::pair<InternalKey, Slice> p = t.Serialize();
    c.Add(p.first.Encode().ToString(), p.second);
  }

  std::vector<std::string> sorted_keys;
  stl_wrappers::KVMap kvmap;
  Options options;
  options.compression = kNoCompression;
  BlockBasedTableOptions table_options = GetBlockBasedTableOptions();
  table_options.block_restart_interval = 1;
  options.table_factory.reset(NewBlockBasedTableFactory(table_options));

  const ImmutableCFOptions ioptions(options);
  const MutableCFOptions moptions(options);
  std::unique_ptr<InternalKeyComparator> internal_cmp(
      new InternalKeyComparator(options.comparator));
  c.Finish(options, ioptions, moptions, table_options, *internal_cmp,
           &sorted_keys, &kvmap);

  for (int j = 0; j < 2; ++j) {
    std::unique_ptr<InternalIterator> iter(
        c.GetTableReader()->NewRangeTombstoneIterator(ReadOptions()));
    if (j > 0) {
      // For second iteration, delete the table reader object and verify the
      // iterator can still access its metablock's range tombstones.
      c.ResetTableReader();
    }
    ASSERT_FALSE(iter->Valid());
    iter->SeekToFirst();
    ASSERT_TRUE(iter->Valid());
    for (int i = 0; i < 2; i++) {
      ASSERT_TRUE(iter->Valid());
      ParsedInternalKey parsed_key;
      ASSERT_TRUE(ParseInternalKey(iter->key(), &parsed_key));
      RangeTombstone t(parsed_key, iter->value());
      ASSERT_EQ(t.start_key_, keys[i]);
      ASSERT_EQ(t.end_key_, vals[i]);
      ASSERT_EQ(t.seq_, i);
      iter->Next();
    }
    ASSERT_TRUE(!iter->Valid());
  }
}

TEST_P(BlockBasedTableTest, FilterPolicyNameProperties) {
  TableConstructor c(BytewiseComparator(), true /* convert_to_internal_key_ */);
  c.Add("a1", "val1");
  std::vector<std::string> keys;
  stl_wrappers::KVMap kvmap;
  BlockBasedTableOptions table_options = GetBlockBasedTableOptions();
  table_options.filter_policy.reset(NewBloomFilterPolicy(10));
  Options options;
  options.table_factory.reset(NewBlockBasedTableFactory(table_options));

  const ImmutableCFOptions ioptions(options);
  const MutableCFOptions moptions(options);
  c.Finish(options, ioptions, moptions, table_options,
           GetPlainInternalComparator(options.comparator), &keys, &kvmap);
  auto& props = *c.GetTableReader()->GetTableProperties();
  ASSERT_EQ("rocksdb.BuiltinBloomFilter", props.filter_policy_name);
  c.ResetTableReader();
}

//
// BlockBasedTableTest::PrefetchTest
//
void AssertKeysInCache(BlockBasedTable* table_reader,
                       const std::vector<std::string>& keys_in_cache,
                       const std::vector<std::string>& keys_not_in_cache,
                       bool convert = false) {
  if (convert) {
    for (auto key : keys_in_cache) {
      InternalKey ikey(key, kMaxSequenceNumber, kTypeValue);
      ASSERT_TRUE(table_reader->TEST_KeyInCache(ReadOptions(), ikey.Encode()));
    }
    for (auto key : keys_not_in_cache) {
      InternalKey ikey(key, kMaxSequenceNumber, kTypeValue);
      ASSERT_TRUE(!table_reader->TEST_KeyInCache(ReadOptions(), ikey.Encode()));
    }
  } else {
    for (auto key : keys_in_cache) {
      ASSERT_TRUE(table_reader->TEST_KeyInCache(ReadOptions(), key));
    }
    for (auto key : keys_not_in_cache) {
      ASSERT_TRUE(!table_reader->TEST_KeyInCache(ReadOptions(), key));
    }
  }
}

void PrefetchRange(TableConstructor* c, Options* opt,
                   BlockBasedTableOptions* table_options, const char* key_begin,
                   const char* key_end,
                   const std::vector<std::string>& keys_in_cache,
                   const std::vector<std::string>& keys_not_in_cache,
                   const Status expected_status = Status::OK()) {
  // reset the cache and reopen the table
  table_options->block_cache = NewLRUCache(16 * 1024 * 1024, 4);
  opt->table_factory.reset(NewBlockBasedTableFactory(*table_options));
  const ImmutableCFOptions ioptions2(*opt);
  const MutableCFOptions moptions(*opt);
  ASSERT_OK(c->Reopen(ioptions2, moptions));

  // prefetch
  auto* table_reader = dynamic_cast<BlockBasedTable*>(c->GetTableReader());
  Status s;
  unique_ptr<Slice> begin, end;
  unique_ptr<InternalKey> i_begin, i_end;
  if (key_begin != nullptr) {
    if (c->ConvertToInternalKey()) {
      i_begin.reset(new InternalKey(key_begin, kMaxSequenceNumber, kTypeValue));
      begin.reset(new Slice(i_begin->Encode()));
    } else {
      begin.reset(new Slice(key_begin));
    }
  }
  if (key_end != nullptr) {
    if (c->ConvertToInternalKey()) {
      i_end.reset(new InternalKey(key_end, kMaxSequenceNumber, kTypeValue));
      end.reset(new Slice(i_end->Encode()));
    } else {
      end.reset(new Slice(key_end));
    }
  }
  s = table_reader->Prefetch(begin.get(), end.get());

  ASSERT_TRUE(s.code() == expected_status.code());

  // assert our expectation in cache warmup
  AssertKeysInCache(table_reader, keys_in_cache, keys_not_in_cache,
                    c->ConvertToInternalKey());
  c->ResetTableReader();
}

TEST_P(BlockBasedTableTest, PrefetchTest) {
  // The purpose of this test is to test the prefetching operation built into
  // BlockBasedTable.
  Options opt;
  unique_ptr<InternalKeyComparator> ikc;
  ikc.reset(new test::PlainInternalKeyComparator(opt.comparator));
  opt.compression = kNoCompression;
  BlockBasedTableOptions table_options = GetBlockBasedTableOptions();
  table_options.block_size = 1024;
  // big enough so we don't ever lose cached values.
  table_options.block_cache = NewLRUCache(16 * 1024 * 1024, 4);
  opt.table_factory.reset(NewBlockBasedTableFactory(table_options));

  TableConstructor c(BytewiseComparator(), true /* convert_to_internal_key_ */);
  c.Add("k01", "hello");
  c.Add("k02", "hello2");
  c.Add("k03", std::string(10000, 'x'));
  c.Add("k04", std::string(200000, 'x'));
  c.Add("k05", std::string(300000, 'x'));
  c.Add("k06", "hello3");
  c.Add("k07", std::string(100000, 'x'));
  std::vector<std::string> keys;
  stl_wrappers::KVMap kvmap;
  const ImmutableCFOptions ioptions(opt);
  const MutableCFOptions moptions(opt);
  c.Finish(opt, ioptions, moptions, table_options, *ikc, &keys, &kvmap);
  c.ResetTableReader();

  // We get the following data spread :
  //
  // Data block         Index
  // ========================
  // [ k01 k02 k03 ]    k03
  // [ k04         ]    k04
  // [ k05         ]    k05
  // [ k06 k07     ]    k07


  // Simple
  PrefetchRange(&c, &opt, &table_options,
                /*key_range=*/"k01", "k05",
                /*keys_in_cache=*/{"k01", "k02", "k03", "k04", "k05"},
                /*keys_not_in_cache=*/{"k06", "k07"});
  PrefetchRange(&c, &opt, &table_options, "k01", "k01", {"k01", "k02", "k03"},
                {"k04", "k05", "k06", "k07"});
  // odd
  PrefetchRange(&c, &opt, &table_options, "a", "z",
                {"k01", "k02", "k03", "k04", "k05", "k06", "k07"}, {});
  PrefetchRange(&c, &opt, &table_options, "k00", "k00", {"k01", "k02", "k03"},
                {"k04", "k05", "k06", "k07"});
  // Edge cases
  PrefetchRange(&c, &opt, &table_options, "k00", "k06",
                {"k01", "k02", "k03", "k04", "k05", "k06", "k07"}, {});
  PrefetchRange(&c, &opt, &table_options, "k00", "zzz",
                {"k01", "k02", "k03", "k04", "k05", "k06", "k07"}, {});
  // null keys
  PrefetchRange(&c, &opt, &table_options, nullptr, nullptr,
                {"k01", "k02", "k03", "k04", "k05", "k06", "k07"}, {});
  PrefetchRange(&c, &opt, &table_options, "k04", nullptr,
                {"k04", "k05", "k06", "k07"}, {"k01", "k02", "k03"});
  PrefetchRange(&c, &opt, &table_options, nullptr, "k05",
                {"k01", "k02", "k03", "k04", "k05"}, {"k06", "k07"});
  // invalid
  PrefetchRange(&c, &opt, &table_options, "k06", "k00", {}, {},
                Status::InvalidArgument(Slice("k06 "), Slice("k07")));
  c.ResetTableReader();
}

TEST_P(BlockBasedTableTest, TotalOrderSeekOnHashIndex) {
  BlockBasedTableOptions table_options = GetBlockBasedTableOptions();
  for (int i = 0; i < 4; ++i) {
    Options options;
    // Make each key/value an individual block
    table_options.block_size = 64;
    switch (i) {
    case 0:
      // Binary search index
      table_options.index_type = BlockBasedTableOptions::kBinarySearch;
      options.table_factory.reset(new BlockBasedTableFactory(table_options));
      break;
    case 1:
      // Hash search index
      table_options.index_type = BlockBasedTableOptions::kHashSearch;
      options.table_factory.reset(new BlockBasedTableFactory(table_options));
      options.prefix_extractor.reset(NewFixedPrefixTransform(4));
      break;
    case 2:
      // Hash search index with hash_index_allow_collision
      table_options.index_type = BlockBasedTableOptions::kHashSearch;
      table_options.hash_index_allow_collision = true;
      options.table_factory.reset(new BlockBasedTableFactory(table_options));
      options.prefix_extractor.reset(NewFixedPrefixTransform(4));
      break;
    case 3:
      // Hash search index with filter policy
      table_options.index_type = BlockBasedTableOptions::kHashSearch;
      table_options.filter_policy.reset(NewBloomFilterPolicy(10));
      options.table_factory.reset(new BlockBasedTableFactory(table_options));
      options.prefix_extractor.reset(NewFixedPrefixTransform(4));
      break;
    case 4:
    default:
      // Binary search index
      table_options.index_type = BlockBasedTableOptions::kTwoLevelIndexSearch;
      options.table_factory.reset(new BlockBasedTableFactory(table_options));
      break;
    }

    TableConstructor c(BytewiseComparator(),
                       true /* convert_to_internal_key_ */);
    c.Add("aaaa1", std::string('a', 56));
    c.Add("bbaa1", std::string('a', 56));
    c.Add("cccc1", std::string('a', 56));
    c.Add("bbbb1", std::string('a', 56));
    c.Add("baaa1", std::string('a', 56));
    c.Add("abbb1", std::string('a', 56));
    c.Add("cccc2", std::string('a', 56));
    std::vector<std::string> keys;
    stl_wrappers::KVMap kvmap;
    const ImmutableCFOptions ioptions(options);
    const MutableCFOptions moptions(options);
    c.Finish(options, ioptions, moptions, table_options,
             GetPlainInternalComparator(options.comparator), &keys, &kvmap);
    auto props = c.GetTableReader()->GetTableProperties();
    ASSERT_EQ(7u, props->num_data_blocks);
    auto* reader = c.GetTableReader();
    ReadOptions ro;
    ro.total_order_seek = true;
    std::unique_ptr<InternalIterator> iter(
        reader->NewIterator(ro, moptions.prefix_extractor.get()));

    iter->Seek(InternalKey("b", 0, kTypeValue).Encode());
    ASSERT_OK(iter->status());
    ASSERT_TRUE(iter->Valid());
    ASSERT_EQ("baaa1", ExtractUserKey(iter->key()).ToString());
    iter->Next();
    ASSERT_OK(iter->status());
    ASSERT_TRUE(iter->Valid());
    ASSERT_EQ("bbaa1", ExtractUserKey(iter->key()).ToString());

    iter->Seek(InternalKey("bb", 0, kTypeValue).Encode());
    ASSERT_OK(iter->status());
    ASSERT_TRUE(iter->Valid());
    ASSERT_EQ("bbaa1", ExtractUserKey(iter->key()).ToString());
    iter->Next();
    ASSERT_OK(iter->status());
    ASSERT_TRUE(iter->Valid());
    ASSERT_EQ("bbbb1", ExtractUserKey(iter->key()).ToString());

    iter->Seek(InternalKey("bbb", 0, kTypeValue).Encode());
    ASSERT_OK(iter->status());
    ASSERT_TRUE(iter->Valid());
    ASSERT_EQ("bbbb1", ExtractUserKey(iter->key()).ToString());
    iter->Next();
    ASSERT_OK(iter->status());
    ASSERT_TRUE(iter->Valid());
    ASSERT_EQ("cccc1", ExtractUserKey(iter->key()).ToString());
  }
}

TEST_P(BlockBasedTableTest, NoopTransformSeek) {
  BlockBasedTableOptions table_options = GetBlockBasedTableOptions();
  table_options.filter_policy.reset(NewBloomFilterPolicy(10));

  Options options;
  options.comparator = BytewiseComparator();
  options.table_factory.reset(new BlockBasedTableFactory(table_options));
  options.prefix_extractor.reset(NewNoopTransform());

  TableConstructor c(options.comparator);
  // To tickle the PrefixMayMatch bug it is important that the
  // user-key is a single byte so that the index key exactly matches
  // the user-key.
  InternalKey key("a", 1, kTypeValue);
  c.Add(key.Encode().ToString(), "b");
  std::vector<std::string> keys;
  stl_wrappers::KVMap kvmap;
  const ImmutableCFOptions ioptions(options);
  const MutableCFOptions moptions(options);
  const InternalKeyComparator internal_comparator(options.comparator);
  c.Finish(options, ioptions, moptions, table_options, internal_comparator,
           &keys, &kvmap);

  auto* reader = c.GetTableReader();
  for (int i = 0; i < 2; ++i) {
    ReadOptions ro;
    ro.total_order_seek = (i == 0);
    std::unique_ptr<InternalIterator> iter(
        reader->NewIterator(ro, moptions.prefix_extractor.get()));

    iter->Seek(key.Encode());
    ASSERT_OK(iter->status());
    ASSERT_TRUE(iter->Valid());
    ASSERT_EQ("a", ExtractUserKey(iter->key()).ToString());
  }
}

TEST_P(BlockBasedTableTest, SkipPrefixBloomFilter) {
  // if DB is opened with a prefix extractor of a different name,
  // prefix bloom is skipped when read the file
  BlockBasedTableOptions table_options = GetBlockBasedTableOptions();
  table_options.filter_policy.reset(NewBloomFilterPolicy(2));
  table_options.whole_key_filtering = false;

  Options options;
  options.comparator = BytewiseComparator();
  options.table_factory.reset(new BlockBasedTableFactory(table_options));
  options.prefix_extractor.reset(NewFixedPrefixTransform(1));

  TableConstructor c(options.comparator);
  InternalKey key("abcdefghijk", 1, kTypeValue);
  c.Add(key.Encode().ToString(), "test");
  std::vector<std::string> keys;
  stl_wrappers::KVMap kvmap;
  const ImmutableCFOptions ioptions(options);
  const MutableCFOptions moptions(options);
  const InternalKeyComparator internal_comparator(options.comparator);
  c.Finish(options, ioptions, moptions, table_options, internal_comparator,
           &keys, &kvmap);
  // TODO(Zhongyi): update test to use MutableCFOptions
  options.prefix_extractor.reset(NewFixedPrefixTransform(9));
  const ImmutableCFOptions new_ioptions(options);
  const MutableCFOptions new_moptions(options);
  c.Reopen(new_ioptions, new_moptions);
  auto reader = c.GetTableReader();
  std::unique_ptr<InternalIterator> db_iter(
      reader->NewIterator(ReadOptions(), new_moptions.prefix_extractor.get()));

  // Test point lookup
  // only one kv
  for (auto& kv : kvmap) {
    db_iter->Seek(kv.first);
    ASSERT_TRUE(db_iter->Valid());
    ASSERT_OK(db_iter->status());
    ASSERT_EQ(db_iter->key(), kv.first);
    ASSERT_EQ(db_iter->value(), kv.second);
  }
}

static std::string RandomString(Random* rnd, int len) {
  std::string r;
  test::RandomString(rnd, len, &r);
  return r;
}

void AddInternalKey(TableConstructor* c, const std::string& prefix,
                    int /*suffix_len*/ = 800) {
  static Random rnd(1023);
  InternalKey k(prefix + RandomString(&rnd, 800), 0, kTypeValue);
  c->Add(k.Encode().ToString(), "v");
}

void TableTest::IndexTest(BlockBasedTableOptions table_options) {
  TableConstructor c(BytewiseComparator());

  // keys with prefix length 3, make sure the key/value is big enough to fill
  // one block
  AddInternalKey(&c, "0015");
  AddInternalKey(&c, "0035");

  AddInternalKey(&c, "0054");
  AddInternalKey(&c, "0055");

  AddInternalKey(&c, "0056");
  AddInternalKey(&c, "0057");

  AddInternalKey(&c, "0058");
  AddInternalKey(&c, "0075");

  AddInternalKey(&c, "0076");
  AddInternalKey(&c, "0095");

  std::vector<std::string> keys;
  stl_wrappers::KVMap kvmap;
  Options options;
  options.prefix_extractor.reset(NewFixedPrefixTransform(3));
  table_options.block_size = 1700;
  table_options.block_cache = NewLRUCache(1024, 4);
  options.table_factory.reset(NewBlockBasedTableFactory(table_options));

  std::unique_ptr<InternalKeyComparator> comparator(
      new InternalKeyComparator(BytewiseComparator()));
  const ImmutableCFOptions ioptions(options);
  const MutableCFOptions moptions(options);
  c.Finish(options, ioptions, moptions, table_options, *comparator, &keys,
           &kvmap);
  auto reader = c.GetTableReader();

  auto props = reader->GetTableProperties();
  ASSERT_EQ(5u, props->num_data_blocks);

  // TODO(Zhongyi): update test to use MutableCFOptions
  std::unique_ptr<InternalIterator> index_iter(
      reader->NewIterator(ReadOptions(), moptions.prefix_extractor.get()));

  // -- Find keys do not exist, but have common prefix.
  std::vector<std::string> prefixes = {"001", "003", "005", "007", "009"};
  std::vector<std::string> lower_bound = {keys[0], keys[1], keys[2],
                                          keys[7], keys[9], };

  // find the lower bound of the prefix
  for (size_t i = 0; i < prefixes.size(); ++i) {
    index_iter->Seek(InternalKey(prefixes[i], 0, kTypeValue).Encode());
    ASSERT_OK(index_iter->status());
    ASSERT_TRUE(index_iter->Valid());

    // seek the first element in the block
    ASSERT_EQ(lower_bound[i], index_iter->key().ToString());
    ASSERT_EQ("v", index_iter->value().ToString());
  }

  // find the upper bound of prefixes
  std::vector<std::string> upper_bound = {keys[1], keys[2], keys[7], keys[9], };

  // find existing keys
  for (const auto& item : kvmap) {
    auto ukey = ExtractUserKey(item.first).ToString();
    index_iter->Seek(ukey);

    // ASSERT_OK(regular_iter->status());
    ASSERT_OK(index_iter->status());

    // ASSERT_TRUE(regular_iter->Valid());
    ASSERT_TRUE(index_iter->Valid());

    ASSERT_EQ(item.first, index_iter->key().ToString());
    ASSERT_EQ(item.second, index_iter->value().ToString());
  }

  for (size_t i = 0; i < prefixes.size(); ++i) {
    // the key is greater than any existing keys.
    auto key = prefixes[i] + "9";
    index_iter->Seek(InternalKey(key, 0, kTypeValue).Encode());

    ASSERT_OK(index_iter->status());
    if (i == prefixes.size() - 1) {
      // last key
      ASSERT_TRUE(!index_iter->Valid());
    } else {
      ASSERT_TRUE(index_iter->Valid());
      // seek the first element in the block
      ASSERT_EQ(upper_bound[i], index_iter->key().ToString());
      ASSERT_EQ("v", index_iter->value().ToString());
    }
  }

  // find keys with prefix that don't match any of the existing prefixes.
  std::vector<std::string> non_exist_prefixes = {"002", "004", "006", "008"};
  for (const auto& prefix : non_exist_prefixes) {
    index_iter->Seek(InternalKey(prefix, 0, kTypeValue).Encode());
    // regular_iter->Seek(prefix);

    ASSERT_OK(index_iter->status());
    // Seek to non-existing prefixes should yield either invalid, or a
    // key with prefix greater than the target.
    if (index_iter->Valid()) {
      Slice ukey = ExtractUserKey(index_iter->key());
      Slice ukey_prefix = options.prefix_extractor->Transform(ukey);
      ASSERT_TRUE(BytewiseComparator()->Compare(prefix, ukey_prefix) < 0);
    }
  }
  c.ResetTableReader();
}

TEST_P(BlockBasedTableTest, BinaryIndexTest) {
  BlockBasedTableOptions table_options = GetBlockBasedTableOptions();
  table_options.index_type = BlockBasedTableOptions::kBinarySearch;
  IndexTest(table_options);
}

TEST_P(BlockBasedTableTest, HashIndexTest) {
  BlockBasedTableOptions table_options = GetBlockBasedTableOptions();
  table_options.index_type = BlockBasedTableOptions::kHashSearch;
  IndexTest(table_options);
}

TEST_P(BlockBasedTableTest, PartitionIndexTest) {
  const int max_index_keys = 5;
  const int est_max_index_key_value_size = 32;
  const int est_max_index_size = max_index_keys * est_max_index_key_value_size;
  for (int i = 1; i <= est_max_index_size + 1; i++) {
    BlockBasedTableOptions table_options = GetBlockBasedTableOptions();
    table_options.index_type = BlockBasedTableOptions::kTwoLevelIndexSearch;
    table_options.metadata_block_size = i;
    IndexTest(table_options);
  }
}

// It's very hard to figure out the index block size of a block accurately.
// To make sure we get the index size, we just make sure as key number
// grows, the filter block size also grows.
TEST_P(BlockBasedTableTest, IndexSizeStat) {
  uint64_t last_index_size = 0;

  // we need to use random keys since the pure human readable texts
  // may be well compressed, resulting insignifcant change of index
  // block size.
  Random rnd(test::RandomSeed());
  std::vector<std::string> keys;

  for (int i = 0; i < 100; ++i) {
    keys.push_back(RandomString(&rnd, 10000));
  }

  // Each time we load one more key to the table. the table index block
  // size is expected to be larger than last time's.
  for (size_t i = 1; i < keys.size(); ++i) {
    TableConstructor c(BytewiseComparator(),
                       true /* convert_to_internal_key_ */);
    for (size_t j = 0; j < i; ++j) {
      c.Add(keys[j], "val");
    }

    std::vector<std::string> ks;
    stl_wrappers::KVMap kvmap;
    Options options;
    options.compression = kNoCompression;
    BlockBasedTableOptions table_options = GetBlockBasedTableOptions();
    table_options.block_restart_interval = 1;
    options.table_factory.reset(NewBlockBasedTableFactory(table_options));

    const ImmutableCFOptions ioptions(options);
    const MutableCFOptions moptions(options);
    c.Finish(options, ioptions, moptions, table_options,
             GetPlainInternalComparator(options.comparator), &ks, &kvmap);
    auto index_size = c.GetTableReader()->GetTableProperties()->index_size;
    ASSERT_GT(index_size, last_index_size);
    last_index_size = index_size;
    c.ResetTableReader();
  }
}

TEST_P(BlockBasedTableTest, NumBlockStat) {
  Random rnd(test::RandomSeed());
  TableConstructor c(BytewiseComparator(), true /* convert_to_internal_key_ */);
  Options options;
  options.compression = kNoCompression;
  BlockBasedTableOptions table_options = GetBlockBasedTableOptions();
  table_options.block_restart_interval = 1;
  table_options.block_size = 1000;
  options.table_factory.reset(NewBlockBasedTableFactory(table_options));

  for (int i = 0; i < 10; ++i) {
    // the key/val are slightly smaller than block size, so that each block
    // holds roughly one key/value pair.
    c.Add(RandomString(&rnd, 900), "val");
  }

  std::vector<std::string> ks;
  stl_wrappers::KVMap kvmap;
  const ImmutableCFOptions ioptions(options);
  const MutableCFOptions moptions(options);
  c.Finish(options, ioptions, moptions, table_options,
           GetPlainInternalComparator(options.comparator), &ks, &kvmap);
  ASSERT_EQ(kvmap.size(),
            c.GetTableReader()->GetTableProperties()->num_data_blocks);
  c.ResetTableReader();
}

// A simple tool that takes the snapshot of block cache statistics.
class BlockCachePropertiesSnapshot {
 public:
  explicit BlockCachePropertiesSnapshot(Statistics* statistics) {
    block_cache_miss = statistics->getTickerCount(BLOCK_CACHE_MISS);
    block_cache_hit = statistics->getTickerCount(BLOCK_CACHE_HIT);
    index_block_cache_miss = statistics->getTickerCount(BLOCK_CACHE_INDEX_MISS);
    index_block_cache_hit = statistics->getTickerCount(BLOCK_CACHE_INDEX_HIT);
    data_block_cache_miss = statistics->getTickerCount(BLOCK_CACHE_DATA_MISS);
    data_block_cache_hit = statistics->getTickerCount(BLOCK_CACHE_DATA_HIT);
    filter_block_cache_miss =
        statistics->getTickerCount(BLOCK_CACHE_FILTER_MISS);
    filter_block_cache_hit = statistics->getTickerCount(BLOCK_CACHE_FILTER_HIT);
    block_cache_bytes_read = statistics->getTickerCount(BLOCK_CACHE_BYTES_READ);
    block_cache_bytes_write =
        statistics->getTickerCount(BLOCK_CACHE_BYTES_WRITE);
  }

  void AssertIndexBlockStat(int64_t expected_index_block_cache_miss,
                            int64_t expected_index_block_cache_hit) {
    ASSERT_EQ(expected_index_block_cache_miss, index_block_cache_miss);
    ASSERT_EQ(expected_index_block_cache_hit, index_block_cache_hit);
  }

  void AssertFilterBlockStat(int64_t expected_filter_block_cache_miss,
                             int64_t expected_filter_block_cache_hit) {
    ASSERT_EQ(expected_filter_block_cache_miss, filter_block_cache_miss);
    ASSERT_EQ(expected_filter_block_cache_hit, filter_block_cache_hit);
  }

  // Check if the fetched props matches the expected ones.
  // TODO(kailiu) Use this only when you disabled filter policy!
  void AssertEqual(int64_t expected_index_block_cache_miss,
                   int64_t expected_index_block_cache_hit,
                   int64_t expected_data_block_cache_miss,
                   int64_t expected_data_block_cache_hit) const {
    ASSERT_EQ(expected_index_block_cache_miss, index_block_cache_miss);
    ASSERT_EQ(expected_index_block_cache_hit, index_block_cache_hit);
    ASSERT_EQ(expected_data_block_cache_miss, data_block_cache_miss);
    ASSERT_EQ(expected_data_block_cache_hit, data_block_cache_hit);
    ASSERT_EQ(expected_index_block_cache_miss + expected_data_block_cache_miss,
              block_cache_miss);
    ASSERT_EQ(expected_index_block_cache_hit + expected_data_block_cache_hit,
              block_cache_hit);
  }

  int64_t GetCacheBytesRead() { return block_cache_bytes_read; }

  int64_t GetCacheBytesWrite() { return block_cache_bytes_write; }

 private:
  int64_t block_cache_miss = 0;
  int64_t block_cache_hit = 0;
  int64_t index_block_cache_miss = 0;
  int64_t index_block_cache_hit = 0;
  int64_t data_block_cache_miss = 0;
  int64_t data_block_cache_hit = 0;
  int64_t filter_block_cache_miss = 0;
  int64_t filter_block_cache_hit = 0;
  int64_t block_cache_bytes_read = 0;
  int64_t block_cache_bytes_write = 0;
};

// Make sure, by default, index/filter blocks were pre-loaded (meaning we won't
// use block cache to store them).
TEST_P(BlockBasedTableTest, BlockCacheDisabledTest) {
  Options options;
  options.create_if_missing = true;
  options.statistics = CreateDBStatistics();
  BlockBasedTableOptions table_options = GetBlockBasedTableOptions();
  table_options.block_cache = NewLRUCache(1024, 4);
  table_options.filter_policy.reset(NewBloomFilterPolicy(10));
  options.table_factory.reset(new BlockBasedTableFactory(table_options));
  std::vector<std::string> keys;
  stl_wrappers::KVMap kvmap;

  TableConstructor c(BytewiseComparator(), true /* convert_to_internal_key_ */);
  c.Add("key", "value");
  const ImmutableCFOptions ioptions(options);
  const MutableCFOptions moptions(options);
  c.Finish(options, ioptions, moptions, table_options,
           GetPlainInternalComparator(options.comparator), &keys, &kvmap);

  // preloading filter/index blocks is enabled.
  auto reader = dynamic_cast<BlockBasedTable*>(c.GetTableReader());
  ASSERT_TRUE(reader->TEST_filter_block_preloaded());
  ASSERT_TRUE(reader->TEST_index_reader_preloaded());

  {
    // nothing happens in the beginning
    BlockCachePropertiesSnapshot props(options.statistics.get());
    props.AssertIndexBlockStat(0, 0);
    props.AssertFilterBlockStat(0, 0);
  }

  {
    GetContext get_context(options.comparator, nullptr, nullptr, nullptr,
                           GetContext::kNotFound, Slice(), nullptr, nullptr,
                           nullptr, nullptr, nullptr);
    // a hack that just to trigger BlockBasedTable::GetFilter.
    reader->Get(ReadOptions(), "non-exist-key", &get_context,
                moptions.prefix_extractor.get());
    BlockCachePropertiesSnapshot props(options.statistics.get());
    props.AssertIndexBlockStat(0, 0);
    props.AssertFilterBlockStat(0, 0);
  }
}

// Due to the difficulities of the intersaction between statistics, this test
// only tests the case when "index block is put to block cache"
TEST_P(BlockBasedTableTest, FilterBlockInBlockCache) {
  // -- Table construction
  Options options;
  options.create_if_missing = true;
  options.statistics = CreateDBStatistics();

  // Enable the cache for index/filter blocks
  BlockBasedTableOptions table_options = GetBlockBasedTableOptions();
  table_options.block_cache = NewLRUCache(2048, 2);
  table_options.cache_index_and_filter_blocks = true;
  options.table_factory.reset(new BlockBasedTableFactory(table_options));
  std::vector<std::string> keys;
  stl_wrappers::KVMap kvmap;

  TableConstructor c(BytewiseComparator(), true /* convert_to_internal_key_ */);
  c.Add("key", "value");
  const ImmutableCFOptions ioptions(options);
  const MutableCFOptions moptions(options);
  c.Finish(options, ioptions, moptions, table_options,
           GetPlainInternalComparator(options.comparator), &keys, &kvmap);
  // preloading filter/index blocks is prohibited.
  auto* reader = dynamic_cast<BlockBasedTable*>(c.GetTableReader());
  ASSERT_TRUE(!reader->TEST_filter_block_preloaded());
  ASSERT_TRUE(!reader->TEST_index_reader_preloaded());

  // -- PART 1: Open with regular block cache.
  // Since block_cache is disabled, no cache activities will be involved.
  unique_ptr<InternalIterator> iter;

  int64_t last_cache_bytes_read = 0;
  // At first, no block will be accessed.
  {
    BlockCachePropertiesSnapshot props(options.statistics.get());
    // index will be added to block cache.
    props.AssertEqual(1,  // index block miss
                      0, 0, 0);
    ASSERT_EQ(props.GetCacheBytesRead(), 0);
    ASSERT_EQ(props.GetCacheBytesWrite(),
              table_options.block_cache->GetUsage());
    last_cache_bytes_read = props.GetCacheBytesRead();
  }

  // Only index block will be accessed
  {
    iter.reset(c.NewIterator(moptions.prefix_extractor.get()));
    BlockCachePropertiesSnapshot props(options.statistics.get());
    // NOTE: to help better highlight the "detla" of each ticker, I use
    // <last_value> + <added_value> to indicate the increment of changed
    // value; other numbers remain the same.
    props.AssertEqual(1, 0 + 1,  // index block hit
                      0, 0);
    // Cache hit, bytes read from cache should increase
    ASSERT_GT(props.GetCacheBytesRead(), last_cache_bytes_read);
    ASSERT_EQ(props.GetCacheBytesWrite(),
              table_options.block_cache->GetUsage());
    last_cache_bytes_read = props.GetCacheBytesRead();
  }

  // Only data block will be accessed
  {
    iter->SeekToFirst();
    BlockCachePropertiesSnapshot props(options.statistics.get());
    props.AssertEqual(1, 1, 0 + 1,  // data block miss
                      0);
    // Cache miss, Bytes read from cache should not change
    ASSERT_EQ(props.GetCacheBytesRead(), last_cache_bytes_read);
    ASSERT_EQ(props.GetCacheBytesWrite(),
              table_options.block_cache->GetUsage());
    last_cache_bytes_read = props.GetCacheBytesRead();
  }

  // Data block will be in cache
  {
    iter.reset(c.NewIterator(moptions.prefix_extractor.get()));
    iter->SeekToFirst();
    BlockCachePropertiesSnapshot props(options.statistics.get());
    props.AssertEqual(1, 1 + 1, /* index block hit */
                      1, 0 + 1 /* data block hit */);
    // Cache hit, bytes read from cache should increase
    ASSERT_GT(props.GetCacheBytesRead(), last_cache_bytes_read);
    ASSERT_EQ(props.GetCacheBytesWrite(),
              table_options.block_cache->GetUsage());
  }
  // release the iterator so that the block cache can reset correctly.
  iter.reset();

  c.ResetTableReader();

  // -- PART 2: Open with very small block cache
  // In this test, no block will ever get hit since the block cache is
  // too small to fit even one entry.
  table_options.block_cache = NewLRUCache(1, 4);
  options.statistics = CreateDBStatistics();
  options.table_factory.reset(new BlockBasedTableFactory(table_options));
  const ImmutableCFOptions ioptions2(options);
  const MutableCFOptions moptions2(options);
  c.Reopen(ioptions2, moptions2);
  {
    BlockCachePropertiesSnapshot props(options.statistics.get());
    props.AssertEqual(1,  // index block miss
                      0, 0, 0);
    // Cache miss, Bytes read from cache should not change
    ASSERT_EQ(props.GetCacheBytesRead(), 0);
  }

  {
    // Both index and data block get accessed.
    // It first cache index block then data block. But since the cache size
    // is only 1, index block will be purged after data block is inserted.
    iter.reset(c.NewIterator(moptions2.prefix_extractor.get()));
    BlockCachePropertiesSnapshot props(options.statistics.get());
    props.AssertEqual(1 + 1,  // index block miss
                      0, 0,   // data block miss
                      0);
    // Cache hit, bytes read from cache should increase
    ASSERT_EQ(props.GetCacheBytesRead(), 0);
  }

  {
    // SeekToFirst() accesses data block. With similar reason, we expect data
    // block's cache miss.
    iter->SeekToFirst();
    BlockCachePropertiesSnapshot props(options.statistics.get());
    props.AssertEqual(2, 0, 0 + 1,  // data block miss
                      0);
    // Cache miss, Bytes read from cache should not change
    ASSERT_EQ(props.GetCacheBytesRead(), 0);
  }
  iter.reset();
  c.ResetTableReader();

  // -- PART 3: Open table with bloom filter enabled but not in SST file
  table_options.block_cache = NewLRUCache(4096, 4);
  table_options.cache_index_and_filter_blocks = false;
  options.table_factory.reset(NewBlockBasedTableFactory(table_options));

  TableConstructor c3(BytewiseComparator());
  std::string user_key = "k01";
  InternalKey internal_key(user_key, 0, kTypeValue);
  c3.Add(internal_key.Encode().ToString(), "hello");
  ImmutableCFOptions ioptions3(options);
  MutableCFOptions moptions3(options);
  // Generate table without filter policy
  c3.Finish(options, ioptions3, moptions3, table_options,
            GetPlainInternalComparator(options.comparator), &keys, &kvmap);
  c3.ResetTableReader();

  // Open table with filter policy
  table_options.filter_policy.reset(NewBloomFilterPolicy(1));
  options.table_factory.reset(new BlockBasedTableFactory(table_options));
  options.statistics = CreateDBStatistics();
  ImmutableCFOptions ioptions4(options);
  MutableCFOptions moptions4(options);
  ASSERT_OK(c3.Reopen(ioptions4, moptions4));
  reader = dynamic_cast<BlockBasedTable*>(c3.GetTableReader());
  ASSERT_TRUE(!reader->TEST_filter_block_preloaded());
  PinnableSlice value;
  GetContext get_context(options.comparator, nullptr, nullptr, nullptr,
                         GetContext::kNotFound, user_key, &value, nullptr,
                         nullptr, nullptr, nullptr);
  ASSERT_OK(reader->Get(ReadOptions(), internal_key.Encode(), &get_context,
                        moptions4.prefix_extractor.get()));
  ASSERT_STREQ(value.data(), "hello");
  BlockCachePropertiesSnapshot props(options.statistics.get());
  props.AssertFilterBlockStat(0, 0);
  c3.ResetTableReader();
}

void ValidateBlockSizeDeviation(int value, int expected) {
  BlockBasedTableOptions table_options;
  table_options.block_size_deviation = value;
  BlockBasedTableFactory* factory = new BlockBasedTableFactory(table_options);

  const BlockBasedTableOptions* normalized_table_options =
      (const BlockBasedTableOptions*)factory->GetOptions();
  ASSERT_EQ(normalized_table_options->block_size_deviation, expected);

  delete factory;
}

void ValidateBlockRestartInterval(int value, int expected) {
  BlockBasedTableOptions table_options;
  table_options.block_restart_interval = value;
  BlockBasedTableFactory* factory = new BlockBasedTableFactory(table_options);

  const BlockBasedTableOptions* normalized_table_options =
      (const BlockBasedTableOptions*)factory->GetOptions();
  ASSERT_EQ(normalized_table_options->block_restart_interval, expected);

  delete factory;
}

TEST_P(BlockBasedTableTest, InvalidOptions) {
  // invalid values for block_size_deviation (<0 or >100) are silently set to 0
  ValidateBlockSizeDeviation(-10, 0);
  ValidateBlockSizeDeviation(-1, 0);
  ValidateBlockSizeDeviation(0, 0);
  ValidateBlockSizeDeviation(1, 1);
  ValidateBlockSizeDeviation(99, 99);
  ValidateBlockSizeDeviation(100, 100);
  ValidateBlockSizeDeviation(101, 0);
  ValidateBlockSizeDeviation(1000, 0);

  // invalid values for block_restart_interval (<1) are silently set to 1
  ValidateBlockRestartInterval(-10, 1);
  ValidateBlockRestartInterval(-1, 1);
  ValidateBlockRestartInterval(0, 1);
  ValidateBlockRestartInterval(1, 1);
  ValidateBlockRestartInterval(2, 2);
  ValidateBlockRestartInterval(1000, 1000);
}

TEST_P(BlockBasedTableTest, BlockReadCountTest) {
  // bloom_filter_type = 0 -- block-based filter
  // bloom_filter_type = 0 -- full filter
  for (int bloom_filter_type = 0; bloom_filter_type < 2; ++bloom_filter_type) {
    for (int index_and_filter_in_cache = 0; index_and_filter_in_cache < 2;
         ++index_and_filter_in_cache) {
      Options options;
      options.create_if_missing = true;

      BlockBasedTableOptions table_options = GetBlockBasedTableOptions();
      table_options.block_cache = NewLRUCache(1, 0);
      table_options.cache_index_and_filter_blocks = index_and_filter_in_cache;
      table_options.filter_policy.reset(
          NewBloomFilterPolicy(10, bloom_filter_type == 0));
      options.table_factory.reset(new BlockBasedTableFactory(table_options));
      std::vector<std::string> keys;
      stl_wrappers::KVMap kvmap;

      TableConstructor c(BytewiseComparator());
      std::string user_key = "k04";
      InternalKey internal_key(user_key, 0, kTypeValue);
      std::string encoded_key = internal_key.Encode().ToString();
      c.Add(encoded_key, "hello");
      ImmutableCFOptions ioptions(options);
      MutableCFOptions moptions(options);
      // Generate table with filter policy
      c.Finish(options, ioptions, moptions, table_options,
               GetPlainInternalComparator(options.comparator), &keys, &kvmap);
      auto reader = c.GetTableReader();
      PinnableSlice value;
      GetContext get_context(options.comparator, nullptr, nullptr, nullptr,
                             GetContext::kNotFound, user_key, &value, nullptr,
                             nullptr, nullptr, nullptr);
      get_perf_context()->Reset();
      ASSERT_OK(reader->Get(ReadOptions(), encoded_key, &get_context,
                            moptions.prefix_extractor.get()));
      if (index_and_filter_in_cache) {
        // data, index and filter block
        ASSERT_EQ(get_perf_context()->block_read_count, 3);
      } else {
        // just the data block
        ASSERT_EQ(get_perf_context()->block_read_count, 1);
      }
      ASSERT_EQ(get_context.State(), GetContext::kFound);
      ASSERT_STREQ(value.data(), "hello");

      // Get non-existing key
      user_key = "does-not-exist";
      internal_key = InternalKey(user_key, 0, kTypeValue);
      encoded_key = internal_key.Encode().ToString();

      value.Reset();
      get_context = GetContext(options.comparator, nullptr, nullptr, nullptr,
                               GetContext::kNotFound, user_key, &value, nullptr,
                               nullptr, nullptr, nullptr);
      get_perf_context()->Reset();
      ASSERT_OK(reader->Get(ReadOptions(), encoded_key, &get_context,
                            moptions.prefix_extractor.get()));
      ASSERT_EQ(get_context.State(), GetContext::kNotFound);

      if (index_and_filter_in_cache) {
        if (bloom_filter_type == 0) {
          // with block-based, we read index and then the filter
          ASSERT_EQ(get_perf_context()->block_read_count, 2);
        } else {
          // with full-filter, we read filter first and then we stop
          ASSERT_EQ(get_perf_context()->block_read_count, 1);
        }
      } else {
        // filter is already in memory and it figures out that the key doesn't
        // exist
        ASSERT_EQ(get_perf_context()->block_read_count, 0);
      }
    }
  }
}

// A wrapper around LRICache that also keeps track of data blocks (in contrast
// with the objects) in the cache. The class is very simple and can be used only
// for trivial tests.
class MockCache : public LRUCache {
 public:
  MockCache(size_t capacity, int num_shard_bits, bool strict_capacity_limit,
            double high_pri_pool_ratio)
      : LRUCache(capacity, num_shard_bits, strict_capacity_limit,
                 high_pri_pool_ratio) {}
  virtual Status Insert(const Slice& key, void* value, size_t charge,
                        void (*deleter)(const Slice& key, void* value),
                        Handle** handle = nullptr,
                        Priority priority = Priority::LOW) override {
    // Replace the deleter with our own so that we keep track of data blocks
    // erased from the cache
    deleters_[key.ToString()] = deleter;
    return ShardedCache::Insert(key, value, charge, &MockDeleter, handle,
                                priority);
  }
  // This is called by the application right after inserting a data block
  virtual void TEST_mark_as_data_block(const Slice& key,
                                       size_t charge) override {
    marked_data_in_cache_[key.ToString()] = charge;
    marked_size_ += charge;
  }
  using DeleterFunc = void (*)(const Slice& key, void* value);
  static std::map<std::string, DeleterFunc> deleters_;
  static std::map<std::string, size_t> marked_data_in_cache_;
  static size_t marked_size_;
  static void MockDeleter(const Slice& key, void* value) {
    // If the item was marked for being data block, decrease its usage from  the
    // total data block usage of the cache
    if (marked_data_in_cache_.find(key.ToString()) !=
        marked_data_in_cache_.end()) {
      marked_size_ -= marked_data_in_cache_[key.ToString()];
    }
    // Then call the origianl deleter
    assert(deleters_.find(key.ToString()) != deleters_.end());
    auto deleter = deleters_[key.ToString()];
    deleter(key, value);
  }
};

size_t MockCache::marked_size_ = 0;
std::map<std::string, MockCache::DeleterFunc> MockCache::deleters_;
std::map<std::string, size_t> MockCache::marked_data_in_cache_;

// Block cache can contain raw data blocks as well as general objects. If an
// object depends on the table to be live, it then must be destructed before the
// table is closed. This test makes sure that the only items remains in the
// cache after the table is closed are raw data blocks.
TEST_P(BlockBasedTableTest, NoObjectInCacheAfterTableClose) {
  for (int level: {-1, 0, 1, 10}) {
  for (auto index_type :
       {BlockBasedTableOptions::IndexType::kBinarySearch,
        BlockBasedTableOptions::IndexType::kTwoLevelIndexSearch}) {
    for (bool block_based_filter : {true, false}) {
      for (bool partition_filter : {true, false}) {
        if (partition_filter &&
            (block_based_filter ||
             index_type !=
                 BlockBasedTableOptions::IndexType::kTwoLevelIndexSearch)) {
          continue;
        }
        for (bool index_and_filter_in_cache : {true, false}) {
          for (bool pin_l0 : {true, false}) {
            for (bool pin_top_level : {true, false}) {
              if (pin_l0 && !index_and_filter_in_cache) {
                continue;
              }
              // Create a table
              Options opt;
              unique_ptr<InternalKeyComparator> ikc;
              ikc.reset(new test::PlainInternalKeyComparator(opt.comparator));
              opt.compression = kNoCompression;
              BlockBasedTableOptions table_options =
                  GetBlockBasedTableOptions();
              table_options.block_size = 1024;
              table_options.index_type =
                  BlockBasedTableOptions::IndexType::kTwoLevelIndexSearch;
              table_options.pin_l0_filter_and_index_blocks_in_cache = pin_l0;
              table_options.pin_top_level_index_and_filter = pin_top_level;
              table_options.partition_filters = partition_filter;
              table_options.cache_index_and_filter_blocks =
                  index_and_filter_in_cache;
              // big enough so we don't ever lose cached values.
              table_options.block_cache = std::shared_ptr<rocksdb::Cache>(
                  new MockCache(16 * 1024 * 1024, 4, false, 0.0));
              table_options.filter_policy.reset(
                  rocksdb::NewBloomFilterPolicy(10, block_based_filter));
              opt.table_factory.reset(NewBlockBasedTableFactory(table_options));

              bool convert_to_internal_key = false;
              TableConstructor c(BytewiseComparator(), convert_to_internal_key,
                                 level);
              std::string user_key = "k01";
              std::string key =
                  InternalKey(user_key, 0, kTypeValue).Encode().ToString();
              c.Add(key, "hello");
              std::vector<std::string> keys;
              stl_wrappers::KVMap kvmap;
              const ImmutableCFOptions ioptions(opt);
              const MutableCFOptions moptions(opt);
              c.Finish(opt, ioptions, moptions, table_options, *ikc, &keys,
                       &kvmap);

              // Doing a read to make index/filter loaded into the cache
              auto table_reader =
                  dynamic_cast<BlockBasedTable*>(c.GetTableReader());
              PinnableSlice value;
              GetContext get_context(opt.comparator, nullptr, nullptr, nullptr,
                                     GetContext::kNotFound, user_key, &value,
                                     nullptr, nullptr, nullptr, nullptr);
              InternalKey ikey(user_key, 0, kTypeValue);
              auto s = table_reader->Get(ReadOptions(), key, &get_context,
                                         moptions.prefix_extractor.get());
              ASSERT_EQ(get_context.State(), GetContext::kFound);
              ASSERT_STREQ(value.data(), "hello");

              // Close the table
              c.ResetTableReader();

              auto usage = table_options.block_cache->GetUsage();
              auto pinned_usage = table_options.block_cache->GetPinnedUsage();
              // The only usage must be for marked data blocks
              ASSERT_EQ(usage, MockCache::marked_size_);
              // There must be some pinned data since PinnableSlice has not
              // released them yet
              ASSERT_GT(pinned_usage, 0);
              // Release pinnable slice reousrces
              value.Reset();
              pinned_usage = table_options.block_cache->GetPinnedUsage();
              ASSERT_EQ(pinned_usage, 0);
          }
          }
        }
      }
    }
  }
  } // level
}

TEST_P(BlockBasedTableTest, BlockCacheLeak) {
  // Check that when we reopen a table we don't lose access to blocks already
  // in the cache. This test checks whether the Table actually makes use of the
  // unique ID from the file.

  Options opt;
  unique_ptr<InternalKeyComparator> ikc;
  ikc.reset(new test::PlainInternalKeyComparator(opt.comparator));
  opt.compression = kNoCompression;
  BlockBasedTableOptions table_options = GetBlockBasedTableOptions();
  table_options.block_size = 1024;
  // big enough so we don't ever lose cached values.
  table_options.block_cache = NewLRUCache(16 * 1024 * 1024, 4);
  opt.table_factory.reset(NewBlockBasedTableFactory(table_options));

  TableConstructor c(BytewiseComparator(), true /* convert_to_internal_key_ */);
  c.Add("k01", "hello");
  c.Add("k02", "hello2");
  c.Add("k03", std::string(10000, 'x'));
  c.Add("k04", std::string(200000, 'x'));
  c.Add("k05", std::string(300000, 'x'));
  c.Add("k06", "hello3");
  c.Add("k07", std::string(100000, 'x'));
  std::vector<std::string> keys;
  stl_wrappers::KVMap kvmap;
  const ImmutableCFOptions ioptions(opt);
  const MutableCFOptions moptions(opt);
  c.Finish(opt, ioptions, moptions, table_options, *ikc, &keys, &kvmap);

  unique_ptr<InternalIterator> iter(
      c.NewIterator(moptions.prefix_extractor.get()));
  iter->SeekToFirst();
  while (iter->Valid()) {
    iter->key();
    iter->value();
    iter->Next();
  }
  ASSERT_OK(iter->status());
  iter.reset();

  const ImmutableCFOptions ioptions1(opt);
  const MutableCFOptions moptions1(opt);
  ASSERT_OK(c.Reopen(ioptions1, moptions1));
  auto table_reader = dynamic_cast<BlockBasedTable*>(c.GetTableReader());
  for (const std::string& key : keys) {
    InternalKey ikey(key, kMaxSequenceNumber, kTypeValue);
    ASSERT_TRUE(table_reader->TEST_KeyInCache(ReadOptions(), ikey.Encode()));
  }
  c.ResetTableReader();

  // rerun with different block cache
  table_options.block_cache = NewLRUCache(16 * 1024 * 1024, 4);
  opt.table_factory.reset(NewBlockBasedTableFactory(table_options));
  const ImmutableCFOptions ioptions2(opt);
  const MutableCFOptions moptions2(opt);
  ASSERT_OK(c.Reopen(ioptions2, moptions2));
  table_reader = dynamic_cast<BlockBasedTable*>(c.GetTableReader());
  for (const std::string& key : keys) {
    InternalKey ikey(key, kMaxSequenceNumber, kTypeValue);
    ASSERT_TRUE(!table_reader->TEST_KeyInCache(ReadOptions(), ikey.Encode()));
  }
  c.ResetTableReader();
}

TEST_P(BlockBasedTableTest, NewIndexIteratorLeak) {
  // A regression test to avoid data race described in
  // https://github.com/facebook/rocksdb/issues/1267
  TableConstructor c(BytewiseComparator(), true /* convert_to_internal_key_ */);
  std::vector<std::string> keys;
  stl_wrappers::KVMap kvmap;
  c.Add("a1", "val1");
  Options options;
  options.prefix_extractor.reset(NewFixedPrefixTransform(1));
  BlockBasedTableOptions table_options = GetBlockBasedTableOptions();
  table_options.index_type = BlockBasedTableOptions::kHashSearch;
  table_options.cache_index_and_filter_blocks = true;
  table_options.block_cache = NewLRUCache(0);
  options.table_factory.reset(NewBlockBasedTableFactory(table_options));
  const ImmutableCFOptions ioptions(options);
  const MutableCFOptions moptions(options);
  c.Finish(options, ioptions, moptions, table_options,
           GetPlainInternalComparator(options.comparator), &keys, &kvmap);

  rocksdb::SyncPoint::GetInstance()->LoadDependencyAndMarkers(
      {
          {"BlockBasedTable::NewIndexIterator::thread1:1",
           "BlockBasedTable::NewIndexIterator::thread2:2"},
          {"BlockBasedTable::NewIndexIterator::thread2:3",
           "BlockBasedTable::NewIndexIterator::thread1:4"},
      },
      {
          {"BlockBasedTableTest::NewIndexIteratorLeak:Thread1Marker",
           "BlockBasedTable::NewIndexIterator::thread1:1"},
          {"BlockBasedTableTest::NewIndexIteratorLeak:Thread1Marker",
           "BlockBasedTable::NewIndexIterator::thread1:4"},
          {"BlockBasedTableTest::NewIndexIteratorLeak:Thread2Marker",
           "BlockBasedTable::NewIndexIterator::thread2:2"},
          {"BlockBasedTableTest::NewIndexIteratorLeak:Thread2Marker",
           "BlockBasedTable::NewIndexIterator::thread2:3"},
      });

  rocksdb::SyncPoint::GetInstance()->EnableProcessing();
  ReadOptions ro;
  auto* reader = c.GetTableReader();

  std::function<void()> func1 = [&]() {
    TEST_SYNC_POINT("BlockBasedTableTest::NewIndexIteratorLeak:Thread1Marker");
    // TODO(Zhongyi): update test to use MutableCFOptions
    std::unique_ptr<InternalIterator> iter(
        reader->NewIterator(ro, moptions.prefix_extractor.get()));
    iter->Seek(InternalKey("a1", 0, kTypeValue).Encode());
  };

  std::function<void()> func2 = [&]() {
    TEST_SYNC_POINT("BlockBasedTableTest::NewIndexIteratorLeak:Thread2Marker");
    std::unique_ptr<InternalIterator> iter(
        reader->NewIterator(ro, moptions.prefix_extractor.get()));
  };

  auto thread1 = port::Thread(func1);
  auto thread2 = port::Thread(func2);
  thread1.join();
  thread2.join();
  rocksdb::SyncPoint::GetInstance()->DisableProcessing();
  c.ResetTableReader();
}

// Plain table is not supported in ROCKSDB_LITE
#ifndef ROCKSDB_LITE
TEST_F(PlainTableTest, BasicPlainTableProperties) {
  PlainTableOptions plain_table_options;
  plain_table_options.user_key_len = 8;
  plain_table_options.bloom_bits_per_key = 8;
  plain_table_options.hash_table_ratio = 0;

  PlainTableFactory factory(plain_table_options);
  test::StringSink sink;
  unique_ptr<WritableFileWriter> file_writer(
      test::GetWritableFileWriter(new test::StringSink()));
  Options options;
  const ImmutableCFOptions ioptions(options);
  const MutableCFOptions moptions(options);
  InternalKeyComparator ikc(options.comparator);
  std::vector<std::unique_ptr<IntTblPropCollectorFactory>>
      int_tbl_prop_collector_factories;
  std::string column_family_name;
  int unknown_level = -1;
  std::unique_ptr<TableBuilder> builder(factory.NewTableBuilder(
      TableBuilderOptions(
          ioptions, moptions, ikc, &int_tbl_prop_collector_factories,
          kNoCompression, CompressionOptions(), nullptr /* compression_dict */,
          false /* skip_filters */, column_family_name, unknown_level),
      TablePropertiesCollectorFactory::Context::kUnknownColumnFamily,
      file_writer.get()));

  for (char c = 'a'; c <= 'z'; ++c) {
    std::string key(8, c);
    key.append("\1       ");  // PlainTable expects internal key structure
    std::string value(28, c + 42);
    builder->Add(key, value);
  }
  ASSERT_OK(builder->Finish());
  file_writer->Flush();

  test::StringSink* ss =
    static_cast<test::StringSink*>(file_writer->writable_file());
  unique_ptr<RandomAccessFileReader> file_reader(
      test::GetRandomAccessFileReader(
          new test::StringSource(ss->contents(), 72242, true)));

  TableProperties* props = nullptr;
  auto s = ReadTableProperties(file_reader.get(), ss->contents().size(),
                               kPlainTableMagicNumber, ioptions,
                               &props, true /* compression_type_missing */);
  std::unique_ptr<TableProperties> props_guard(props);
  ASSERT_OK(s);

  ASSERT_EQ(0ul, props->index_size);
  ASSERT_EQ(0ul, props->filter_size);
  ASSERT_EQ(16ul * 26, props->raw_key_size);
  ASSERT_EQ(28ul * 26, props->raw_value_size);
  ASSERT_EQ(26ul, props->num_entries);
  ASSERT_EQ(1ul, props->num_data_blocks);
}
#endif  // !ROCKSDB_LITE

TEST_F(GeneralTableTest, ApproximateOffsetOfPlain) {
  TableConstructor c(BytewiseComparator(), true /* convert_to_internal_key_ */);
  c.Add("k01", "hello");
  c.Add("k02", "hello2");
  c.Add("k03", std::string(10000, 'x'));
  c.Add("k04", std::string(200000, 'x'));
  c.Add("k05", std::string(300000, 'x'));
  c.Add("k06", "hello3");
  c.Add("k07", std::string(100000, 'x'));
  std::vector<std::string> keys;
  stl_wrappers::KVMap kvmap;
  Options options;
  test::PlainInternalKeyComparator internal_comparator(options.comparator);
  options.compression = kNoCompression;
  BlockBasedTableOptions table_options;
  table_options.block_size = 1024;
  const ImmutableCFOptions ioptions(options);
  const MutableCFOptions moptions(options);
  c.Finish(options, ioptions, moptions, table_options, internal_comparator,
           &keys, &kvmap);

  ASSERT_TRUE(Between(c.ApproximateOffsetOf("abc"),       0,      0));
  ASSERT_TRUE(Between(c.ApproximateOffsetOf("k01"),       0,      0));
  ASSERT_TRUE(Between(c.ApproximateOffsetOf("k01a"),      0,      0));
  ASSERT_TRUE(Between(c.ApproximateOffsetOf("k02"),       0,      0));
  ASSERT_TRUE(Between(c.ApproximateOffsetOf("k03"),       0,      0));
  ASSERT_TRUE(Between(c.ApproximateOffsetOf("k04"),   10000,  11000));
  // k04 and k05 will be in two consecutive blocks, the index is
  // an arbitrary slice between k04 and k05, either before or after k04a
  ASSERT_TRUE(Between(c.ApproximateOffsetOf("k04a"), 10000, 211000));
  ASSERT_TRUE(Between(c.ApproximateOffsetOf("k05"),  210000, 211000));
  ASSERT_TRUE(Between(c.ApproximateOffsetOf("k06"),  510000, 511000));
  ASSERT_TRUE(Between(c.ApproximateOffsetOf("k07"),  510000, 511000));
  ASSERT_TRUE(Between(c.ApproximateOffsetOf("xyz"),  610000, 612000));
  c.ResetTableReader();
}

static void DoCompressionTest(CompressionType comp) {
  Random rnd(301);
  TableConstructor c(BytewiseComparator(), true /* convert_to_internal_key_ */);
  std::string tmp;
  c.Add("k01", "hello");
  c.Add("k02", test::CompressibleString(&rnd, 0.25, 10000, &tmp));
  c.Add("k03", "hello3");
  c.Add("k04", test::CompressibleString(&rnd, 0.25, 10000, &tmp));
  std::vector<std::string> keys;
  stl_wrappers::KVMap kvmap;
  Options options;
  test::PlainInternalKeyComparator ikc(options.comparator);
  options.compression = comp;
  BlockBasedTableOptions table_options;
  table_options.block_size = 1024;
  const ImmutableCFOptions ioptions(options);
  const MutableCFOptions moptions(options);
  c.Finish(options, ioptions, moptions, table_options, ikc, &keys, &kvmap);

  ASSERT_TRUE(Between(c.ApproximateOffsetOf("abc"),       0,      0));
  ASSERT_TRUE(Between(c.ApproximateOffsetOf("k01"),       0,      0));
  ASSERT_TRUE(Between(c.ApproximateOffsetOf("k02"),       0,      0));
  ASSERT_TRUE(Between(c.ApproximateOffsetOf("k03"),    2000,   3000));
  ASSERT_TRUE(Between(c.ApproximateOffsetOf("k04"),    2000,   3000));
  ASSERT_TRUE(Between(c.ApproximateOffsetOf("xyz"),    4000,   6100));
  c.ResetTableReader();
}

TEST_F(GeneralTableTest, ApproximateOffsetOfCompressed) {
  std::vector<CompressionType> compression_state;
  if (!Snappy_Supported()) {
    fprintf(stderr, "skipping snappy compression tests\n");
  } else {
    compression_state.push_back(kSnappyCompression);
  }

  if (!Zlib_Supported()) {
    fprintf(stderr, "skipping zlib compression tests\n");
  } else {
    compression_state.push_back(kZlibCompression);
  }

  // TODO(kailiu) DoCompressionTest() doesn't work with BZip2.
  /*
  if (!BZip2_Supported()) {
    fprintf(stderr, "skipping bzip2 compression tests\n");
  } else {
    compression_state.push_back(kBZip2Compression);
  }
  */

  if (!LZ4_Supported()) {
    fprintf(stderr, "skipping lz4 and lz4hc compression tests\n");
  } else {
    compression_state.push_back(kLZ4Compression);
    compression_state.push_back(kLZ4HCCompression);
  }

  if (!XPRESS_Supported()) {
    fprintf(stderr, "skipping xpress and xpress compression tests\n");
  }
  else {
    compression_state.push_back(kXpressCompression);
  }

  for (auto state : compression_state) {
    DoCompressionTest(state);
  }
}

// RandomizedHarnessTest is very slow for certain combination of arguments
// Split into 8 pieces to reduce the time individual tests take.
TEST_F(HarnessTest, Randomized1) {
  // part 1 out of 8
  const size_t part = 1;
  const size_t total = 8;
  RandomizedHarnessTest(part, total);
}

TEST_F(HarnessTest, Randomized2) {
  // part 2 out of 8
  const size_t part = 2;
  const size_t total = 8;
  RandomizedHarnessTest(part, total);
}

TEST_F(HarnessTest, Randomized3) {
  // part 3 out of 8
  const size_t part = 3;
  const size_t total = 8;
  RandomizedHarnessTest(part, total);
}

TEST_F(HarnessTest, Randomized4) {
  // part 4 out of 8
  const size_t part = 4;
  const size_t total = 8;
  RandomizedHarnessTest(part, total);
}

TEST_F(HarnessTest, Randomized5) {
  // part 5 out of 8
  const size_t part = 5;
  const size_t total = 8;
  RandomizedHarnessTest(part, total);
}

TEST_F(HarnessTest, Randomized6) {
  // part 6 out of 8
  const size_t part = 6;
  const size_t total = 8;
  RandomizedHarnessTest(part, total);
}

TEST_F(HarnessTest, Randomized7) {
  // part 7 out of 8
  const size_t part = 7;
  const size_t total = 8;
  RandomizedHarnessTest(part, total);
}

TEST_F(HarnessTest, Randomized8) {
  // part 8 out of 8
  const size_t part = 8;
  const size_t total = 8;
  RandomizedHarnessTest(part, total);
}

#ifndef ROCKSDB_LITE
TEST_F(HarnessTest, RandomizedLongDB) {
  Random rnd(test::RandomSeed());
  TestArgs args = {DB_TEST, false, 16, kNoCompression, 0, false};
  Init(args);
  int num_entries = 100000;
  for (int e = 0; e < num_entries; e++) {
    std::string v;
    Add(test::RandomKey(&rnd, rnd.Skewed(4)),
        test::RandomString(&rnd, rnd.Skewed(5), &v).ToString());
  }
  Test(&rnd);

  // We must have created enough data to force merging
  int files = 0;
  for (int level = 0; level < db()->NumberLevels(); level++) {
    std::string value;
    char name[100];
    snprintf(name, sizeof(name), "rocksdb.num-files-at-level%d", level);
    ASSERT_TRUE(db()->GetProperty(name, &value));
    files += atoi(value.c_str());
  }
  ASSERT_GT(files, 0);
}
#endif  // ROCKSDB_LITE

class MemTableTest : public testing::Test {};

TEST_F(MemTableTest, Simple) {
  InternalKeyComparator cmp(BytewiseComparator());
  auto table_factory = std::make_shared<SkipListFactory>();
  Options options;
  options.memtable_factory = table_factory;
  ImmutableCFOptions ioptions(options);
  WriteBufferManager wb(options.db_write_buffer_size);
  MemTable* memtable =
      new MemTable(cmp, ioptions, MutableCFOptions(options), &wb,
                   kMaxSequenceNumber, 0 /* column_family_id */);
  memtable->Ref();
  WriteBatch batch;
  WriteBatchInternal::SetSequence(&batch, 100);
  batch.Put(std::string("k1"), std::string("v1"));
  batch.Put(std::string("k2"), std::string("v2"));
  batch.Put(std::string("k3"), std::string("v3"));
  batch.Put(std::string("largekey"), std::string("vlarge"));
  batch.DeleteRange(std::string("chi"), std::string("xigua"));
  batch.DeleteRange(std::string("begin"), std::string("end"));
  ColumnFamilyMemTablesDefault cf_mems_default(memtable);
  ASSERT_TRUE(
      WriteBatchInternal::InsertInto(&batch, &cf_mems_default, nullptr).ok());

  for (int i = 0; i < 2; ++i) {
    Arena arena;
    ScopedArenaIterator arena_iter_guard;
    std::unique_ptr<InternalIterator> iter_guard;
    InternalIterator* iter;
    if (i == 0) {
      iter = memtable->NewIterator(ReadOptions(), &arena);
      arena_iter_guard.set(iter);
    } else {
      iter = memtable->NewRangeTombstoneIterator(ReadOptions());
      iter_guard.reset(iter);
    }
    if (iter == nullptr) {
      continue;
    }
    iter->SeekToFirst();
    while (iter->Valid()) {
      fprintf(stderr, "key: '%s' -> '%s'\n", iter->key().ToString().c_str(),
              iter->value().ToString().c_str());
      iter->Next();
    }
  }

  delete memtable->Unref();
}

// Test the empty key
TEST_F(HarnessTest, SimpleEmptyKey) {
  auto args = GenerateArgList();
  for (const auto& arg : args) {
    Init(arg);
    Random rnd(test::RandomSeed() + 1);
    Add("", "v");
    Test(&rnd);
  }
}

TEST_F(HarnessTest, SimpleSingle) {
  auto args = GenerateArgList();
  for (const auto& arg : args) {
    Init(arg);
    Random rnd(test::RandomSeed() + 2);
    Add("abc", "v");
    Test(&rnd);
  }
}

TEST_F(HarnessTest, SimpleMulti) {
  auto args = GenerateArgList();
  for (const auto& arg : args) {
    Init(arg);
    Random rnd(test::RandomSeed() + 3);
    Add("abc", "v");
    Add("abcd", "v");
    Add("ac", "v2");
    Test(&rnd);
  }
}

TEST_F(HarnessTest, SimpleSpecialKey) {
  auto args = GenerateArgList();
  for (const auto& arg : args) {
    Init(arg);
    Random rnd(test::RandomSeed() + 4);
    Add("\xff\xff", "v3");
    Test(&rnd);
  }
}

TEST_F(HarnessTest, FooterTests) {
  {
    // upconvert legacy block based
    std::string encoded;
    Footer footer(kLegacyBlockBasedTableMagicNumber, 0);
    BlockHandle meta_index(10, 5), index(20, 15);
    footer.set_metaindex_handle(meta_index);
    footer.set_index_handle(index);
    footer.EncodeTo(&encoded);
    Footer decoded_footer;
    Slice encoded_slice(encoded);
    decoded_footer.DecodeFrom(&encoded_slice);
    ASSERT_EQ(decoded_footer.table_magic_number(), kBlockBasedTableMagicNumber);
    ASSERT_EQ(decoded_footer.checksum(), kCRC32c);
    ASSERT_EQ(decoded_footer.metaindex_handle().offset(), meta_index.offset());
    ASSERT_EQ(decoded_footer.metaindex_handle().size(), meta_index.size());
    ASSERT_EQ(decoded_footer.index_handle().offset(), index.offset());
    ASSERT_EQ(decoded_footer.index_handle().size(), index.size());
    ASSERT_EQ(decoded_footer.version(), 0U);
  }
  {
    // xxhash block based
    std::string encoded;
    Footer footer(kBlockBasedTableMagicNumber, 1);
    BlockHandle meta_index(10, 5), index(20, 15);
    footer.set_metaindex_handle(meta_index);
    footer.set_index_handle(index);
    footer.set_checksum(kxxHash);
    footer.EncodeTo(&encoded);
    Footer decoded_footer;
    Slice encoded_slice(encoded);
    decoded_footer.DecodeFrom(&encoded_slice);
    ASSERT_EQ(decoded_footer.table_magic_number(), kBlockBasedTableMagicNumber);
    ASSERT_EQ(decoded_footer.checksum(), kxxHash);
    ASSERT_EQ(decoded_footer.metaindex_handle().offset(), meta_index.offset());
    ASSERT_EQ(decoded_footer.metaindex_handle().size(), meta_index.size());
    ASSERT_EQ(decoded_footer.index_handle().offset(), index.offset());
    ASSERT_EQ(decoded_footer.index_handle().size(), index.size());
    ASSERT_EQ(decoded_footer.version(), 1U);
  }
// Plain table is not supported in ROCKSDB_LITE
#ifndef ROCKSDB_LITE
  {
    // upconvert legacy plain table
    std::string encoded;
    Footer footer(kLegacyPlainTableMagicNumber, 0);
    BlockHandle meta_index(10, 5), index(20, 15);
    footer.set_metaindex_handle(meta_index);
    footer.set_index_handle(index);
    footer.EncodeTo(&encoded);
    Footer decoded_footer;
    Slice encoded_slice(encoded);
    decoded_footer.DecodeFrom(&encoded_slice);
    ASSERT_EQ(decoded_footer.table_magic_number(), kPlainTableMagicNumber);
    ASSERT_EQ(decoded_footer.checksum(), kCRC32c);
    ASSERT_EQ(decoded_footer.metaindex_handle().offset(), meta_index.offset());
    ASSERT_EQ(decoded_footer.metaindex_handle().size(), meta_index.size());
    ASSERT_EQ(decoded_footer.index_handle().offset(), index.offset());
    ASSERT_EQ(decoded_footer.index_handle().size(), index.size());
    ASSERT_EQ(decoded_footer.version(), 0U);
  }
  {
    // xxhash block based
    std::string encoded;
    Footer footer(kPlainTableMagicNumber, 1);
    BlockHandle meta_index(10, 5), index(20, 15);
    footer.set_metaindex_handle(meta_index);
    footer.set_index_handle(index);
    footer.set_checksum(kxxHash);
    footer.EncodeTo(&encoded);
    Footer decoded_footer;
    Slice encoded_slice(encoded);
    decoded_footer.DecodeFrom(&encoded_slice);
    ASSERT_EQ(decoded_footer.table_magic_number(), kPlainTableMagicNumber);
    ASSERT_EQ(decoded_footer.checksum(), kxxHash);
    ASSERT_EQ(decoded_footer.metaindex_handle().offset(), meta_index.offset());
    ASSERT_EQ(decoded_footer.metaindex_handle().size(), meta_index.size());
    ASSERT_EQ(decoded_footer.index_handle().offset(), index.offset());
    ASSERT_EQ(decoded_footer.index_handle().size(), index.size());
    ASSERT_EQ(decoded_footer.version(), 1U);
  }
#endif  // !ROCKSDB_LITE
  {
    // version == 2
    std::string encoded;
    Footer footer(kBlockBasedTableMagicNumber, 2);
    BlockHandle meta_index(10, 5), index(20, 15);
    footer.set_metaindex_handle(meta_index);
    footer.set_index_handle(index);
    footer.EncodeTo(&encoded);
    Footer decoded_footer;
    Slice encoded_slice(encoded);
    decoded_footer.DecodeFrom(&encoded_slice);
    ASSERT_EQ(decoded_footer.table_magic_number(), kBlockBasedTableMagicNumber);
    ASSERT_EQ(decoded_footer.checksum(), kCRC32c);
    ASSERT_EQ(decoded_footer.metaindex_handle().offset(), meta_index.offset());
    ASSERT_EQ(decoded_footer.metaindex_handle().size(), meta_index.size());
    ASSERT_EQ(decoded_footer.index_handle().offset(), index.offset());
    ASSERT_EQ(decoded_footer.index_handle().size(), index.size());
    ASSERT_EQ(decoded_footer.version(), 2U);
  }
}

class IndexBlockRestartIntervalTest
    : public TableTest,
      public ::testing::WithParamInterface<std::pair<int, bool>> {
 public:
  static std::vector<std::pair<int, bool>> GetRestartValues() {
    return {{-1, false}, {0, false},  {1, false}, {8, false},
            {16, false}, {32, false}, {-1, true}, {0, true},
            {1, true},   {8, true},   {16, true}, {32, true}};
  }
};

INSTANTIATE_TEST_CASE_P(
    IndexBlockRestartIntervalTest, IndexBlockRestartIntervalTest,
    ::testing::ValuesIn(IndexBlockRestartIntervalTest::GetRestartValues()));

TEST_P(IndexBlockRestartIntervalTest, IndexBlockRestartInterval) {
  const int kKeysInTable = 10000;
  const int kKeySize = 100;
  const int kValSize = 500;

  const int index_block_restart_interval = std::get<0>(GetParam());
  const bool value_delta_encoding = std::get<1>(GetParam());

  Options options;
  BlockBasedTableOptions table_options;
  table_options.block_size = 64;  // small block size to get big index block
  table_options.index_block_restart_interval = index_block_restart_interval;
  if (value_delta_encoding) {
    table_options.format_version = 4;
  }
  options.table_factory.reset(new BlockBasedTableFactory(table_options));

  TableConstructor c(BytewiseComparator());
  static Random rnd(301);
  for (int i = 0; i < kKeysInTable; i++) {
    InternalKey k(RandomString(&rnd, kKeySize), 0, kTypeValue);
    c.Add(k.Encode().ToString(), RandomString(&rnd, kValSize));
  }

  std::vector<std::string> keys;
  stl_wrappers::KVMap kvmap;
  std::unique_ptr<InternalKeyComparator> comparator(
      new InternalKeyComparator(BytewiseComparator()));
  const ImmutableCFOptions ioptions(options);
  const MutableCFOptions moptions(options);
  c.Finish(options, ioptions, moptions, table_options, *comparator, &keys,
           &kvmap);
  auto reader = c.GetTableReader();

  std::unique_ptr<InternalIterator> db_iter(
      reader->NewIterator(ReadOptions(), moptions.prefix_extractor.get()));

  // Test point lookup
  for (auto& kv : kvmap) {
    db_iter->Seek(kv.first);

    ASSERT_TRUE(db_iter->Valid());
    ASSERT_OK(db_iter->status());
    ASSERT_EQ(db_iter->key(), kv.first);
    ASSERT_EQ(db_iter->value(), kv.second);
  }

  // Test iterating
  auto kv_iter = kvmap.begin();
  for (db_iter->SeekToFirst(); db_iter->Valid(); db_iter->Next()) {
    ASSERT_EQ(db_iter->key(), kv_iter->first);
    ASSERT_EQ(db_iter->value(), kv_iter->second);
    kv_iter++;
  }
  ASSERT_EQ(kv_iter, kvmap.end());
  c.ResetTableReader();
}

class PrefixTest : public testing::Test {
 public:
  PrefixTest() : testing::Test() {}
  ~PrefixTest() {}
};

namespace {
// A simple PrefixExtractor that only works for test PrefixAndWholeKeyTest
class TestPrefixExtractor : public rocksdb::SliceTransform {
 public:
  ~TestPrefixExtractor() override{};
  const char* Name() const override { return "TestPrefixExtractor"; }

  rocksdb::Slice Transform(const rocksdb::Slice& src) const override {
    assert(IsValid(src));
    return rocksdb::Slice(src.data(), 3);
  }

  bool InDomain(const rocksdb::Slice& src) const override {
    assert(IsValid(src));
    return true;
  }

  bool InRange(const rocksdb::Slice& /*dst*/) const override { return true; }

  bool IsValid(const rocksdb::Slice& src) const {
    if (src.size() != 4) {
      return false;
    }
    if (src[0] != '[') {
      return false;
    }
    if (src[1] < '0' || src[1] > '9') {
      return false;
    }
    if (src[2] != ']') {
      return false;
    }
    if (src[3] < '0' || src[3] > '9') {
      return false;
    }
    return true;
  }
};
}  // namespace

TEST_F(PrefixTest, PrefixAndWholeKeyTest) {
  rocksdb::Options options;
  options.compaction_style = rocksdb::kCompactionStyleUniversal;
  options.num_levels = 20;
  options.create_if_missing = true;
  options.optimize_filters_for_hits = false;
  options.target_file_size_base = 268435456;
  options.prefix_extractor = std::make_shared<TestPrefixExtractor>();
  rocksdb::BlockBasedTableOptions bbto;
  bbto.filter_policy.reset(rocksdb::NewBloomFilterPolicy(10));
  bbto.block_size = 262144;
  bbto.whole_key_filtering = true;

  const std::string kDBPath = test::PerThreadDBPath("table_prefix_test");
  options.table_factory.reset(NewBlockBasedTableFactory(bbto));
  DestroyDB(kDBPath, options);
  rocksdb::DB* db;
  ASSERT_OK(rocksdb::DB::Open(options, kDBPath, &db));

  // Create a bunch of keys with 10 filters.
  for (int i = 0; i < 10; i++) {
    std::string prefix = "[" + std::to_string(i) + "]";
    for (int j = 0; j < 10; j++) {
      std::string key = prefix + std::to_string(j);
      db->Put(rocksdb::WriteOptions(), key, "1");
    }
  }

  // Trigger compaction.
  db->CompactRange(CompactRangeOptions(), nullptr, nullptr);
  delete db;
  // In the second round, turn whole_key_filtering off and expect
  // rocksdb still works.
}

/*
 * Disable TableWithGlobalSeqno since RocksDB does not store global_seqno in
 * the SST file any more. Instead, RocksDB deduces global_seqno from the
 * MANIFEST while reading from an SST. Therefore, it's not possible to test the
 * functionality of global_seqno in a single, isolated unit test without the
 * involvement of Version, VersionSet, etc.
 */
TEST_P(BlockBasedTableTest, DISABLED_TableWithGlobalSeqno) {
  BlockBasedTableOptions bbto = GetBlockBasedTableOptions();
  test::StringSink* sink = new test::StringSink();
  unique_ptr<WritableFileWriter> file_writer(test::GetWritableFileWriter(sink));
  Options options;
  options.table_factory.reset(NewBlockBasedTableFactory(bbto));
  const ImmutableCFOptions ioptions(options);
  const MutableCFOptions moptions(options);
  InternalKeyComparator ikc(options.comparator);
  std::vector<std::unique_ptr<IntTblPropCollectorFactory>>
      int_tbl_prop_collector_factories;
  int_tbl_prop_collector_factories.emplace_back(
      new SstFileWriterPropertiesCollectorFactory(2 /* version */,
                                                  0 /* global_seqno*/));
  std::string column_family_name;
  std::unique_ptr<TableBuilder> builder(options.table_factory->NewTableBuilder(
      TableBuilderOptions(ioptions, moptions, ikc,
                          &int_tbl_prop_collector_factories, kNoCompression,
                          CompressionOptions(), nullptr /* compression_dict */,
                          false /* skip_filters */, column_family_name, -1),
      TablePropertiesCollectorFactory::Context::kUnknownColumnFamily,
      file_writer.get()));

  for (char c = 'a'; c <= 'z'; ++c) {
    std::string key(8, c);
    std::string value = key;
    InternalKey ik(key, 0, kTypeValue);

    builder->Add(ik.Encode(), value);
  }
  ASSERT_OK(builder->Finish());
  file_writer->Flush();

  test::RandomRWStringSink ss_rw(sink);
  uint32_t version;
  uint64_t global_seqno;
  uint64_t global_seqno_offset;

  // Helper function to get version, global_seqno, global_seqno_offset
  std::function<void()> GetVersionAndGlobalSeqno = [&]() {
    unique_ptr<RandomAccessFileReader> file_reader(
        test::GetRandomAccessFileReader(
            new test::StringSource(ss_rw.contents(), 73342, true)));

    TableProperties* props = nullptr;
    ASSERT_OK(ReadTableProperties(file_reader.get(), ss_rw.contents().size(),
                                  kBlockBasedTableMagicNumber, ioptions,
                                  &props, true /* compression_type_missing */));

    UserCollectedProperties user_props = props->user_collected_properties;
    version = DecodeFixed32(
        user_props[ExternalSstFilePropertyNames::kVersion].c_str());
    global_seqno = DecodeFixed64(
        user_props[ExternalSstFilePropertyNames::kGlobalSeqno].c_str());
    global_seqno_offset =
        props->properties_offsets[ExternalSstFilePropertyNames::kGlobalSeqno];

    delete props;
  };

  // Helper function to update the value of the global seqno in the file
  std::function<void(uint64_t)> SetGlobalSeqno = [&](uint64_t val) {
    std::string new_global_seqno;
    PutFixed64(&new_global_seqno, val);

    ASSERT_OK(ss_rw.Write(global_seqno_offset, new_global_seqno));
  };

  // Helper function to get the contents of the table InternalIterator
  unique_ptr<TableReader> table_reader;
  std::function<InternalIterator*()> GetTableInternalIter = [&]() {
    unique_ptr<RandomAccessFileReader> file_reader(
        test::GetRandomAccessFileReader(
            new test::StringSource(ss_rw.contents(), 73342, true)));

    options.table_factory->NewTableReader(
        TableReaderOptions(ioptions, moptions.prefix_extractor.get(),
                           EnvOptions(), ikc),
        std::move(file_reader), ss_rw.contents().size(), &table_reader);

    return table_reader->NewIterator(ReadOptions(),
                                     moptions.prefix_extractor.get());
  };

  GetVersionAndGlobalSeqno();
  ASSERT_EQ(2, version);
  ASSERT_EQ(0, global_seqno);

  InternalIterator* iter = GetTableInternalIter();
  char current_c = 'a';
  for (iter->SeekToFirst(); iter->Valid(); iter->Next()) {
    ParsedInternalKey pik;
    ASSERT_TRUE(ParseInternalKey(iter->key(), &pik));

    ASSERT_EQ(pik.type, ValueType::kTypeValue);
    ASSERT_EQ(pik.sequence, 0);
    ASSERT_EQ(pik.user_key, iter->value());
    ASSERT_EQ(pik.user_key.ToString(), std::string(8, current_c));
    current_c++;
  }
  ASSERT_EQ(current_c, 'z' + 1);
  delete iter;

  // Update global sequence number to 10
  SetGlobalSeqno(10);
  GetVersionAndGlobalSeqno();
  ASSERT_EQ(2, version);
  ASSERT_EQ(10, global_seqno);

  iter = GetTableInternalIter();
  current_c = 'a';
  for (iter->SeekToFirst(); iter->Valid(); iter->Next()) {
    ParsedInternalKey pik;
    ASSERT_TRUE(ParseInternalKey(iter->key(), &pik));

    ASSERT_EQ(pik.type, ValueType::kTypeValue);
    ASSERT_EQ(pik.sequence, 10);
    ASSERT_EQ(pik.user_key, iter->value());
    ASSERT_EQ(pik.user_key.ToString(), std::string(8, current_c));
    current_c++;
  }
  ASSERT_EQ(current_c, 'z' + 1);

  // Verify Seek
  for (char c = 'a'; c <= 'z'; c++) {
    std::string k = std::string(8, c);
    InternalKey ik(k, 10, kValueTypeForSeek);
    iter->Seek(ik.Encode());
    ASSERT_TRUE(iter->Valid());

    ParsedInternalKey pik;
    ASSERT_TRUE(ParseInternalKey(iter->key(), &pik));

    ASSERT_EQ(pik.type, ValueType::kTypeValue);
    ASSERT_EQ(pik.sequence, 10);
    ASSERT_EQ(pik.user_key.ToString(), k);
    ASSERT_EQ(iter->value().ToString(), k);
  }
  delete iter;

  // Update global sequence number to 3
  SetGlobalSeqno(3);
  GetVersionAndGlobalSeqno();
  ASSERT_EQ(2, version);
  ASSERT_EQ(3, global_seqno);

  iter = GetTableInternalIter();
  current_c = 'a';
  for (iter->SeekToFirst(); iter->Valid(); iter->Next()) {
    ParsedInternalKey pik;
    ASSERT_TRUE(ParseInternalKey(iter->key(), &pik));

    ASSERT_EQ(pik.type, ValueType::kTypeValue);
    ASSERT_EQ(pik.sequence, 3);
    ASSERT_EQ(pik.user_key, iter->value());
    ASSERT_EQ(pik.user_key.ToString(), std::string(8, current_c));
    current_c++;
  }
  ASSERT_EQ(current_c, 'z' + 1);

  // Verify Seek
  for (char c = 'a'; c <= 'z'; c++) {
    std::string k = std::string(8, c);
    // seqno=4 is less than 3 so we still should get our key
    InternalKey ik(k, 4, kValueTypeForSeek);
    iter->Seek(ik.Encode());
    ASSERT_TRUE(iter->Valid());

    ParsedInternalKey pik;
    ASSERT_TRUE(ParseInternalKey(iter->key(), &pik));

    ASSERT_EQ(pik.type, ValueType::kTypeValue);
    ASSERT_EQ(pik.sequence, 3);
    ASSERT_EQ(pik.user_key.ToString(), k);
    ASSERT_EQ(iter->value().ToString(), k);
  }

  delete iter;
}

TEST_P(BlockBasedTableTest, BlockAlignTest) {
  BlockBasedTableOptions bbto = GetBlockBasedTableOptions();
  bbto.block_align = true;
  test::StringSink* sink = new test::StringSink();
  unique_ptr<WritableFileWriter> file_writer(test::GetWritableFileWriter(sink));
  Options options;
  options.compression = kNoCompression;
  options.table_factory.reset(NewBlockBasedTableFactory(bbto));
  const ImmutableCFOptions ioptions(options);
  const MutableCFOptions moptions(options);
  InternalKeyComparator ikc(options.comparator);
  std::vector<std::unique_ptr<IntTblPropCollectorFactory>>
      int_tbl_prop_collector_factories;
  std::string column_family_name;
  std::unique_ptr<TableBuilder> builder(options.table_factory->NewTableBuilder(
      TableBuilderOptions(ioptions, moptions, ikc,
                          &int_tbl_prop_collector_factories, kNoCompression,
                          CompressionOptions(), nullptr /* compression_dict */,
                          false /* skip_filters */, column_family_name, -1),
      TablePropertiesCollectorFactory::Context::kUnknownColumnFamily,
      file_writer.get()));

  for (int i = 1; i <= 10000; ++i) {
    std::ostringstream ostr;
    ostr << std::setfill('0') << std::setw(5) << i;
    std::string key = ostr.str();
    std::string value = "val";
    InternalKey ik(key, 0, kTypeValue);

    builder->Add(ik.Encode(), value);
  }
  ASSERT_OK(builder->Finish());
  file_writer->Flush();

  test::RandomRWStringSink ss_rw(sink);
  unique_ptr<RandomAccessFileReader> file_reader(
      test::GetRandomAccessFileReader(
          new test::StringSource(ss_rw.contents(), 73342, true)));

  // Helper function to get version, global_seqno, global_seqno_offset
  std::function<void()> VerifyBlockAlignment = [&]() {
    TableProperties* props = nullptr;
    ASSERT_OK(ReadTableProperties(file_reader.get(), ss_rw.contents().size(),
                                  kBlockBasedTableMagicNumber, ioptions,
                                  &props, true /* compression_type_missing */));

    uint64_t data_block_size = props->data_size / props->num_data_blocks;
    ASSERT_EQ(data_block_size, 4096);
    ASSERT_EQ(props->data_size, data_block_size * props->num_data_blocks);
    delete props;
  };

  VerifyBlockAlignment();

  // The below block of code verifies that we can read back the keys. Set
  // block_align to false when creating the reader to ensure we can flip between
  // the two modes without any issues
  std::unique_ptr<TableReader> table_reader;
  bbto.block_align = false;
  Options options2;
  options2.table_factory.reset(NewBlockBasedTableFactory(bbto));
  ImmutableCFOptions ioptions2(options2);
  const MutableCFOptions moptions2(options2);

  ASSERT_OK(ioptions.table_factory->NewTableReader(
      TableReaderOptions(ioptions2, moptions2.prefix_extractor.get(),
                         EnvOptions(),
                         GetPlainInternalComparator(options2.comparator)),
      std::move(file_reader), ss_rw.contents().size(), &table_reader));

  std::unique_ptr<InternalIterator> db_iter(table_reader->NewIterator(
      ReadOptions(), moptions2.prefix_extractor.get()));

  int expected_key = 1;
  for (db_iter->SeekToFirst(); db_iter->Valid(); db_iter->Next()) {
    std::ostringstream ostr;
    ostr << std::setfill('0') << std::setw(5) << expected_key++;
    std::string key = ostr.str();
    std::string value = "val";

    ASSERT_OK(db_iter->status());
    ASSERT_EQ(ExtractUserKey(db_iter->key()).ToString(), key);
    ASSERT_EQ(db_iter->value().ToString(), value);
  }
  expected_key--;
  ASSERT_EQ(expected_key, 10000);
  table_reader.reset();
}

TEST_P(BlockBasedTableTest, PropertiesBlockRestartPointTest) {
  BlockBasedTableOptions bbto = GetBlockBasedTableOptions();
  bbto.block_align = true;
  test::StringSink* sink = new test::StringSink();
  unique_ptr<WritableFileWriter> file_writer(test::GetWritableFileWriter(sink));

  Options options;
  options.compression = kNoCompression;
  options.table_factory.reset(NewBlockBasedTableFactory(bbto));

  const ImmutableCFOptions ioptions(options);
  const MutableCFOptions moptions(options);
  InternalKeyComparator ikc(options.comparator);
  std::vector<std::unique_ptr<IntTblPropCollectorFactory>>
      int_tbl_prop_collector_factories;
  std::string column_family_name;

  std::unique_ptr<TableBuilder> builder(options.table_factory->NewTableBuilder(
      TableBuilderOptions(ioptions, moptions, ikc,
                          &int_tbl_prop_collector_factories, kNoCompression,
                          CompressionOptions(), nullptr /* compression_dict */,
                          false /* skip_filters */, column_family_name, -1),
      TablePropertiesCollectorFactory::Context::kUnknownColumnFamily,
      file_writer.get()));

  for (int i = 1; i <= 10000; ++i) {
    std::ostringstream ostr;
    ostr << std::setfill('0') << std::setw(5) << i;
    std::string key = ostr.str();
    std::string value = "val";
    InternalKey ik(key, 0, kTypeValue);

    builder->Add(ik.Encode(), value);
  }
  ASSERT_OK(builder->Finish());
  file_writer->Flush();

  test::RandomRWStringSink ss_rw(sink);
  unique_ptr<RandomAccessFileReader> file_reader(
      test::GetRandomAccessFileReader(
          new test::StringSource(ss_rw.contents(), 73342, true)));

  {
    RandomAccessFileReader* file = file_reader.get();
    uint64_t file_size = ss_rw.contents().size();

    Footer footer;
    ASSERT_OK(ReadFooterFromFile(file, nullptr /* prefetch_buffer */, file_size,
                                 &footer, kBlockBasedTableMagicNumber));

    auto BlockFetchHelper = [&](const BlockHandle& handle,
                                BlockContents* contents) {
      ReadOptions read_options;
      read_options.verify_checksums = false;
      Slice compression_dict;
      PersistentCacheOptions cache_options;

      BlockFetcher block_fetcher(file, nullptr /* prefetch_buffer */, footer,
                                 read_options, handle, contents, ioptions,
                                 false /* decompress */, compression_dict,
                                 cache_options);

      ASSERT_OK(block_fetcher.ReadBlockContents());
    };

    // -- Read metaindex block
    auto metaindex_handle = footer.metaindex_handle();
    BlockContents metaindex_contents;

    BlockFetchHelper(metaindex_handle, &metaindex_contents);
    Block metaindex_block(std::move(metaindex_contents),
                          kDisableGlobalSequenceNumber);

    std::unique_ptr<InternalIterator> meta_iter(
        metaindex_block.NewIterator<DataBlockIter>(BytewiseComparator(),
                                                   BytewiseComparator()));
    bool found_properties_block = true;
    ASSERT_OK(SeekToPropertiesBlock(meta_iter.get(), &found_properties_block));
    ASSERT_TRUE(found_properties_block);

    // -- Read properties block
    Slice v = meta_iter->value();
    BlockHandle properties_handle;
    ASSERT_OK(properties_handle.DecodeFrom(&v));
    BlockContents properties_contents;

    BlockFetchHelper(properties_handle, &properties_contents);
    Block properties_block(std::move(properties_contents),
                           kDisableGlobalSequenceNumber);

    ASSERT_EQ(properties_block.NumRestarts(), 1);
  }
}

TEST_P(BlockBasedTableTest, PropertiesMetaBlockLast) {
  // The properties meta-block should come at the end since we always need to
  // read it when opening a file, unlike index/filter/other meta-blocks, which
  // are sometimes read depending on the user's configuration. This ordering
  // allows us to do a small readahead on the end of the file to read properties
  // and meta-index blocks with one I/O.
  TableConstructor c(BytewiseComparator(), true /* convert_to_internal_key_ */);
  c.Add("a1", "val1");
  c.Add("b2", "val2");
  c.Add("c3", "val3");
  c.Add("d4", "val4");
  c.Add("e5", "val5");
  c.Add("f6", "val6");
  c.Add("g7", "val7");
  c.Add("h8", "val8");
  c.Add("j9", "val9");

  // write an SST file
  Options options;
  BlockBasedTableOptions table_options = GetBlockBasedTableOptions();
  table_options.filter_policy.reset(NewBloomFilterPolicy(
      8 /* bits_per_key */, false /* use_block_based_filter */));
  options.table_factory.reset(NewBlockBasedTableFactory(table_options));
  ImmutableCFOptions ioptions(options);
  MutableCFOptions moptions(options);
  std::vector<std::string> keys;
  stl_wrappers::KVMap kvmap;
  c.Finish(options, ioptions, moptions, table_options,
           GetPlainInternalComparator(options.comparator), &keys, &kvmap);

  // get file reader
  test::StringSink* table_sink = c.TEST_GetSink();
  std::unique_ptr<RandomAccessFileReader> table_reader{
      test::GetRandomAccessFileReader(
          new test::StringSource(table_sink->contents(), 0 /* unique_id */,
                                 false /* allow_mmap_reads */))};
  size_t table_size = table_sink->contents().size();

  // read footer
  Footer footer;
  ASSERT_OK(ReadFooterFromFile(table_reader.get(),
                               nullptr /* prefetch_buffer */, table_size,
                               &footer, kBlockBasedTableMagicNumber));

  // read metaindex
  auto metaindex_handle = footer.metaindex_handle();
  BlockContents metaindex_contents;
  Slice compression_dict;
  PersistentCacheOptions pcache_opts;
  BlockFetcher block_fetcher(
      table_reader.get(), nullptr /* prefetch_buffer */, footer, ReadOptions(),
      metaindex_handle, &metaindex_contents, ioptions, false /* decompress */,
      compression_dict, pcache_opts);
  ASSERT_OK(block_fetcher.ReadBlockContents());
  Block metaindex_block(std::move(metaindex_contents),
                        kDisableGlobalSequenceNumber);

  // verify properties block comes last
  std::unique_ptr<InternalIterator> metaindex_iter{
      metaindex_block.NewIterator<DataBlockIter>(options.comparator,
                                                 options.comparator)};
  uint64_t max_offset = 0;
  std::string key_at_max_offset;
  for (metaindex_iter->SeekToFirst(); metaindex_iter->Valid();
       metaindex_iter->Next()) {
    BlockHandle handle;
    Slice value = metaindex_iter->value();
    ASSERT_OK(handle.DecodeFrom(&value));
    if (handle.offset() > max_offset) {
      max_offset = handle.offset();
      key_at_max_offset = metaindex_iter->key().ToString();
    }
  }
  ASSERT_EQ(kPropertiesBlock, key_at_max_offset);
  // index handle is stored in footer rather than metaindex block, so need
  // separate logic to verify it comes before properties block.
  ASSERT_GT(max_offset, footer.index_handle().offset());
  c.ResetTableReader();
}

TEST_P(BlockBasedTableTest, BadOptions) {
  rocksdb::Options options;
  options.compression = kNoCompression;
  BlockBasedTableOptions bbto = GetBlockBasedTableOptions();
  bbto.block_size = 4000;
  bbto.block_align = true;

  const std::string kDBPath =
      test::PerThreadDBPath("block_based_table_bad_options_test");
  options.table_factory.reset(NewBlockBasedTableFactory(bbto));
  DestroyDB(kDBPath, options);
  rocksdb::DB* db;
  ASSERT_NOK(rocksdb::DB::Open(options, kDBPath, &db));

  bbto.block_size = 4096;
  options.compression = kSnappyCompression;
  options.table_factory.reset(NewBlockBasedTableFactory(bbto));
  ASSERT_NOK(rocksdb::DB::Open(options, kDBPath, &db));
}

TEST_F(BBTTailPrefetchTest, TestTailPrefetchStats) {
  TailPrefetchStats tpstats;
  ASSERT_EQ(0, tpstats.GetSuggestedPrefetchSize());
  tpstats.RecordEffectiveSize(size_t{1000});
  tpstats.RecordEffectiveSize(size_t{1005});
  tpstats.RecordEffectiveSize(size_t{1002});
  ASSERT_EQ(1005, tpstats.GetSuggestedPrefetchSize());

  // One single super large value shouldn't influence much
  tpstats.RecordEffectiveSize(size_t{1002000});
  tpstats.RecordEffectiveSize(size_t{999});
  ASSERT_LE(1005, tpstats.GetSuggestedPrefetchSize());
  ASSERT_GT(1200, tpstats.GetSuggestedPrefetchSize());

  // Only history of 32 is kept
  for (int i = 0; i < 32; i++) {
    tpstats.RecordEffectiveSize(size_t{100});
  }
  ASSERT_EQ(100, tpstats.GetSuggestedPrefetchSize());

  // 16 large values and 16 small values. The result should be closer
  // to the small value as the algorithm.
  for (int i = 0; i < 16; i++) {
    tpstats.RecordEffectiveSize(size_t{1000});
  }
  tpstats.RecordEffectiveSize(size_t{10});
  tpstats.RecordEffectiveSize(size_t{20});
  for (int i = 0; i < 6; i++) {
    tpstats.RecordEffectiveSize(size_t{100});
  }
  ASSERT_LE(80, tpstats.GetSuggestedPrefetchSize());
  ASSERT_GT(200, tpstats.GetSuggestedPrefetchSize());
}

TEST_F(BBTTailPrefetchTest, FilePrefetchBufferMinOffset) {
  TailPrefetchStats tpstats;
  FilePrefetchBuffer buffer(nullptr, 0, 0, false, true);
  buffer.TryReadFromCache(500, 10, nullptr);
  buffer.TryReadFromCache(480, 10, nullptr);
  buffer.TryReadFromCache(490, 10, nullptr);
  ASSERT_EQ(480, buffer.min_offset_read());
}

TEST_P(BlockBasedTableTest, DataBlockHashIndexBlockBoundary) {
  BlockBasedTableOptions table_options = GetBlockBasedTableOptions();
  table_options.data_block_index_type =
<<<<<<< HEAD
    BlockBasedTableOptions::kDataBlockBinaryAndHash;
=======
      BlockBasedTableOptions::kDataBlockBinaryAndHash;
>>>>>>> bf411a50
  table_options.block_restart_interval = 1;
  table_options.block_size = 4096;

  Options options;
  options.comparator = BytewiseComparator();

  options.table_factory.reset(NewBlockBasedTableFactory(table_options));

  TableConstructor c(options.comparator);

  static Random rnd(1048);

  // insert two large k/v pair. Given that the block_size is 4096, one k/v pair
  // will take up one block.

  // insert "aab"@100
  std::string k_aab("aab");
  InternalKey k_aab_100(k_aab, 100, kTypeValue);
<<<<<<< HEAD
  std::string v_aab_100(4100, 'a'); // large value
  c.Add(k_aab_100.Encode().ToString(), v_aab_100);


  // insert "axy"@100
  std::string k_axy("axy");
  InternalKey k_axy_10(k_axy, 10, kTypeValue);
  std::string v_axy_10(4100, 'x'); // large value
=======
  std::string v_aab_100(4100, 'a');  // large value
  c.Add(k_aab_100.Encode().ToString(), v_aab_100);

  // insert "axy"@100
  std::string k_axy("axy");
  InternalKey k_axy_10(k_axy, 10, kTypeValue);
  std::string v_axy_10(4100, 'x');  // large value
>>>>>>> bf411a50
  c.Add(k_axy_10.Encode().ToString(), v_axy_10);

  std::vector<std::string> keys;
  stl_wrappers::KVMap kvmap;
  const ImmutableCFOptions ioptions(options);
  const MutableCFOptions moptions(options);
  const InternalKeyComparator internal_comparator(options.comparator);
  c.Finish(options, ioptions, moptions, table_options, internal_comparator,
           &keys, &kvmap);

<<<<<<< HEAD

=======
>>>>>>> bf411a50
  auto reader = c.GetTableReader();

  // Search using Get()
  {
    ReadOptions ro;
    PinnableSlice value;
    InternalKey k_axy_60(k_axy, 60, kTypeValue);
    GetContext get_context(options.comparator, nullptr, nullptr, nullptr,
<<<<<<< HEAD
                           GetContext::kNotFound, k_axy,
                           &value, nullptr, nullptr, nullptr, nullptr);
=======
                           GetContext::kNotFound, k_axy, &value, nullptr,
                           nullptr, nullptr, nullptr);
>>>>>>> bf411a50
    ASSERT_OK(reader->Get(ro, k_axy_60.Encode().ToString(), &get_context,
                          moptions.prefix_extractor.get()));
    ASSERT_EQ(get_context.State(), GetContext::kFound);
    ASSERT_EQ(value, v_axy_10);
    value.Reset();
  }
}

TEST_P(BlockBasedTableTest, DataBlockHashIndex) {
  const int kNumKeys = 500;
  const int kKeySize = 8;
  const int kValSize = 40;

  BlockBasedTableOptions table_options = GetBlockBasedTableOptions();
  table_options.data_block_index_type =
    BlockBasedTableOptions::kDataBlockBinaryAndHash;

  Options options;
  options.comparator = BytewiseComparator();

  options.table_factory.reset(new BlockBasedTableFactory(table_options));

  TableConstructor c(options.comparator);

  static Random rnd(1048);
  for (int i = 0; i < kNumKeys; i++) {
    // padding one "0" to mark existent keys.
    std::string random_key(RandomString(&rnd, kKeySize - 1) + "1");
    InternalKey k(random_key, 0, kTypeValue);
    c.Add(k.Encode().ToString(), RandomString(&rnd, kValSize));
  }

  std::vector<std::string> keys;
  stl_wrappers::KVMap kvmap;
  const ImmutableCFOptions ioptions(options);
  const MutableCFOptions moptions(options);
  const InternalKeyComparator internal_comparator(options.comparator);
  c.Finish(options, ioptions, moptions, table_options, internal_comparator,
           &keys, &kvmap);


  auto reader = c.GetTableReader();

  std::unique_ptr<InternalIterator> seek_iter;
  seek_iter.reset(reader->NewIterator(ReadOptions(),
                                      moptions.prefix_extractor.get()));
  for (int i = 0; i < 2; ++i) {

    ReadOptions ro;
    // for every kv, we seek using two method: Get() and Seek()
    // Get() will use the SuffixIndexHash in Block. For non-existent key it
    //      will invalidate the iterator
    // Seek() will use the default BinarySeek() in Block. So for non-existent
    //      key it will land at the closest key that is large than target.

    // Search for existent keys
    for (auto& kv : kvmap) {
      if (i == 0) {
        // Search using Seek()
        seek_iter->Seek(kv.first);
        ASSERT_OK(seek_iter->status());
        ASSERT_TRUE(seek_iter->Valid());
        ASSERT_EQ(seek_iter->key(), kv.first);
        ASSERT_EQ(seek_iter->value(), kv.second);
      } else {
        // Search using Get()
        PinnableSlice value;
        std::string user_key = ExtractUserKey(kv.first).ToString();
        GetContext get_context(options.comparator, nullptr, nullptr, nullptr,
                               GetContext::kNotFound, user_key, &value, nullptr,
                               nullptr, nullptr, nullptr);
        ASSERT_OK(reader->Get(ro, kv.first, &get_context,
                              moptions.prefix_extractor.get()));
        ASSERT_EQ(get_context.State(), GetContext::kFound);
        ASSERT_EQ(value, Slice(kv.second));
        value.Reset();
      }
    }

    // Search for non-existent keys
    for (auto& kv : kvmap) {
      std::string user_key = ExtractUserKey(kv.first).ToString();
      user_key.back() = '0'; // make it non-existent key
      InternalKey internal_key(user_key, 0, kTypeValue);
      std::string encoded_key = internal_key.Encode().ToString();
      if (i == 0) { // Search using Seek()
        seek_iter->Seek(encoded_key);
        ASSERT_OK(seek_iter->status());
        if (seek_iter->Valid()){
          ASSERT_TRUE(BytewiseComparator()->Compare(
                          user_key, ExtractUserKey(seek_iter->key())) < 0);
        }
      } else { // Search using Get()
        PinnableSlice value;
        GetContext get_context(options.comparator, nullptr, nullptr, nullptr,
                               GetContext::kNotFound, user_key, &value, nullptr,
                               nullptr, nullptr, nullptr);
        ASSERT_OK(reader->Get(ro, encoded_key, &get_context,
                              moptions.prefix_extractor.get()));
        ASSERT_EQ(get_context.State(), GetContext::kNotFound);
        value.Reset();
      }
    }
  }
}

}  // namespace rocksdb

int main(int argc, char** argv) {
  ::testing::InitGoogleTest(&argc, argv);
  return RUN_ALL_TESTS();
}<|MERGE_RESOLUTION|>--- conflicted
+++ resolved
@@ -3656,11 +3656,7 @@
 TEST_P(BlockBasedTableTest, DataBlockHashIndexBlockBoundary) {
   BlockBasedTableOptions table_options = GetBlockBasedTableOptions();
   table_options.data_block_index_type =
-<<<<<<< HEAD
-    BlockBasedTableOptions::kDataBlockBinaryAndHash;
-=======
       BlockBasedTableOptions::kDataBlockBinaryAndHash;
->>>>>>> bf411a50
   table_options.block_restart_interval = 1;
   table_options.block_size = 4096;
 
@@ -3679,16 +3675,6 @@
   // insert "aab"@100
   std::string k_aab("aab");
   InternalKey k_aab_100(k_aab, 100, kTypeValue);
-<<<<<<< HEAD
-  std::string v_aab_100(4100, 'a'); // large value
-  c.Add(k_aab_100.Encode().ToString(), v_aab_100);
-
-
-  // insert "axy"@100
-  std::string k_axy("axy");
-  InternalKey k_axy_10(k_axy, 10, kTypeValue);
-  std::string v_axy_10(4100, 'x'); // large value
-=======
   std::string v_aab_100(4100, 'a');  // large value
   c.Add(k_aab_100.Encode().ToString(), v_aab_100);
 
@@ -3696,7 +3682,6 @@
   std::string k_axy("axy");
   InternalKey k_axy_10(k_axy, 10, kTypeValue);
   std::string v_axy_10(4100, 'x');  // large value
->>>>>>> bf411a50
   c.Add(k_axy_10.Encode().ToString(), v_axy_10);
 
   std::vector<std::string> keys;
@@ -3707,10 +3692,6 @@
   c.Finish(options, ioptions, moptions, table_options, internal_comparator,
            &keys, &kvmap);
 
-<<<<<<< HEAD
-
-=======
->>>>>>> bf411a50
   auto reader = c.GetTableReader();
 
   // Search using Get()
@@ -3719,13 +3700,8 @@
     PinnableSlice value;
     InternalKey k_axy_60(k_axy, 60, kTypeValue);
     GetContext get_context(options.comparator, nullptr, nullptr, nullptr,
-<<<<<<< HEAD
-                           GetContext::kNotFound, k_axy,
-                           &value, nullptr, nullptr, nullptr, nullptr);
-=======
                            GetContext::kNotFound, k_axy, &value, nullptr,
                            nullptr, nullptr, nullptr);
->>>>>>> bf411a50
     ASSERT_OK(reader->Get(ro, k_axy_60.Encode().ToString(), &get_context,
                           moptions.prefix_extractor.get()));
     ASSERT_EQ(get_context.State(), GetContext::kFound);
