--- conflicted
+++ resolved
@@ -4782,16 +4782,8 @@
                      &metaindex_contents);
     Block metaindex_block(std::move(metaindex_contents));
 
-<<<<<<< HEAD
-    std::unique_ptr<InternalIterator> meta_iter(
-        metaindex_block.NewMetaIterator());
-    bool found_properties_block = true;
-    ASSERT_OK(SeekToPropertiesBlock(meta_iter.get(), &found_properties_block));
-    ASSERT_TRUE(found_properties_block);
-=======
     std::unique_ptr<InternalIterator> meta_iter(metaindex_block.NewDataIterator(
         BytewiseComparator(), kDisableGlobalSequenceNumber));
->>>>>>> 297d9132
 
     // -- Read properties block
     BlockHandle properties_handle;
