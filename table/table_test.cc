//  Copyright (c) 2011-present, Facebook, Inc.  All rights reserved.
//  This source code is licensed under both the GPLv2 (found in the
//  COPYING file in the root directory) and Apache 2.0 License
//  (found in the LICENSE.Apache file in the root directory).
//
// Copyright (c) 2011 The LevelDB Authors. All rights reserved.
// Use of this source code is governed by a BSD-style license that can be
// found in the LICENSE file. See the AUTHORS file for names of contributors.

#include "rocksdb/table.h"

#include <gtest/gtest.h>
#include <stddef.h>
#include <stdio.h>

#include <algorithm>
#include <iostream>
#include <map>
#include <memory>
#include <string>
#include <unordered_set>
#include <vector>

#include "cache/lru_cache.h"
#include "db/db_test_util.h"
#include "db/dbformat.h"
#include "db/memtable.h"
#include "db/write_batch_internal.h"
#include "memtable/stl_wrappers.h"
#include "monitoring/statistics.h"
#include "options/options_helper.h"
#include "port/port.h"
#include "port/stack_trace.h"
#include "rocksdb/cache.h"
#include "rocksdb/compression_type.h"
#include "rocksdb/convenience.h"
#include "rocksdb/db.h"
#include "rocksdb/env.h"
#include "rocksdb/file_checksum.h"
#include "rocksdb/file_system.h"
#include "rocksdb/filter_policy.h"
#include "rocksdb/iterator.h"
#include "rocksdb/memtablerep.h"
#include "rocksdb/options.h"
#include "rocksdb/perf_context.h"
#include "rocksdb/slice_transform.h"
#include "rocksdb/statistics.h"
#include "rocksdb/table_properties.h"
#include "rocksdb/trace_record.h"
#include "rocksdb/unique_id.h"
#include "rocksdb/write_buffer_manager.h"
#include "table/block_based/block.h"
#include "table/block_based/block_based_table_builder.h"
#include "table/block_based/block_based_table_factory.h"
#include "table/block_based/block_based_table_reader.h"
#include "table/block_based/block_builder.h"
#include "table/block_based/filter_policy_internal.h"
#include "table/block_based/flush_block_policy.h"
#include "table/block_fetcher.h"
#include "table/format.h"
#include "table/get_context.h"
#include "table/internal_iterator.h"
#include "table/meta_blocks.h"
#include "table/plain/plain_table_factory.h"
#include "table/scoped_arena_iterator.h"
#include "table/sst_file_writer_collectors.h"
#include "table/unique_id_impl.h"
#include "test_util/sync_point.h"
#include "test_util/testharness.h"
#include "test_util/testutil.h"
#include "util/coding_lean.h"
#include "util/compression.h"
#include "util/file_checksum_helper.h"
#include "util/random.h"
#include "util/string_util.h"
#include "utilities/memory_allocators.h"
#include "utilities/merge_operators.h"

namespace ROCKSDB_NAMESPACE {

extern const uint64_t kLegacyBlockBasedTableMagicNumber;
extern const uint64_t kLegacyPlainTableMagicNumber;
extern const uint64_t kBlockBasedTableMagicNumber;
extern const uint64_t kPlainTableMagicNumber;

namespace {

const std::string kDummyValue(10000, 'o');

// DummyPropertiesCollector used to test BlockBasedTableProperties
class DummyPropertiesCollector : public TablePropertiesCollector {
 public:
  const char* Name() const override { return "DummyPropertiesCollector"; }

  Status Finish(UserCollectedProperties* /*properties*/) override {
    return Status::OK();
  }

  Status Add(const Slice& /*user_key*/, const Slice& /*value*/) override {
    return Status::OK();
  }

  UserCollectedProperties GetReadableProperties() const override {
    return UserCollectedProperties{};
  }
};

class DummyPropertiesCollectorFactory1
    : public TablePropertiesCollectorFactory {
 public:
  TablePropertiesCollector* CreateTablePropertiesCollector(
      TablePropertiesCollectorFactory::Context /*context*/) override {
    return new DummyPropertiesCollector();
  }
  const char* Name() const override {
    return "DummyPropertiesCollectorFactory1";
  }
};

class DummyPropertiesCollectorFactory2
    : public TablePropertiesCollectorFactory {
 public:
  TablePropertiesCollector* CreateTablePropertiesCollector(
      TablePropertiesCollectorFactory::Context /*context*/) override {
    return new DummyPropertiesCollector();
  }
  const char* Name() const override {
    return "DummyPropertiesCollectorFactory2";
  }
};

// Return reverse of "key".
// Used to test non-lexicographic comparators.
std::string Reverse(const Slice& key) {
  auto rev = key.ToString();
  std::reverse(rev.begin(), rev.end());
  return rev;
}

class ReverseKeyComparator : public Comparator {
 public:
  const char* Name() const override {
    return "rocksdb.ReverseBytewiseComparator";
  }

  int Compare(const Slice& a, const Slice& b) const override {
    return BytewiseComparator()->Compare(Reverse(a), Reverse(b));
  }

  void FindShortestSeparator(std::string* start,
                             const Slice& limit) const override {
    std::string s = Reverse(*start);
    std::string l = Reverse(limit);
    BytewiseComparator()->FindShortestSeparator(&s, l);
    *start = Reverse(s);
  }

  void FindShortSuccessor(std::string* key) const override {
    std::string s = Reverse(*key);
    BytewiseComparator()->FindShortSuccessor(&s);
    *key = Reverse(s);
  }
};

ReverseKeyComparator reverse_key_comparator;

void Increment(const Comparator* cmp, std::string* key) {
  if (cmp == BytewiseComparator()) {
    key->push_back('\0');
  } else {
    assert(cmp == &reverse_key_comparator);
    std::string rev = Reverse(*key);
    rev.push_back('\0');
    *key = Reverse(rev);
  }
}

const auto kUnknownColumnFamily =
    TablePropertiesCollectorFactory::Context::kUnknownColumnFamily;

}  // namespace

// Helper class for tests to unify the interface between
// BlockBuilder/TableBuilder and Block/Table.
class Constructor {
 public:
  explicit Constructor(const Comparator* cmp)
      : data_(stl_wrappers::LessOfComparator(cmp)) {}
  virtual ~Constructor() {}

  void Add(const std::string& key, const Slice& value) {
    data_[key] = value.ToString();
  }

  // Finish constructing the data structure with all the keys that have
  // been added so far.  Returns the keys in sorted order in "*keys"
  // and stores the key/value pairs in "*kvmap"
  void Finish(const Options& options, const ImmutableOptions& ioptions,
              const MutableCFOptions& moptions,
              const BlockBasedTableOptions& table_options,
              const InternalKeyComparator& internal_comparator,
              std::vector<std::string>* keys, stl_wrappers::KVMap* kvmap) {
    last_internal_comparator_ = &internal_comparator;
    *kvmap = data_;
    keys->clear();
    for (const auto& kv : data_) {
      keys->push_back(kv.first);
    }
    data_.clear();
    Status s = FinishImpl(options, ioptions, moptions, table_options,
                          internal_comparator, *kvmap);
    ASSERT_TRUE(s.ok()) << s.ToString();
  }

  // Construct the data structure from the data in "data"
  virtual Status FinishImpl(const Options& options,
                            const ImmutableOptions& ioptions,
                            const MutableCFOptions& moptions,
                            const BlockBasedTableOptions& table_options,
                            const InternalKeyComparator& internal_comparator,
                            const stl_wrappers::KVMap& data) = 0;

  virtual InternalIterator* NewIterator(
      const SliceTransform* prefix_extractor = nullptr) const = 0;

  virtual const stl_wrappers::KVMap& data() { return data_; }

  virtual bool IsArenaMode() const { return false; }

  virtual DB* db() const { return nullptr; }  // Overridden in DBConstructor

  virtual bool AnywayDeleteIterator() const { return false; }

 protected:
  const InternalKeyComparator* last_internal_comparator_;

 private:
  stl_wrappers::KVMap data_;
};

// A helper class that converts internal format keys into user keys
class KeyConvertingIterator : public InternalIterator {
 public:
  explicit KeyConvertingIterator(InternalIterator* iter,
                                 bool arena_mode = false)
      : iter_(iter), arena_mode_(arena_mode) {}
  ~KeyConvertingIterator() override {
    if (arena_mode_) {
      iter_->~InternalIterator();
    } else {
      delete iter_;
    }
  }
  bool Valid() const override { return iter_->Valid() && status_.ok(); }
  void Seek(const Slice& target) override {
    ParsedInternalKey ikey(target, kMaxSequenceNumber, kTypeValue);
    std::string encoded;
    AppendInternalKey(&encoded, ikey);
    iter_->Seek(encoded);
  }
  void SeekForPrev(const Slice& target) override {
    ParsedInternalKey ikey(target, kMaxSequenceNumber, kTypeValue);
    std::string encoded;
    AppendInternalKey(&encoded, ikey);
    iter_->SeekForPrev(encoded);
  }
  void SeekToFirst() override { iter_->SeekToFirst(); }
  void SeekToLast() override { iter_->SeekToLast(); }
  void Next() override { iter_->Next(); }
  void Prev() override { iter_->Prev(); }
  IterBoundCheck UpperBoundCheckResult() override {
    return iter_->UpperBoundCheckResult();
  }

  Slice key() const override {
    assert(Valid());
    ParsedInternalKey parsed_key;
    Status pik_status =
        ParseInternalKey(iter_->key(), &parsed_key, true /* log_err_key */);
    if (!pik_status.ok()) {
      status_ = pik_status;
      return Slice(status_.getState());
    }
    return parsed_key.user_key;
  }

  Slice value() const override { return iter_->value(); }
  Status status() const override {
    return status_.ok() ? iter_->status() : status_;
  }

 private:
  mutable Status status_;
  InternalIterator* iter_;
  bool arena_mode_;

  // No copying allowed
  KeyConvertingIterator(const KeyConvertingIterator&);
  void operator=(const KeyConvertingIterator&);
};

// `BlockConstructor` APIs always accept/return user keys.
class BlockConstructor : public Constructor {
 public:
  explicit BlockConstructor(const Comparator* cmp)
      : Constructor(cmp), comparator_(cmp), block_(nullptr) {}
  ~BlockConstructor() override { delete block_; }
  Status FinishImpl(const Options& /*options*/,
                    const ImmutableOptions& /*ioptions*/,
                    const MutableCFOptions& /*moptions*/,
                    const BlockBasedTableOptions& table_options,
                    const InternalKeyComparator& /*internal_comparator*/,
                    const stl_wrappers::KVMap& kv_map) override {
    delete block_;
    block_ = nullptr;
    BlockBuilder builder(table_options.block_restart_interval);

    for (const auto& kv : kv_map) {
      // `DataBlockIter` assumes it reads only internal keys. `BlockConstructor`
      // clients provide user keys, so we need to convert to internal key format
      // before writing the data block.
      ParsedInternalKey ikey(kv.first, kMaxSequenceNumber, kTypeValue);
      std::string encoded;
      AppendInternalKey(&encoded, ikey);
      builder.Add(encoded, kv.second);
    }
    // Open the block
    data_ = builder.Finish().ToString();
    BlockContents contents;
    contents.data = data_;
    block_ = new Block(std::move(contents));
    return Status::OK();
  }
  InternalIterator* NewIterator(
      const SliceTransform* /*prefix_extractor*/) const override {
    // `DataBlockIter` returns the internal keys it reads.
    // `KeyConvertingIterator` converts them to user keys before they are
    // exposed to the `BlockConstructor` clients.
    return new KeyConvertingIterator(
        block_->NewDataIterator(comparator_, kDisableGlobalSequenceNumber));
  }

 private:
  const Comparator* comparator_;
  std::string data_;
  Block* block_;

  BlockConstructor();
};

class TableConstructor : public Constructor {
 public:
  explicit TableConstructor(const Comparator* cmp,
                            bool convert_to_internal_key = false,
                            int level = -1, SequenceNumber largest_seqno = 0)
      : Constructor(cmp),
        largest_seqno_(largest_seqno),
        convert_to_internal_key_(convert_to_internal_key),
        level_(level) {
    env_ = ROCKSDB_NAMESPACE::Env::Default();
  }
  ~TableConstructor() override { Reset(); }

  Status FinishImpl(const Options& options, const ImmutableOptions& ioptions,
                    const MutableCFOptions& moptions,
                    const BlockBasedTableOptions& /*table_options*/,
                    const InternalKeyComparator& internal_comparator,
                    const stl_wrappers::KVMap& kv_map) override {
    Reset();
    soptions.use_mmap_reads = ioptions.allow_mmap_reads;
    std::unique_ptr<FSWritableFile> sink(new test::StringSink());
    file_writer_.reset(new WritableFileWriter(
        std::move(sink), "" /* don't care */, FileOptions()));
    std::unique_ptr<TableBuilder> builder;
    IntTblPropCollectorFactories int_tbl_prop_collector_factories;

    if (largest_seqno_ != 0) {
      // Pretend that it's an external file written by SstFileWriter.
      int_tbl_prop_collector_factories.emplace_back(
          new SstFileWriterPropertiesCollectorFactory(2 /* version */,
                                                      0 /* global_seqno*/));
    }

    std::string column_family_name;
    builder.reset(ioptions.table_factory->NewTableBuilder(
        TableBuilderOptions(ioptions, moptions, internal_comparator,
                            &int_tbl_prop_collector_factories,
                            options.compression, options.compression_opts,
                            kUnknownColumnFamily, column_family_name, level_),
        file_writer_.get()));

    for (const auto& kv : kv_map) {
      if (convert_to_internal_key_) {
        ParsedInternalKey ikey(kv.first, kMaxSequenceNumber, kTypeValue);
        std::string encoded;
        AppendInternalKey(&encoded, ikey);
        builder->Add(encoded, kv.second);
      } else {
        builder->Add(kv.first, kv.second);
      }
      EXPECT_OK(builder->status());
    }
    Status s = builder->Finish();
    EXPECT_OK(file_writer_->Flush());
    EXPECT_TRUE(s.ok()) << s.ToString();

    EXPECT_EQ(TEST_GetSink()->contents().size(), builder->FileSize());

    // Open the table
    file_num_ = cur_file_num_++;

    return Reopen(ioptions, moptions);
  }

  InternalIterator* NewIterator(
      const SliceTransform* prefix_extractor) const override {
    InternalIterator* iter = table_reader_->NewIterator(
        read_options_, prefix_extractor, /*arena=*/nullptr,
        /*skip_filters=*/false, TableReaderCaller::kUncategorized);
    if (convert_to_internal_key_) {
      return new KeyConvertingIterator(iter);
    } else {
      return iter;
    }
  }

  uint64_t ApproximateOffsetOf(const Slice& key) const {
    if (convert_to_internal_key_) {
      InternalKey ikey(key, kMaxSequenceNumber, kTypeValue);
      const Slice skey = ikey.Encode();
      return table_reader_->ApproximateOffsetOf(
          skey, TableReaderCaller::kUncategorized);
    }
    return table_reader_->ApproximateOffsetOf(
        key, TableReaderCaller::kUncategorized);
  }

  virtual Status Reopen(const ImmutableOptions& ioptions,
                        const MutableCFOptions& moptions) {
    std::unique_ptr<FSRandomAccessFile> source(new test::StringSource(
        TEST_GetSink()->contents(), file_num_, ioptions.allow_mmap_reads));

    file_reader_.reset(new RandomAccessFileReader(std::move(source), "test"));
    return ioptions.table_factory->NewTableReader(
        TableReaderOptions(ioptions, moptions.prefix_extractor, soptions,
                           *last_internal_comparator_, /*skip_filters*/ false,
                           /*immortal*/ false, false, level_,
                           &block_cache_tracer_, moptions.write_buffer_size, "",
                           file_num_, kNullUniqueId64x2, largest_seqno_),
        std::move(file_reader_), TEST_GetSink()->contents().size(),
        &table_reader_);
  }

  virtual TableReader* GetTableReader() { return table_reader_.get(); }

  bool AnywayDeleteIterator() const override {
    return convert_to_internal_key_;
  }

  void ResetTableReader() { table_reader_.reset(); }

  bool ConvertToInternalKey() { return convert_to_internal_key_; }

  test::StringSink* TEST_GetSink() {
    return static_cast<test::StringSink*>(file_writer_->writable_file());
  }

  BlockCacheTracer block_cache_tracer_;

 private:
  void Reset() {
    file_num_ = 0;
    table_reader_.reset();
    file_writer_.reset();
    file_reader_.reset();
  }

  const ReadOptions read_options_;
  uint64_t file_num_;
  std::unique_ptr<WritableFileWriter> file_writer_;
  std::unique_ptr<RandomAccessFileReader> file_reader_;
  std::unique_ptr<TableReader> table_reader_;
  SequenceNumber largest_seqno_;
  bool convert_to_internal_key_;
  int level_;

  TableConstructor();

  static uint64_t cur_file_num_;
  EnvOptions soptions;
  Env* env_;
};
uint64_t TableConstructor::cur_file_num_ = 1;

class MemTableConstructor : public Constructor {
 public:
  explicit MemTableConstructor(const Comparator* cmp, WriteBufferManager* wb)
      : Constructor(cmp),
        internal_comparator_(cmp),
        write_buffer_manager_(wb),
        table_factory_(new SkipListFactory) {
    options_.memtable_factory = table_factory_;
    ImmutableOptions ioptions(options_);
    memtable_ =
        new MemTable(internal_comparator_, ioptions, MutableCFOptions(options_),
                     wb, kMaxSequenceNumber, 0 /* column_family_id */);
    memtable_->Ref();
  }
  ~MemTableConstructor() override { delete memtable_->Unref(); }
  Status FinishImpl(const Options&, const ImmutableOptions& ioptions,
                    const MutableCFOptions& /*moptions*/,
                    const BlockBasedTableOptions& /*table_options*/,
                    const InternalKeyComparator& /*internal_comparator*/,
                    const stl_wrappers::KVMap& kv_map) override {
    delete memtable_->Unref();
    ImmutableOptions mem_ioptions(ioptions);
    memtable_ = new MemTable(internal_comparator_, mem_ioptions,
                             MutableCFOptions(options_), write_buffer_manager_,
                             kMaxSequenceNumber, 0 /* column_family_id */);
    memtable_->Ref();
    int seq = 1;
    for (const auto& kv : kv_map) {
      Status s = memtable_->Add(seq, kTypeValue, kv.first, kv.second,
                                nullptr /* kv_prot_info */);
      if (!s.ok()) {
        return s;
      }
      seq++;
    }
    return Status::OK();
  }
  InternalIterator* NewIterator(
      const SliceTransform* /*prefix_extractor*/) const override {
    return new KeyConvertingIterator(
        memtable_->NewIterator(ReadOptions(), &arena_), true);
  }

  bool AnywayDeleteIterator() const override { return true; }

  bool IsArenaMode() const override { return true; }

 private:
  mutable Arena arena_;
  InternalKeyComparator internal_comparator_;
  Options options_;
  WriteBufferManager* write_buffer_manager_;
  MemTable* memtable_;
  std::shared_ptr<SkipListFactory> table_factory_;
};

class InternalIteratorFromIterator : public InternalIterator {
 public:
  explicit InternalIteratorFromIterator(Iterator* it) : it_(it) {}
  bool Valid() const override { return it_->Valid(); }
  void Seek(const Slice& target) override { it_->Seek(target); }
  void SeekForPrev(const Slice& target) override { it_->SeekForPrev(target); }
  void SeekToFirst() override { it_->SeekToFirst(); }
  void SeekToLast() override { it_->SeekToLast(); }
  void Next() override { it_->Next(); }
  void Prev() override { it_->Prev(); }
  Slice key() const override { return it_->key(); }
  Slice value() const override { return it_->value(); }
  Status status() const override { return it_->status(); }

 private:
  std::unique_ptr<Iterator> it_;
};

class DBConstructor : public Constructor {
 public:
  explicit DBConstructor(const Comparator* cmp)
<<<<<<< HEAD
      : Constructor(cmp),
        comparator_(cmp) {
    dbname_ = test::PerThreadDBPath("table_testdb");
=======
      : Constructor(cmp), comparator_(cmp) {
>>>>>>> f24ef5d6
    db_ = nullptr;
    NewDB();
  }
  ~DBConstructor() override {
    delete db_;
    EXPECT_OK(DestroyDB(dbname_, Options()));
  }

  Status FinishImpl(const Options& /*options*/,
                    const ImmutableOptions& /*ioptions*/,
                    const MutableCFOptions& /*moptions*/,
                    const BlockBasedTableOptions& /*table_options*/,
                    const InternalKeyComparator& /*internal_comparator*/,
                    const stl_wrappers::KVMap& kv_map) override {
    delete db_;
    db_ = nullptr;
    NewDB();
    for (const auto& kv : kv_map) {
      WriteBatch batch;
      EXPECT_OK(batch.Put(kv.first, kv.second));
      EXPECT_TRUE(db_->Write(WriteOptions(), &batch).ok());
    }
    return Status::OK();
  }

  InternalIterator* NewIterator(
      const SliceTransform* /*prefix_extractor*/) const override {
    return new InternalIteratorFromIterator(db_->NewIterator(ReadOptions()));
  }

  DB* db() const override { return db_; }

 private:
  std::string dbname_;
  void NewDB() {
    Options options;
    options.comparator = comparator_;
    Status status = DestroyDB(dbname_, options);
    ASSERT_TRUE(status.ok()) << status.ToString();

    options.create_if_missing = true;
    options.error_if_exists = true;
    options.write_buffer_size = 10000;  // Something small to force merging
    status = DB::Open(options, dbname_, &db_);
    ASSERT_TRUE(status.ok()) << status.ToString();
  }

  const Comparator* comparator_;
  DB* db_;
};

enum TestType {
  BLOCK_BASED_TABLE_TEST,
#ifndef ROCKSDB_LITE
  PLAIN_TABLE_SEMI_FIXED_PREFIX,
  PLAIN_TABLE_FULL_STR_PREFIX,
  PLAIN_TABLE_TOTAL_ORDER,
#endif  // !ROCKSDB_LITE
  BLOCK_TEST,
  MEMTABLE_TEST,
  DB_TEST
};

struct TestArgs {
  TestType type;
  bool reverse_compare;
  int restart_interval;
  CompressionType compression;
  uint32_t compression_parallel_threads;
  uint32_t format_version;
  bool use_mmap;
};

std::ostream& operator<<(std::ostream& os, const TestArgs& args) {
  os << "type: " << args.type << " reverse_compare: " << args.reverse_compare
     << " restart_interval: " << args.restart_interval
     << " compression: " << args.compression
     << " compression_parallel_threads: " << args.compression_parallel_threads
     << " format_version: " << args.format_version
     << " use_mmap: " << args.use_mmap;

  return os;
}

static std::vector<TestArgs> GenerateArgList() {
  std::vector<TestArgs> test_args;
  std::vector<TestType> test_types = {BLOCK_BASED_TABLE_TEST,
#ifndef ROCKSDB_LITE
                                      PLAIN_TABLE_SEMI_FIXED_PREFIX,
                                      PLAIN_TABLE_FULL_STR_PREFIX,
                                      PLAIN_TABLE_TOTAL_ORDER,
#endif  // !ROCKSDB_LITE
                                      BLOCK_TEST,
                                      MEMTABLE_TEST,
                                      DB_TEST};
  std::vector<bool> reverse_compare_types = {false, true};
  std::vector<int> restart_intervals = {16, 1, 1024};
  std::vector<uint32_t> compression_parallel_threads = {1, 4};

  // Only add compression if it is supported
  std::vector<std::pair<CompressionType, bool>> compression_types;
  compression_types.emplace_back(kNoCompression, false);
  if (Snappy_Supported()) {
    compression_types.emplace_back(kSnappyCompression, false);
  }
  if (Zlib_Supported()) {
    compression_types.emplace_back(kZlibCompression, false);
    compression_types.emplace_back(kZlibCompression, true);
  }
  if (BZip2_Supported()) {
    compression_types.emplace_back(kBZip2Compression, false);
    compression_types.emplace_back(kBZip2Compression, true);
  }
  if (LZ4_Supported()) {
    compression_types.emplace_back(kLZ4Compression, false);
    compression_types.emplace_back(kLZ4Compression, true);
    compression_types.emplace_back(kLZ4HCCompression, false);
    compression_types.emplace_back(kLZ4HCCompression, true);
  }
  if (XPRESS_Supported()) {
    compression_types.emplace_back(kXpressCompression, false);
    compression_types.emplace_back(kXpressCompression, true);
  }
  if (ZSTD_Supported()) {
    compression_types.emplace_back(kZSTD, false);
    compression_types.emplace_back(kZSTD, true);
  }

  for (auto test_type : test_types) {
    for (auto reverse_compare : reverse_compare_types) {
#ifndef ROCKSDB_LITE
      if (test_type == PLAIN_TABLE_SEMI_FIXED_PREFIX ||
          test_type == PLAIN_TABLE_FULL_STR_PREFIX ||
          test_type == PLAIN_TABLE_TOTAL_ORDER) {
        // Plain table doesn't use restart index or compression.
        TestArgs one_arg;
        one_arg.type = test_type;
        one_arg.reverse_compare = reverse_compare;
        one_arg.restart_interval = restart_intervals[0];
        one_arg.compression = compression_types[0].first;
        one_arg.compression_parallel_threads = 1;
        one_arg.format_version = 0;
        one_arg.use_mmap = true;
        test_args.push_back(one_arg);
        one_arg.use_mmap = false;
        test_args.push_back(one_arg);
        continue;
      }
#endif  // !ROCKSDB_LITE

      for (auto restart_interval : restart_intervals) {
        for (auto compression_type : compression_types) {
          for (auto num_threads : compression_parallel_threads) {
            TestArgs one_arg;
            one_arg.type = test_type;
            one_arg.reverse_compare = reverse_compare;
            one_arg.restart_interval = restart_interval;
            one_arg.compression = compression_type.first;
            one_arg.compression_parallel_threads = num_threads;
            one_arg.format_version = compression_type.second ? 2 : 1;
            one_arg.use_mmap = false;
            test_args.push_back(one_arg);
          }
        }
      }
    }
  }
  return test_args;
}

// In order to make all tests run for plain table format, including
// those operating on empty keys, create a new prefix transformer which
// return fixed prefix if the slice is not shorter than the prefix length,
// and the full slice if it is shorter.
class FixedOrLessPrefixTransform : public SliceTransform {
 private:
  const size_t prefix_len_;

 public:
  explicit FixedOrLessPrefixTransform(size_t prefix_len)
      : prefix_len_(prefix_len) {}

  const char* Name() const override { return "rocksdb.FixedPrefix"; }

  Slice Transform(const Slice& src) const override {
    assert(InDomain(src));
    if (src.size() < prefix_len_) {
      return src;
    }
    return Slice(src.data(), prefix_len_);
  }

  bool InDomain(const Slice& /*src*/) const override { return true; }

  bool InRange(const Slice& dst) const override {
    return (dst.size() <= prefix_len_);
  }
  bool FullLengthEnabled(size_t* /*len*/) const override { return false; }
};

class HarnessTest : public testing::Test {
 public:
  explicit HarnessTest(const TestArgs& args)
      : args_(args),
        ioptions_(options_),
        moptions_(options_),
        write_buffer_(options_.db_write_buffer_size),
        support_prev_(true),
        only_support_prefix_seek_(false) {
    options_.compression = args_.compression;
    options_.compression_opts.parallel_threads =
        args_.compression_parallel_threads;
    // Use shorter block size for tests to exercise block boundary
    // conditions more.
    if (args_.reverse_compare) {
      options_.comparator = &reverse_key_comparator;
    }

    internal_comparator_.reset(
        new test::PlainInternalKeyComparator(options_.comparator));

    options_.allow_mmap_reads = args_.use_mmap;
    switch (args_.type) {
      case BLOCK_BASED_TABLE_TEST:
        table_options_.flush_block_policy_factory.reset(
            new FlushBlockBySizePolicyFactory());
        table_options_.block_size = 256;
        table_options_.block_restart_interval = args_.restart_interval;
        table_options_.index_block_restart_interval = args_.restart_interval;
        table_options_.format_version = args_.format_version;
        options_.table_factory.reset(
            new BlockBasedTableFactory(table_options_));
        constructor_.reset(new TableConstructor(
            options_.comparator, true /* convert_to_internal_key_ */));
        internal_comparator_.reset(
            new InternalKeyComparator(options_.comparator));
        break;
// Plain table is not supported in ROCKSDB_LITE
#ifndef ROCKSDB_LITE
      case PLAIN_TABLE_SEMI_FIXED_PREFIX:
        support_prev_ = false;
        only_support_prefix_seek_ = true;
        options_.prefix_extractor.reset(new FixedOrLessPrefixTransform(2));
        options_.table_factory.reset(NewPlainTableFactory());
        constructor_.reset(new TableConstructor(
            options_.comparator, true /* convert_to_internal_key_ */));
        internal_comparator_.reset(
            new InternalKeyComparator(options_.comparator));
        break;
      case PLAIN_TABLE_FULL_STR_PREFIX:
        support_prev_ = false;
        only_support_prefix_seek_ = true;
        options_.prefix_extractor.reset(NewNoopTransform());
        options_.table_factory.reset(NewPlainTableFactory());
        constructor_.reset(new TableConstructor(
            options_.comparator, true /* convert_to_internal_key_ */));
        internal_comparator_.reset(
            new InternalKeyComparator(options_.comparator));
        break;
      case PLAIN_TABLE_TOTAL_ORDER:
        support_prev_ = false;
        only_support_prefix_seek_ = false;
        options_.prefix_extractor = nullptr;

        {
          PlainTableOptions plain_table_options;
          plain_table_options.user_key_len = kPlainTableVariableLength;
          plain_table_options.bloom_bits_per_key = 0;
          plain_table_options.hash_table_ratio = 0;

          options_.table_factory.reset(
              NewPlainTableFactory(plain_table_options));
        }
        constructor_.reset(new TableConstructor(
            options_.comparator, true /* convert_to_internal_key_ */));
        internal_comparator_.reset(
            new InternalKeyComparator(options_.comparator));
        break;
#endif  // !ROCKSDB_LITE
      case BLOCK_TEST:
        table_options_.block_size = 256;
        options_.table_factory.reset(
            new BlockBasedTableFactory(table_options_));
        constructor_.reset(new BlockConstructor(options_.comparator));
        break;
      case MEMTABLE_TEST:
        table_options_.block_size = 256;
        options_.table_factory.reset(
            new BlockBasedTableFactory(table_options_));
        constructor_.reset(
            new MemTableConstructor(options_.comparator, &write_buffer_));
        break;
      case DB_TEST:
        table_options_.block_size = 256;
        options_.table_factory.reset(
            new BlockBasedTableFactory(table_options_));
        constructor_.reset(new DBConstructor(options_.comparator));
        break;
    }
    ioptions_ = ImmutableOptions(options_);
    moptions_ = MutableCFOptions(options_);
  }

  void Add(const std::string& key, const std::string& value) {
    constructor_->Add(key, value);
  }

  void Test(Random* rnd) {
    std::vector<std::string> keys;
    stl_wrappers::KVMap data;
    constructor_->Finish(options_, ioptions_, moptions_, table_options_,
                         *internal_comparator_, &keys, &data);

    TestForwardScan(keys, data);
    if (support_prev_) {
      TestBackwardScan(keys, data);
    }
    TestRandomAccess(rnd, keys, data);
  }

  void TestForwardScan(const std::vector<std::string>& /*keys*/,
                       const stl_wrappers::KVMap& data) {
    InternalIterator* iter = constructor_->NewIterator();
    ASSERT_TRUE(!iter->Valid());
    iter->SeekToFirst();
    ASSERT_OK(iter->status());
    for (stl_wrappers::KVMap::const_iterator model_iter = data.begin();
         model_iter != data.end(); ++model_iter) {
      ASSERT_EQ(ToString(data, model_iter), ToString(iter));
      iter->Next();
      ASSERT_OK(iter->status());
    }
    ASSERT_TRUE(!iter->Valid());
    ASSERT_OK(iter->status());
    if (constructor_->IsArenaMode() && !constructor_->AnywayDeleteIterator()) {
      iter->~InternalIterator();
    } else {
      delete iter;
    }
  }

  void TestBackwardScan(const std::vector<std::string>& /*keys*/,
                        const stl_wrappers::KVMap& data) {
    InternalIterator* iter = constructor_->NewIterator();
    ASSERT_TRUE(!iter->Valid());
    iter->SeekToLast();
    ASSERT_OK(iter->status());
    for (stl_wrappers::KVMap::const_reverse_iterator model_iter = data.rbegin();
         model_iter != data.rend(); ++model_iter) {
      ASSERT_EQ(ToString(data, model_iter), ToString(iter));
      iter->Prev();
      ASSERT_OK(iter->status());
    }
    ASSERT_TRUE(!iter->Valid());
    ASSERT_OK(iter->status());
    if (constructor_->IsArenaMode() && !constructor_->AnywayDeleteIterator()) {
      iter->~InternalIterator();
    } else {
      delete iter;
    }
  }

  void TestRandomAccess(Random* rnd, const std::vector<std::string>& keys,
                        const stl_wrappers::KVMap& data) {
    static const bool kVerbose = false;
    InternalIterator* iter = constructor_->NewIterator();
    ASSERT_TRUE(!iter->Valid());
    stl_wrappers::KVMap::const_iterator model_iter = data.begin();
    if (kVerbose) fprintf(stderr, "---\n");
    for (int i = 0; i < 200; i++) {
      const int toss = rnd->Uniform(support_prev_ ? 5 : 3);
      switch (toss) {
        case 0: {
          if (iter->Valid()) {
            if (kVerbose) fprintf(stderr, "Next\n");
            iter->Next();
            ASSERT_OK(iter->status());
            ++model_iter;
            ASSERT_EQ(ToString(data, model_iter), ToString(iter));
          }
          break;
        }

        case 1: {
          if (kVerbose) fprintf(stderr, "SeekToFirst\n");
          iter->SeekToFirst();
          ASSERT_OK(iter->status());
          model_iter = data.begin();
          ASSERT_EQ(ToString(data, model_iter), ToString(iter));
          break;
        }

        case 2: {
          std::string key = PickRandomKey(rnd, keys);
          model_iter = data.lower_bound(key);
          if (kVerbose)
            fprintf(stderr, "Seek '%s'\n", EscapeString(key).c_str());
          iter->Seek(Slice(key));
          ASSERT_OK(iter->status());
          ASSERT_EQ(ToString(data, model_iter), ToString(iter));
          break;
        }

        case 3: {
          if (iter->Valid()) {
            if (kVerbose) fprintf(stderr, "Prev\n");
            iter->Prev();
            ASSERT_OK(iter->status());
            if (model_iter == data.begin()) {
              model_iter = data.end();  // Wrap around to invalid value
            } else {
              --model_iter;
            }
            ASSERT_EQ(ToString(data, model_iter), ToString(iter));
          }
          break;
        }

        case 4: {
          if (kVerbose) fprintf(stderr, "SeekToLast\n");
          iter->SeekToLast();
          ASSERT_OK(iter->status());
          if (keys.empty()) {
            model_iter = data.end();
          } else {
            std::string last = data.rbegin()->first;
            model_iter = data.lower_bound(last);
          }
          ASSERT_EQ(ToString(data, model_iter), ToString(iter));
          break;
        }
      }
    }
    if (constructor_->IsArenaMode() && !constructor_->AnywayDeleteIterator()) {
      iter->~InternalIterator();
    } else {
      delete iter;
    }
  }

  std::string ToString(const stl_wrappers::KVMap& data,
                       const stl_wrappers::KVMap::const_iterator& it) {
    if (it == data.end()) {
      return "END";
    } else {
      return "'" + it->first + "->" + it->second + "'";
    }
  }

  std::string ToString(const stl_wrappers::KVMap& data,
                       const stl_wrappers::KVMap::const_reverse_iterator& it) {
    if (it == data.rend()) {
      return "END";
    } else {
      return "'" + it->first + "->" + it->second + "'";
    }
  }

  std::string ToString(const InternalIterator* it) {
    if (!it->Valid()) {
      return "END";
    } else {
      return "'" + it->key().ToString() + "->" + it->value().ToString() + "'";
    }
  }

  std::string PickRandomKey(Random* rnd, const std::vector<std::string>& keys) {
    if (keys.empty()) {
      return "foo";
    } else {
      const int index = rnd->Uniform(static_cast<int>(keys.size()));
      std::string result = keys[index];
      switch (rnd->Uniform(support_prev_ ? 3 : 1)) {
        case 0:
          // Return an existing key
          break;
        case 1: {
          // Attempt to return something smaller than an existing key
          if (result.size() > 0 && result[result.size() - 1] > '\0' &&
              (!only_support_prefix_seek_ ||
               options_.prefix_extractor->Transform(result).size() <
                   result.size())) {
            result[result.size() - 1]--;
          }
          break;
        }
        case 2: {
          // Return something larger than an existing key
          Increment(options_.comparator, &result);
          break;
        }
      }
      return result;
    }
  }

  // Returns nullptr if not running against a DB
  DB* db() const { return constructor_->db(); }

 private:
  TestArgs args_;
  Options options_;
  ImmutableOptions ioptions_;
  MutableCFOptions moptions_;
  BlockBasedTableOptions table_options_;
  std::unique_ptr<Constructor> constructor_;
  WriteBufferManager write_buffer_;
  bool support_prev_;
  bool only_support_prefix_seek_;
  std::shared_ptr<InternalKeyComparator> internal_comparator_;
};

class ParameterizedHarnessTest : public HarnessTest,
                                 public testing::WithParamInterface<TestArgs> {
 public:
  ParameterizedHarnessTest() : HarnessTest(GetParam()) {}
};

INSTANTIATE_TEST_CASE_P(TableTest, ParameterizedHarnessTest,
                        ::testing::ValuesIn(GenerateArgList()));

class DBHarnessTest : public HarnessTest {
 public:
  DBHarnessTest()
      : HarnessTest(TestArgs{DB_TEST, /* reverse_compare */ false,
                             /* restart_interval */ 16, kNoCompression,
                             /* compression_parallel_threads */ 1,
                             /* format_version */ 0, /* use_mmap */ false}) {}
};

static bool Between(uint64_t val, uint64_t low, uint64_t high) {
  bool result = (val >= low) && (val <= high);
  if (!result) {
    fprintf(stderr, "Value %llu is not in range [%llu, %llu]\n",
            (unsigned long long)(val), (unsigned long long)(low),
            (unsigned long long)(high));
  }
  return result;
}

// Tests against all kinds of tables
class TableTest : public testing::Test {
 public:
  const InternalKeyComparator& GetPlainInternalComparator(
      const Comparator* comp) {
    if (!plain_internal_comparator) {
      plain_internal_comparator.reset(
          new test::PlainInternalKeyComparator(comp));
    }
    return *plain_internal_comparator;
  }
  void IndexTest(BlockBasedTableOptions table_options);

 private:
  std::unique_ptr<InternalKeyComparator> plain_internal_comparator;
};

class GeneralTableTest : public TableTest {};
class BlockBasedTableTestBase : public TableTest {};
class BlockBasedTableTest
    : public BlockBasedTableTestBase,
      virtual public ::testing::WithParamInterface<uint32_t> {
 public:
  BlockBasedTableTest() : format_(GetParam()) {
    env_ = ROCKSDB_NAMESPACE::Env::Default();
  }

  BlockBasedTableOptions GetBlockBasedTableOptions() {
    BlockBasedTableOptions options;
    options.format_version = format_;
    return options;
  }

  void SetupTracingTest(TableConstructor* c) {
    test_path_ = test::PerThreadDBPath("block_based_table_tracing_test");
    EXPECT_OK(env_->CreateDir(test_path_));
    trace_file_path_ = test_path_ + "/block_cache_trace_file";

    BlockCacheTraceWriterOptions trace_writer_opt;
    BlockCacheTraceOptions trace_opt;
    std::unique_ptr<TraceWriter> trace_writer;
    EXPECT_OK(NewFileTraceWriter(env_, EnvOptions(), trace_file_path_,
                                 &trace_writer));
    std::unique_ptr<BlockCacheTraceWriter> block_cache_trace_writer =
        NewBlockCacheTraceWriter(env_->GetSystemClock().get(), trace_writer_opt,
                                 std::move(trace_writer));
    ASSERT_NE(block_cache_trace_writer, nullptr);
    // Always return Status::OK().
    assert(c->block_cache_tracer_
               .StartTrace(trace_opt, std::move(block_cache_trace_writer))
               .ok());

    {
      std::string user_key = "k01";
      InternalKey internal_key(user_key, 0, kTypeValue);
      std::string encoded_key = internal_key.Encode().ToString();
      c->Add(encoded_key, kDummyValue);
    }
    {
      std::string user_key = "k02";
      InternalKey internal_key(user_key, 0, kTypeValue);
      std::string encoded_key = internal_key.Encode().ToString();
      c->Add(encoded_key, kDummyValue);
    }
  }

  void VerifyBlockAccessTrace(
      TableConstructor* c,
      const std::vector<BlockCacheTraceRecord>& expected_records) {
    c->block_cache_tracer_.EndTrace();

    {
      std::unique_ptr<TraceReader> trace_reader;
      Status s = NewFileTraceReader(env_, EnvOptions(), trace_file_path_,
                                    &trace_reader);
      EXPECT_OK(s);
      BlockCacheTraceReader reader(std::move(trace_reader));
      BlockCacheTraceHeader header;
      EXPECT_OK(reader.ReadHeader(&header));
      uint32_t index = 0;
      while (s.ok()) {
        BlockCacheTraceRecord access;
        s = reader.ReadAccess(&access);
        if (!s.ok()) {
          break;
        }
        ASSERT_LT(index, expected_records.size());
        EXPECT_NE("", access.block_key);
        EXPECT_EQ(access.block_type, expected_records[index].block_type);
        EXPECT_GT(access.block_size, 0);
        EXPECT_EQ(access.caller, expected_records[index].caller);
        EXPECT_EQ(access.no_insert, expected_records[index].no_insert);
        EXPECT_EQ(access.is_cache_hit, expected_records[index].is_cache_hit);
        // Get
        if (access.caller == TableReaderCaller::kUserGet) {
          EXPECT_EQ(access.referenced_key,
                    expected_records[index].referenced_key);
          EXPECT_EQ(access.get_id, expected_records[index].get_id);
          EXPECT_EQ(access.get_from_user_specified_snapshot,
                    expected_records[index].get_from_user_specified_snapshot);
          if (access.block_type == TraceType::kBlockTraceDataBlock) {
            EXPECT_GT(access.referenced_data_size, 0);
            EXPECT_GT(access.num_keys_in_block, 0);
            EXPECT_EQ(access.referenced_key_exist_in_block,
                      expected_records[index].referenced_key_exist_in_block);
          }
        } else {
          EXPECT_EQ(access.referenced_key, "");
          EXPECT_EQ(access.get_id, 0);
          EXPECT_FALSE(access.get_from_user_specified_snapshot);
          EXPECT_EQ(access.referenced_data_size, 0);
          EXPECT_EQ(access.num_keys_in_block, 0);
          EXPECT_FALSE(access.referenced_key_exist_in_block);
        }
        index++;
      }
      EXPECT_EQ(index, expected_records.size());
    }
    EXPECT_OK(env_->DeleteFile(trace_file_path_));
    EXPECT_OK(env_->DeleteDir(test_path_));
  }

 protected:
  uint64_t IndexUncompressedHelper(bool indexCompress);

 private:
  uint32_t format_;
  Env* env_;
  std::string trace_file_path_;
  std::string test_path_;
};
class PlainTableTest : public TableTest {};
class TablePropertyTest : public testing::Test {};
class BBTTailPrefetchTest : public TableTest {};

// The helper class to test the file checksum
class FileChecksumTestHelper {
 public:
  FileChecksumTestHelper(bool convert_to_internal_key = false)
      : convert_to_internal_key_(convert_to_internal_key) {}
  ~FileChecksumTestHelper() {}

  void CreateWritableFile() {
    sink_ = new test::StringSink();
    std::unique_ptr<FSWritableFile> holder(sink_);
    file_writer_.reset(new WritableFileWriter(
        std::move(holder), "" /* don't care */, FileOptions()));
  }

  void SetFileChecksumGenerator(FileChecksumGenerator* checksum_generator) {
    if (file_writer_ != nullptr) {
      file_writer_->TEST_SetFileChecksumGenerator(checksum_generator);
    } else {
      delete checksum_generator;
    }
  }

  WritableFileWriter* GetFileWriter() { return file_writer_.get(); }

  Status ResetTableBuilder(std::unique_ptr<TableBuilder>&& builder) {
    assert(builder != nullptr);
    table_builder_ = std::move(builder);
    return Status::OK();
  }

  void AddKVtoKVMap(int num_entries) {
    Random rnd(test::RandomSeed());
    for (int i = 0; i < num_entries; i++) {
      std::string v = rnd.RandomString(100);
      kv_map_[test::RandomKey(&rnd, 20)] = v;
    }
  }

  Status WriteKVAndFlushTable() {
    for (const auto& kv : kv_map_) {
      if (convert_to_internal_key_) {
        ParsedInternalKey ikey(kv.first, kMaxSequenceNumber, kTypeValue);
        std::string encoded;
        AppendInternalKey(&encoded, ikey);
        table_builder_->Add(encoded, kv.second);
      } else {
        table_builder_->Add(kv.first, kv.second);
      }
      EXPECT_TRUE(table_builder_->status().ok());
    }
    Status s = table_builder_->Finish();
    EXPECT_OK(file_writer_->Flush());
    EXPECT_OK(s);

    EXPECT_EQ(sink_->contents().size(), table_builder_->FileSize());
    return s;
  }

  std::string GetFileChecksum() {
    EXPECT_OK(file_writer_->Close());
    return table_builder_->GetFileChecksum();
  }

  const char* GetFileChecksumFuncName() {
    return table_builder_->GetFileChecksumFuncName();
  }

  Status CalculateFileChecksum(FileChecksumGenerator* file_checksum_generator,
                               std::string* checksum) {
    assert(file_checksum_generator != nullptr);
    cur_file_num_ = checksum_file_num_++;
    test::StringSink* ss_rw =
        static_cast<test::StringSink*>(file_writer_->writable_file());
    std::unique_ptr<FSRandomAccessFile> source(
        new test::StringSource(ss_rw->contents()));
    file_reader_.reset(new RandomAccessFileReader(std::move(source), "test"));

    std::unique_ptr<char[]> scratch(new char[2048]);
    Slice result;
    uint64_t offset = 0;
    Status s;
    s = file_reader_->Read(IOOptions(), offset, 2048, &result, scratch.get(),
                           nullptr, Env::IO_TOTAL /* rate_limiter_priority */);
    if (!s.ok()) {
      return s;
    }
    while (result.size() != 0) {
      file_checksum_generator->Update(scratch.get(), result.size());
      offset += static_cast<uint64_t>(result.size());
      s = file_reader_->Read(IOOptions(), offset, 2048, &result, scratch.get(),
                             nullptr,
                             Env::IO_TOTAL /* rate_limiter_priority */);
      if (!s.ok()) {
        return s;
      }
    }
    EXPECT_EQ(offset, static_cast<uint64_t>(table_builder_->FileSize()));
    file_checksum_generator->Finalize();
    *checksum = file_checksum_generator->GetChecksum();
    return Status::OK();
  }

 private:
  bool convert_to_internal_key_;
  uint64_t cur_file_num_;
  std::unique_ptr<WritableFileWriter> file_writer_;
  std::unique_ptr<RandomAccessFileReader> file_reader_;
  std::unique_ptr<TableBuilder> table_builder_;
  stl_wrappers::KVMap kv_map_;
  test::StringSink* sink_ = nullptr;

  static uint64_t checksum_file_num_;
};

uint64_t FileChecksumTestHelper::checksum_file_num_ = 1;

INSTANTIATE_TEST_CASE_P(FormatVersions, BlockBasedTableTest,
                        testing::ValuesIn(test::kFooterFormatVersionsToTest));

// This test serves as the living tutorial for the prefix scan of user collected
// properties.
TEST_F(TablePropertyTest, PrefixScanTest) {
  UserCollectedProperties props{
      {"num.111.1", "1"}, {"num.111.2", "2"}, {"num.111.3", "3"},
      {"num.333.1", "1"}, {"num.333.2", "2"}, {"num.333.3", "3"},
      {"num.555.1", "1"}, {"num.555.2", "2"}, {"num.555.3", "3"},
  };

  // prefixes that exist
  for (const std::string prefix : {"num.111", "num.333", "num.555"}) {
    int num = 0;
    for (auto pos = props.lower_bound(prefix);
         pos != props.end() &&
         pos->first.compare(0, prefix.size(), prefix) == 0;
         ++pos) {
      ++num;
      auto key = prefix + "." + std::to_string(num);
      ASSERT_EQ(key, pos->first);
      ASSERT_EQ(std::to_string(num), pos->second);
    }
    ASSERT_EQ(3, num);
  }

  // prefixes that don't exist
  for (const std::string prefix :
       {"num.000", "num.222", "num.444", "num.666"}) {
    auto pos = props.lower_bound(prefix);
    ASSERT_TRUE(pos == props.end() ||
                pos->first.compare(0, prefix.size(), prefix) != 0);
  }
}

namespace {
struct TestIds {
  UniqueId64x3 internal_id;
  UniqueId64x3 external_id;
};

inline bool operator==(const TestIds& lhs, const TestIds& rhs) {
  return lhs.internal_id == rhs.internal_id &&
         lhs.external_id == rhs.external_id;
}

std::ostream& operator<<(std::ostream& os, const TestIds& ids) {
  return os << std::hex << "{{{ 0x" << ids.internal_id[0] << "U, 0x"
            << ids.internal_id[1] << "U, 0x" << ids.internal_id[2]
            << "U }}, {{ 0x" << ids.external_id[0] << "U, 0x"
            << ids.external_id[1] << "U, 0x" << ids.external_id[2] << "U }}}";
}

TestIds GetUniqueId(TableProperties* tp, std::unordered_set<uint64_t>* seen,
                    const std::string& db_id, const std::string& db_session_id,
                    uint64_t file_number) {
  // First test session id logic
  if (db_session_id.size() == 20) {
    uint64_t upper;
    uint64_t lower;
    EXPECT_OK(DecodeSessionId(db_session_id, &upper, &lower));
    EXPECT_EQ(EncodeSessionId(upper, lower), db_session_id);
  }

  // Get external using public API
  tp->db_id = db_id;
  tp->db_session_id = db_session_id;
  tp->orig_file_number = file_number;
  TestIds t;
  {
    std::string euid;
    EXPECT_OK(GetExtendedUniqueIdFromTableProperties(*tp, &euid));
    EXPECT_EQ(euid.size(), 24U);
    t.external_id[0] = DecodeFixed64(&euid[0]);
    t.external_id[1] = DecodeFixed64(&euid[8]);
    t.external_id[2] = DecodeFixed64(&euid[16]);

    std::string uid;
    EXPECT_OK(GetUniqueIdFromTableProperties(*tp, &uid));
    EXPECT_EQ(uid.size(), 16U);
    EXPECT_EQ(uid, euid.substr(0, 16));
    EXPECT_EQ(t.external_id[0], DecodeFixed64(&uid[0]));
    EXPECT_EQ(t.external_id[1], DecodeFixed64(&uid[8]));
  }
  // All these should be effectively random
  EXPECT_TRUE(seen->insert(t.external_id[0]).second);
  EXPECT_TRUE(seen->insert(t.external_id[1]).second);
  EXPECT_TRUE(seen->insert(t.external_id[2]).second);

  // Get internal with internal API
  EXPECT_OK(GetSstInternalUniqueId(db_id, db_session_id, file_number,
                                   &t.internal_id));
  EXPECT_NE(t.internal_id, kNullUniqueId64x3);

  // Verify relationship
  UniqueId64x3 tmp = t.internal_id;
  InternalUniqueIdToExternal(&tmp);
  EXPECT_EQ(tmp, t.external_id);
  ExternalUniqueIdToInternal(&tmp);
  EXPECT_EQ(tmp, t.internal_id);

  // And 128-bit internal version
  UniqueId64x2 tmp2{};
  EXPECT_OK(GetSstInternalUniqueId(db_id, db_session_id, file_number, &tmp2));
  EXPECT_NE(tmp2, kNullUniqueId64x2);

  EXPECT_EQ(tmp2[0], t.internal_id[0]);
  EXPECT_EQ(tmp2[1], t.internal_id[1]);
  InternalUniqueIdToExternal(&tmp2);
  EXPECT_EQ(tmp2[0], t.external_id[0]);
  EXPECT_EQ(tmp2[1], t.external_id[1]);
  ExternalUniqueIdToInternal(&tmp2);
  EXPECT_EQ(tmp2[0], t.internal_id[0]);
  EXPECT_EQ(tmp2[1], t.internal_id[1]);

  return t;
}
}  // namespace

TEST_F(TablePropertyTest, UniqueIdsSchemaAndQuality) {
  // To ensure the computation only depends on the expected entries, we set
  // the rest randomly
  TableProperties tp;
  TEST_SetRandomTableProperties(&tp);

  // DB id is normally RFC-4122
  const std::string db_id1 = "7265b6eb-4e42-4aec-86a4-0dc5e73a228d";
  // Allow other forms of DB id
  const std::string db_id2 = "1728000184588763620";
  const std::string db_id3 = "x";

  // DB session id is normally 20 chars in base-36, but 13 to 24 chars
  // is ok, roughly 64 to 128 bits.
  const std::string ses_id1 = "ABCDEFGHIJ0123456789";
  // Same trailing 13 digits
  const std::string ses_id2 = "HIJ0123456789";
  const std::string ses_id3 = "0123ABCDEFGHIJ0123456789";
  // Different trailing 12 digits
  const std::string ses_id4 = "ABCDEFGH888888888888";
  // And change length
  const std::string ses_id5 = "ABCDEFGHIJ012";
  const std::string ses_id6 = "ABCDEFGHIJ0123456789ABCD";

  using T = TestIds;
  std::unordered_set<uint64_t> seen;
  // Establish a stable schema for the unique IDs. These values must not
  // change for existing table files.
  // (Note: parens needed for macro parsing, extra braces needed for some
  // compilers.)
  EXPECT_EQ(
      GetUniqueId(&tp, &seen, db_id1, ses_id1, 1),
      T({{{0x61d7dcf415d9cf19U, 0x160d77aae90757fdU, 0x907f41dfd90724ffU}},
         {{0xf0bd230365df7464U, 0xca089303f3648eb4U, 0x4b44f7e7324b2817U}}}));
  // Only change internal_id[1] with file number
  EXPECT_EQ(
      GetUniqueId(&tp, &seen, db_id1, ses_id1, 2),
      T({{{0x61d7dcf415d9cf19U, 0x160d77aae90757feU, 0x907f41dfd90724ffU}},
         {{0xf13fdf7adcfebb6dU, 0x97cd2226cc033ea2U, 0x198c438182091f0eU}}}));
  EXPECT_EQ(
      GetUniqueId(&tp, &seen, db_id1, ses_id1, 123456789),
      T({{{0x61d7dcf415d9cf19U, 0x160d77aaee5c9ae9U, 0x907f41dfd90724ffU}},
         {{0x81fbcebe1ac6c4f0U, 0x6b14a64cfdc0f1c4U, 0x7d8fb6eaf18edbb3U}}}));
  // Change internal_id[1] and internal_id[2] with db_id
  EXPECT_EQ(
      GetUniqueId(&tp, &seen, db_id2, ses_id1, 1),
      T({{{0x61d7dcf415d9cf19U, 0xf89c471f572f0d25U, 0x1f0f2a5eb0e6257eU}},
         {{0x7f1d01d453616991U, 0x32ddf2afec804ab2U, 0xd10a1ee2f0c7d9c1U}}}));
  EXPECT_EQ(
      GetUniqueId(&tp, &seen, db_id3, ses_id1, 1),
      T({{{0x61d7dcf415d9cf19U, 0xfed297a8154a57d0U, 0x8b931b9cdebd9e8U}},
         {{0x62b2f43183f6894bU, 0x897ff2b460eefad1U, 0xf4ec189fb2d15e04U}}}));
  // Keeping same last 13 digits of ses_id keeps same internal_id[0]
  EXPECT_EQ(
      GetUniqueId(&tp, &seen, db_id1, ses_id2, 1),
      T({{{0x61d7dcf415d9cf19U, 0x5f6cc4fa2d528c8U, 0x7b70845d5bfb5446U}},
         {{0x96d1c83ffcc94266U, 0x82663eac0ec6e14aU, 0x94a88b49678b77f6U}}}));
  EXPECT_EQ(
      GetUniqueId(&tp, &seen, db_id1, ses_id3, 1),
      T({{{0x61d7dcf415d9cf19U, 0xfc7232879db37ea2U, 0xc0378d74ea4c89cdU}},
         {{0xdf2ef57e98776905U, 0xda5b31c987da833bU, 0x79c1b4bd0a9e760dU}}}));
  // Changing last 12 digits of ses_id only changes internal_id[0]
  // (vs. db_id1, ses_id1, 1)
  EXPECT_EQ(
      GetUniqueId(&tp, &seen, db_id1, ses_id4, 1),
      T({{{0x4f07cc0d003a83a8U, 0x160d77aae90757fdU, 0x907f41dfd90724ffU}},
         {{0xbcf85336a9f71f04U, 0x4f2949e2f3adb60dU, 0x9ca0def976abfa10U}}}));
  // ses_id can change everything.
  EXPECT_EQ(
      GetUniqueId(&tp, &seen, db_id1, ses_id5, 1),
      T({{{0x94b8768e43f87ce6U, 0xc2559653ac4e7c93U, 0xde6dff6bbb1223U}},
         {{0x5a9537af681817fbU, 0x1afcd1fecaead5eaU, 0x767077ad9ebe0008U}}}));
  EXPECT_EQ(
      GetUniqueId(&tp, &seen, db_id1, ses_id6, 1),
      T({{{0x43cfb0ffa3b710edU, 0x263c580426406a1bU, 0xfacc91379a80d29dU}},
         {{0xfa90547d84cb1cdbU, 0x2afe99c641992d4aU, 0x205b7f7b60e51cc2U}}}));

  // Now verify more thoroughly that any small change in inputs completely
  // changes external unique id.
  // (Relying on 'seen' checks etc. in GetUniqueId)
  std::string db_id = "00000000-0000-0000-0000-000000000000";
  std::string ses_id = "000000000000000000000000";
  uint64_t file_num = 1;
  // change db_id
  for (size_t i = 0; i < db_id.size(); ++i) {
    if (db_id[i] == '-') {
      continue;
    }
    for (char alt : std::string("123456789abcdef")) {
      db_id[i] = alt;
      GetUniqueId(&tp, &seen, db_id, ses_id, file_num);
    }
    db_id[i] = '0';
  }
  // change ses_id
  for (size_t i = 0; i < ses_id.size(); ++i) {
    for (char alt : std::string("123456789ABCDEFGHIJKLMNOPQRSTUVWXYZ")) {
      ses_id[i] = alt;
      GetUniqueId(&tp, &seen, db_id, ses_id, file_num);
    }
    ses_id[i] = '0';
  }
  // change file_num
  for (int i = 1; i < 64; ++i) {
    GetUniqueId(&tp, &seen, db_id, ses_id, file_num << i);
  }

  // Verify that "all zeros" in first 128 bits is equivalent for internal and
  // external IDs. This way, as long as we avoid "all zeros" in internal IDs,
  // we avoid it in external IDs.
  {
    UniqueId64x3 id1{{0, 0, Random::GetTLSInstance()->Next64()}};
    UniqueId64x3 id2 = id1;
    InternalUniqueIdToExternal(&id1);
    EXPECT_EQ(id1, id2);
    ExternalUniqueIdToInternal(&id2);
    EXPECT_EQ(id1, id2);
  }
}

namespace {
void SetGoodTableProperties(TableProperties* tp) {
  // To ensure the computation only depends on the expected entries, we set
  // the rest randomly
  TEST_SetRandomTableProperties(tp);
  tp->db_id = "7265b6eb-4e42-4aec-86a4-0dc5e73a228d";
  tp->db_session_id = "ABCDEFGHIJ0123456789";
  tp->orig_file_number = 1;
}
}  // namespace

TEST_F(TablePropertyTest, UniqueIdHumanStrings) {
  TableProperties tp;
  SetGoodTableProperties(&tp);

  std::string tmp;
  EXPECT_OK(GetExtendedUniqueIdFromTableProperties(tp, &tmp));
  EXPECT_EQ(tmp,
            (std::string{{'\x64', '\x74', '\xdf', '\x65', '\x03', '\x23',
                          '\xbd', '\xf0', '\xb4', '\x8e', '\x64', '\xf3',
                          '\x03', '\x93', '\x08', '\xca', '\x17', '\x28',
                          '\x4b', '\x32', '\xe7', '\xf7', '\x44', '\x4b'}}));
  EXPECT_EQ(UniqueIdToHumanString(tmp),
            "6474DF650323BDF0-B48E64F3039308CA-17284B32E7F7444B");

  EXPECT_OK(GetUniqueIdFromTableProperties(tp, &tmp));
  EXPECT_EQ(UniqueIdToHumanString(tmp), "6474DF650323BDF0-B48E64F3039308CA");

  // including zero padding
  tmp = std::string(24U, '\0');
  tmp[15] = '\x12';
  tmp[23] = '\xAB';
  EXPECT_EQ(UniqueIdToHumanString(tmp),
            "0000000000000000-0000000000000012-00000000000000AB");

  // And shortened
  tmp = std::string(20U, '\0');
  tmp[5] = '\x12';
  tmp[10] = '\xAB';
  tmp[17] = '\xEF';
  EXPECT_EQ(UniqueIdToHumanString(tmp),
            "0000000000120000-0000AB0000000000-00EF0000");

  tmp.resize(16);
  EXPECT_EQ(UniqueIdToHumanString(tmp), "0000000000120000-0000AB0000000000");

  tmp.resize(11);
  EXPECT_EQ(UniqueIdToHumanString(tmp), "0000000000120000-0000AB");

  tmp.resize(6);
  EXPECT_EQ(UniqueIdToHumanString(tmp), "000000000012");

  // Also internal IDs to human string
  UniqueId64x3 euid = {12345, 678, 9};
  EXPECT_EQ(InternalUniqueIdToHumanString(&euid), "{12345,678,9}");

  UniqueId64x2 uid = {1234, 567890};
  EXPECT_EQ(InternalUniqueIdToHumanString(&uid), "{1234,567890}");
}

TEST_F(TablePropertyTest, UniqueIdsFailure) {
  TableProperties tp;
  std::string tmp;

  // Missing DB id
  SetGoodTableProperties(&tp);
  tp.db_id = "";
  EXPECT_TRUE(GetUniqueIdFromTableProperties(tp, &tmp).IsNotSupported());
  EXPECT_TRUE(
      GetExtendedUniqueIdFromTableProperties(tp, &tmp).IsNotSupported());

  // Missing session id
  SetGoodTableProperties(&tp);
  tp.db_session_id = "";
  EXPECT_TRUE(GetUniqueIdFromTableProperties(tp, &tmp).IsNotSupported());
  EXPECT_TRUE(
      GetExtendedUniqueIdFromTableProperties(tp, &tmp).IsNotSupported());

  // Missing file number
  SetGoodTableProperties(&tp);
  tp.orig_file_number = 0;
  EXPECT_TRUE(GetUniqueIdFromTableProperties(tp, &tmp).IsNotSupported());
  EXPECT_TRUE(
      GetExtendedUniqueIdFromTableProperties(tp, &tmp).IsNotSupported());
}

// This test include all the basic checks except those for index size and block
// size, which will be conducted in separated unit tests.
TEST_P(BlockBasedTableTest, BasicBlockBasedTableProperties) {
  TableConstructor c(BytewiseComparator(), true /* convert_to_internal_key_ */);

  c.Add("a1", "val1");
  c.Add("b2", "val2");
  c.Add("c3", "val3");
  c.Add("d4", "val4");
  c.Add("e5", "val5");
  c.Add("f6", "val6");
  c.Add("g7", "val7");
  c.Add("h8", "val8");
  c.Add("j9", "val9");
  uint64_t diff_internal_user_bytes = 9 * 8;  // 8 is seq size, 9 k-v totally

  std::vector<std::string> keys;
  stl_wrappers::KVMap kvmap;
  Options options;
  options.compression = kNoCompression;
  options.statistics = CreateDBStatistics();
  options.statistics->set_stats_level(StatsLevel::kAll);
  BlockBasedTableOptions table_options = GetBlockBasedTableOptions();
  table_options.block_restart_interval = 1;
  options.table_factory.reset(NewBlockBasedTableFactory(table_options));

  ImmutableOptions ioptions(options);
  MutableCFOptions moptions(options);
  c.Finish(options, ioptions, moptions, table_options,
           GetPlainInternalComparator(options.comparator), &keys, &kvmap);
  ASSERT_EQ(options.statistics->getTickerCount(NUMBER_BLOCK_NOT_COMPRESSED), 0);

  auto& props = *c.GetTableReader()->GetTableProperties();
  ASSERT_EQ(kvmap.size(), props.num_entries);

  auto raw_key_size = kvmap.size() * 2ul;
  auto raw_value_size = kvmap.size() * 4ul;

  ASSERT_EQ(raw_key_size + diff_internal_user_bytes, props.raw_key_size);
  ASSERT_EQ(raw_value_size, props.raw_value_size);
  ASSERT_EQ(1ul, props.num_data_blocks);
  ASSERT_EQ("", props.filter_policy_name);  // no filter policy is used

  // Verify data size.
  BlockBuilder block_builder(1);
  for (const auto& item : kvmap) {
    block_builder.Add(item.first, item.second);
  }
  Slice content = block_builder.Finish();
  ASSERT_EQ(content.size() + BlockBasedTable::kBlockTrailerSize +
                diff_internal_user_bytes,
            props.data_size);
  c.ResetTableReader();
}

#ifdef SNAPPY
uint64_t BlockBasedTableTest::IndexUncompressedHelper(bool compressed) {
  TableConstructor c(BytewiseComparator(), true /* convert_to_internal_key_ */);
  constexpr size_t kNumKeys = 10000;

  for (size_t k = 0; k < kNumKeys; ++k) {
    c.Add("key" + std::to_string(k), "val" + std::to_string(k));
  }

  std::vector<std::string> keys;
  stl_wrappers::KVMap kvmap;
  Options options;
  options.compression = kSnappyCompression;
  options.statistics = CreateDBStatistics();
  options.statistics->set_stats_level(StatsLevel::kAll);
  BlockBasedTableOptions table_options = GetBlockBasedTableOptions();
  table_options.block_restart_interval = 1;
  table_options.enable_index_compression = compressed;
  options.table_factory.reset(NewBlockBasedTableFactory(table_options));

  ImmutableOptions ioptions(options);
  MutableCFOptions moptions(options);
  c.Finish(options, ioptions, moptions, table_options,
           GetPlainInternalComparator(options.comparator), &keys, &kvmap);
  c.ResetTableReader();
  return options.statistics->getTickerCount(NUMBER_BLOCK_COMPRESSED);
}
TEST_P(BlockBasedTableTest, IndexUncompressed) {
  uint64_t tbl1_compressed_cnt = IndexUncompressedHelper(true);
  uint64_t tbl2_compressed_cnt = IndexUncompressedHelper(false);
  // tbl1_compressed_cnt should include 1 index block
  EXPECT_EQ(tbl2_compressed_cnt + 1, tbl1_compressed_cnt);
}
#endif  // SNAPPY

TEST_P(BlockBasedTableTest, BlockBasedTableProperties2) {
  TableConstructor c(&reverse_key_comparator);
  std::vector<std::string> keys;
  stl_wrappers::KVMap kvmap;

  {
    Options options;
    options.compression = CompressionType::kNoCompression;
    BlockBasedTableOptions table_options = GetBlockBasedTableOptions();
    options.table_factory.reset(NewBlockBasedTableFactory(table_options));

    const ImmutableOptions ioptions(options);
    const MutableCFOptions moptions(options);
    c.Finish(options, ioptions, moptions, table_options,
             GetPlainInternalComparator(options.comparator), &keys, &kvmap);

    auto& props = *c.GetTableReader()->GetTableProperties();

    // Default comparator
    ASSERT_EQ("leveldb.BytewiseComparator", props.comparator_name);
    // No merge operator
    ASSERT_EQ("nullptr", props.merge_operator_name);
    // No prefix extractor
    ASSERT_EQ("nullptr", props.prefix_extractor_name);
    // No property collectors
    ASSERT_EQ("[]", props.property_collectors_names);
    // No filter policy is used
    ASSERT_EQ("", props.filter_policy_name);
    // Compression type == that set:
    ASSERT_EQ("NoCompression", props.compression_name);
    c.ResetTableReader();
  }

  {
    Options options;
    BlockBasedTableOptions table_options = GetBlockBasedTableOptions();
    options.table_factory.reset(NewBlockBasedTableFactory(table_options));
    options.comparator = &reverse_key_comparator;
    options.merge_operator = MergeOperators::CreateUInt64AddOperator();
    options.prefix_extractor.reset(NewNoopTransform());
    options.table_properties_collector_factories.emplace_back(
        new DummyPropertiesCollectorFactory1());
    options.table_properties_collector_factories.emplace_back(
        new DummyPropertiesCollectorFactory2());

    const ImmutableOptions ioptions(options);
    const MutableCFOptions moptions(options);
    c.Finish(options, ioptions, moptions, table_options,
             GetPlainInternalComparator(options.comparator), &keys, &kvmap);

    auto& props = *c.GetTableReader()->GetTableProperties();

    ASSERT_EQ("rocksdb.ReverseBytewiseComparator", props.comparator_name);
    ASSERT_EQ("UInt64AddOperator", props.merge_operator_name);
    ASSERT_EQ("rocksdb.Noop", props.prefix_extractor_name);
    ASSERT_EQ(
        "[DummyPropertiesCollectorFactory1,DummyPropertiesCollectorFactory2]",
        props.property_collectors_names);
    ASSERT_EQ("", props.filter_policy_name);  // no filter policy is used
    c.ResetTableReader();
  }
}

TEST_P(BlockBasedTableTest, RangeDelBlock) {
  TableConstructor c(BytewiseComparator());
  std::vector<std::string> keys = {"1pika", "2chu"};
  std::vector<std::string> vals = {"p", "c"};

  std::vector<RangeTombstone> expected_tombstones = {
      {"1pika", "2chu", 0},
      {"2chu", "c", 1},
      {"2chu", "c", 0},
      {"c", "p", 0},
  };

  for (int i = 0; i < 2; i++) {
    RangeTombstone t(keys[i], vals[i], i);
    std::pair<InternalKey, Slice> p = t.Serialize();
    c.Add(p.first.Encode().ToString(), p.second);
  }

  std::vector<std::string> sorted_keys;
  stl_wrappers::KVMap kvmap;
  Options options;
  options.compression = kNoCompression;
  BlockBasedTableOptions table_options = GetBlockBasedTableOptions();
  table_options.block_restart_interval = 1;
  options.table_factory.reset(NewBlockBasedTableFactory(table_options));

  const ImmutableOptions ioptions(options);
  const MutableCFOptions moptions(options);
  std::unique_ptr<InternalKeyComparator> internal_cmp(
      new InternalKeyComparator(options.comparator));
  c.Finish(options, ioptions, moptions, table_options, *internal_cmp,
           &sorted_keys, &kvmap);

  for (int j = 0; j < 2; ++j) {
    std::unique_ptr<InternalIterator> iter(
        c.GetTableReader()->NewRangeTombstoneIterator(ReadOptions()));
    if (j > 0) {
      // For second iteration, delete the table reader object and verify the
      // iterator can still access its metablock's range tombstones.
      c.ResetTableReader();
    }
    ASSERT_FALSE(iter->Valid());
    iter->SeekToFirst();
    ASSERT_TRUE(iter->Valid());
    for (size_t i = 0; i < expected_tombstones.size(); i++) {
      ASSERT_TRUE(iter->Valid());
      ParsedInternalKey parsed_key;
      ASSERT_OK(
          ParseInternalKey(iter->key(), &parsed_key, true /* log_err_key */));
      RangeTombstone t(parsed_key, iter->value());
      const auto& expected_t = expected_tombstones[i];
      ASSERT_EQ(t.start_key_, expected_t.start_key_);
      ASSERT_EQ(t.end_key_, expected_t.end_key_);
      ASSERT_EQ(t.seq_, expected_t.seq_);
      iter->Next();
    }
    ASSERT_TRUE(!iter->Valid());
  }
}

TEST_P(BlockBasedTableTest, FilterPolicyNameProperties) {
  TableConstructor c(BytewiseComparator(), true /* convert_to_internal_key_ */);
  c.Add("a1", "val1");
  std::vector<std::string> keys;
  stl_wrappers::KVMap kvmap;
  BlockBasedTableOptions table_options = GetBlockBasedTableOptions();
  table_options.filter_policy.reset(NewBloomFilterPolicy(10));
  Options options;
  options.table_factory.reset(NewBlockBasedTableFactory(table_options));

  const ImmutableOptions ioptions(options);
  const MutableCFOptions moptions(options);
  c.Finish(options, ioptions, moptions, table_options,
           GetPlainInternalComparator(options.comparator), &keys, &kvmap);
  auto& props = *c.GetTableReader()->GetTableProperties();
  ASSERT_EQ(table_options.filter_policy->Name(), props.filter_policy_name);
  c.ResetTableReader();
}

//
// BlockBasedTableTest::PrefetchTest
//
void AssertKeysInCache(BlockBasedTable* table_reader,
                       const std::vector<std::string>& keys_in_cache,
                       const std::vector<std::string>& keys_not_in_cache,
                       bool convert = false) {
  if (convert) {
    for (auto key : keys_in_cache) {
      InternalKey ikey(key, kMaxSequenceNumber, kTypeValue);
      ASSERT_TRUE(table_reader->TEST_KeyInCache(ReadOptions(), ikey.Encode()));
    }
    for (auto key : keys_not_in_cache) {
      InternalKey ikey(key, kMaxSequenceNumber, kTypeValue);
      ASSERT_TRUE(!table_reader->TEST_KeyInCache(ReadOptions(), ikey.Encode()));
    }
  } else {
    for (auto key : keys_in_cache) {
      ASSERT_TRUE(table_reader->TEST_KeyInCache(ReadOptions(), key));
    }
    for (auto key : keys_not_in_cache) {
      ASSERT_TRUE(!table_reader->TEST_KeyInCache(ReadOptions(), key));
    }
  }
}

void PrefetchRange(TableConstructor* c, Options* opt,
                   BlockBasedTableOptions* table_options, const char* key_begin,
                   const char* key_end,
                   const std::vector<std::string>& keys_in_cache,
                   const std::vector<std::string>& keys_not_in_cache,
                   const Status expected_status = Status::OK()) {
  // reset the cache and reopen the table
  table_options->block_cache = NewLRUCache(16 * 1024 * 1024, 4);
  opt->table_factory.reset(NewBlockBasedTableFactory(*table_options));
  const ImmutableOptions ioptions2(*opt);
  const MutableCFOptions moptions(*opt);
  ASSERT_OK(c->Reopen(ioptions2, moptions));

  // prefetch
  auto* table_reader = dynamic_cast<BlockBasedTable*>(c->GetTableReader());
  Status s;
  std::unique_ptr<Slice> begin, end;
  std::unique_ptr<InternalKey> i_begin, i_end;
  if (key_begin != nullptr) {
    if (c->ConvertToInternalKey()) {
      i_begin.reset(new InternalKey(key_begin, kMaxSequenceNumber, kTypeValue));
      begin.reset(new Slice(i_begin->Encode()));
    } else {
      begin.reset(new Slice(key_begin));
    }
  }
  if (key_end != nullptr) {
    if (c->ConvertToInternalKey()) {
      i_end.reset(new InternalKey(key_end, kMaxSequenceNumber, kTypeValue));
      end.reset(new Slice(i_end->Encode()));
    } else {
      end.reset(new Slice(key_end));
    }
  }
  s = table_reader->Prefetch(begin.get(), end.get());

  ASSERT_TRUE(s.code() == expected_status.code());

  // assert our expectation in cache warmup
  AssertKeysInCache(table_reader, keys_in_cache, keys_not_in_cache,
                    c->ConvertToInternalKey());
  c->ResetTableReader();
}

TEST_P(BlockBasedTableTest, PrefetchTest) {
  // The purpose of this test is to test the prefetching operation built into
  // BlockBasedTable.
  Options opt;
  std::unique_ptr<InternalKeyComparator> ikc;
  ikc.reset(new test::PlainInternalKeyComparator(opt.comparator));
  opt.compression = kNoCompression;
  BlockBasedTableOptions table_options = GetBlockBasedTableOptions();
  table_options.block_size = 1024;
  // big enough so we don't ever lose cached values.
  table_options.block_cache = NewLRUCache(16 * 1024 * 1024, 4);
  opt.table_factory.reset(NewBlockBasedTableFactory(table_options));

  TableConstructor c(BytewiseComparator(), true /* convert_to_internal_key_ */);
  c.Add("k01", "hello");
  c.Add("k02", "hello2");
  c.Add("k03", std::string(10000, 'x'));
  c.Add("k04", std::string(200000, 'x'));
  c.Add("k05", std::string(300000, 'x'));
  c.Add("k06", "hello3");
  c.Add("k07", std::string(100000, 'x'));
  std::vector<std::string> keys;
  stl_wrappers::KVMap kvmap;
  const ImmutableOptions ioptions(opt);
  const MutableCFOptions moptions(opt);
  c.Finish(opt, ioptions, moptions, table_options, *ikc, &keys, &kvmap);
  c.ResetTableReader();

  // We get the following data spread :
  //
  // Data block         Index
  // ========================
  // [ k01 k02 k03 ]    k03
  // [ k04         ]    k04
  // [ k05         ]    k05
  // [ k06 k07     ]    k07

  // Simple
  PrefetchRange(&c, &opt, &table_options,
                /*key_range=*/"k01", "k05",
                /*keys_in_cache=*/{"k01", "k02", "k03", "k04", "k05"},
                /*keys_not_in_cache=*/{"k06", "k07"});
  PrefetchRange(&c, &opt, &table_options, "k01", "k01", {"k01", "k02", "k03"},
                {"k04", "k05", "k06", "k07"});
  // odd
  PrefetchRange(&c, &opt, &table_options, "a", "z",
                {"k01", "k02", "k03", "k04", "k05", "k06", "k07"}, {});
  PrefetchRange(&c, &opt, &table_options, "k00", "k00", {"k01", "k02", "k03"},
                {"k04", "k05", "k06", "k07"});
  // Edge cases
  PrefetchRange(&c, &opt, &table_options, "k00", "k06",
                {"k01", "k02", "k03", "k04", "k05", "k06", "k07"}, {});
  PrefetchRange(&c, &opt, &table_options, "k00", "zzz",
                {"k01", "k02", "k03", "k04", "k05", "k06", "k07"}, {});
  // null keys
  PrefetchRange(&c, &opt, &table_options, nullptr, nullptr,
                {"k01", "k02", "k03", "k04", "k05", "k06", "k07"}, {});
  PrefetchRange(&c, &opt, &table_options, "k04", nullptr,
                {"k04", "k05", "k06", "k07"}, {"k01", "k02", "k03"});
  PrefetchRange(&c, &opt, &table_options, nullptr, "k05",
                {"k01", "k02", "k03", "k04", "k05"}, {"k06", "k07"});
  // invalid
  PrefetchRange(&c, &opt, &table_options, "k06", "k00", {}, {},
                Status::InvalidArgument(Slice("k06 "), Slice("k07")));
  c.ResetTableReader();
}

TEST_P(BlockBasedTableTest, TotalOrderSeekOnHashIndex) {
  BlockBasedTableOptions table_options = GetBlockBasedTableOptions();
  for (int i = 0; i <= 4; ++i) {
    Options options;
    // Make each key/value an individual block
    table_options.block_size = 64;
    switch (i) {
      case 0:
        // Binary search index
        table_options.index_type = BlockBasedTableOptions::kBinarySearch;
        options.table_factory.reset(new BlockBasedTableFactory(table_options));
        break;
      case 1:
        // Hash search index
        table_options.index_type = BlockBasedTableOptions::kHashSearch;
        options.table_factory.reset(new BlockBasedTableFactory(table_options));
        options.prefix_extractor.reset(NewFixedPrefixTransform(4));
        break;
      case 2:
        // Hash search index with filter policy
        table_options.index_type = BlockBasedTableOptions::kHashSearch;
        table_options.filter_policy.reset(NewBloomFilterPolicy(10));
        options.table_factory.reset(new BlockBasedTableFactory(table_options));
        options.prefix_extractor.reset(NewFixedPrefixTransform(4));
        break;
      case 3:
        // Two-level index
        table_options.index_type = BlockBasedTableOptions::kTwoLevelIndexSearch;
        options.table_factory.reset(new BlockBasedTableFactory(table_options));
        break;
      case 4:
        // Binary search with first key
        table_options.index_type =
            BlockBasedTableOptions::kBinarySearchWithFirstKey;
        options.table_factory.reset(new BlockBasedTableFactory(table_options));
        break;
    }

    TableConstructor c(BytewiseComparator(),
                       true /* convert_to_internal_key_ */);
    c.Add("aaaa1", std::string('a', 56));
    c.Add("bbaa1", std::string('a', 56));
    c.Add("cccc1", std::string('a', 56));
    c.Add("bbbb1", std::string('a', 56));
    c.Add("baaa1", std::string('a', 56));
    c.Add("abbb1", std::string('a', 56));
    c.Add("cccc2", std::string('a', 56));
    std::vector<std::string> keys;
    stl_wrappers::KVMap kvmap;
    const ImmutableOptions ioptions(options);
    const MutableCFOptions moptions(options);
    c.Finish(options, ioptions, moptions, table_options,
             GetPlainInternalComparator(options.comparator), &keys, &kvmap);
    auto props = c.GetTableReader()->GetTableProperties();
    ASSERT_EQ(7u, props->num_data_blocks);
    auto* reader = c.GetTableReader();
    ReadOptions ro;
    ro.total_order_seek = true;
    std::unique_ptr<InternalIterator> iter(reader->NewIterator(
        ro, moptions.prefix_extractor.get(), /*arena=*/nullptr,
        /*skip_filters=*/false, TableReaderCaller::kUncategorized));

    iter->Seek(InternalKey("b", 0, kTypeValue).Encode());
    ASSERT_OK(iter->status());
    ASSERT_TRUE(iter->Valid());
    ASSERT_EQ("baaa1", ExtractUserKey(iter->key()).ToString());
    iter->Next();
    ASSERT_OK(iter->status());
    ASSERT_TRUE(iter->Valid());
    ASSERT_EQ("bbaa1", ExtractUserKey(iter->key()).ToString());

    iter->Seek(InternalKey("bb", 0, kTypeValue).Encode());
    ASSERT_OK(iter->status());
    ASSERT_TRUE(iter->Valid());
    ASSERT_EQ("bbaa1", ExtractUserKey(iter->key()).ToString());
    iter->Next();
    ASSERT_OK(iter->status());
    ASSERT_TRUE(iter->Valid());
    ASSERT_EQ("bbbb1", ExtractUserKey(iter->key()).ToString());

    iter->Seek(InternalKey("bbb", 0, kTypeValue).Encode());
    ASSERT_OK(iter->status());
    ASSERT_TRUE(iter->Valid());
    ASSERT_EQ("bbbb1", ExtractUserKey(iter->key()).ToString());
    iter->Next();
    ASSERT_OK(iter->status());
    ASSERT_TRUE(iter->Valid());
    ASSERT_EQ("cccc1", ExtractUserKey(iter->key()).ToString());
  }
}

TEST_P(BlockBasedTableTest, NoopTransformSeek) {
  BlockBasedTableOptions table_options = GetBlockBasedTableOptions();
  table_options.filter_policy.reset(NewBloomFilterPolicy(10));

  Options options;
  options.comparator = BytewiseComparator();
  options.table_factory.reset(new BlockBasedTableFactory(table_options));
  options.prefix_extractor.reset(NewNoopTransform());

  TableConstructor c(options.comparator);
  // To tickle the PrefixMayMatch bug it is important that the
  // user-key is a single byte so that the index key exactly matches
  // the user-key.
  InternalKey key("a", 1, kTypeValue);
  c.Add(key.Encode().ToString(), "b");
  std::vector<std::string> keys;
  stl_wrappers::KVMap kvmap;
  const ImmutableOptions ioptions(options);
  const MutableCFOptions moptions(options);
  const InternalKeyComparator internal_comparator(options.comparator);
  c.Finish(options, ioptions, moptions, table_options, internal_comparator,
           &keys, &kvmap);

  auto* reader = c.GetTableReader();
  for (int i = 0; i < 2; ++i) {
    ReadOptions ro;
    ro.total_order_seek = (i == 0);
    std::unique_ptr<InternalIterator> iter(reader->NewIterator(
        ro, moptions.prefix_extractor.get(), /*arena=*/nullptr,
        /*skip_filters=*/false, TableReaderCaller::kUncategorized));

    iter->Seek(key.Encode());
    ASSERT_OK(iter->status());
    ASSERT_TRUE(iter->Valid());
    ASSERT_EQ("a", ExtractUserKey(iter->key()).ToString());
  }
}

TEST_P(BlockBasedTableTest, SkipPrefixBloomFilter) {
  // if DB is opened with a prefix extractor of a different name,
  // prefix bloom is skipped when read the file
  BlockBasedTableOptions table_options = GetBlockBasedTableOptions();
  table_options.filter_policy.reset(NewBloomFilterPolicy(2));
  table_options.whole_key_filtering = false;

  Options options;
  options.comparator = BytewiseComparator();
  options.table_factory.reset(new BlockBasedTableFactory(table_options));
  options.prefix_extractor.reset(NewFixedPrefixTransform(1));

  TableConstructor c(options.comparator);
  InternalKey key("abcdefghijk", 1, kTypeValue);
  c.Add(key.Encode().ToString(), "test");
  std::vector<std::string> keys;
  stl_wrappers::KVMap kvmap;
  const ImmutableOptions ioptions(options);
  const MutableCFOptions moptions(options);
  const InternalKeyComparator internal_comparator(options.comparator);
  c.Finish(options, ioptions, moptions, table_options, internal_comparator,
           &keys, &kvmap);
  // TODO(Zhongyi): update test to use MutableCFOptions
  options.prefix_extractor.reset(NewFixedPrefixTransform(9));
  const ImmutableOptions new_ioptions(options);
  const MutableCFOptions new_moptions(options);
  ASSERT_OK(c.Reopen(new_ioptions, new_moptions));
  auto reader = c.GetTableReader();
  ReadOptions read_options;
  std::unique_ptr<InternalIterator> db_iter(reader->NewIterator(
      read_options, new_moptions.prefix_extractor.get(), /*arena=*/nullptr,
      /*skip_filters=*/false, TableReaderCaller::kUncategorized));

  // Test point lookup
  // only one kv
  for (auto& kv : kvmap) {
    db_iter->Seek(kv.first);
    ASSERT_TRUE(db_iter->Valid());
    ASSERT_OK(db_iter->status());
    ASSERT_EQ(db_iter->key(), kv.first);
    ASSERT_EQ(db_iter->value(), kv.second);
  }
}

TEST_P(BlockBasedTableTest, BadChecksumType) {
  BlockBasedTableOptions table_options = GetBlockBasedTableOptions();

  Options options;
  options.comparator = BytewiseComparator();
  options.table_factory.reset(new BlockBasedTableFactory(table_options));

  TableConstructor c(options.comparator);
  InternalKey key("abc", 1, kTypeValue);
  c.Add(key.Encode().ToString(), "test");
  std::vector<std::string> keys;
  stl_wrappers::KVMap kvmap;
  const ImmutableOptions ioptions(options);
  const MutableCFOptions moptions(options);
  const InternalKeyComparator internal_comparator(options.comparator);
  c.Finish(options, ioptions, moptions, table_options, internal_comparator,
           &keys, &kvmap);

  // Corrupt checksum type (123 is invalid)
  auto& sink = *c.TEST_GetSink();
  size_t len = sink.contents_.size();
  ASSERT_EQ(sink.contents_[len - Footer::kNewVersionsEncodedLength],
            table_options.checksum);
  sink.contents_[len - Footer::kNewVersionsEncodedLength] = char{123};

  // (Re-)Open table file with bad checksum type
  const ImmutableOptions new_ioptions(options);
  const MutableCFOptions new_moptions(options);
  Status s = c.Reopen(new_ioptions, new_moptions);
  ASSERT_NOK(s);
  // "test" is file name
  ASSERT_EQ(s.ToString(),
            "Corruption: Corrupt or unsupported checksum type: 123 in test");
}

namespace {
std::string ChecksumAsString(const std::string& data,
                             ChecksumType checksum_type) {
  uint32_t v = ComputeBuiltinChecksum(checksum_type, data.data(), data.size());

  // Verify consistency with other function
  if (data.size() >= 1) {
    EXPECT_EQ(v, ComputeBuiltinChecksumWithLastByte(
                     checksum_type, data.data(), data.size() - 1, data.back()));
  }
  // Little endian as in file
  std::array<char, 4> raw_bytes;
  EncodeFixed32(raw_bytes.data(), v);
  return Slice(raw_bytes.data(), raw_bytes.size()).ToString(/*hex*/ true);
}

std::string ChecksumAsString(std::string* data, char new_last_byte,
                             ChecksumType checksum_type) {
  data->back() = new_last_byte;
  return ChecksumAsString(*data, checksum_type);
}
}  // namespace

// Make sure that checksum values don't change in later versions, even if
// consistent within current version.
TEST_P(BlockBasedTableTest, ChecksumSchemas) {
  std::string b0 = "x";
  std::string b1 = "This is a short block!x";
  std::string b2;
  for (int i = 0; i < 100; ++i) {
    b2.append("This is a long block!");
  }
  b2.append("x");
  // Trailing 'x' will be replaced by compression type

  std::string empty;

  char ct1 = kNoCompression;
  char ct2 = kSnappyCompression;
  char ct3 = kZSTD;

  // Note: first byte of trailer is compression type, last 4 are checksum

  for (ChecksumType t : GetSupportedChecksums()) {
    switch (t) {
      case kNoChecksum:
        EXPECT_EQ(ChecksumAsString(empty, t), "00000000");
        EXPECT_EQ(ChecksumAsString(&b0, ct1, t), "00000000");
        EXPECT_EQ(ChecksumAsString(&b0, ct2, t), "00000000");
        EXPECT_EQ(ChecksumAsString(&b0, ct3, t), "00000000");
        EXPECT_EQ(ChecksumAsString(&b1, ct1, t), "00000000");
        EXPECT_EQ(ChecksumAsString(&b1, ct2, t), "00000000");
        EXPECT_EQ(ChecksumAsString(&b1, ct3, t), "00000000");
        EXPECT_EQ(ChecksumAsString(&b2, ct1, t), "00000000");
        EXPECT_EQ(ChecksumAsString(&b2, ct2, t), "00000000");
        EXPECT_EQ(ChecksumAsString(&b2, ct3, t), "00000000");
        break;
      case kCRC32c:
        EXPECT_EQ(ChecksumAsString(empty, t), "D8EA82A2");
        EXPECT_EQ(ChecksumAsString(&b0, ct1, t), "D28F2549");
        EXPECT_EQ(ChecksumAsString(&b0, ct2, t), "052B2843");
        EXPECT_EQ(ChecksumAsString(&b0, ct3, t), "46F8F711");
        EXPECT_EQ(ChecksumAsString(&b1, ct1, t), "583F0355");
        EXPECT_EQ(ChecksumAsString(&b1, ct2, t), "2F9B0A57");
        EXPECT_EQ(ChecksumAsString(&b1, ct3, t), "ECE7DA1D");
        EXPECT_EQ(ChecksumAsString(&b2, ct1, t), "943EF0AB");
        EXPECT_EQ(ChecksumAsString(&b2, ct2, t), "43A2EDB1");
        EXPECT_EQ(ChecksumAsString(&b2, ct3, t), "00E53D63");
        break;
      case kxxHash:
        EXPECT_EQ(ChecksumAsString(empty, t), "055DCC02");
        EXPECT_EQ(ChecksumAsString(&b0, ct1, t), "3EB065CF");
        EXPECT_EQ(ChecksumAsString(&b0, ct2, t), "31F79238");
        EXPECT_EQ(ChecksumAsString(&b0, ct3, t), "320D2E00");
        EXPECT_EQ(ChecksumAsString(&b1, ct1, t), "4A2E5FB0");
        EXPECT_EQ(ChecksumAsString(&b1, ct2, t), "0BD9F652");
        EXPECT_EQ(ChecksumAsString(&b1, ct3, t), "B4107E50");
        EXPECT_EQ(ChecksumAsString(&b2, ct1, t), "20F4D4BA");
        EXPECT_EQ(ChecksumAsString(&b2, ct2, t), "8F1A1F99");
        EXPECT_EQ(ChecksumAsString(&b2, ct3, t), "A191A338");
        break;
      case kxxHash64:
        EXPECT_EQ(ChecksumAsString(empty, t), "99E9D851");
        EXPECT_EQ(ChecksumAsString(&b0, ct1, t), "682705DB");
        EXPECT_EQ(ChecksumAsString(&b0, ct2, t), "30E7211B");
        EXPECT_EQ(ChecksumAsString(&b0, ct3, t), "B7BB58E8");
        EXPECT_EQ(ChecksumAsString(&b1, ct1, t), "B74655EF");
        EXPECT_EQ(ChecksumAsString(&b1, ct2, t), "B6C8BBBE");
        EXPECT_EQ(ChecksumAsString(&b1, ct3, t), "AED9E3B4");
        EXPECT_EQ(ChecksumAsString(&b2, ct1, t), "0D4999FE");
        EXPECT_EQ(ChecksumAsString(&b2, ct2, t), "F5932423");
        EXPECT_EQ(ChecksumAsString(&b2, ct3, t), "6B31BAB1");
        break;
      case kXXH3:
        EXPECT_EQ(ChecksumAsString(empty, t), "00000000");
        EXPECT_EQ(ChecksumAsString(&b0, ct1, t), "C294D338");
        EXPECT_EQ(ChecksumAsString(&b0, ct2, t), "1B174353");
        EXPECT_EQ(ChecksumAsString(&b0, ct3, t), "2D0E20C8");
        EXPECT_EQ(ChecksumAsString(&b1, ct1, t), "B37FB5E6");
        EXPECT_EQ(ChecksumAsString(&b1, ct2, t), "6AFC258D");
        EXPECT_EQ(ChecksumAsString(&b1, ct3, t), "5CE54616");
        EXPECT_EQ(ChecksumAsString(&b2, ct1, t), "FA2D482E");
        EXPECT_EQ(ChecksumAsString(&b2, ct2, t), "23AED845");
        EXPECT_EQ(ChecksumAsString(&b2, ct3, t), "15B7BBDE");
        break;
      default:
        // Force this test to be updated on new ChecksumTypes
        assert(false);
        break;
    }
  }
}

void AddInternalKey(TableConstructor* c, const std::string& prefix,
                    std::string value = "v", int /*suffix_len*/ = 800) {
  static Random rnd(1023);
  InternalKey k(prefix + rnd.RandomString(800), 0, kTypeValue);
  c->Add(k.Encode().ToString(), value);
}

void TableTest::IndexTest(BlockBasedTableOptions table_options) {
  TableConstructor c(BytewiseComparator());

  // keys with prefix length 3, make sure the key/value is big enough to fill
  // one block
  AddInternalKey(&c, "0015");
  AddInternalKey(&c, "0035");

  AddInternalKey(&c, "0054");
  AddInternalKey(&c, "0055");

  AddInternalKey(&c, "0056");
  AddInternalKey(&c, "0057");

  AddInternalKey(&c, "0058");
  AddInternalKey(&c, "0075");

  AddInternalKey(&c, "0076");
  AddInternalKey(&c, "0095");

  std::vector<std::string> keys;
  stl_wrappers::KVMap kvmap;
  Options options;
  options.prefix_extractor.reset(NewFixedPrefixTransform(3));
  table_options.block_size = 1700;
  table_options.block_cache = NewLRUCache(1024, 4);
  options.table_factory.reset(NewBlockBasedTableFactory(table_options));

  std::unique_ptr<InternalKeyComparator> comparator(
      new InternalKeyComparator(BytewiseComparator()));
  const ImmutableOptions ioptions(options);
  const MutableCFOptions moptions(options);
  c.Finish(options, ioptions, moptions, table_options, *comparator, &keys,
           &kvmap);
  auto reader = c.GetTableReader();

  auto props = reader->GetTableProperties();
  ASSERT_EQ(5u, props->num_data_blocks);

  // TODO(Zhongyi): update test to use MutableCFOptions
  ReadOptions read_options;
  std::unique_ptr<InternalIterator> index_iter(reader->NewIterator(
      read_options, moptions.prefix_extractor.get(), /*arena=*/nullptr,
      /*skip_filters=*/false, TableReaderCaller::kUncategorized));

  // -- Find keys do not exist, but have common prefix.
  std::vector<std::string> prefixes = {"001", "003", "005", "007", "009"};
  std::vector<std::string> lower_bound = {
      keys[0], keys[1], keys[2], keys[7], keys[9],
  };

  // find the lower bound of the prefix
  for (size_t i = 0; i < prefixes.size(); ++i) {
    index_iter->Seek(InternalKey(prefixes[i], 0, kTypeValue).Encode());
    ASSERT_OK(index_iter->status());
    ASSERT_TRUE(index_iter->Valid());

    // seek the first element in the block
    ASSERT_EQ(lower_bound[i], index_iter->key().ToString());
    ASSERT_EQ("v", index_iter->value().ToString());
  }

  // find the upper bound of prefixes
  std::vector<std::string> upper_bound = {
      keys[1],
      keys[2],
      keys[7],
      keys[9],
  };

  // find existing keys
  for (const auto& item : kvmap) {
    auto ukey = ExtractUserKey(item.first).ToString();
    index_iter->Seek(ukey);

    // ASSERT_OK(regular_iter->status());
    ASSERT_OK(index_iter->status());

    // ASSERT_TRUE(regular_iter->Valid());
    ASSERT_TRUE(index_iter->Valid());

    ASSERT_EQ(item.first, index_iter->key().ToString());
    ASSERT_EQ(item.second, index_iter->value().ToString());
  }

  for (size_t i = 0; i < prefixes.size(); ++i) {
    // the key is greater than any existing keys.
    auto key = prefixes[i] + "9";
    index_iter->Seek(InternalKey(key, 0, kTypeValue).Encode());

    ASSERT_TRUE(index_iter->status().ok() || index_iter->status().IsNotFound());
    ASSERT_TRUE(!index_iter->status().IsNotFound() || !index_iter->Valid());
    if (i == prefixes.size() - 1) {
      // last key
      ASSERT_TRUE(!index_iter->Valid());
    } else {
      ASSERT_TRUE(index_iter->Valid());
      // seek the first element in the block
      ASSERT_EQ(upper_bound[i], index_iter->key().ToString());
      ASSERT_EQ("v", index_iter->value().ToString());
    }
  }

  // find keys with prefix that don't match any of the existing prefixes.
  std::vector<std::string> non_exist_prefixes = {"002", "004", "006", "008"};
  for (const auto& prefix : non_exist_prefixes) {
    index_iter->Seek(InternalKey(prefix, 0, kTypeValue).Encode());
    // regular_iter->Seek(prefix);

    ASSERT_OK(index_iter->status());
    // Seek to non-existing prefixes should yield either invalid, or a
    // key with prefix greater than the target.
    if (index_iter->Valid()) {
      Slice ukey = ExtractUserKey(index_iter->key());
      Slice ukey_prefix = options.prefix_extractor->Transform(ukey);
      ASSERT_TRUE(BytewiseComparator()->Compare(prefix, ukey_prefix) < 0);
    }
  }
  for (const auto& prefix : non_exist_prefixes) {
    index_iter->SeekForPrev(InternalKey(prefix, 0, kTypeValue).Encode());
    // regular_iter->Seek(prefix);

    ASSERT_OK(index_iter->status());
    // Seek to non-existing prefixes should yield either invalid, or a
    // key with prefix greater than the target.
    if (index_iter->Valid()) {
      Slice ukey = ExtractUserKey(index_iter->key());
      Slice ukey_prefix = options.prefix_extractor->Transform(ukey);
      ASSERT_TRUE(BytewiseComparator()->Compare(prefix, ukey_prefix) > 0);
    }
  }

  {
    // Test reseek case. It should impact partitioned index more.
    ReadOptions ro;
    ro.total_order_seek = true;
    std::unique_ptr<InternalIterator> index_iter2(reader->NewIterator(
        ro, moptions.prefix_extractor.get(), /*arena=*/nullptr,
        /*skip_filters=*/false, TableReaderCaller::kUncategorized));

    // Things to cover in partitioned index:
    // 1. Both of Seek() and SeekToLast() has optimization to prevent
    //    rereek leaf index block if it remains to the same one, and
    //    they reuse the same variable.
    // 2. When Next() or Prev() is called, the block moves, so the
    //    optimization should kick in only with the current one.
    index_iter2->Seek(InternalKey("0055", 0, kTypeValue).Encode());
    ASSERT_TRUE(index_iter2->Valid());
    ASSERT_EQ("0055", index_iter2->key().ToString().substr(0, 4));

    index_iter2->SeekToLast();
    ASSERT_TRUE(index_iter2->Valid());
    ASSERT_EQ("0095", index_iter2->key().ToString().substr(0, 4));

    index_iter2->Seek(InternalKey("0055", 0, kTypeValue).Encode());
    ASSERT_TRUE(index_iter2->Valid());
    ASSERT_EQ("0055", index_iter2->key().ToString().substr(0, 4));

    index_iter2->SeekToLast();
    ASSERT_TRUE(index_iter2->Valid());
    ASSERT_EQ("0095", index_iter2->key().ToString().substr(0, 4));
    index_iter2->Prev();
    ASSERT_TRUE(index_iter2->Valid());
    index_iter2->Prev();
    ASSERT_TRUE(index_iter2->Valid());
    ASSERT_EQ("0075", index_iter2->key().ToString().substr(0, 4));

    index_iter2->Seek(InternalKey("0095", 0, kTypeValue).Encode());
    ASSERT_TRUE(index_iter2->Valid());
    ASSERT_EQ("0095", index_iter2->key().ToString().substr(0, 4));
    index_iter2->Prev();
    ASSERT_TRUE(index_iter2->Valid());
    index_iter2->Prev();
    ASSERT_TRUE(index_iter2->Valid());
    ASSERT_EQ("0075", index_iter2->key().ToString().substr(0, 4));

    index_iter2->SeekToLast();
    ASSERT_TRUE(index_iter2->Valid());
    ASSERT_EQ("0095", index_iter2->key().ToString().substr(0, 4));

    index_iter2->Seek(InternalKey("0095", 0, kTypeValue).Encode());
    ASSERT_TRUE(index_iter2->Valid());
    ASSERT_EQ("0095", index_iter2->key().ToString().substr(0, 4));

    index_iter2->Prev();
    ASSERT_TRUE(index_iter2->Valid());
    index_iter2->Prev();
    ASSERT_TRUE(index_iter2->Valid());
    ASSERT_EQ("0075", index_iter2->key().ToString().substr(0, 4));

    index_iter2->Seek(InternalKey("0075", 0, kTypeValue).Encode());
    ASSERT_TRUE(index_iter2->Valid());
    ASSERT_EQ("0075", index_iter2->key().ToString().substr(0, 4));

    index_iter2->Next();
    ASSERT_TRUE(index_iter2->Valid());
    index_iter2->Next();
    ASSERT_TRUE(index_iter2->Valid());
    ASSERT_EQ("0095", index_iter2->key().ToString().substr(0, 4));

    index_iter2->SeekToLast();
    ASSERT_TRUE(index_iter2->Valid());
    ASSERT_EQ("0095", index_iter2->key().ToString().substr(0, 4));
  }

  c.ResetTableReader();
}

TEST_P(BlockBasedTableTest, BinaryIndexTest) {
  BlockBasedTableOptions table_options = GetBlockBasedTableOptions();
  table_options.index_type = BlockBasedTableOptions::kBinarySearch;
  IndexTest(table_options);
}

TEST_P(BlockBasedTableTest, HashIndexTest) {
  BlockBasedTableOptions table_options = GetBlockBasedTableOptions();
  table_options.index_type = BlockBasedTableOptions::kHashSearch;
  IndexTest(table_options);
}

TEST_P(BlockBasedTableTest, PartitionIndexTest) {
  const int max_index_keys = 5;
  const int est_max_index_key_value_size = 32;
  const int est_max_index_size = max_index_keys * est_max_index_key_value_size;
  for (int i = 1; i <= est_max_index_size + 1; i++) {
    BlockBasedTableOptions table_options = GetBlockBasedTableOptions();
    table_options.index_type = BlockBasedTableOptions::kTwoLevelIndexSearch;
    table_options.metadata_block_size = i;
    IndexTest(table_options);
  }
}

TEST_P(BlockBasedTableTest, IndexSeekOptimizationIncomplete) {
  std::unique_ptr<InternalKeyComparator> comparator(
      new InternalKeyComparator(BytewiseComparator()));
  BlockBasedTableOptions table_options = GetBlockBasedTableOptions();
  Options options;
  options.table_factory.reset(NewBlockBasedTableFactory(table_options));
  const ImmutableOptions ioptions(options);
  const MutableCFOptions moptions(options);

  TableConstructor c(BytewiseComparator());
  AddInternalKey(&c, "pika");

  std::vector<std::string> keys;
  stl_wrappers::KVMap kvmap;
  c.Finish(options, ioptions, moptions, table_options, *comparator, &keys,
           &kvmap);
  ASSERT_EQ(1, keys.size());

  auto reader = c.GetTableReader();
  ReadOptions ropt;
  ropt.read_tier = ReadTier::kBlockCacheTier;
  std::unique_ptr<InternalIterator> iter(reader->NewIterator(
      ropt, /*prefix_extractor=*/nullptr, /*arena=*/nullptr,
      /*skip_filters=*/false, TableReaderCaller::kUncategorized));

  auto ikey = [](Slice user_key) {
    return InternalKey(user_key, 0, kTypeValue).Encode().ToString();
  };

  iter->Seek(ikey("pika"));
  ASSERT_FALSE(iter->Valid());
  ASSERT_TRUE(iter->status().IsIncomplete());

  // This used to crash at some point.
  iter->Seek(ikey("pika"));
  ASSERT_FALSE(iter->Valid());
  ASSERT_TRUE(iter->status().IsIncomplete());
}

TEST_P(BlockBasedTableTest, BinaryIndexWithFirstKey1) {
  BlockBasedTableOptions table_options = GetBlockBasedTableOptions();
  table_options.index_type = BlockBasedTableOptions::kBinarySearchWithFirstKey;
  IndexTest(table_options);
}

class CustomFlushBlockPolicy : public FlushBlockPolicyFactory,
                               public FlushBlockPolicy {
 public:
  explicit CustomFlushBlockPolicy(std::vector<int> keys_per_block)
      : keys_per_block_(keys_per_block) {}

  const char* Name() const override { return "CustomFlushBlockPolicy"; }

  FlushBlockPolicy* NewFlushBlockPolicy(const BlockBasedTableOptions&,
                                        const BlockBuilder&) const override {
    return new CustomFlushBlockPolicy(keys_per_block_);
  }

  bool Update(const Slice&, const Slice&) override {
    if (keys_in_current_block_ >= keys_per_block_.at(current_block_idx_)) {
      ++current_block_idx_;
      keys_in_current_block_ = 1;
      return true;
    }

    ++keys_in_current_block_;
    return false;
  }

  std::vector<int> keys_per_block_;

  int current_block_idx_ = 0;
  int keys_in_current_block_ = 0;
};

TEST_P(BlockBasedTableTest, BinaryIndexWithFirstKey2) {
  for (int use_first_key = 0; use_first_key < 2; ++use_first_key) {
    SCOPED_TRACE("use_first_key = " + std::to_string(use_first_key));
    BlockBasedTableOptions table_options = GetBlockBasedTableOptions();
    table_options.index_type =
        use_first_key ? BlockBasedTableOptions::kBinarySearchWithFirstKey
                      : BlockBasedTableOptions::kBinarySearch;
    table_options.block_cache = NewLRUCache(10000);  // fits all blocks
    table_options.index_shortening =
        BlockBasedTableOptions::IndexShorteningMode::kNoShortening;
    table_options.flush_block_policy_factory =
        std::make_shared<CustomFlushBlockPolicy>(std::vector<int>{2, 1, 3, 2});
    Options options;
    options.table_factory.reset(NewBlockBasedTableFactory(table_options));
    options.statistics = CreateDBStatistics();
    Statistics* stats = options.statistics.get();
    std::unique_ptr<InternalKeyComparator> comparator(
        new InternalKeyComparator(BytewiseComparator()));
    const ImmutableOptions ioptions(options);
    const MutableCFOptions moptions(options);

    TableConstructor c(BytewiseComparator());

    // Block 0.
    AddInternalKey(&c, "aaaa", "v0");
    AddInternalKey(&c, "aaac", "v1");

    // Block 1.
    AddInternalKey(&c, "aaca", "v2");

    // Block 2.
    AddInternalKey(&c, "caaa", "v3");
    AddInternalKey(&c, "caac", "v4");
    AddInternalKey(&c, "caae", "v5");

    // Block 3.
    AddInternalKey(&c, "ccaa", "v6");
    AddInternalKey(&c, "ccac", "v7");

    // Write the file.
    std::vector<std::string> keys;
    stl_wrappers::KVMap kvmap;
    c.Finish(options, ioptions, moptions, table_options, *comparator, &keys,
             &kvmap);
    ASSERT_EQ(8, keys.size());

    auto reader = c.GetTableReader();
    auto props = reader->GetTableProperties();
    ASSERT_EQ(4u, props->num_data_blocks);
    ReadOptions read_options;
    std::unique_ptr<InternalIterator> iter(reader->NewIterator(
        read_options, /*prefix_extractor=*/nullptr, /*arena=*/nullptr,
        /*skip_filters=*/false, TableReaderCaller::kUncategorized,
        /*compaction_readahead_size=*/0, /*allow_unprepared_value=*/true));

    // Shouldn't have read data blocks before iterator is seeked.
    EXPECT_EQ(0, stats->getTickerCount(BLOCK_CACHE_DATA_MISS));
    EXPECT_EQ(0, stats->getTickerCount(BLOCK_CACHE_DATA_HIT));

    auto ikey = [](Slice user_key) {
      return InternalKey(user_key, 0, kTypeValue).Encode().ToString();
    };

    // Seek to a key between blocks. If index contains first key, we shouldn't
    // read any data blocks until value is requested.
    iter->Seek(ikey("aaba"));
    ASSERT_TRUE(iter->Valid());
    EXPECT_EQ(keys[2], iter->key().ToString());
    EXPECT_EQ(use_first_key ? 0 : 1,
              stats->getTickerCount(BLOCK_CACHE_DATA_MISS));
    ASSERT_TRUE(iter->PrepareValue());
    EXPECT_EQ("v2", iter->value().ToString());
    EXPECT_EQ(1, stats->getTickerCount(BLOCK_CACHE_DATA_MISS));
    EXPECT_EQ(0, stats->getTickerCount(BLOCK_CACHE_DATA_HIT));

    // Seek to the middle of a block. The block should be read right away.
    iter->Seek(ikey("caab"));
    ASSERT_TRUE(iter->Valid());
    EXPECT_EQ(keys[4], iter->key().ToString());
    EXPECT_EQ(2, stats->getTickerCount(BLOCK_CACHE_DATA_MISS));
    EXPECT_EQ(0, stats->getTickerCount(BLOCK_CACHE_DATA_HIT));
    ASSERT_TRUE(iter->PrepareValue());
    EXPECT_EQ("v4", iter->value().ToString());
    EXPECT_EQ(0, stats->getTickerCount(BLOCK_CACHE_DATA_HIT));

    // Seek to just before the same block and don't access value.
    // The iterator should keep pinning the block contents.
    iter->Seek(ikey("baaa"));
    ASSERT_TRUE(iter->Valid());
    EXPECT_EQ(keys[3], iter->key().ToString());
    EXPECT_EQ(0, stats->getTickerCount(BLOCK_CACHE_DATA_HIT));

    // Seek to the same block again to check that the block is still pinned.
    iter->Seek(ikey("caae"));
    ASSERT_TRUE(iter->Valid());
    EXPECT_EQ(keys[5], iter->key().ToString());
    EXPECT_EQ(0, stats->getTickerCount(BLOCK_CACHE_DATA_HIT));
    ASSERT_TRUE(iter->PrepareValue());
    EXPECT_EQ("v5", iter->value().ToString());
    EXPECT_EQ(2, stats->getTickerCount(BLOCK_CACHE_DATA_MISS));
    EXPECT_EQ(0, stats->getTickerCount(BLOCK_CACHE_DATA_HIT));

    // Step forward and fall through to the next block. Don't access value.
    iter->Next();
    ASSERT_TRUE(iter->Valid());
    EXPECT_EQ(keys[6], iter->key().ToString());
    EXPECT_EQ(use_first_key ? 2 : 3,
              stats->getTickerCount(BLOCK_CACHE_DATA_MISS));
    EXPECT_EQ(0, stats->getTickerCount(BLOCK_CACHE_DATA_HIT));

    // Step forward again. Block should be read.
    iter->Next();
    ASSERT_TRUE(iter->Valid());
    EXPECT_EQ(keys[7], iter->key().ToString());
    EXPECT_EQ(3, stats->getTickerCount(BLOCK_CACHE_DATA_MISS));
    ASSERT_TRUE(iter->PrepareValue());
    EXPECT_EQ("v7", iter->value().ToString());
    EXPECT_EQ(0, stats->getTickerCount(BLOCK_CACHE_DATA_HIT));

    // Step forward and reach the end.
    iter->Next();
    EXPECT_FALSE(iter->Valid());
    EXPECT_EQ(3, stats->getTickerCount(BLOCK_CACHE_DATA_MISS));
    EXPECT_EQ(0, stats->getTickerCount(BLOCK_CACHE_DATA_HIT));

    // Seek to a single-key block and step forward without accessing value.
    iter->Seek(ikey("aaca"));
    ASSERT_TRUE(iter->Valid());
    EXPECT_EQ(keys[2], iter->key().ToString());
    EXPECT_EQ(use_first_key ? 0 : 1,
              stats->getTickerCount(BLOCK_CACHE_DATA_HIT));

    iter->Next();
    ASSERT_TRUE(iter->Valid());
    EXPECT_EQ(keys[3], iter->key().ToString());
    EXPECT_EQ(use_first_key ? 1 : 2,
              stats->getTickerCount(BLOCK_CACHE_DATA_HIT));
    ASSERT_TRUE(iter->PrepareValue());
    EXPECT_EQ("v3", iter->value().ToString());
    EXPECT_EQ(2, stats->getTickerCount(BLOCK_CACHE_DATA_HIT));
    EXPECT_EQ(3, stats->getTickerCount(BLOCK_CACHE_DATA_MISS));

    // Seek between blocks and step back without accessing value.
    iter->Seek(ikey("aaca"));
    ASSERT_TRUE(iter->Valid());
    EXPECT_EQ(keys[2], iter->key().ToString());
    EXPECT_EQ(use_first_key ? 2 : 3,
              stats->getTickerCount(BLOCK_CACHE_DATA_HIT));
    EXPECT_EQ(3, stats->getTickerCount(BLOCK_CACHE_DATA_MISS));

    iter->Prev();
    ASSERT_TRUE(iter->Valid());
    EXPECT_EQ(keys[1], iter->key().ToString());
    EXPECT_EQ(use_first_key ? 2 : 3,
              stats->getTickerCount(BLOCK_CACHE_DATA_HIT));
    // All blocks are in cache now, there'll be no more misses ever.
    EXPECT_EQ(4, stats->getTickerCount(BLOCK_CACHE_DATA_MISS));
    ASSERT_TRUE(iter->PrepareValue());
    EXPECT_EQ("v1", iter->value().ToString());

    // Next into the next block again.
    iter->Next();
    ASSERT_TRUE(iter->Valid());
    EXPECT_EQ(keys[2], iter->key().ToString());
    EXPECT_EQ(use_first_key ? 2 : 4,
              stats->getTickerCount(BLOCK_CACHE_DATA_HIT));

    // Seek to first and step back without accessing value.
    iter->SeekToFirst();
    ASSERT_TRUE(iter->Valid());
    EXPECT_EQ(keys[0], iter->key().ToString());
    EXPECT_EQ(use_first_key ? 2 : 5,
              stats->getTickerCount(BLOCK_CACHE_DATA_HIT));

    iter->Prev();
    EXPECT_FALSE(iter->Valid());
    EXPECT_EQ(use_first_key ? 2 : 5,
              stats->getTickerCount(BLOCK_CACHE_DATA_HIT));

    // Do some SeekForPrev() and SeekToLast() just to cover all methods.
    iter->SeekForPrev(ikey("caad"));
    ASSERT_TRUE(iter->Valid());
    EXPECT_EQ(keys[4], iter->key().ToString());
    EXPECT_EQ(use_first_key ? 3 : 6,
              stats->getTickerCount(BLOCK_CACHE_DATA_HIT));
    ASSERT_TRUE(iter->PrepareValue());
    EXPECT_EQ("v4", iter->value().ToString());
    EXPECT_EQ(use_first_key ? 3 : 6,
              stats->getTickerCount(BLOCK_CACHE_DATA_HIT));

    iter->SeekToLast();
    ASSERT_TRUE(iter->Valid());
    EXPECT_EQ(keys[7], iter->key().ToString());
    EXPECT_EQ(use_first_key ? 4 : 7,
              stats->getTickerCount(BLOCK_CACHE_DATA_HIT));
    ASSERT_TRUE(iter->PrepareValue());
    EXPECT_EQ("v7", iter->value().ToString());
    EXPECT_EQ(use_first_key ? 4 : 7,
              stats->getTickerCount(BLOCK_CACHE_DATA_HIT));

    EXPECT_EQ(4, stats->getTickerCount(BLOCK_CACHE_DATA_MISS));

    c.ResetTableReader();
  }
}

TEST_P(BlockBasedTableTest, BinaryIndexWithFirstKeyGlobalSeqno) {
  BlockBasedTableOptions table_options = GetBlockBasedTableOptions();
  table_options.index_type = BlockBasedTableOptions::kBinarySearchWithFirstKey;
  table_options.block_cache = NewLRUCache(10000);
  Options options;
  options.statistics = CreateDBStatistics();
  Statistics* stats = options.statistics.get();
  options.table_factory.reset(NewBlockBasedTableFactory(table_options));
  std::unique_ptr<InternalKeyComparator> comparator(
      new InternalKeyComparator(BytewiseComparator()));
  const ImmutableOptions ioptions(options);
  const MutableCFOptions moptions(options);

  TableConstructor c(BytewiseComparator(), /* convert_to_internal_key */ false,
                     /* level */ -1, /* largest_seqno */ 42);

  c.Add(InternalKey("b", 0, kTypeValue).Encode().ToString(), "x");
  c.Add(InternalKey("c", 0, kTypeValue).Encode().ToString(), "y");

  std::vector<std::string> keys;
  stl_wrappers::KVMap kvmap;
  c.Finish(options, ioptions, moptions, table_options, *comparator, &keys,
           &kvmap);
  ASSERT_EQ(2, keys.size());

  auto reader = c.GetTableReader();
  auto props = reader->GetTableProperties();
  ASSERT_EQ(1u, props->num_data_blocks);
  ReadOptions read_options;
  std::unique_ptr<InternalIterator> iter(reader->NewIterator(
      read_options, /*prefix_extractor=*/nullptr, /*arena=*/nullptr,
      /*skip_filters=*/false, TableReaderCaller::kUncategorized,
      /*compaction_readahead_size=*/0, /*allow_unprepared_value=*/true));

  iter->Seek(InternalKey("a", 0, kTypeValue).Encode().ToString());
  ASSERT_TRUE(iter->Valid());
  EXPECT_EQ(InternalKey("b", 42, kTypeValue).Encode().ToString(),
            iter->key().ToString());
  EXPECT_NE(keys[0], iter->key().ToString());
  // Key should have been served from index, without reading data blocks.
  EXPECT_EQ(0, stats->getTickerCount(BLOCK_CACHE_DATA_MISS));

  ASSERT_TRUE(iter->PrepareValue());
  EXPECT_EQ("x", iter->value().ToString());
  EXPECT_EQ(1, stats->getTickerCount(BLOCK_CACHE_DATA_MISS));
  EXPECT_EQ(0, stats->getTickerCount(BLOCK_CACHE_DATA_HIT));
  EXPECT_EQ(InternalKey("b", 42, kTypeValue).Encode().ToString(),
            iter->key().ToString());

  c.ResetTableReader();
}

// It's very hard to figure out the index block size of a block accurately.
// To make sure we get the index size, we just make sure as key number
// grows, the filter block size also grows.
TEST_P(BlockBasedTableTest, IndexSizeStat) {
  uint64_t last_index_size = 0;

  // we need to use random keys since the pure human readable texts
  // may be well compressed, resulting insignifcant change of index
  // block size.
  Random rnd(test::RandomSeed());
  std::vector<std::string> keys;

  for (int i = 0; i < 100; ++i) {
    keys.push_back(rnd.RandomString(10000));
  }

  // Each time we load one more key to the table. the table index block
  // size is expected to be larger than last time's.
  for (size_t i = 1; i < keys.size(); ++i) {
    TableConstructor c(BytewiseComparator(),
                       true /* convert_to_internal_key_ */);
    for (size_t j = 0; j < i; ++j) {
      c.Add(keys[j], "val");
    }

    std::vector<std::string> ks;
    stl_wrappers::KVMap kvmap;
    Options options;
    options.compression = kNoCompression;
    BlockBasedTableOptions table_options = GetBlockBasedTableOptions();
    table_options.block_restart_interval = 1;
    options.table_factory.reset(NewBlockBasedTableFactory(table_options));

    const ImmutableOptions ioptions(options);
    const MutableCFOptions moptions(options);
    c.Finish(options, ioptions, moptions, table_options,
             GetPlainInternalComparator(options.comparator), &ks, &kvmap);
    auto index_size = c.GetTableReader()->GetTableProperties()->index_size;
    ASSERT_GT(index_size, last_index_size);
    last_index_size = index_size;
    c.ResetTableReader();
  }
}

TEST_P(BlockBasedTableTest, NumBlockStat) {
  Random rnd(test::RandomSeed());
  TableConstructor c(BytewiseComparator(), true /* convert_to_internal_key_ */);
  Options options;
  options.compression = kNoCompression;
  BlockBasedTableOptions table_options = GetBlockBasedTableOptions();
  table_options.block_restart_interval = 1;
  table_options.block_size = 1000;
  options.table_factory.reset(NewBlockBasedTableFactory(table_options));

  for (int i = 0; i < 10; ++i) {
    // the key/val are slightly smaller than block size, so that each block
    // holds roughly one key/value pair.
    c.Add(rnd.RandomString(900), "val");
  }

  std::vector<std::string> ks;
  stl_wrappers::KVMap kvmap;
  const ImmutableOptions ioptions(options);
  const MutableCFOptions moptions(options);
  c.Finish(options, ioptions, moptions, table_options,
           GetPlainInternalComparator(options.comparator), &ks, &kvmap);
  ASSERT_EQ(kvmap.size(),
            c.GetTableReader()->GetTableProperties()->num_data_blocks);
  c.ResetTableReader();
}

TEST_P(BlockBasedTableTest, TracingGetTest) {
  TableConstructor c(BytewiseComparator());
  Options options;
  BlockBasedTableOptions table_options = GetBlockBasedTableOptions();
  options.create_if_missing = true;
  table_options.block_cache = NewLRUCache(1024 * 1024, 0);
  table_options.cache_index_and_filter_blocks = true;
  table_options.filter_policy.reset(NewBloomFilterPolicy(10));
  options.table_factory.reset(new BlockBasedTableFactory(table_options));
  SetupTracingTest(&c);
  std::vector<std::string> keys;
  stl_wrappers::KVMap kvmap;
  ImmutableOptions ioptions(options);
  MutableCFOptions moptions(options);
  c.Finish(options, ioptions, moptions, table_options,
           GetPlainInternalComparator(options.comparator), &keys, &kvmap);
  std::string user_key = "k01";
  InternalKey internal_key(user_key, 0, kTypeValue);
  std::string encoded_key = internal_key.Encode().ToString();
  for (uint32_t i = 1; i <= 2; i++) {
    PinnableSlice value;
    GetContext get_context(options.comparator, nullptr, nullptr, nullptr,
                           GetContext::kNotFound, user_key, &value, nullptr,
                           nullptr, nullptr, true, nullptr, nullptr, nullptr,
                           nullptr, nullptr, nullptr, /*tracing_get_id=*/i);
    get_perf_context()->Reset();
    ASSERT_OK(c.GetTableReader()->Get(ReadOptions(), encoded_key, &get_context,
                                      moptions.prefix_extractor.get()));
    ASSERT_EQ(get_context.State(), GetContext::kFound);
    ASSERT_EQ(value.ToString(), kDummyValue);
  }

  // Verify traces.
  std::vector<BlockCacheTraceRecord> expected_records;
  // The first two records should be prefetching index and filter blocks.
  BlockCacheTraceRecord record;
  record.block_type = TraceType::kBlockTraceIndexBlock;
  record.caller = TableReaderCaller::kPrefetch;
  record.is_cache_hit = false;
  record.no_insert = false;
  expected_records.push_back(record);
  record.block_type = TraceType::kBlockTraceFilterBlock;
  expected_records.push_back(record);
  // Then we should have three records for one index, one filter, and one data
  // block access.
  record.get_id = 1;
  record.block_type = TraceType::kBlockTraceFilterBlock;
  record.caller = TableReaderCaller::kUserGet;
  record.get_from_user_specified_snapshot = false;
  record.referenced_key = encoded_key;
  record.referenced_key_exist_in_block = true;
  record.is_cache_hit = true;
  expected_records.push_back(record);
  record.block_type = TraceType::kBlockTraceIndexBlock;
  expected_records.push_back(record);
  record.is_cache_hit = false;
  record.block_type = TraceType::kBlockTraceDataBlock;
  expected_records.push_back(record);
  // The second get should all observe cache hits.
  record.is_cache_hit = true;
  record.get_id = 2;
  record.block_type = TraceType::kBlockTraceFilterBlock;
  record.caller = TableReaderCaller::kUserGet;
  record.get_from_user_specified_snapshot = false;
  record.referenced_key = encoded_key;
  expected_records.push_back(record);
  record.block_type = TraceType::kBlockTraceIndexBlock;
  expected_records.push_back(record);
  record.block_type = TraceType::kBlockTraceDataBlock;
  expected_records.push_back(record);
  VerifyBlockAccessTrace(&c, expected_records);
  c.ResetTableReader();
}

TEST_P(BlockBasedTableTest, TracingApproximateOffsetOfTest) {
  TableConstructor c(BytewiseComparator());
  Options options;
  BlockBasedTableOptions table_options = GetBlockBasedTableOptions();
  options.create_if_missing = true;
  table_options.block_cache = NewLRUCache(1024 * 1024, 0);
  table_options.cache_index_and_filter_blocks = true;
  table_options.filter_policy.reset(NewBloomFilterPolicy(10, true));
  options.table_factory.reset(new BlockBasedTableFactory(table_options));
  SetupTracingTest(&c);
  std::vector<std::string> keys;
  stl_wrappers::KVMap kvmap;
  ImmutableOptions ioptions(options);
  MutableCFOptions moptions(options);
  c.Finish(options, ioptions, moptions, table_options,
           GetPlainInternalComparator(options.comparator), &keys, &kvmap);
  for (uint32_t i = 1; i <= 2; i++) {
    std::string user_key = "k01";
    InternalKey internal_key(user_key, 0, kTypeValue);
    std::string encoded_key = internal_key.Encode().ToString();
    c.GetTableReader()->ApproximateOffsetOf(
        encoded_key, TableReaderCaller::kUserApproximateSize);
  }
  // Verify traces.
  std::vector<BlockCacheTraceRecord> expected_records;
  // The first two records should be prefetching index and filter blocks.
  BlockCacheTraceRecord record;
  record.block_type = TraceType::kBlockTraceIndexBlock;
  record.caller = TableReaderCaller::kPrefetch;
  record.is_cache_hit = false;
  record.no_insert = false;
  expected_records.push_back(record);
  record.block_type = TraceType::kBlockTraceFilterBlock;
  expected_records.push_back(record);
  // Then we should have two records for only index blocks.
  record.block_type = TraceType::kBlockTraceIndexBlock;
  record.caller = TableReaderCaller::kUserApproximateSize;
  record.is_cache_hit = true;
  expected_records.push_back(record);
  expected_records.push_back(record);
  VerifyBlockAccessTrace(&c, expected_records);
  c.ResetTableReader();
}

TEST_P(BlockBasedTableTest, TracingIterator) {
  TableConstructor c(BytewiseComparator());
  Options options;
  BlockBasedTableOptions table_options = GetBlockBasedTableOptions();
  options.create_if_missing = true;
  table_options.block_cache = NewLRUCache(1024 * 1024, 0);
  table_options.cache_index_and_filter_blocks = true;
  table_options.filter_policy.reset(NewBloomFilterPolicy(10, true));
  options.table_factory.reset(new BlockBasedTableFactory(table_options));
  SetupTracingTest(&c);
  std::vector<std::string> keys;
  stl_wrappers::KVMap kvmap;
  ImmutableOptions ioptions(options);
  MutableCFOptions moptions(options);
  c.Finish(options, ioptions, moptions, table_options,
           GetPlainInternalComparator(options.comparator), &keys, &kvmap);

  for (uint32_t i = 1; i <= 2; i++) {
    ReadOptions read_options;
    std::unique_ptr<InternalIterator> iter(c.GetTableReader()->NewIterator(
        read_options, moptions.prefix_extractor.get(), /*arena=*/nullptr,
        /*skip_filters=*/false, TableReaderCaller::kUserIterator));
    iter->SeekToFirst();
    while (iter->Valid()) {
      iter->key();
      iter->value();
      iter->Next();
    }
    ASSERT_OK(iter->status());
    iter.reset();
  }

  // Verify traces.
  std::vector<BlockCacheTraceRecord> expected_records;
  // The first two records should be prefetching index and filter blocks.
  BlockCacheTraceRecord record;
  record.block_type = TraceType::kBlockTraceIndexBlock;
  record.caller = TableReaderCaller::kPrefetch;
  record.is_cache_hit = false;
  record.no_insert = false;
  expected_records.push_back(record);
  record.block_type = TraceType::kBlockTraceFilterBlock;
  expected_records.push_back(record);
  // Then we should have three records for index and two data block access.
  record.block_type = TraceType::kBlockTraceIndexBlock;
  record.caller = TableReaderCaller::kUserIterator;
  record.is_cache_hit = true;
  expected_records.push_back(record);
  record.block_type = TraceType::kBlockTraceDataBlock;
  record.is_cache_hit = false;
  expected_records.push_back(record);
  expected_records.push_back(record);
  // When we iterate this file for the second time, we should observe all cache
  // hits.
  record.block_type = TraceType::kBlockTraceIndexBlock;
  record.is_cache_hit = true;
  expected_records.push_back(record);
  record.block_type = TraceType::kBlockTraceDataBlock;
  expected_records.push_back(record);
  expected_records.push_back(record);
  VerifyBlockAccessTrace(&c, expected_records);
  c.ResetTableReader();
}

// A simple tool that takes the snapshot of block cache statistics.
class BlockCachePropertiesSnapshot {
 public:
  explicit BlockCachePropertiesSnapshot(Statistics* statistics) {
    block_cache_miss = statistics->getTickerCount(BLOCK_CACHE_MISS);
    block_cache_hit = statistics->getTickerCount(BLOCK_CACHE_HIT);
    index_block_cache_miss = statistics->getTickerCount(BLOCK_CACHE_INDEX_MISS);
    index_block_cache_hit = statistics->getTickerCount(BLOCK_CACHE_INDEX_HIT);
    data_block_cache_miss = statistics->getTickerCount(BLOCK_CACHE_DATA_MISS);
    data_block_cache_hit = statistics->getTickerCount(BLOCK_CACHE_DATA_HIT);
    filter_block_cache_miss =
        statistics->getTickerCount(BLOCK_CACHE_FILTER_MISS);
    filter_block_cache_hit = statistics->getTickerCount(BLOCK_CACHE_FILTER_HIT);
    block_cache_bytes_read = statistics->getTickerCount(BLOCK_CACHE_BYTES_READ);
    block_cache_bytes_write =
        statistics->getTickerCount(BLOCK_CACHE_BYTES_WRITE);
  }

  void AssertIndexBlockStat(int64_t expected_index_block_cache_miss,
                            int64_t expected_index_block_cache_hit) {
    ASSERT_EQ(expected_index_block_cache_miss, index_block_cache_miss);
    ASSERT_EQ(expected_index_block_cache_hit, index_block_cache_hit);
  }

  void AssertFilterBlockStat(int64_t expected_filter_block_cache_miss,
                             int64_t expected_filter_block_cache_hit) {
    ASSERT_EQ(expected_filter_block_cache_miss, filter_block_cache_miss);
    ASSERT_EQ(expected_filter_block_cache_hit, filter_block_cache_hit);
  }

  // Check if the fetched props matches the expected ones.
  // TODO(kailiu) Use this only when you disabled filter policy!
  void AssertEqual(int64_t expected_index_block_cache_miss,
                   int64_t expected_index_block_cache_hit,
                   int64_t expected_data_block_cache_miss,
                   int64_t expected_data_block_cache_hit) const {
    ASSERT_EQ(expected_index_block_cache_miss, index_block_cache_miss);
    ASSERT_EQ(expected_index_block_cache_hit, index_block_cache_hit);
    ASSERT_EQ(expected_data_block_cache_miss, data_block_cache_miss);
    ASSERT_EQ(expected_data_block_cache_hit, data_block_cache_hit);
    ASSERT_EQ(expected_index_block_cache_miss + expected_data_block_cache_miss,
              block_cache_miss);
    ASSERT_EQ(expected_index_block_cache_hit + expected_data_block_cache_hit,
              block_cache_hit);
  }

  int64_t GetCacheBytesRead() { return block_cache_bytes_read; }

  int64_t GetCacheBytesWrite() { return block_cache_bytes_write; }

 private:
  int64_t block_cache_miss = 0;
  int64_t block_cache_hit = 0;
  int64_t index_block_cache_miss = 0;
  int64_t index_block_cache_hit = 0;
  int64_t data_block_cache_miss = 0;
  int64_t data_block_cache_hit = 0;
  int64_t filter_block_cache_miss = 0;
  int64_t filter_block_cache_hit = 0;
  int64_t block_cache_bytes_read = 0;
  int64_t block_cache_bytes_write = 0;
};

// Make sure, by default, index/filter blocks were pre-loaded (meaning we won't
// use block cache to store them).
TEST_P(BlockBasedTableTest, BlockCacheDisabledTest) {
  Options options;
  options.create_if_missing = true;
  options.statistics = CreateDBStatistics();
  BlockBasedTableOptions table_options = GetBlockBasedTableOptions();
  table_options.block_cache = NewLRUCache(1024, 4);
  table_options.filter_policy.reset(NewBloomFilterPolicy(10));
  options.table_factory.reset(new BlockBasedTableFactory(table_options));
  std::vector<std::string> keys;
  stl_wrappers::KVMap kvmap;

  TableConstructor c(BytewiseComparator(), true /* convert_to_internal_key_ */);
  c.Add("key", "value");
  const ImmutableOptions ioptions(options);
  const MutableCFOptions moptions(options);
  c.Finish(options, ioptions, moptions, table_options,
           GetPlainInternalComparator(options.comparator), &keys, &kvmap);

  // preloading filter/index blocks is enabled.
  auto reader = dynamic_cast<BlockBasedTable*>(c.GetTableReader());
  ASSERT_FALSE(reader->TEST_FilterBlockInCache());
  ASSERT_FALSE(reader->TEST_IndexBlockInCache());

  {
    // nothing happens in the beginning
    BlockCachePropertiesSnapshot props(options.statistics.get());
    props.AssertIndexBlockStat(0, 0);
    props.AssertFilterBlockStat(0, 0);
  }

  {
    GetContext get_context(options.comparator, nullptr, nullptr, nullptr,
                           GetContext::kNotFound, Slice(), nullptr, nullptr,
                           nullptr, nullptr, true, nullptr, nullptr);
    // a hack that just to trigger BlockBasedTable::GetFilter.
    ASSERT_OK(reader->Get(ReadOptions(), "non-exist-key", &get_context,
                          moptions.prefix_extractor.get()));
    BlockCachePropertiesSnapshot props(options.statistics.get());
    props.AssertIndexBlockStat(0, 0);
    props.AssertFilterBlockStat(0, 0);
  }
}

// Due to the difficulities of the intersaction between statistics, this test
// only tests the case when "index block is put to block cache"
TEST_P(BlockBasedTableTest, FilterBlockInBlockCache) {
  // -- Table construction
  Options options;
  options.create_if_missing = true;
  options.statistics = CreateDBStatistics();

  // Enable the cache for index/filter blocks
  BlockBasedTableOptions table_options = GetBlockBasedTableOptions();
  LRUCacheOptions co;
  co.capacity = 2048;
  co.num_shard_bits = 2;
  co.metadata_charge_policy = kDontChargeCacheMetadata;
  table_options.block_cache = NewLRUCache(co);
  table_options.cache_index_and_filter_blocks = true;
  options.table_factory.reset(new BlockBasedTableFactory(table_options));
  std::vector<std::string> keys;
  stl_wrappers::KVMap kvmap;

  TableConstructor c(BytewiseComparator(), true /* convert_to_internal_key_ */);
  c.Add("key", "value");
  const ImmutableOptions ioptions(options);
  const MutableCFOptions moptions(options);
  c.Finish(options, ioptions, moptions, table_options,
           GetPlainInternalComparator(options.comparator), &keys, &kvmap);
  // preloading filter/index blocks is prohibited.
  auto* reader = dynamic_cast<BlockBasedTable*>(c.GetTableReader());
  ASSERT_FALSE(reader->TEST_FilterBlockInCache());
  ASSERT_TRUE(reader->TEST_IndexBlockInCache());

  // -- PART 1: Open with regular block cache.
  // Since block_cache is disabled, no cache activities will be involved.
  std::unique_ptr<InternalIterator> iter;

  int64_t last_cache_bytes_read = 0;
  // At first, no block will be accessed.
  {
    BlockCachePropertiesSnapshot props(options.statistics.get());
    // index will be added to block cache.
    props.AssertEqual(1,  // index block miss
                      0, 0, 0);
    ASSERT_EQ(props.GetCacheBytesRead(), 0);
    ASSERT_EQ(props.GetCacheBytesWrite(),
              static_cast<int64_t>(table_options.block_cache->GetUsage()));
    last_cache_bytes_read = props.GetCacheBytesRead();
  }

  // Only index block will be accessed
  {
    iter.reset(c.NewIterator(moptions.prefix_extractor.get()));
    BlockCachePropertiesSnapshot props(options.statistics.get());
    // NOTE: to help better highlight the "detla" of each ticker, I use
    // <last_value> + <added_value> to indicate the increment of changed
    // value; other numbers remain the same.
    props.AssertEqual(1, 0 + 1,  // index block hit
                      0, 0);
    // Cache hit, bytes read from cache should increase
    ASSERT_GT(props.GetCacheBytesRead(), last_cache_bytes_read);
    ASSERT_EQ(props.GetCacheBytesWrite(),
              static_cast<int64_t>(table_options.block_cache->GetUsage()));
    last_cache_bytes_read = props.GetCacheBytesRead();
  }

  // Only data block will be accessed
  {
    iter->SeekToFirst();
    ASSERT_OK(iter->status());
    BlockCachePropertiesSnapshot props(options.statistics.get());
    props.AssertEqual(1, 1, 0 + 1,  // data block miss
                      0);
    // Cache miss, Bytes read from cache should not change
    ASSERT_EQ(props.GetCacheBytesRead(), last_cache_bytes_read);
    ASSERT_EQ(props.GetCacheBytesWrite(),
              static_cast<int64_t>(table_options.block_cache->GetUsage()));
    last_cache_bytes_read = props.GetCacheBytesRead();
  }

  // Data block will be in cache
  {
    iter.reset(c.NewIterator(moptions.prefix_extractor.get()));
    iter->SeekToFirst();
    ASSERT_OK(iter->status());
    BlockCachePropertiesSnapshot props(options.statistics.get());
    props.AssertEqual(1, 1 + 1, /* index block hit */
                      1, 0 + 1 /* data block hit */);
    // Cache hit, bytes read from cache should increase
    ASSERT_GT(props.GetCacheBytesRead(), last_cache_bytes_read);
    ASSERT_EQ(props.GetCacheBytesWrite(),
              static_cast<int64_t>(table_options.block_cache->GetUsage()));
  }
  // release the iterator so that the block cache can reset correctly.
  iter.reset();

  c.ResetTableReader();

  // -- PART 2: Open with very small block cache
  // In this test, no block will ever get hit since the block cache is
  // too small to fit even one entry.
  table_options.block_cache = NewLRUCache(1, 4);
  options.statistics = CreateDBStatistics();
  options.table_factory.reset(new BlockBasedTableFactory(table_options));
  const ImmutableOptions ioptions2(options);
  const MutableCFOptions moptions2(options);
  ASSERT_OK(c.Reopen(ioptions2, moptions2));
  {
    BlockCachePropertiesSnapshot props(options.statistics.get());
    props.AssertEqual(1,  // index block miss
                      0, 0, 0);
    // Cache miss, Bytes read from cache should not change
    ASSERT_EQ(props.GetCacheBytesRead(), 0);
  }

  {
    // Both index and data block get accessed.
    // It first cache index block then data block. But since the cache size
    // is only 1, index block will be purged after data block is inserted.
    iter.reset(c.NewIterator(moptions2.prefix_extractor.get()));
    BlockCachePropertiesSnapshot props(options.statistics.get());
    props.AssertEqual(1 + 1,  // index block miss
                      0, 0,   // data block miss
                      0);
    // Cache hit, bytes read from cache should increase
    ASSERT_EQ(props.GetCacheBytesRead(), 0);
  }

  {
    // SeekToFirst() accesses data block. With similar reason, we expect data
    // block's cache miss.
    iter->SeekToFirst();
    ASSERT_OK(iter->status());
    BlockCachePropertiesSnapshot props(options.statistics.get());
    props.AssertEqual(2, 0, 0 + 1,  // data block miss
                      0);
    // Cache miss, Bytes read from cache should not change
    ASSERT_EQ(props.GetCacheBytesRead(), 0);
  }
  iter.reset();
  c.ResetTableReader();

  // -- PART 3: Open table with bloom filter enabled but not in SST file
  table_options.block_cache = NewLRUCache(4096, 4);
  table_options.cache_index_and_filter_blocks = false;
  options.table_factory.reset(NewBlockBasedTableFactory(table_options));

  TableConstructor c3(BytewiseComparator());
  std::string user_key = "k01";
  InternalKey internal_key(user_key, 0, kTypeValue);
  c3.Add(internal_key.Encode().ToString(), "hello");
  ImmutableOptions ioptions3(options);
  MutableCFOptions moptions3(options);
  // Generate table without filter policy
  c3.Finish(options, ioptions3, moptions3, table_options,
            GetPlainInternalComparator(options.comparator), &keys, &kvmap);
  c3.ResetTableReader();

  // Open table with filter policy
  table_options.filter_policy.reset(NewBloomFilterPolicy(1));
  options.table_factory.reset(new BlockBasedTableFactory(table_options));
  options.statistics = CreateDBStatistics();
  ImmutableOptions ioptions4(options);
  MutableCFOptions moptions4(options);
  ASSERT_OK(c3.Reopen(ioptions4, moptions4));
  reader = dynamic_cast<BlockBasedTable*>(c3.GetTableReader());
  ASSERT_FALSE(reader->TEST_FilterBlockInCache());
  PinnableSlice value;
  GetContext get_context(options.comparator, nullptr, nullptr, nullptr,
                         GetContext::kNotFound, user_key, &value, nullptr,
                         nullptr, nullptr, true, nullptr, nullptr);
  ASSERT_OK(reader->Get(ReadOptions(), internal_key.Encode(), &get_context,
                        moptions4.prefix_extractor.get()));
  ASSERT_STREQ(value.data(), "hello");
  BlockCachePropertiesSnapshot props(options.statistics.get());
  props.AssertFilterBlockStat(0, 0);
  c3.ResetTableReader();
}

void ValidateBlockSizeDeviation(int value, int expected) {
  BlockBasedTableOptions table_options;
  table_options.block_size_deviation = value;
  BlockBasedTableFactory* factory = new BlockBasedTableFactory(table_options);

  const BlockBasedTableOptions* normalized_table_options =
      factory->GetOptions<BlockBasedTableOptions>();
  ASSERT_EQ(normalized_table_options->block_size_deviation, expected);

  delete factory;
}

void ValidateBlockRestartInterval(int value, int expected) {
  BlockBasedTableOptions table_options;
  table_options.block_restart_interval = value;
  BlockBasedTableFactory* factory = new BlockBasedTableFactory(table_options);

  const BlockBasedTableOptions* normalized_table_options =
      factory->GetOptions<BlockBasedTableOptions>();
  ASSERT_EQ(normalized_table_options->block_restart_interval, expected);

  delete factory;
}

TEST_P(BlockBasedTableTest, InvalidOptions) {
  // invalid values for block_size_deviation (<0 or >100) are silently set to 0
  ValidateBlockSizeDeviation(-10, 0);
  ValidateBlockSizeDeviation(-1, 0);
  ValidateBlockSizeDeviation(0, 0);
  ValidateBlockSizeDeviation(1, 1);
  ValidateBlockSizeDeviation(99, 99);
  ValidateBlockSizeDeviation(100, 100);
  ValidateBlockSizeDeviation(101, 0);
  ValidateBlockSizeDeviation(1000, 0);

  // invalid values for block_restart_interval (<1) are silently set to 1
  ValidateBlockRestartInterval(-10, 1);
  ValidateBlockRestartInterval(-1, 1);
  ValidateBlockRestartInterval(0, 1);
  ValidateBlockRestartInterval(1, 1);
  ValidateBlockRestartInterval(2, 2);
  ValidateBlockRestartInterval(1000, 1000);
}

TEST_P(BlockBasedTableTest, BlockReadCountTest) {
  // bloom_filter_type = 1 -- full filter using use_block_based_builder=false
  // bloom_filter_type = 2 -- full filter using use_block_based_builder=true
  //                          because of API change to hide block-based filter
  for (int bloom_filter_type = 1; bloom_filter_type <= 2; ++bloom_filter_type) {
    for (int index_and_filter_in_cache = 0; index_and_filter_in_cache < 2;
         ++index_and_filter_in_cache) {
      Options options;
      options.create_if_missing = true;

      BlockBasedTableOptions table_options = GetBlockBasedTableOptions();
      table_options.block_cache = NewLRUCache(1, 0);
      table_options.cache_index_and_filter_blocks = index_and_filter_in_cache;
      table_options.filter_policy.reset(
          NewBloomFilterPolicy(10, bloom_filter_type == 2));
      options.table_factory.reset(new BlockBasedTableFactory(table_options));
      std::vector<std::string> keys;
      stl_wrappers::KVMap kvmap;

      TableConstructor c(BytewiseComparator());
      std::string user_key = "k04";
      InternalKey internal_key(user_key, 0, kTypeValue);
      std::string encoded_key = internal_key.Encode().ToString();
      c.Add(encoded_key, "hello");
      ImmutableOptions ioptions(options);
      MutableCFOptions moptions(options);
      // Generate table with filter policy
      c.Finish(options, ioptions, moptions, table_options,
               GetPlainInternalComparator(options.comparator), &keys, &kvmap);
      auto reader = c.GetTableReader();
      PinnableSlice value;
      {
        GetContext get_context(options.comparator, nullptr, nullptr, nullptr,
                               GetContext::kNotFound, user_key, &value, nullptr,
                               nullptr, nullptr, true, nullptr, nullptr);
        get_perf_context()->Reset();
        ASSERT_OK(reader->Get(ReadOptions(), encoded_key, &get_context,
                              moptions.prefix_extractor.get()));
        if (index_and_filter_in_cache) {
          // data, index and filter block
          ASSERT_EQ(get_perf_context()->block_read_count, 3);
          ASSERT_EQ(get_perf_context()->index_block_read_count, 1);
          ASSERT_EQ(get_perf_context()->filter_block_read_count, 1);
        } else {
          // just the data block
          ASSERT_EQ(get_perf_context()->block_read_count, 1);
        }
        ASSERT_EQ(get_context.State(), GetContext::kFound);
        ASSERT_STREQ(value.data(), "hello");
      }

      // Get non-existing key
      user_key = "does-not-exist";
      internal_key = InternalKey(user_key, 0, kTypeValue);
      encoded_key = internal_key.Encode().ToString();

      value.Reset();
      {
        GetContext get_context(options.comparator, nullptr, nullptr, nullptr,
                               GetContext::kNotFound, user_key, &value, nullptr,
                               nullptr, nullptr, true, nullptr, nullptr);
        get_perf_context()->Reset();
        ASSERT_OK(reader->Get(ReadOptions(), encoded_key, &get_context,
                              moptions.prefix_extractor.get()));
        ASSERT_EQ(get_context.State(), GetContext::kNotFound);
      }

      if (index_and_filter_in_cache) {
        if (bloom_filter_type == 0) {
          // with block-based, we read index and then the filter
          ASSERT_EQ(get_perf_context()->block_read_count, 2);
          ASSERT_EQ(get_perf_context()->index_block_read_count, 1);
          ASSERT_EQ(get_perf_context()->filter_block_read_count, 1);
        } else {
          // with full-filter, we read filter first and then we stop
          ASSERT_EQ(get_perf_context()->block_read_count, 1);
          ASSERT_EQ(get_perf_context()->filter_block_read_count, 1);
        }
      } else {
        // filter is already in memory and it figures out that the key doesn't
        // exist
        ASSERT_EQ(get_perf_context()->block_read_count, 0);
      }
    }
  }
}

TEST_P(BlockBasedTableTest, BlockCacheLeak) {
  // Check that when we reopen a table we don't lose access to blocks already
  // in the cache. This test checks whether the Table actually makes use of the
  // unique ID from the file.

  Options opt;
  std::unique_ptr<InternalKeyComparator> ikc;
  ikc.reset(new test::PlainInternalKeyComparator(opt.comparator));
  opt.compression = kNoCompression;
  BlockBasedTableOptions table_options = GetBlockBasedTableOptions();
  table_options.block_size = 1024;
  // big enough so we don't ever lose cached values.
  table_options.block_cache = NewLRUCache(16 * 1024 * 1024, 4);
  opt.table_factory.reset(NewBlockBasedTableFactory(table_options));

  TableConstructor c(BytewiseComparator(), true /* convert_to_internal_key_ */);
  c.Add("k01", "hello");
  c.Add("k02", "hello2");
  c.Add("k03", std::string(10000, 'x'));
  c.Add("k04", std::string(200000, 'x'));
  c.Add("k05", std::string(300000, 'x'));
  c.Add("k06", "hello3");
  c.Add("k07", std::string(100000, 'x'));
  std::vector<std::string> keys;
  stl_wrappers::KVMap kvmap;
  const ImmutableOptions ioptions(opt);
  const MutableCFOptions moptions(opt);
  c.Finish(opt, ioptions, moptions, table_options, *ikc, &keys, &kvmap);

  std::unique_ptr<InternalIterator> iter(
      c.NewIterator(moptions.prefix_extractor.get()));
  iter->SeekToFirst();
  while (iter->Valid()) {
    iter->key();
    iter->value();
    iter->Next();
  }
  ASSERT_OK(iter->status());
  iter.reset();

  const ImmutableOptions ioptions1(opt);
  const MutableCFOptions moptions1(opt);
  ASSERT_OK(c.Reopen(ioptions1, moptions1));
  auto table_reader = dynamic_cast<BlockBasedTable*>(c.GetTableReader());
  for (const std::string& key : keys) {
    InternalKey ikey(key, kMaxSequenceNumber, kTypeValue);
    ASSERT_TRUE(table_reader->TEST_KeyInCache(ReadOptions(), ikey.Encode()));
  }
  c.ResetTableReader();

  // rerun with different block cache
  table_options.block_cache = NewLRUCache(16 * 1024 * 1024, 4);
  opt.table_factory.reset(NewBlockBasedTableFactory(table_options));
  const ImmutableOptions ioptions2(opt);
  const MutableCFOptions moptions2(opt);
  ASSERT_OK(c.Reopen(ioptions2, moptions2));
  table_reader = dynamic_cast<BlockBasedTable*>(c.GetTableReader());
  for (const std::string& key : keys) {
    InternalKey ikey(key, kMaxSequenceNumber, kTypeValue);
    ASSERT_TRUE(!table_reader->TEST_KeyInCache(ReadOptions(), ikey.Encode()));
  }
  c.ResetTableReader();
}

TEST_P(BlockBasedTableTest, MemoryAllocator) {
  auto default_memory_allocator = std::make_shared<DefaultMemoryAllocator>();
  auto custom_memory_allocator =
      std::make_shared<CountedMemoryAllocator>(default_memory_allocator);
  {
    Options opt;
    std::unique_ptr<InternalKeyComparator> ikc;
    ikc.reset(new test::PlainInternalKeyComparator(opt.comparator));
    opt.compression = kNoCompression;
    BlockBasedTableOptions table_options;
    table_options.block_size = 1024;
    LRUCacheOptions lruOptions;
    lruOptions.memory_allocator = custom_memory_allocator;
    lruOptions.capacity = 16 * 1024 * 1024;
    lruOptions.num_shard_bits = 4;
    table_options.block_cache = NewLRUCache(std::move(lruOptions));
    opt.table_factory.reset(NewBlockBasedTableFactory(table_options));

    TableConstructor c(BytewiseComparator(),
                       true /* convert_to_internal_key_ */);
    c.Add("k01", "hello");
    c.Add("k02", "hello2");
    c.Add("k03", std::string(10000, 'x'));
    c.Add("k04", std::string(200000, 'x'));
    c.Add("k05", std::string(300000, 'x'));
    c.Add("k06", "hello3");
    c.Add("k07", std::string(100000, 'x'));
    std::vector<std::string> keys;
    stl_wrappers::KVMap kvmap;
    const ImmutableOptions ioptions(opt);
    const MutableCFOptions moptions(opt);
    c.Finish(opt, ioptions, moptions, table_options, *ikc, &keys, &kvmap);

    std::unique_ptr<InternalIterator> iter(
        c.NewIterator(moptions.prefix_extractor.get()));
    iter->SeekToFirst();
    while (iter->Valid()) {
      iter->key();
      iter->value();
      iter->Next();
    }
    ASSERT_OK(iter->status());
  }

  // out of scope, block cache should have been deleted, all allocations
  // deallocated
  EXPECT_EQ(custom_memory_allocator->GetNumAllocations(),
            custom_memory_allocator->GetNumDeallocations());
  // make sure that allocations actually happened through the cache allocator
  EXPECT_GT(custom_memory_allocator->GetNumAllocations(), 0);
}

// Test the file checksum of block based table
TEST_P(BlockBasedTableTest, NoFileChecksum) {
  Options options;
  ImmutableOptions ioptions(options);
  MutableCFOptions moptions(options);
  BlockBasedTableOptions table_options = GetBlockBasedTableOptions();
  std::unique_ptr<InternalKeyComparator> comparator(
      new InternalKeyComparator(BytewiseComparator()));
  int level = 0;
  IntTblPropCollectorFactories int_tbl_prop_collector_factories;
  std::string column_family_name;

  FileChecksumTestHelper f(true);
  f.CreateWritableFile();
  std::unique_ptr<TableBuilder> builder;
  builder.reset(ioptions.table_factory->NewTableBuilder(
      TableBuilderOptions(ioptions, moptions, *comparator,
                          &int_tbl_prop_collector_factories,
                          options.compression, options.compression_opts,
                          kUnknownColumnFamily, column_family_name, level),
      f.GetFileWriter()));
  ASSERT_OK(f.ResetTableBuilder(std::move(builder)));
  f.AddKVtoKVMap(1000);
  ASSERT_OK(f.WriteKVAndFlushTable());
  ASSERT_STREQ(f.GetFileChecksumFuncName(), kUnknownFileChecksumFuncName);
  ASSERT_STREQ(f.GetFileChecksum().c_str(), kUnknownFileChecksum);
}

TEST_P(BlockBasedTableTest, Crc32cFileChecksum) {
  FileChecksumGenCrc32cFactory* file_checksum_gen_factory =
      new FileChecksumGenCrc32cFactory();
  Options options;
  options.file_checksum_gen_factory.reset(file_checksum_gen_factory);
  ImmutableOptions ioptions(options);
  MutableCFOptions moptions(options);
  BlockBasedTableOptions table_options = GetBlockBasedTableOptions();
  std::unique_ptr<InternalKeyComparator> comparator(
      new InternalKeyComparator(BytewiseComparator()));
  int level = 0;
  IntTblPropCollectorFactories int_tbl_prop_collector_factories;
  std::string column_family_name;

  FileChecksumGenContext gen_context;
  gen_context.file_name = "db/tmp";
  std::unique_ptr<FileChecksumGenerator> checksum_crc32c_gen1 =
      options.file_checksum_gen_factory->CreateFileChecksumGenerator(
          gen_context);
  FileChecksumTestHelper f(true);
  f.CreateWritableFile();
  f.SetFileChecksumGenerator(checksum_crc32c_gen1.release());
  std::unique_ptr<TableBuilder> builder;
  builder.reset(ioptions.table_factory->NewTableBuilder(
      TableBuilderOptions(ioptions, moptions, *comparator,
                          &int_tbl_prop_collector_factories,
                          options.compression, options.compression_opts,
                          kUnknownColumnFamily, column_family_name, level),
      f.GetFileWriter()));
  ASSERT_OK(f.ResetTableBuilder(std::move(builder)));
  f.AddKVtoKVMap(1000);
  ASSERT_OK(f.WriteKVAndFlushTable());
  ASSERT_STREQ(f.GetFileChecksumFuncName(), "FileChecksumCrc32c");

  std::unique_ptr<FileChecksumGenerator> checksum_crc32c_gen2 =
      options.file_checksum_gen_factory->CreateFileChecksumGenerator(
          gen_context);
  std::string checksum;
  ASSERT_OK(f.CalculateFileChecksum(checksum_crc32c_gen2.get(), &checksum));
  ASSERT_STREQ(f.GetFileChecksum().c_str(), checksum.c_str());

  // Unit test the generator itself for schema stability
  std::unique_ptr<FileChecksumGenerator> checksum_crc32c_gen3 =
      options.file_checksum_gen_factory->CreateFileChecksumGenerator(
          gen_context);
  const char data[] = "here is some data";
  checksum_crc32c_gen3->Update(data, sizeof(data));
  checksum_crc32c_gen3->Finalize();
  checksum = checksum_crc32c_gen3->GetChecksum();
  ASSERT_STREQ(checksum.c_str(), "\345\245\277\110");
}

// Plain table is not supported in ROCKSDB_LITE
#ifndef ROCKSDB_LITE
TEST_F(PlainTableTest, BasicPlainTableProperties) {
  PlainTableOptions plain_table_options;
  plain_table_options.user_key_len = 8;
  plain_table_options.bloom_bits_per_key = 8;
  plain_table_options.hash_table_ratio = 0;

  PlainTableFactory factory(plain_table_options);
  std::unique_ptr<FSWritableFile> sink(new test::StringSink());
  std::unique_ptr<WritableFileWriter> file_writer(new WritableFileWriter(
      std::move(sink), "" /* don't care */, FileOptions()));
  Options options;
  const ImmutableOptions ioptions(options);
  const MutableCFOptions moptions(options);
  InternalKeyComparator ikc(options.comparator);
  IntTblPropCollectorFactories int_tbl_prop_collector_factories;
  std::string column_family_name;
  int unknown_level = -1;
  std::unique_ptr<TableBuilder> builder(factory.NewTableBuilder(
      TableBuilderOptions(ioptions, moptions, ikc,
                          &int_tbl_prop_collector_factories, kNoCompression,
                          CompressionOptions(), kUnknownColumnFamily,
                          column_family_name, unknown_level),
      file_writer.get()));

  for (char c = 'a'; c <= 'z'; ++c) {
    std::string key(8, c);
    key.append("\1       ");  // PlainTable expects internal key structure
    std::string value(28, c + 42);
    builder->Add(key, value);
  }
  ASSERT_OK(builder->Finish());
  ASSERT_OK(file_writer->Flush());

  test::StringSink* ss =
      static_cast<test::StringSink*>(file_writer->writable_file());
  std::unique_ptr<FSRandomAccessFile> source(
      new test::StringSource(ss->contents(), 72242, true));
  std::unique_ptr<RandomAccessFileReader> file_reader(
      new RandomAccessFileReader(std::move(source), "test"));

  std::unique_ptr<TableProperties> props;
  auto s = ReadTableProperties(file_reader.get(), ss->contents().size(),
                               kPlainTableMagicNumber, ioptions, &props);
  ASSERT_OK(s);

  ASSERT_EQ(0ul, props->index_size);
  ASSERT_EQ(0ul, props->filter_size);
  ASSERT_EQ(16ul * 26, props->raw_key_size);
  ASSERT_EQ(28ul * 26, props->raw_value_size);
  ASSERT_EQ(26ul, props->num_entries);
  ASSERT_EQ(1ul, props->num_data_blocks);
}

TEST_F(PlainTableTest, NoFileChecksum) {
  PlainTableOptions plain_table_options;
  plain_table_options.user_key_len = 20;
  plain_table_options.bloom_bits_per_key = 8;
  plain_table_options.hash_table_ratio = 0;
  PlainTableFactory factory(plain_table_options);

  Options options;
  const ImmutableOptions ioptions(options);
  const MutableCFOptions moptions(options);
  InternalKeyComparator ikc(options.comparator);
  IntTblPropCollectorFactories int_tbl_prop_collector_factories;
  std::string column_family_name;
  int unknown_level = -1;
  FileChecksumTestHelper f(true);
  f.CreateWritableFile();

  std::unique_ptr<TableBuilder> builder(factory.NewTableBuilder(
      TableBuilderOptions(ioptions, moptions, ikc,
                          &int_tbl_prop_collector_factories, kNoCompression,
                          CompressionOptions(), kUnknownColumnFamily,
                          column_family_name, unknown_level),
      f.GetFileWriter()));
  ASSERT_OK(f.ResetTableBuilder(std::move(builder)));
  f.AddKVtoKVMap(1000);
  ASSERT_OK(f.WriteKVAndFlushTable());
  ASSERT_STREQ(f.GetFileChecksumFuncName(), kUnknownFileChecksumFuncName);
  EXPECT_EQ(f.GetFileChecksum(), kUnknownFileChecksum);
}

TEST_F(PlainTableTest, Crc32cFileChecksum) {
  PlainTableOptions plain_table_options;
  plain_table_options.user_key_len = 20;
  plain_table_options.bloom_bits_per_key = 8;
  plain_table_options.hash_table_ratio = 0;
  PlainTableFactory factory(plain_table_options);

  FileChecksumGenCrc32cFactory* file_checksum_gen_factory =
      new FileChecksumGenCrc32cFactory();
  Options options;
  options.file_checksum_gen_factory.reset(file_checksum_gen_factory);
  const ImmutableOptions ioptions(options);
  const MutableCFOptions moptions(options);
  InternalKeyComparator ikc(options.comparator);
  IntTblPropCollectorFactories int_tbl_prop_collector_factories;
  std::string column_family_name;
  int unknown_level = -1;

  FileChecksumGenContext gen_context;
  gen_context.file_name = "db/tmp";
  std::unique_ptr<FileChecksumGenerator> checksum_crc32c_gen1 =
      options.file_checksum_gen_factory->CreateFileChecksumGenerator(
          gen_context);
  FileChecksumTestHelper f(true);
  f.CreateWritableFile();
  f.SetFileChecksumGenerator(checksum_crc32c_gen1.release());

  std::unique_ptr<TableBuilder> builder(factory.NewTableBuilder(
      TableBuilderOptions(ioptions, moptions, ikc,
                          &int_tbl_prop_collector_factories, kNoCompression,
                          CompressionOptions(), kUnknownColumnFamily,
                          column_family_name, unknown_level),
      f.GetFileWriter()));
  ASSERT_OK(f.ResetTableBuilder(std::move(builder)));
  f.AddKVtoKVMap(1000);
  ASSERT_OK(f.WriteKVAndFlushTable());
  ASSERT_STREQ(f.GetFileChecksumFuncName(), "FileChecksumCrc32c");

  std::unique_ptr<FileChecksumGenerator> checksum_crc32c_gen2 =
      options.file_checksum_gen_factory->CreateFileChecksumGenerator(
          gen_context);
  std::string checksum;
  ASSERT_OK(f.CalculateFileChecksum(checksum_crc32c_gen2.get(), &checksum));
  EXPECT_STREQ(f.GetFileChecksum().c_str(), checksum.c_str());
}

#endif  // !ROCKSDB_LITE

TEST_F(GeneralTableTest, ApproximateOffsetOfPlain) {
  TableConstructor c(BytewiseComparator(), true /* convert_to_internal_key_ */);
  c.Add("k01", "hello");
  c.Add("k02", "hello2");
  c.Add("k03", std::string(10000, 'x'));
  c.Add("k04", std::string(200000, 'x'));
  c.Add("k05", std::string(300000, 'x'));
  c.Add("k06", "hello3");
  c.Add("k07", std::string(100000, 'x'));
  std::vector<std::string> keys;
  stl_wrappers::KVMap kvmap;
  Options options;
  options.db_host_id = "";
  test::PlainInternalKeyComparator internal_comparator(options.comparator);
  options.compression = kNoCompression;
  BlockBasedTableOptions table_options;
  table_options.block_size = 1024;
  const ImmutableOptions ioptions(options);
  const MutableCFOptions moptions(options);
  c.Finish(options, ioptions, moptions, table_options, internal_comparator,
           &keys, &kvmap);

  ASSERT_TRUE(Between(c.ApproximateOffsetOf("abc"), 0, 0));
  ASSERT_TRUE(Between(c.ApproximateOffsetOf("k01"), 0, 0));
  ASSERT_TRUE(Between(c.ApproximateOffsetOf("k01a"), 0, 0));
  ASSERT_TRUE(Between(c.ApproximateOffsetOf("k02"), 0, 0));
  ASSERT_TRUE(Between(c.ApproximateOffsetOf("k03"), 0, 0));
  ASSERT_TRUE(Between(c.ApproximateOffsetOf("k04"), 10000, 11000));
  // k04 and k05 will be in two consecutive blocks, the index is
  // an arbitrary slice between k04 and k05, either before or after k04a
  ASSERT_TRUE(Between(c.ApproximateOffsetOf("k04a"), 10000, 211000));
  ASSERT_TRUE(Between(c.ApproximateOffsetOf("k05"), 210000, 211000));
  ASSERT_TRUE(Between(c.ApproximateOffsetOf("k06"), 510000, 511000));
  ASSERT_TRUE(Between(c.ApproximateOffsetOf("k07"), 510000, 511000));
  ASSERT_TRUE(Between(c.ApproximateOffsetOf("xyz"), 610000, 612000));
  c.ResetTableReader();
}

static void DoCompressionTest(CompressionType comp) {
  Random rnd(301);
  TableConstructor c(BytewiseComparator(), true /* convert_to_internal_key_ */);
  std::string tmp;
  c.Add("k01", "hello");
  c.Add("k02", test::CompressibleString(&rnd, 0.25, 10000, &tmp));
  c.Add("k03", "hello3");
  c.Add("k04", test::CompressibleString(&rnd, 0.25, 10000, &tmp));
  std::vector<std::string> keys;
  stl_wrappers::KVMap kvmap;
  Options options;
  test::PlainInternalKeyComparator ikc(options.comparator);
  options.compression = comp;
  BlockBasedTableOptions table_options;
  table_options.block_size = 1024;
  const ImmutableOptions ioptions(options);
  const MutableCFOptions moptions(options);
  c.Finish(options, ioptions, moptions, table_options, ikc, &keys, &kvmap);

  ASSERT_TRUE(Between(c.ApproximateOffsetOf("abc"), 0, 0));
  ASSERT_TRUE(Between(c.ApproximateOffsetOf("k01"), 0, 0));
  ASSERT_TRUE(Between(c.ApproximateOffsetOf("k02"), 0, 0));
  ASSERT_TRUE(Between(c.ApproximateOffsetOf("k03"), 2000, 3525));
  ASSERT_TRUE(Between(c.ApproximateOffsetOf("k04"), 2000, 3525));
  ASSERT_TRUE(Between(c.ApproximateOffsetOf("xyz"), 4000, 7075));
  c.ResetTableReader();
}

TEST_F(GeneralTableTest, ApproximateOffsetOfCompressed) {
  std::vector<CompressionType> compression_state;
  if (!Snappy_Supported()) {
    fprintf(stderr, "skipping snappy compression tests\n");
  } else {
    compression_state.push_back(kSnappyCompression);
  }

  if (!Zlib_Supported()) {
    fprintf(stderr, "skipping zlib compression tests\n");
  } else {
    compression_state.push_back(kZlibCompression);
  }

  // TODO(kailiu) DoCompressionTest() doesn't work with BZip2.
  /*
  if (!BZip2_Supported()) {
    fprintf(stderr, "skipping bzip2 compression tests\n");
  } else {
    compression_state.push_back(kBZip2Compression);
  }
  */

  if (!LZ4_Supported()) {
    fprintf(stderr, "skipping lz4 and lz4hc compression tests\n");
  } else {
    compression_state.push_back(kLZ4Compression);
    compression_state.push_back(kLZ4HCCompression);
  }

  if (!XPRESS_Supported()) {
    fprintf(stderr, "skipping xpress and xpress compression tests\n");
  } else {
    compression_state.push_back(kXpressCompression);
  }

  for (auto state : compression_state) {
    DoCompressionTest(state);
  }
}

TEST_F(GeneralTableTest, ApproximateKeyAnchors) {
  Random rnd(301);
  TableConstructor c(BytewiseComparator(), true /* convert_to_internal_key_ */);
  std::string tmp;
  for (int i = 1000; i < 9000; i++) {
    c.Add(std::to_string(i), rnd.RandomString(2000));
  }
  std::vector<std::string> keys;
  stl_wrappers::KVMap kvmap;
  Options options;
  InternalKeyComparator ikc(options.comparator);
  options.compression = kNoCompression;
  BlockBasedTableOptions table_options;
  table_options.block_size = 4096;
  const ImmutableOptions ioptions(options);
  const MutableCFOptions moptions(options);
  c.Finish(options, ioptions, moptions, table_options, ikc, &keys, &kvmap);

  std::vector<TableReader::Anchor> anchors;
  ASSERT_OK(c.GetTableReader()->ApproximateKeyAnchors(ReadOptions(), anchors));
  // The target is 128 anchors. But in reality it can be slightly more or fewer.
  ASSERT_GT(anchors.size(), 120);
  ASSERT_LT(anchors.size(), 140);

  // We have around 8000 keys. With 128 anchors, in average 62.5 keys per
  // anchor. Here we take a rough range and estimate the distance between
  // anchors is between 50 and 100.
  // Total data size is about 18,000,000, so each anchor range is about
  // 140,625. We also take a rough range.
  int prev_num = 1000;
  // Non-last anchor
  for (size_t i = 0; i + 1 < anchors.size(); i++) {
    auto& anchor = anchors[i];
    ASSERT_GT(anchor.range_size, 100000);
    ASSERT_LT(anchor.range_size, 200000);

    // Key might be shortened, so fill 0 in the end if it is the case.
    std::string key_cpy = anchor.user_key;
    key_cpy.append(4 - key_cpy.size(), '0');
    int num = std::stoi(key_cpy);
    ASSERT_GT(num - prev_num, 50);
    ASSERT_LT(num - prev_num, 100);
    prev_num = num;
  }

  ASSERT_EQ("8999", anchors.back().user_key);
  ASSERT_LT(anchors.back().range_size, 200000);

  c.ResetTableReader();
}

#if !defined(ROCKSDB_VALGRIND_RUN) || defined(ROCKSDB_FULL_VALGRIND_RUN)
TEST_P(ParameterizedHarnessTest, RandomizedHarnessTest) {
  Random rnd(test::RandomSeed() + 5);
  for (int num_entries = 0; num_entries < 2000;
       num_entries += (num_entries < 50 ? 1 : 200)) {
    for (int e = 0; e < num_entries; e++) {
      Add(test::RandomKey(&rnd, rnd.Skewed(4)),
          rnd.RandomString(rnd.Skewed(5)));
    }
    Test(&rnd);
  }
}

#ifndef ROCKSDB_LITE
TEST_F(DBHarnessTest, RandomizedLongDB) {
  Random rnd(test::RandomSeed());
  int num_entries = 100000;
  for (int e = 0; e < num_entries; e++) {
    std::string v;
    Add(test::RandomKey(&rnd, rnd.Skewed(4)), rnd.RandomString(rnd.Skewed(5)));
  }
  Test(&rnd);

  // We must have created enough data to force merging
  int files = 0;
  for (int level = 0; level < db()->NumberLevels(); level++) {
    std::string value;
    char name[100];
    snprintf(name, sizeof(name), "rocksdb.num-files-at-level%d", level);
    ASSERT_TRUE(db()->GetProperty(name, &value));
    files += atoi(value.c_str());
  }
  ASSERT_GT(files, 0);
}
#endif  // ROCKSDB_LITE
#endif  // !defined(ROCKSDB_VALGRIND_RUN) || defined(ROCKSDB_FULL_VALGRIND_RUN)

class MemTableTest : public testing::Test {
 public:
  MemTableTest() {
    InternalKeyComparator cmp(BytewiseComparator());
    auto table_factory = std::make_shared<SkipListFactory>();
    options_.memtable_factory = table_factory;
    ImmutableOptions ioptions(options_);
    wb_ = new WriteBufferManager(options_.db_write_buffer_size);
    memtable_ = new MemTable(cmp, ioptions, MutableCFOptions(options_), wb_,
                             kMaxSequenceNumber, 0 /* column_family_id */);
    memtable_->Ref();
  }

  ~MemTableTest() {
    delete memtable_->Unref();
    delete wb_;
  }

  MemTable* GetMemTable() { return memtable_; }

 private:
  MemTable* memtable_;
  Options options_;
  WriteBufferManager* wb_;
};

TEST_F(MemTableTest, Simple) {
  WriteBatch batch;
  WriteBatchInternal::SetSequence(&batch, 100);
  ASSERT_OK(batch.Put(std::string("k1"), std::string("v1")));
  ASSERT_OK(batch.Put(std::string("k2"), std::string("v2")));
  ASSERT_OK(batch.Put(std::string("k3"), std::string("v3")));
  ASSERT_OK(batch.Put(std::string("largekey"), std::string("vlarge")));
  ASSERT_OK(batch.DeleteRange(std::string("chi"), std::string("xigua")));
  ASSERT_OK(batch.DeleteRange(std::string("begin"), std::string("end")));
  ColumnFamilyMemTablesDefault cf_mems_default(GetMemTable());
  ASSERT_TRUE(
      WriteBatchInternal::InsertInto(&batch, &cf_mems_default, nullptr, nullptr)
          .ok());

  for (int i = 0; i < 2; ++i) {
    Arena arena;
    ScopedArenaIterator arena_iter_guard;
    std::unique_ptr<InternalIterator> iter_guard;
    InternalIterator* iter;
    if (i == 0) {
      iter = GetMemTable()->NewIterator(ReadOptions(), &arena);
      arena_iter_guard.set(iter);
    } else {
      iter = GetMemTable()->NewRangeTombstoneIterator(
          ReadOptions(), kMaxSequenceNumber /* read_seq */,
          false /* immutable_memtable */);
      iter_guard.reset(iter);
    }
    if (iter == nullptr) {
      continue;
    }
    iter->SeekToFirst();
    while (iter->Valid()) {
      fprintf(stderr, "key: '%s' -> '%s'\n", iter->key().ToString().c_str(),
              iter->value().ToString().c_str());
      iter->Next();
    }
  }
}

// Test the empty key
TEST_P(ParameterizedHarnessTest, SimpleEmptyKey) {
  Random rnd(test::RandomSeed() + 1);
  Add("", "v");
  Test(&rnd);
}

TEST_P(ParameterizedHarnessTest, SimpleSingle) {
  Random rnd(test::RandomSeed() + 2);
  Add("abc", "v");
  Test(&rnd);
}

TEST_P(ParameterizedHarnessTest, SimpleMulti) {
  Random rnd(test::RandomSeed() + 3);
  Add("abc", "v");
  Add("abcd", "v");
  Add("ac", "v2");
  Test(&rnd);
}

TEST_P(ParameterizedHarnessTest, SimpleSpecialKey) {
  Random rnd(test::RandomSeed() + 4);
  Add("\xff\xff", "v3");
  Test(&rnd);
}

TEST(TableTest, FooterTests) {
  Random* r = Random::GetTLSInstance();
  uint64_t data_size = (uint64_t{1} << r->Uniform(40)) + r->Uniform(100);
  uint64_t index_size = r->Uniform(1000000000);
  uint64_t metaindex_size = r->Uniform(1000000);
  // 5 == block trailer size
  BlockHandle index(data_size + 5, index_size);
  BlockHandle meta_index(data_size + index_size + 2 * 5, metaindex_size);
  uint64_t footer_offset = data_size + metaindex_size + index_size + 3 * 5;
  {
    // legacy block based
    FooterBuilder footer;
    footer.Build(kBlockBasedTableMagicNumber, /* format_version */ 0,
                 footer_offset, kCRC32c, meta_index, index);
    Footer decoded_footer;
    ASSERT_OK(decoded_footer.DecodeFrom(footer.GetSlice(), footer_offset));
    ASSERT_EQ(decoded_footer.table_magic_number(), kBlockBasedTableMagicNumber);
    ASSERT_EQ(decoded_footer.checksum_type(), kCRC32c);
    ASSERT_EQ(decoded_footer.metaindex_handle().offset(), meta_index.offset());
    ASSERT_EQ(decoded_footer.metaindex_handle().size(), meta_index.size());
    ASSERT_EQ(decoded_footer.index_handle().offset(), index.offset());
    ASSERT_EQ(decoded_footer.index_handle().size(), index.size());
    ASSERT_EQ(decoded_footer.format_version(), 0U);
    ASSERT_EQ(decoded_footer.GetBlockTrailerSize(), 5U);
    // Ensure serialized with legacy magic
    ASSERT_EQ(
        DecodeFixed64(footer.GetSlice().data() + footer.GetSlice().size() - 8),
        kLegacyBlockBasedTableMagicNumber);
  }
  // block based, various checksums, various versions
  for (auto t : GetSupportedChecksums()) {
    for (uint32_t fv = 1; IsSupportedFormatVersion(fv); ++fv) {
      FooterBuilder footer;
      footer.Build(kBlockBasedTableMagicNumber, fv, footer_offset, t,
                   meta_index, index);
      Footer decoded_footer;
      ASSERT_OK(decoded_footer.DecodeFrom(footer.GetSlice(), footer_offset));
      ASSERT_EQ(decoded_footer.table_magic_number(),
                kBlockBasedTableMagicNumber);
      ASSERT_EQ(decoded_footer.checksum_type(), t);
      ASSERT_EQ(decoded_footer.metaindex_handle().offset(),
                meta_index.offset());
      ASSERT_EQ(decoded_footer.metaindex_handle().size(), meta_index.size());
      ASSERT_EQ(decoded_footer.index_handle().offset(), index.offset());
      ASSERT_EQ(decoded_footer.index_handle().size(), index.size());
      ASSERT_EQ(decoded_footer.format_version(), fv);
      ASSERT_EQ(decoded_footer.GetBlockTrailerSize(), 5U);
    }
  }
// Plain table is not supported in ROCKSDB_LITE
#ifndef ROCKSDB_LITE
  {
    // legacy plain table
    FooterBuilder footer;
    footer.Build(kPlainTableMagicNumber, /* format_version */ 0, footer_offset,
                 kNoChecksum, meta_index);
    Footer decoded_footer;
    ASSERT_OK(decoded_footer.DecodeFrom(footer.GetSlice(), footer_offset));
    ASSERT_EQ(decoded_footer.table_magic_number(), kPlainTableMagicNumber);
    ASSERT_EQ(decoded_footer.checksum_type(), kCRC32c);
    ASSERT_EQ(decoded_footer.metaindex_handle().offset(), meta_index.offset());
    ASSERT_EQ(decoded_footer.metaindex_handle().size(), meta_index.size());
    ASSERT_EQ(decoded_footer.index_handle().offset(), 0U);
    ASSERT_EQ(decoded_footer.index_handle().size(), 0U);
    ASSERT_EQ(decoded_footer.format_version(), 0U);
    ASSERT_EQ(decoded_footer.GetBlockTrailerSize(), 0U);
    // Ensure serialized with legacy magic
    ASSERT_EQ(
        DecodeFixed64(footer.GetSlice().data() + footer.GetSlice().size() - 8),
        kLegacyPlainTableMagicNumber);
  }
  {
    // xxhash plain table (not currently used)
    FooterBuilder footer;
    footer.Build(kPlainTableMagicNumber, /* format_version */ 1, footer_offset,
                 kxxHash, meta_index);
    Footer decoded_footer;
    ASSERT_OK(decoded_footer.DecodeFrom(footer.GetSlice(), footer_offset));
    ASSERT_EQ(decoded_footer.table_magic_number(), kPlainTableMagicNumber);
    ASSERT_EQ(decoded_footer.checksum_type(), kxxHash);
    ASSERT_EQ(decoded_footer.metaindex_handle().offset(), meta_index.offset());
    ASSERT_EQ(decoded_footer.metaindex_handle().size(), meta_index.size());
    ASSERT_EQ(decoded_footer.index_handle().offset(), 0U);
    ASSERT_EQ(decoded_footer.index_handle().size(), 0U);
    ASSERT_EQ(decoded_footer.format_version(), 1U);
    ASSERT_EQ(decoded_footer.GetBlockTrailerSize(), 0U);
  }
#endif  // !ROCKSDB_LITE
}

class IndexBlockRestartIntervalTest
    : public TableTest,
      public ::testing::WithParamInterface<std::pair<int, bool>> {
 public:
  static std::vector<std::pair<int, bool>> GetRestartValues() {
    return {{-1, false}, {0, false},  {1, false}, {8, false},
            {16, false}, {32, false}, {-1, true}, {0, true},
            {1, true},   {8, true},   {16, true}, {32, true}};
  }
};

INSTANTIATE_TEST_CASE_P(
    IndexBlockRestartIntervalTest, IndexBlockRestartIntervalTest,
    ::testing::ValuesIn(IndexBlockRestartIntervalTest::GetRestartValues()));

TEST_P(IndexBlockRestartIntervalTest, IndexBlockRestartInterval) {
  const int kKeysInTable = 10000;
  const int kKeySize = 100;
  const int kValSize = 500;

  const int index_block_restart_interval = std::get<0>(GetParam());
  const bool value_delta_encoding = std::get<1>(GetParam());

  Options options;
  BlockBasedTableOptions table_options;
  table_options.block_size = 64;  // small block size to get big index block
  table_options.index_block_restart_interval = index_block_restart_interval;
  if (value_delta_encoding) {
    table_options.format_version = 4;
  } else {
    table_options.format_version = 3;
  }
  options.table_factory.reset(new BlockBasedTableFactory(table_options));

  TableConstructor c(BytewiseComparator());
  static Random rnd(301);
  for (int i = 0; i < kKeysInTable; i++) {
    InternalKey k(rnd.RandomString(kKeySize), 0, kTypeValue);
    c.Add(k.Encode().ToString(), rnd.RandomString(kValSize));
  }

  std::vector<std::string> keys;
  stl_wrappers::KVMap kvmap;
  std::unique_ptr<InternalKeyComparator> comparator(
      new InternalKeyComparator(BytewiseComparator()));
  const ImmutableOptions ioptions(options);
  const MutableCFOptions moptions(options);
  c.Finish(options, ioptions, moptions, table_options, *comparator, &keys,
           &kvmap);
  auto reader = c.GetTableReader();

  ReadOptions read_options;
  std::unique_ptr<InternalIterator> db_iter(reader->NewIterator(
      read_options, moptions.prefix_extractor.get(), /*arena=*/nullptr,
      /*skip_filters=*/false, TableReaderCaller::kUncategorized));

  // Test point lookup
  for (auto& kv : kvmap) {
    db_iter->Seek(kv.first);

    ASSERT_TRUE(db_iter->Valid());
    ASSERT_OK(db_iter->status());
    ASSERT_EQ(db_iter->key(), kv.first);
    ASSERT_EQ(db_iter->value(), kv.second);
  }

  // Test iterating
  auto kv_iter = kvmap.begin();
  for (db_iter->SeekToFirst(); db_iter->Valid(); db_iter->Next()) {
    ASSERT_EQ(db_iter->key(), kv_iter->first);
    ASSERT_EQ(db_iter->value(), kv_iter->second);
    kv_iter++;
  }
  ASSERT_EQ(kv_iter, kvmap.end());
  c.ResetTableReader();
}

class PrefixTest : public testing::Test {
 public:
  PrefixTest() : testing::Test() {}
  ~PrefixTest() override {}
};

namespace {
// A simple PrefixExtractor that only works for test PrefixAndWholeKeyTest
class TestPrefixExtractor : public ROCKSDB_NAMESPACE::SliceTransform {
 public:
  ~TestPrefixExtractor() override{};
  const char* Name() const override { return "TestPrefixExtractor"; }

  ROCKSDB_NAMESPACE::Slice Transform(
      const ROCKSDB_NAMESPACE::Slice& src) const override {
    assert(IsValid(src));
    return ROCKSDB_NAMESPACE::Slice(src.data(), 3);
  }

  bool InDomain(const ROCKSDB_NAMESPACE::Slice& src) const override {
    return IsValid(src);
  }

  bool InRange(const ROCKSDB_NAMESPACE::Slice& /*dst*/) const override {
    return true;
  }

  bool IsValid(const ROCKSDB_NAMESPACE::Slice& src) const {
    if (src.size() != 4) {
      return false;
    }
    if (src[0] != '[') {
      return false;
    }
    if (src[1] < '0' || src[1] > '9') {
      return false;
    }
    if (src[2] != ']') {
      return false;
    }
    if (src[3] < '0' || src[3] > '9') {
      return false;
    }
    return true;
  }
};
}  // namespace

TEST_F(PrefixTest, PrefixAndWholeKeyTest) {
  ROCKSDB_NAMESPACE::Options options;
  options.compaction_style = ROCKSDB_NAMESPACE::kCompactionStyleUniversal;
  options.num_levels = 20;
  options.create_if_missing = true;
  options.optimize_filters_for_hits = false;
  options.target_file_size_base = 268435456;
  options.prefix_extractor = std::make_shared<TestPrefixExtractor>();
  ROCKSDB_NAMESPACE::BlockBasedTableOptions bbto;
  bbto.filter_policy.reset(ROCKSDB_NAMESPACE::NewBloomFilterPolicy(10));
  bbto.block_size = 262144;
  bbto.whole_key_filtering = true;

  const std::string kDBPath = test::PerThreadDBPath("table_prefix_test");
  options.table_factory.reset(NewBlockBasedTableFactory(bbto));
  ASSERT_OK(DestroyDB(kDBPath, options));
  ROCKSDB_NAMESPACE::DB* db;
  ASSERT_OK(ROCKSDB_NAMESPACE::DB::Open(options, kDBPath, &db));

  // Create a bunch of keys with 10 filters.
  for (int i = 0; i < 10; i++) {
    std::string prefix = "[" + std::to_string(i) + "]";
    for (int j = 0; j < 10; j++) {
      std::string key = prefix + std::to_string(j);
      ASSERT_OK(db->Put(ROCKSDB_NAMESPACE::WriteOptions(), key, "1"));
    }
  }

  // Trigger compaction.
  ASSERT_OK(db->CompactRange(CompactRangeOptions(), nullptr, nullptr));
  delete db;
  ASSERT_OK(DestroyDB(kDBPath, options));
  // In the second round, turn whole_key_filtering off and expect
  // rocksdb still works.
}

/*
 * Disable TableWithGlobalSeqno since RocksDB does not store global_seqno in
 * the SST file any more. Instead, RocksDB deduces global_seqno from the
 * MANIFEST while reading from an SST. Therefore, it's not possible to test the
 * functionality of global_seqno in a single, isolated unit test without the
 * involvement of Version, VersionSet, etc.
 */
TEST_P(BlockBasedTableTest, DISABLED_TableWithGlobalSeqno) {
  BlockBasedTableOptions bbto = GetBlockBasedTableOptions();
  test::StringSink* sink = new test::StringSink();
  std::unique_ptr<FSWritableFile> holder(sink);
  std::unique_ptr<WritableFileWriter> file_writer(new WritableFileWriter(
      std::move(holder), "" /* don't care */, FileOptions()));
  Options options;
  options.table_factory.reset(NewBlockBasedTableFactory(bbto));
  const ImmutableOptions ioptions(options);
  const MutableCFOptions moptions(options);
  InternalKeyComparator ikc(options.comparator);
  IntTblPropCollectorFactories int_tbl_prop_collector_factories;
  int_tbl_prop_collector_factories.emplace_back(
      new SstFileWriterPropertiesCollectorFactory(2 /* version */,
                                                  0 /* global_seqno*/));
  std::string column_family_name;
  std::unique_ptr<TableBuilder> builder(options.table_factory->NewTableBuilder(
      TableBuilderOptions(ioptions, moptions, ikc,
                          &int_tbl_prop_collector_factories, kNoCompression,
                          CompressionOptions(), kUnknownColumnFamily,
                          column_family_name, -1),
      file_writer.get()));

  for (char c = 'a'; c <= 'z'; ++c) {
    std::string key(8, c);
    std::string value = key;
    InternalKey ik(key, 0, kTypeValue);

    builder->Add(ik.Encode(), value);
  }
  ASSERT_OK(builder->Finish());
  ASSERT_OK(file_writer->Flush());

  test::RandomRWStringSink ss_rw(sink);
  uint32_t version;
  uint64_t global_seqno;
  uint64_t global_seqno_offset;

  // Helper function to get version, global_seqno, global_seqno_offset
  std::function<void()> GetVersionAndGlobalSeqno = [&]() {
    std::unique_ptr<FSRandomAccessFile> source(
        new test::StringSource(ss_rw.contents(), 73342, true));
    std::unique_ptr<RandomAccessFileReader> file_reader(
        new RandomAccessFileReader(std::move(source), ""));

    std::unique_ptr<TableProperties> props;
    ASSERT_OK(ReadTableProperties(file_reader.get(), ss_rw.contents().size(),
                                  kBlockBasedTableMagicNumber, ioptions,
                                  &props));

    UserCollectedProperties user_props = props->user_collected_properties;
    version = DecodeFixed32(
        user_props[ExternalSstFilePropertyNames::kVersion].c_str());
    global_seqno = DecodeFixed64(
        user_props[ExternalSstFilePropertyNames::kGlobalSeqno].c_str());
    global_seqno_offset = props->external_sst_file_global_seqno_offset;
  };

  // Helper function to update the value of the global seqno in the file
  std::function<void(uint64_t)> SetGlobalSeqno = [&](uint64_t val) {
    std::string new_global_seqno;
    PutFixed64(&new_global_seqno, val);

    ASSERT_OK(ss_rw.Write(global_seqno_offset, new_global_seqno, IOOptions(),
                          nullptr));
  };

  // Helper function to get the contents of the table InternalIterator
  std::unique_ptr<TableReader> table_reader;
  const ReadOptions read_options;
  std::function<InternalIterator*()> GetTableInternalIter = [&]() {
    std::unique_ptr<FSRandomAccessFile> source(
        new test::StringSource(ss_rw.contents(), 73342, true));
    std::unique_ptr<RandomAccessFileReader> file_reader(
        new RandomAccessFileReader(std::move(source), ""));

    options.table_factory->NewTableReader(
        TableReaderOptions(ioptions, moptions.prefix_extractor, EnvOptions(),
                           ikc),
        std::move(file_reader), ss_rw.contents().size(), &table_reader);

    return table_reader->NewIterator(
        read_options, moptions.prefix_extractor.get(), /*arena=*/nullptr,
        /*skip_filters=*/false, TableReaderCaller::kUncategorized);
  };

  GetVersionAndGlobalSeqno();
  ASSERT_EQ(2u, version);
  ASSERT_EQ(0u, global_seqno);

  InternalIterator* iter = GetTableInternalIter();
  char current_c = 'a';
  for (iter->SeekToFirst(); iter->Valid(); iter->Next()) {
    ParsedInternalKey pik;
    ASSERT_OK(ParseInternalKey(iter->key(), &pik, true /* log_err_key */));

    ASSERT_EQ(pik.type, ValueType::kTypeValue);
    ASSERT_EQ(pik.sequence, 0);
    ASSERT_EQ(pik.user_key, iter->value());
    ASSERT_EQ(pik.user_key.ToString(), std::string(8, current_c));
    current_c++;
  }
  ASSERT_EQ(current_c, 'z' + 1);
  delete iter;

  // Update global sequence number to 10
  SetGlobalSeqno(10);
  GetVersionAndGlobalSeqno();
  ASSERT_EQ(2u, version);
  ASSERT_EQ(10u, global_seqno);

  iter = GetTableInternalIter();
  current_c = 'a';
  for (iter->SeekToFirst(); iter->Valid(); iter->Next()) {
    ParsedInternalKey pik;
    ASSERT_OK(ParseInternalKey(iter->key(), &pik, true /* log_err_key */));

    ASSERT_EQ(pik.type, ValueType::kTypeValue);
    ASSERT_EQ(pik.sequence, 10);
    ASSERT_EQ(pik.user_key, iter->value());
    ASSERT_EQ(pik.user_key.ToString(), std::string(8, current_c));
    current_c++;
  }
  ASSERT_EQ(current_c, 'z' + 1);

  // Verify Seek
  for (char c = 'a'; c <= 'z'; c++) {
    std::string k = std::string(8, c);
    InternalKey ik(k, 10, kValueTypeForSeek);
    iter->Seek(ik.Encode());
    ASSERT_TRUE(iter->Valid());

    ParsedInternalKey pik;
    ASSERT_OK(ParseInternalKey(iter->key(), &pik, true /* log_err_key */));

    ASSERT_EQ(pik.type, ValueType::kTypeValue);
    ASSERT_EQ(pik.sequence, 10);
    ASSERT_EQ(pik.user_key.ToString(), k);
    ASSERT_EQ(iter->value().ToString(), k);
  }
  delete iter;

  // Update global sequence number to 3
  SetGlobalSeqno(3);
  GetVersionAndGlobalSeqno();
  ASSERT_EQ(2u, version);
  ASSERT_EQ(3u, global_seqno);

  iter = GetTableInternalIter();
  current_c = 'a';
  for (iter->SeekToFirst(); iter->Valid(); iter->Next()) {
    ParsedInternalKey pik;
    ASSERT_OK(ParseInternalKey(iter->key(), &pik, true /* log_err_key */));

    ASSERT_EQ(pik.type, ValueType::kTypeValue);
    ASSERT_EQ(pik.sequence, 3);
    ASSERT_EQ(pik.user_key, iter->value());
    ASSERT_EQ(pik.user_key.ToString(), std::string(8, current_c));
    current_c++;
  }
  ASSERT_EQ(current_c, 'z' + 1);

  // Verify Seek
  for (char c = 'a'; c <= 'z'; c++) {
    std::string k = std::string(8, c);
    // seqno=4 is less than 3 so we still should get our key
    InternalKey ik(k, 4, kValueTypeForSeek);
    iter->Seek(ik.Encode());
    ASSERT_TRUE(iter->Valid());

    ParsedInternalKey pik;
    ASSERT_OK(ParseInternalKey(iter->key(), &pik, true /* log_err_key */));

    ASSERT_EQ(pik.type, ValueType::kTypeValue);
    ASSERT_EQ(pik.sequence, 3);
    ASSERT_EQ(pik.user_key.ToString(), k);
    ASSERT_EQ(iter->value().ToString(), k);
  }

  delete iter;
}

TEST_P(BlockBasedTableTest, BlockAlignTest) {
  BlockBasedTableOptions bbto = GetBlockBasedTableOptions();
  bbto.block_align = true;
  test::StringSink* sink = new test::StringSink();
  std::unique_ptr<FSWritableFile> holder(sink);
  std::unique_ptr<WritableFileWriter> file_writer(new WritableFileWriter(
      std::move(holder), "" /* don't care */, FileOptions()));
  Options options;
  options.compression = kNoCompression;
  options.table_factory.reset(NewBlockBasedTableFactory(bbto));
  const ImmutableOptions ioptions(options);
  const MutableCFOptions moptions(options);
  InternalKeyComparator ikc(options.comparator);
  IntTblPropCollectorFactories int_tbl_prop_collector_factories;
  std::string column_family_name;
  std::unique_ptr<TableBuilder> builder(options.table_factory->NewTableBuilder(
      TableBuilderOptions(ioptions, moptions, ikc,
                          &int_tbl_prop_collector_factories, kNoCompression,
                          CompressionOptions(), kUnknownColumnFamily,
                          column_family_name, -1),
      file_writer.get()));

  for (int i = 1; i <= 10000; ++i) {
    std::ostringstream ostr;
    ostr << std::setfill('0') << std::setw(5) << i;
    std::string key = ostr.str();
    std::string value = "val";
    InternalKey ik(key, 0, kTypeValue);

    builder->Add(ik.Encode(), value);
  }
  ASSERT_OK(builder->Finish());
  ASSERT_OK(file_writer->Flush());

  std::unique_ptr<FSRandomAccessFile> source(
      new test::StringSource(sink->contents(), 73342, false));
  std::unique_ptr<RandomAccessFileReader> file_reader(
      new RandomAccessFileReader(std::move(source), "test"));
  // Helper function to get version, global_seqno, global_seqno_offset
  std::function<void()> VerifyBlockAlignment = [&]() {
    std::unique_ptr<TableProperties> props;
    ASSERT_OK(ReadTableProperties(file_reader.get(), sink->contents().size(),
                                  kBlockBasedTableMagicNumber, ioptions,
                                  &props));

    uint64_t data_block_size = props->data_size / props->num_data_blocks;
    ASSERT_EQ(data_block_size, 4096);
    ASSERT_EQ(props->data_size, data_block_size * props->num_data_blocks);
  };

  VerifyBlockAlignment();

  // The below block of code verifies that we can read back the keys. Set
  // block_align to false when creating the reader to ensure we can flip between
  // the two modes without any issues
  std::unique_ptr<TableReader> table_reader;
  bbto.block_align = false;
  Options options2;
  options2.table_factory.reset(NewBlockBasedTableFactory(bbto));
  ImmutableOptions ioptions2(options2);
  const MutableCFOptions moptions2(options2);

  ASSERT_OK(ioptions.table_factory->NewTableReader(
      TableReaderOptions(ioptions2, moptions2.prefix_extractor, EnvOptions(),
                         GetPlainInternalComparator(options2.comparator)),
      std::move(file_reader), sink->contents().size(), &table_reader));

  ReadOptions read_options;
  std::unique_ptr<InternalIterator> db_iter(table_reader->NewIterator(
      read_options, moptions2.prefix_extractor.get(), /*arena=*/nullptr,
      /*skip_filters=*/false, TableReaderCaller::kUncategorized));

  int expected_key = 1;
  for (db_iter->SeekToFirst(); db_iter->Valid(); db_iter->Next()) {
    std::ostringstream ostr;
    ostr << std::setfill('0') << std::setw(5) << expected_key++;
    std::string key = ostr.str();
    std::string value = "val";

    ASSERT_OK(db_iter->status());
    ASSERT_EQ(ExtractUserKey(db_iter->key()).ToString(), key);
    ASSERT_EQ(db_iter->value().ToString(), value);
  }
  expected_key--;
  ASSERT_EQ(expected_key, 10000);
  table_reader.reset();
}

TEST_P(BlockBasedTableTest, PropertiesBlockRestartPointTest) {
  BlockBasedTableOptions bbto = GetBlockBasedTableOptions();
  bbto.block_align = true;
  test::StringSink* sink = new test::StringSink();
  std::unique_ptr<FSWritableFile> holder(sink);
  std::unique_ptr<WritableFileWriter> file_writer(new WritableFileWriter(
      std::move(holder), "" /* don't care */, FileOptions()));

  Options options;
  options.compression = kNoCompression;
  options.table_factory.reset(NewBlockBasedTableFactory(bbto));

  const ImmutableOptions ioptions(options);
  const MutableCFOptions moptions(options);
  InternalKeyComparator ikc(options.comparator);
  IntTblPropCollectorFactories int_tbl_prop_collector_factories;
  std::string column_family_name;

  std::unique_ptr<TableBuilder> builder(options.table_factory->NewTableBuilder(
      TableBuilderOptions(ioptions, moptions, ikc,
                          &int_tbl_prop_collector_factories, kNoCompression,
                          CompressionOptions(), kUnknownColumnFamily,
                          column_family_name, -1),
      file_writer.get()));

  for (int i = 1; i <= 10000; ++i) {
    std::ostringstream ostr;
    ostr << std::setfill('0') << std::setw(5) << i;
    std::string key = ostr.str();
    std::string value = "val";
    InternalKey ik(key, 0, kTypeValue);

    builder->Add(ik.Encode(), value);
  }
  ASSERT_OK(builder->Finish());
  ASSERT_OK(file_writer->Flush());

  std::unique_ptr<FSRandomAccessFile> source(
      new test::StringSource(sink->contents(), 73342, true));
  std::unique_ptr<RandomAccessFileReader> file_reader(
      new RandomAccessFileReader(std::move(source), "test"));

  {
    RandomAccessFileReader* file = file_reader.get();
    uint64_t file_size = sink->contents().size();

    Footer footer;
    IOOptions opts;
    ASSERT_OK(ReadFooterFromFile(opts, file, *FileSystem::Default(),
                                 nullptr /* prefetch_buffer */, file_size,
                                 &footer, kBlockBasedTableMagicNumber));

    auto BlockFetchHelper = [&](const BlockHandle& handle, BlockType block_type,
                                BlockContents* contents) {
      ReadOptions read_options;
      read_options.verify_checksums = false;
      PersistentCacheOptions cache_options;

      BlockFetcher block_fetcher(
          file, nullptr /* prefetch_buffer */, footer, read_options, handle,
          contents, ioptions, false /* decompress */,
          false /*maybe_compressed*/, block_type,
          UncompressionDict::GetEmptyDict(), cache_options);

      ASSERT_OK(block_fetcher.ReadBlockContents());
    };

    // -- Read metaindex block
    auto metaindex_handle = footer.metaindex_handle();
    BlockContents metaindex_contents;

    BlockFetchHelper(metaindex_handle, BlockType::kMetaIndex,
                     &metaindex_contents);
    Block metaindex_block(std::move(metaindex_contents));

    std::unique_ptr<InternalIterator> meta_iter(metaindex_block.NewDataIterator(
        BytewiseComparator(), kDisableGlobalSequenceNumber));

    // -- Read properties block
    BlockHandle properties_handle;
    ASSERT_OK(FindOptionalMetaBlock(meta_iter.get(), kPropertiesBlockName,
                                    &properties_handle));
    ASSERT_FALSE(properties_handle.IsNull());
    BlockContents properties_contents;
    BlockFetchHelper(properties_handle, BlockType::kProperties,
                     &properties_contents);
    Block properties_block(std::move(properties_contents));

    ASSERT_EQ(properties_block.NumRestarts(), 1u);
  }
}

TEST_P(BlockBasedTableTest, PropertiesMetaBlockLast) {
  // The properties meta-block should come at the end since we always need to
  // read it when opening a file, unlike index/filter/other meta-blocks, which
  // are sometimes read depending on the user's configuration. This ordering
  // allows us to do a small readahead on the end of the file to read properties
  // and meta-index blocks with one I/O.
  TableConstructor c(BytewiseComparator(), true /* convert_to_internal_key_ */);
  c.Add("a1", "val1");
  c.Add("b2", "val2");
  c.Add("c3", "val3");
  c.Add("d4", "val4");
  c.Add("e5", "val5");
  c.Add("f6", "val6");
  c.Add("g7", "val7");
  c.Add("h8", "val8");
  c.Add("j9", "val9");

  // write an SST file
  Options options;
  BlockBasedTableOptions table_options = GetBlockBasedTableOptions();
  table_options.filter_policy.reset(NewBloomFilterPolicy(
      8 /* bits_per_key */, false /* use_block_based_filter */));
  options.table_factory.reset(NewBlockBasedTableFactory(table_options));
  ImmutableOptions ioptions(options);
  MutableCFOptions moptions(options);
  std::vector<std::string> keys;
  stl_wrappers::KVMap kvmap;
  c.Finish(options, ioptions, moptions, table_options,
           GetPlainInternalComparator(options.comparator), &keys, &kvmap);

  // get file reader
  test::StringSink* table_sink = c.TEST_GetSink();
  std::unique_ptr<FSRandomAccessFile> source(new test::StringSource(
      table_sink->contents(), 0 /* unique_id */, false /* allow_mmap_reads */));

  std::unique_ptr<RandomAccessFileReader> table_reader(
      new RandomAccessFileReader(std::move(source), "test"));
  size_t table_size = table_sink->contents().size();

  // read footer
  Footer footer;
  IOOptions opts;
  ASSERT_OK(ReadFooterFromFile(opts, table_reader.get(), *FileSystem::Default(),
                               nullptr /* prefetch_buffer */, table_size,
                               &footer, kBlockBasedTableMagicNumber));

  // read metaindex
  auto metaindex_handle = footer.metaindex_handle();
  BlockContents metaindex_contents;
  PersistentCacheOptions pcache_opts;
  BlockFetcher block_fetcher(
      table_reader.get(), nullptr /* prefetch_buffer */, footer, ReadOptions(),
      metaindex_handle, &metaindex_contents, ioptions, false /* decompress */,
      false /*maybe_compressed*/, BlockType::kMetaIndex,
      UncompressionDict::GetEmptyDict(), pcache_opts,
      nullptr /*memory_allocator*/);
  ASSERT_OK(block_fetcher.ReadBlockContents());
  Block metaindex_block(std::move(metaindex_contents));

  // verify properties block comes last
  std::unique_ptr<InternalIterator> metaindex_iter{
      metaindex_block.NewMetaIterator()};
  uint64_t max_offset = 0;
  std::string key_at_max_offset;
  for (metaindex_iter->SeekToFirst(); metaindex_iter->Valid();
       metaindex_iter->Next()) {
    BlockHandle handle;
    Slice value = metaindex_iter->value();
    ASSERT_OK(handle.DecodeFrom(&value));
    if (handle.offset() > max_offset) {
      max_offset = handle.offset();
      key_at_max_offset = metaindex_iter->key().ToString();
    }
  }
  ASSERT_EQ(kPropertiesBlockName, key_at_max_offset);
  // index handle is stored in footer rather than metaindex block, so need
  // separate logic to verify it comes before properties block.
  ASSERT_GT(max_offset, footer.index_handle().offset());
  c.ResetTableReader();
}

TEST_P(BlockBasedTableTest, SeekMetaBlocks) {
  TableConstructor c(BytewiseComparator(), true /* convert_to_internal_key_ */);
  c.Add("foo_a1", "val1");
  c.Add("foo_b2", "val2");
  c.Add("foo_c3", "val3");
  c.Add("foo_d4", "val4");
  c.Add("foo_e5", "val5");
  c.Add("foo_f6", "val6");
  c.Add("foo_g7", "val7");
  c.Add("foo_h8", "val8");
  c.Add("foo_j9", "val9");

  // write an SST file
  Options options;
  BlockBasedTableOptions table_options = GetBlockBasedTableOptions();
  table_options.index_type = BlockBasedTableOptions::kHashSearch;
  table_options.filter_policy.reset(NewBloomFilterPolicy(
      8 /* bits_per_key */, false /* use_block_based_filter */));
  options.prefix_extractor.reset(NewFixedPrefixTransform(4));
  options.table_factory.reset(NewBlockBasedTableFactory(table_options));
  ImmutableOptions ioptions(options);
  MutableCFOptions moptions(options);
  std::vector<std::string> keys;
  stl_wrappers::KVMap kvmap;
  c.Finish(options, ioptions, moptions, table_options,
           GetPlainInternalComparator(options.comparator), &keys, &kvmap);

  // get file reader
  test::StringSink* table_sink = c.TEST_GetSink();
  std::unique_ptr<FSRandomAccessFile> source(new test::StringSource(
      table_sink->contents(), 0 /* unique_id */, false /* allow_mmap_reads */));

  std::unique_ptr<RandomAccessFileReader> table_reader(
      new RandomAccessFileReader(std::move(source), "test"));
  size_t table_size = table_sink->contents().size();

  // read footer
  Footer footer;
  IOOptions opts;
  ASSERT_OK(ReadFooterFromFile(opts, table_reader.get(), *FileSystem::Default(),
                               nullptr /* prefetch_buffer */, table_size,
                               &footer, kBlockBasedTableMagicNumber));

  // read metaindex
  auto metaindex_handle = footer.metaindex_handle();
  BlockContents metaindex_contents;
  PersistentCacheOptions pcache_opts;
  BlockFetcher block_fetcher(
      table_reader.get(), nullptr /* prefetch_buffer */, footer, ReadOptions(),
      metaindex_handle, &metaindex_contents, ioptions, false /* decompress */,
      false /*maybe_compressed*/, BlockType::kMetaIndex,
      UncompressionDict::GetEmptyDict(), pcache_opts,
      nullptr /*memory_allocator*/);
  ASSERT_OK(block_fetcher.ReadBlockContents());
  Block metaindex_block(std::move(metaindex_contents));

  // verify properties block comes last
  std::unique_ptr<MetaBlockIter> metaindex_iter(
      metaindex_block.NewMetaIterator());
  bool has_hash_prefixes = false;
  bool has_hash_metadata = false;
  for (metaindex_iter->SeekToFirst(); metaindex_iter->Valid();
       metaindex_iter->Next()) {
    if (metaindex_iter->key().ToString() == kHashIndexPrefixesBlock) {
      has_hash_prefixes = true;
    } else if (metaindex_iter->key().ToString() ==
               kHashIndexPrefixesMetadataBlock) {
      has_hash_metadata = true;
    }
  }
  if (has_hash_metadata) {
    metaindex_iter->Seek(kHashIndexPrefixesMetadataBlock);
    ASSERT_TRUE(metaindex_iter->Valid());
    ASSERT_EQ(kHashIndexPrefixesMetadataBlock,
              metaindex_iter->key().ToString());
  }
  if (has_hash_prefixes) {
    metaindex_iter->Seek(kHashIndexPrefixesBlock);
    ASSERT_TRUE(metaindex_iter->Valid());
    ASSERT_EQ(kHashIndexPrefixesBlock, metaindex_iter->key().ToString());
  }
  c.ResetTableReader();
}

TEST_P(BlockBasedTableTest, BadOptions) {
  ROCKSDB_NAMESPACE::Options options;
  options.compression = kNoCompression;
  BlockBasedTableOptions bbto = GetBlockBasedTableOptions();
  bbto.block_size = 4000;
  bbto.block_align = true;

  const std::string kDBPath =
      test::PerThreadDBPath("block_based_table_bad_options_test");
  options.table_factory.reset(NewBlockBasedTableFactory(bbto));
  ASSERT_OK(DestroyDB(kDBPath, options));
  ROCKSDB_NAMESPACE::DB* db;
  ASSERT_NOK(ROCKSDB_NAMESPACE::DB::Open(options, kDBPath, &db));

  bbto.block_size = 4096;
  options.compression = kSnappyCompression;
  options.table_factory.reset(NewBlockBasedTableFactory(bbto));
  ASSERT_NOK(ROCKSDB_NAMESPACE::DB::Open(options, kDBPath, &db));
}

TEST_F(BBTTailPrefetchTest, TestTailPrefetchStats) {
  TailPrefetchStats tpstats;
  ASSERT_EQ(0, tpstats.GetSuggestedPrefetchSize());
  tpstats.RecordEffectiveSize(size_t{1000});
  tpstats.RecordEffectiveSize(size_t{1005});
  tpstats.RecordEffectiveSize(size_t{1002});
  ASSERT_EQ(1005, tpstats.GetSuggestedPrefetchSize());

  // One single super large value shouldn't influence much
  tpstats.RecordEffectiveSize(size_t{1002000});
  tpstats.RecordEffectiveSize(size_t{999});
  ASSERT_LE(1005, tpstats.GetSuggestedPrefetchSize());
  ASSERT_GT(1200, tpstats.GetSuggestedPrefetchSize());

  // Only history of 32 is kept
  for (int i = 0; i < 32; i++) {
    tpstats.RecordEffectiveSize(size_t{100});
  }
  ASSERT_EQ(100, tpstats.GetSuggestedPrefetchSize());

  // 16 large values and 16 small values. The result should be closer
  // to the small value as the algorithm.
  for (int i = 0; i < 16; i++) {
    tpstats.RecordEffectiveSize(size_t{1000});
  }
  tpstats.RecordEffectiveSize(size_t{10});
  tpstats.RecordEffectiveSize(size_t{20});
  for (int i = 0; i < 6; i++) {
    tpstats.RecordEffectiveSize(size_t{100});
  }
  ASSERT_LE(80, tpstats.GetSuggestedPrefetchSize());
  ASSERT_GT(200, tpstats.GetSuggestedPrefetchSize());
}

TEST_F(BBTTailPrefetchTest, FilePrefetchBufferMinOffset) {
  TailPrefetchStats tpstats;
  FilePrefetchBuffer buffer(0 /* readahead_size */, 0 /* max_readahead_size */,
                            false /* enable */, true /* track_min_offset */);
  IOOptions opts;
  buffer.TryReadFromCache(opts, nullptr /* reader */, 500 /* offset */,
                          10 /* n */, nullptr /* result */,
                          nullptr /* status */,
                          Env::IO_TOTAL /* rate_limiter_priority */);
  buffer.TryReadFromCache(opts, nullptr /* reader */, 480 /* offset */,
                          10 /* n */, nullptr /* result */,
                          nullptr /* status */,
                          Env::IO_TOTAL /* rate_limiter_priority */);
  buffer.TryReadFromCache(opts, nullptr /* reader */, 490 /* offset */,
                          10 /* n */, nullptr /* result */,
                          nullptr /* status */,
                          Env::IO_TOTAL /* rate_limiter_priority */);
  ASSERT_EQ(480, buffer.min_offset_read());
}

TEST_P(BlockBasedTableTest, DataBlockHashIndex) {
  const int kNumKeys = 500;
  const int kKeySize = 8;
  const int kValSize = 40;

  BlockBasedTableOptions table_options = GetBlockBasedTableOptions();
  table_options.data_block_index_type =
      BlockBasedTableOptions::kDataBlockBinaryAndHash;

  Options options;
  options.comparator = BytewiseComparator();

  options.table_factory.reset(new BlockBasedTableFactory(table_options));

  TableConstructor c(options.comparator);

  static Random rnd(1048);
  for (int i = 0; i < kNumKeys; i++) {
    // padding one "0" to mark existent keys.
    std::string random_key(rnd.RandomString(kKeySize - 1) + "1");
    InternalKey k(random_key, 0, kTypeValue);
    c.Add(k.Encode().ToString(), rnd.RandomString(kValSize));
  }

  std::vector<std::string> keys;
  stl_wrappers::KVMap kvmap;
  const ImmutableOptions ioptions(options);
  const MutableCFOptions moptions(options);
  const InternalKeyComparator internal_comparator(options.comparator);
  c.Finish(options, ioptions, moptions, table_options, internal_comparator,
           &keys, &kvmap);

  auto reader = c.GetTableReader();

  std::unique_ptr<InternalIterator> seek_iter;
  ReadOptions read_options;
  seek_iter.reset(reader->NewIterator(
      read_options, moptions.prefix_extractor.get(), /*arena=*/nullptr,
      /*skip_filters=*/false, TableReaderCaller::kUncategorized));
  for (int i = 0; i < 2; ++i) {
    ReadOptions ro;
    // for every kv, we seek using two method: Get() and Seek()
    // Get() will use the SuffixIndexHash in Block. For non-existent key it
    //      will invalidate the iterator
    // Seek() will use the default BinarySeek() in Block. So for non-existent
    //      key it will land at the closest key that is large than target.

    // Search for existent keys
    for (auto& kv : kvmap) {
      if (i == 0) {
        // Search using Seek()
        seek_iter->Seek(kv.first);
        ASSERT_OK(seek_iter->status());
        ASSERT_TRUE(seek_iter->Valid());
        ASSERT_EQ(seek_iter->key(), kv.first);
        ASSERT_EQ(seek_iter->value(), kv.second);
      } else {
        // Search using Get()
        PinnableSlice value;
        std::string user_key = ExtractUserKey(kv.first).ToString();
        GetContext get_context(options.comparator, nullptr, nullptr, nullptr,
                               GetContext::kNotFound, user_key, &value, nullptr,
                               nullptr, nullptr, true, nullptr, nullptr);
        ASSERT_OK(reader->Get(ro, kv.first, &get_context,
                              moptions.prefix_extractor.get()));
        ASSERT_EQ(get_context.State(), GetContext::kFound);
        ASSERT_EQ(value, Slice(kv.second));
        value.Reset();
      }
    }

    // Search for non-existent keys
    for (auto& kv : kvmap) {
      std::string user_key = ExtractUserKey(kv.first).ToString();
      user_key.back() = '0';  // make it non-existent key
      InternalKey internal_key(user_key, 0, kTypeValue);
      std::string encoded_key = internal_key.Encode().ToString();
      if (i == 0) {  // Search using Seek()
        seek_iter->Seek(encoded_key);
        ASSERT_OK(seek_iter->status());
        if (seek_iter->Valid()) {
          ASSERT_TRUE(BytewiseComparator()->Compare(
                          user_key, ExtractUserKey(seek_iter->key())) < 0);
        }
      } else {  // Search using Get()
        PinnableSlice value;
        GetContext get_context(options.comparator, nullptr, nullptr, nullptr,
                               GetContext::kNotFound, user_key, &value, nullptr,
                               nullptr, nullptr, true, nullptr, nullptr);
        ASSERT_OK(reader->Get(ro, encoded_key, &get_context,
                              moptions.prefix_extractor.get()));
        ASSERT_EQ(get_context.State(), GetContext::kNotFound);
        value.Reset();
      }
    }
  }
}

// BlockBasedTableIterator should invalidate itself and return
// OutOfBound()=true immediately after Seek(), to allow LevelIterator
// filter out corresponding level.
TEST_P(BlockBasedTableTest, OutOfBoundOnSeek) {
  TableConstructor c(BytewiseComparator(), true /*convert_to_internal_key*/);
  c.Add("foo", "v1");
  std::vector<std::string> keys;
  stl_wrappers::KVMap kvmap;
  Options options;
  BlockBasedTableOptions table_opt(GetBlockBasedTableOptions());
  options.table_factory.reset(NewBlockBasedTableFactory(table_opt));
  const ImmutableOptions ioptions(options);
  const MutableCFOptions moptions(options);
  c.Finish(options, ioptions, moptions, table_opt,
           GetPlainInternalComparator(BytewiseComparator()), &keys, &kvmap);
  auto* reader = c.GetTableReader();
  ReadOptions read_opt;
  std::string upper_bound = "bar";
  Slice upper_bound_slice(upper_bound);
  read_opt.iterate_upper_bound = &upper_bound_slice;
  std::unique_ptr<InternalIterator> iter;
  iter.reset(new KeyConvertingIterator(reader->NewIterator(
      read_opt, /*prefix_extractor=*/nullptr, /*arena=*/nullptr,
      /*skip_filters=*/false, TableReaderCaller::kUncategorized)));
  iter->SeekToFirst();
  ASSERT_FALSE(iter->Valid());
  ASSERT_OK(iter->status());
  ASSERT_TRUE(iter->UpperBoundCheckResult() == IterBoundCheck::kOutOfBound);
  iter.reset(new KeyConvertingIterator(reader->NewIterator(
      read_opt, /*prefix_extractor=*/nullptr, /*arena=*/nullptr,
      /*skip_filters=*/false, TableReaderCaller::kUncategorized)));
  iter->Seek("foo");
  ASSERT_FALSE(iter->Valid());
  ASSERT_OK(iter->status());
  ASSERT_TRUE(iter->UpperBoundCheckResult() == IterBoundCheck::kOutOfBound);
}

// BlockBasedTableIterator should invalidate itself and return
// OutOfBound()=true after Next(), if it finds current index key is no smaller
// than upper bound, unless it is pointing to the last data block.
TEST_P(BlockBasedTableTest, OutOfBoundOnNext) {
  TableConstructor c(BytewiseComparator(), true /*convert_to_internal_key*/);
  c.Add("bar", "v");
  c.Add("foo", "v");
  std::vector<std::string> keys;
  stl_wrappers::KVMap kvmap;
  Options options;
  BlockBasedTableOptions table_opt(GetBlockBasedTableOptions());
  table_opt.flush_block_policy_factory =
      std::make_shared<FlushBlockEveryKeyPolicyFactory>();
  options.table_factory.reset(NewBlockBasedTableFactory(table_opt));
  const ImmutableOptions ioptions(options);
  const MutableCFOptions moptions(options);
  c.Finish(options, ioptions, moptions, table_opt,
           GetPlainInternalComparator(BytewiseComparator()), &keys, &kvmap);
  auto* reader = c.GetTableReader();
  ReadOptions read_opt;
  std::string ub1 = "bar_after";
  Slice ub_slice1(ub1);
  read_opt.iterate_upper_bound = &ub_slice1;
  std::unique_ptr<InternalIterator> iter;
  iter.reset(new KeyConvertingIterator(reader->NewIterator(
      read_opt, /*prefix_extractor=*/nullptr, /*arena=*/nullptr,
      /*skip_filters=*/false, TableReaderCaller::kUncategorized)));
  iter->Seek("bar");
  ASSERT_TRUE(iter->Valid());
  ASSERT_EQ("bar", iter->key());
  iter->Next();
  ASSERT_FALSE(iter->Valid());
  ASSERT_TRUE(iter->UpperBoundCheckResult() == IterBoundCheck::kOutOfBound);
  std::string ub2 = "foo_after";
  Slice ub_slice2(ub2);
  read_opt.iterate_upper_bound = &ub_slice2;
  iter.reset(new KeyConvertingIterator(reader->NewIterator(
      read_opt, /*prefix_extractor=*/nullptr, /*arena=*/nullptr,
      /*skip_filters=*/false, TableReaderCaller::kUncategorized)));
  iter->Seek("foo");
  ASSERT_TRUE(iter->Valid());
  ASSERT_EQ("foo", iter->key());
  iter->Next();
  ASSERT_FALSE(iter->Valid());
  ASSERT_FALSE(iter->UpperBoundCheckResult() == IterBoundCheck::kOutOfBound);
}

class ChargeCompressionDictionaryBuildingBufferTest
    : public BlockBasedTableTestBase {};
TEST_F(ChargeCompressionDictionaryBuildingBufferTest, Basic) {
  constexpr std::size_t kSizeDummyEntry = 256 * 1024;
  constexpr std::size_t kMetaDataChargeOverhead = 10000;
  constexpr std::size_t kCacheCapacity = 8 * 1024 * 1024;
  constexpr std::size_t kMaxDictBytes = 1024;
  constexpr std::size_t kMaxDictBufferBytes = 1024;

  for (CacheEntryRoleOptions::Decision
           charge_compression_dictionary_building_buffer :
       {CacheEntryRoleOptions::Decision::kEnabled,
        CacheEntryRoleOptions::Decision::kDisabled}) {
    BlockBasedTableOptions table_options;
    LRUCacheOptions lo;
    lo.capacity = kCacheCapacity;
    lo.num_shard_bits = 0;  // 2^0 shard
    lo.strict_capacity_limit = true;
    std::shared_ptr<Cache> cache(NewLRUCache(lo));
    table_options.block_cache = cache;
    table_options.flush_block_policy_factory =
        std::make_shared<FlushBlockEveryKeyPolicyFactory>();
    table_options.cache_usage_options.options_overrides.insert(
        {CacheEntryRole::kCompressionDictionaryBuildingBuffer,
         {/*.charged = */ charge_compression_dictionary_building_buffer}});
    Options options;
    options.compression = kSnappyCompression;
    options.compression_opts.max_dict_bytes = kMaxDictBytes;
    options.compression_opts.max_dict_buffer_bytes = kMaxDictBufferBytes;
    options.table_factory.reset(NewBlockBasedTableFactory(table_options));

    test::StringSink* sink = new test::StringSink();
    std::unique_ptr<FSWritableFile> holder(sink);
    std::unique_ptr<WritableFileWriter> file_writer(new WritableFileWriter(
        std::move(holder), "test_file_name", FileOptions()));

    ImmutableOptions ioptions(options);
    MutableCFOptions moptions(options);
    InternalKeyComparator ikc(options.comparator);
    IntTblPropCollectorFactories int_tbl_prop_collector_factories;

    std::unique_ptr<TableBuilder> builder(
        options.table_factory->NewTableBuilder(
            TableBuilderOptions(
                ioptions, moptions, ikc, &int_tbl_prop_collector_factories,
                kSnappyCompression, options.compression_opts,
                kUnknownColumnFamily, "test_cf", -1 /* level */),
            file_writer.get()));

    std::string key1 = "key1";
    std::string value1 = "val1";
    InternalKey ik1(key1, 0 /* sequnce number */, kTypeValue);
    // Adding the first key won't trigger a flush by FlushBlockEveryKeyPolicy
    // therefore won't trigger any data block's buffering
    builder->Add(ik1.Encode(), value1);
    ASSERT_EQ(cache->GetPinnedUsage(), 0 * kSizeDummyEntry);

    std::string key2 = "key2";
    std::string value2 = "val2";
    InternalKey ik2(key2, 1 /* sequnce number */, kTypeValue);
    // Adding the second key will trigger a flush of the last data block (the
    // one containing key1 and value1) by FlushBlockEveryKeyPolicy and hence
    // trigger buffering of that data block.
    builder->Add(ik2.Encode(), value2);
    // Cache charging will increase for last buffered data block (the one
    // containing key1 and value1) since the buffer limit is not exceeded after
    // that buffering and the cache will not be full after this reservation
    if (charge_compression_dictionary_building_buffer ==
        CacheEntryRoleOptions::Decision::kEnabled) {
      EXPECT_GE(cache->GetPinnedUsage(), 1 * kSizeDummyEntry);
      EXPECT_LT(cache->GetPinnedUsage(),
                1 * kSizeDummyEntry + kMetaDataChargeOverhead);
    } else {
      EXPECT_EQ(cache->GetPinnedUsage(), 0 * kSizeDummyEntry);
    }

    ASSERT_OK(builder->Finish());
    EXPECT_EQ(cache->GetPinnedUsage(), 0 * kSizeDummyEntry);
  }
}

TEST_F(ChargeCompressionDictionaryBuildingBufferTest,
       BasicWithBufferLimitExceed) {
  constexpr std::size_t kSizeDummyEntry = 256 * 1024;
  constexpr std::size_t kMetaDataChargeOverhead = 10000;
  constexpr std::size_t kCacheCapacity = 8 * 1024 * 1024;
  constexpr std::size_t kMaxDictBytes = 1024;
  constexpr std::size_t kMaxDictBufferBytes = 2 * kSizeDummyEntry;

  // `CacheEntryRoleOptions::charged` is enabled by default for
  // CacheEntryRole::kCompressionDictionaryBuildingBuffer
  BlockBasedTableOptions table_options;
  LRUCacheOptions lo;
  lo.capacity = kCacheCapacity;
  lo.num_shard_bits = 0;  // 2^0 shard
  lo.strict_capacity_limit = true;
  std::shared_ptr<Cache> cache(NewLRUCache(lo));
  table_options.block_cache = cache;
  table_options.flush_block_policy_factory =
      std::make_shared<FlushBlockEveryKeyPolicyFactory>();

  Options options;
  options.compression = kSnappyCompression;
  options.compression_opts.max_dict_bytes = kMaxDictBytes;
  options.compression_opts.max_dict_buffer_bytes = kMaxDictBufferBytes;
  options.table_factory.reset(NewBlockBasedTableFactory(table_options));

  test::StringSink* sink = new test::StringSink();
  std::unique_ptr<FSWritableFile> holder(sink);
  std::unique_ptr<WritableFileWriter> file_writer(new WritableFileWriter(
      std::move(holder), "test_file_name", FileOptions()));

  ImmutableOptions ioptions(options);
  MutableCFOptions moptions(options);
  InternalKeyComparator ikc(options.comparator);
  IntTblPropCollectorFactories int_tbl_prop_collector_factories;

  std::unique_ptr<TableBuilder> builder(options.table_factory->NewTableBuilder(
      TableBuilderOptions(ioptions, moptions, ikc,
                          &int_tbl_prop_collector_factories, kSnappyCompression,
                          options.compression_opts, kUnknownColumnFamily,
                          "test_cf", -1 /* level */),
      file_writer.get()));

  std::string key1 = "key1";
  std::string value1(kSizeDummyEntry, '0');
  InternalKey ik1(key1, 0 /* sequnce number */, kTypeValue);
  // Adding the first key won't trigger a flush by FlushBlockEveryKeyPolicy
  // therefore won't trigger any data block's buffering
  builder->Add(ik1.Encode(), value1);
  ASSERT_EQ(cache->GetPinnedUsage(), 0 * kSizeDummyEntry);

  std::string key2 = "key2";
  std::string value2(kSizeDummyEntry, '0');
  InternalKey ik2(key2, 1 /* sequnce number */, kTypeValue);
  // Adding the second key will trigger a flush of the last data block (the one
  // containing key1 and value1) by FlushBlockEveryKeyPolicy and hence trigger
  // buffering of the last data block.
  builder->Add(ik2.Encode(), value2);
  // Cache charging will increase for last buffered data block (the one
  // containing key1 and value1) since the buffer limit is not exceeded after
  // the buffering and the cache will not be full after this reservation
  EXPECT_GE(cache->GetPinnedUsage(), 2 * kSizeDummyEntry);
  EXPECT_LT(cache->GetPinnedUsage(),
            2 * kSizeDummyEntry + kMetaDataChargeOverhead);

  std::string key3 = "key3";
  std::string value3 = "val3";
  InternalKey ik3(key3, 2 /* sequnce number */, kTypeValue);
  // Adding the third key will trigger a flush of the last data block (the one
  // containing key2 and value2) by FlushBlockEveryKeyPolicy and hence trigger
  // buffering of the last data block.
  builder->Add(ik3.Encode(), value3);
  // Cache charging will decrease since the buffer limit is now exceeded
  // after the last buffering and EnterUnbuffered() is triggered
  EXPECT_EQ(cache->GetPinnedUsage(), 0 * kSizeDummyEntry);

  ASSERT_OK(builder->Finish());
  EXPECT_EQ(cache->GetPinnedUsage(), 0 * kSizeDummyEntry);
}

TEST_F(ChargeCompressionDictionaryBuildingBufferTest, BasicWithCacheFull) {
  constexpr std::size_t kSizeDummyEntry = 256 * 1024;
  constexpr std::size_t kMetaDataChargeOverhead = 10000;
  // A small kCacheCapacity is chosen so that increase cache charging for
  // buffering two data blocks, each containing key1/value1, key2/a big
  // value2, will cause cache full
  constexpr std::size_t kCacheCapacity =
      1 * kSizeDummyEntry + kSizeDummyEntry / 2;
  constexpr std::size_t kMaxDictBytes = 1024;
  // A big kMaxDictBufferBytes is chosen so that adding a big key value pair
  // (key2, value2) won't exceed the buffer limit
  constexpr std::size_t kMaxDictBufferBytes = 1024 * 1024 * 1024;

  // `CacheEntryRoleOptions::charged` is enabled by default for
  // CacheEntryRole::kCompressionDictionaryBuildingBuffer
  BlockBasedTableOptions table_options;
  LRUCacheOptions lo;
  lo.capacity = kCacheCapacity;
  lo.num_shard_bits = 0;  // 2^0 shard
  lo.strict_capacity_limit = true;
  std::shared_ptr<Cache> cache(NewLRUCache(lo));
  table_options.block_cache = cache;
  table_options.flush_block_policy_factory =
      std::make_shared<FlushBlockEveryKeyPolicyFactory>();

  Options options;
  options.compression = kSnappyCompression;
  options.compression_opts.max_dict_bytes = kMaxDictBytes;
  options.compression_opts.max_dict_buffer_bytes = kMaxDictBufferBytes;
  options.table_factory.reset(NewBlockBasedTableFactory(table_options));

  test::StringSink* sink = new test::StringSink();
  std::unique_ptr<FSWritableFile> holder(sink);
  std::unique_ptr<WritableFileWriter> file_writer(new WritableFileWriter(
      std::move(holder), "test_file_name", FileOptions()));

  ImmutableOptions ioptions(options);
  MutableCFOptions moptions(options);
  InternalKeyComparator ikc(options.comparator);
  IntTblPropCollectorFactories int_tbl_prop_collector_factories;

  std::unique_ptr<TableBuilder> builder(options.table_factory->NewTableBuilder(
      TableBuilderOptions(ioptions, moptions, ikc,
                          &int_tbl_prop_collector_factories, kSnappyCompression,
                          options.compression_opts, kUnknownColumnFamily,
                          "test_cf", -1 /* level */),
      file_writer.get()));

  std::string key1 = "key1";
  std::string value1 = "val1";
  InternalKey ik1(key1, 0 /* sequnce number */, kTypeValue);
  // Adding the first key won't trigger a flush by FlushBlockEveryKeyPolicy
  // therefore won't trigger any data block's buffering
  builder->Add(ik1.Encode(), value1);
  ASSERT_EQ(cache->GetPinnedUsage(), 0 * kSizeDummyEntry);

  std::string key2 = "key2";
  std::string value2(kSizeDummyEntry, '0');
  InternalKey ik2(key2, 1 /* sequnce number */, kTypeValue);
  // Adding the second key will trigger a flush of the last data block (the one
  // containing key1 and value1) by FlushBlockEveryKeyPolicy and hence trigger
  // buffering of the last data block.
  builder->Add(ik2.Encode(), value2);
  // Cache charging will increase for the last buffered data block (the one
  // containing key1 and value1) since the buffer limit is not exceeded after
  // the buffering and the cache will not be full after this reservation
  EXPECT_GE(cache->GetPinnedUsage(), 1 * kSizeDummyEntry);
  EXPECT_LT(cache->GetPinnedUsage(),
            1 * kSizeDummyEntry + kMetaDataChargeOverhead);

  std::string key3 = "key3";
  std::string value3 = "value3";
  InternalKey ik3(key3, 2 /* sequnce number */, kTypeValue);
  // Adding the third key will trigger a flush of the last data block (the one
  // containing key2 and value2) by FlushBlockEveryKeyPolicy and hence trigger
  // buffering of the last data block.
  builder->Add(ik3.Encode(), value3);
  // Cache charging will decrease since the cache is now full after
  // increasing reservation for the last buffered block and EnterUnbuffered() is
  // triggered
  EXPECT_EQ(cache->GetPinnedUsage(), 0 * kSizeDummyEntry);

  ASSERT_OK(builder->Finish());
  EXPECT_EQ(cache->GetPinnedUsage(), 0 * kSizeDummyEntry);
}

class CacheUsageOptionsOverridesTest : public DBTestBase {
 public:
  CacheUsageOptionsOverridesTest()
      : DBTestBase("cache_usage_options_overrides_test",
                   /*env_do_fsync=*/false) {}
};

TEST_F(CacheUsageOptionsOverridesTest, SanitizeAndValidateOptions) {
  // To test `cache_usage_options.options_overrides` is sanitized
  // where `cache_usage_options.options` is used when there is no entry in
  // `cache_usage_options.options_overrides`
  Options options;
  options.create_if_missing = true;
  BlockBasedTableOptions table_options = BlockBasedTableOptions();
  options.table_factory.reset(NewBlockBasedTableFactory(table_options));
  Destroy(options);
  Status s = TryReopen(options);
  EXPECT_TRUE(s.ok());
  const auto* sanitized_table_options =
      options.table_factory->GetOptions<BlockBasedTableOptions>();
  const auto sanitized_options_overrides =
      sanitized_table_options->cache_usage_options.options_overrides;
  EXPECT_EQ(sanitized_options_overrides.size(), kNumCacheEntryRoles);
  for (auto options_overrides_iter = sanitized_options_overrides.cbegin();
       options_overrides_iter != sanitized_options_overrides.cend();
       ++options_overrides_iter) {
    CacheEntryRoleOptions role_options = options_overrides_iter->second;
    CacheEntryRoleOptions default_options =
        sanitized_table_options->cache_usage_options.options;
    EXPECT_TRUE(role_options == default_options);
  }
  Destroy(options);

  // To test option validation on unsupported CacheEntryRole
  table_options = BlockBasedTableOptions();
  table_options.cache_usage_options.options_overrides.insert(
      {CacheEntryRole::kDataBlock,
       {/*.charged = */ CacheEntryRoleOptions::Decision::kDisabled}});
  options.table_factory.reset(NewBlockBasedTableFactory(table_options));
  Destroy(options);
  s = TryReopen(options);
  EXPECT_TRUE(s.IsNotSupported());
  EXPECT_TRUE(
      s.ToString().find("Enable/Disable CacheEntryRoleOptions::charged") !=
      std::string::npos);
  EXPECT_TRUE(
      s.ToString().find(kCacheEntryRoleToCamelString[static_cast<uint32_t>(
          CacheEntryRole::kDataBlock)]) != std::string::npos);
  Destroy(options);

  // To test option validation on existence of block cache
  table_options = BlockBasedTableOptions();
  table_options.no_block_cache = true;
  table_options.cache_usage_options.options_overrides.insert(
      {CacheEntryRole::kFilterConstruction,
       {/*.charged = */ CacheEntryRoleOptions::Decision::kEnabled}});
  options.table_factory.reset(NewBlockBasedTableFactory(table_options));
  Destroy(options);
  s = TryReopen(options);
  EXPECT_TRUE(s.IsInvalidArgument());
  EXPECT_TRUE(s.ToString().find("Enable CacheEntryRoleOptions::charged") !=
              std::string::npos);
  EXPECT_TRUE(
      s.ToString().find(kCacheEntryRoleToCamelString[static_cast<std::size_t>(
          CacheEntryRole::kFilterConstruction)]) != std::string::npos);
  EXPECT_TRUE(s.ToString().find("block cache is disabled") !=
              std::string::npos);
  Destroy(options);
}
}  // namespace ROCKSDB_NAMESPACE

int main(int argc, char** argv) {
  ROCKSDB_NAMESPACE::port::InstallStackTraceHandler();
  ::testing::InitGoogleTest(&argc, argv);
  return RUN_ALL_TESTS();
}<|MERGE_RESOLUTION|>--- conflicted
+++ resolved
@@ -569,13 +569,9 @@
 class DBConstructor : public Constructor {
  public:
   explicit DBConstructor(const Comparator* cmp)
-<<<<<<< HEAD
       : Constructor(cmp),
         comparator_(cmp) {
     dbname_ = test::PerThreadDBPath("table_testdb");
-=======
-      : Constructor(cmp), comparator_(cmp) {
->>>>>>> f24ef5d6
     db_ = nullptr;
     NewDB();
   }
