--- conflicted
+++ resolved
@@ -58,15 +58,6 @@
 }
 
 inline bool BlockFetcher::TryGetFromPrefetchBuffer() {
-<<<<<<< HEAD
-  if (prefetch_buffer_ != nullptr &&
-      prefetch_buffer_->TryReadFromCache(
-          handle_.offset(), block_size_with_trailer_, &slice_,
-          for_compaction_)) {
-    CheckBlockChecksum();
-    if (!status_.ok()) {
-      return true;
-=======
   if (prefetch_buffer_ != nullptr) {
     IOOptions opts;
     Status s = PrepareIOFromReadOptions(read_options_, file_->env(), opts);
@@ -79,7 +70,6 @@
       }
       got_from_prefetch_buffer_ = true;
       used_buf_ = const_cast<char*>(slice_.data());
->>>>>>> ed431616
     }
   }
   return got_from_prefetch_buffer_;
@@ -109,11 +99,7 @@
 
 inline void BlockFetcher::PrepareBufferForBlockFromFile() {
   // cache miss read from device
-<<<<<<< HEAD
-  if (do_uncompress_ &&
-=======
   if ((do_uncompress_ || ioptions_.allow_mmap_reads) &&
->>>>>>> ed431616
       block_size_with_trailer_ < kDefaultStackBufferSize) {
     // If we've got a small enough hunk of data, read it in to the
     // trivially allocated stack buffer instead of needing a full malloc()
@@ -209,15 +195,12 @@
       if (compression_type_ == kNoCompression &&
           memory_allocator_ != memory_allocator_compressed_) {
         CopyBufferToHeapBuf();
-<<<<<<< HEAD
-=======
       } else {
         heap_buf_ = std::move(compressed_buf_);
       }
     } else if (direct_io_buf_.get() != nullptr) {
       if (compression_type_ == kNoCompression) {
         CopyBufferToHeapBuf();
->>>>>>> ed431616
       } else {
         CopyBufferToCompressedBuf();
         heap_buf_ = std::move(compressed_buf_);
@@ -268,19 +251,11 @@
                               &slice_, used_buf_, nullptr, for_compaction_);
         PERF_COUNTER_ADD(block_read_count, 1);
 #ifndef NDEBUG
-<<<<<<< HEAD
-        if (used_buf_ == &stack_buf_[0]) {
-          num_stack_buf_memcpy_++;
-        } else if (used_buf_ == heap_buf_.get()) {
-          num_heap_buf_memcpy_++;
-        } else if (used_buf_ == compressed_buf_.get()) {
-=======
         if (slice_.data() == &stack_buf_[0]) {
           num_stack_buf_memcpy_++;
         } else if (slice_.data() == heap_buf_.get()) {
           num_heap_buf_memcpy_++;
         } else if (slice_.data() == compressed_buf_.get()) {
->>>>>>> ed431616
           num_compressed_buf_memcpy_++;
         }
 #endif
