--- conflicted
+++ resolved
@@ -205,11 +205,7 @@
   // the encoded value (kDisableGlobalSequenceNumber means disabled)
   const SequenceNumber global_seqno_;
 
-<<<<<<< HEAD
-  std::unique_ptr<DataBlockHashIndex> data_block_hash_index_;
-=======
   DataBlockHashIndex data_block_hash_index_;
->>>>>>> 09887aae
 
   // No copying allowed
   Block(const Block&) = delete;
@@ -439,11 +435,7 @@
     return comparator_->Compare(ikey.GetInternalKey(), b);
   }
 
-<<<<<<< HEAD
-  bool HashSeek(const Slice& target);
-=======
   void HashSeek(const Slice& target);
->>>>>>> 09887aae
 };
 
 class IndexBlockIter final : public BlockIter {
