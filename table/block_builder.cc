--- conflicted
+++ resolved
@@ -154,11 +154,6 @@
   buffer_.append(value.data(), value.size());
 
   if (data_block_hash_index_builder_) {
-<<<<<<< HEAD
-    assert(restarts_.size() < (1 << 16));
-    data_block_hash_index_builder_->Add(
-        ExtractUserKey(key), static_cast<uint16_t>(restarts_.size()) - 1);
-=======
     // two largest numbers for uint8_t is used as speical flags
     // const uint8_t kNoEntry = 255;
     // const uint8_t kCollision = 254;
@@ -166,7 +161,6 @@
     assert(restarts_.size() < kCollision);
     data_block_hash_index_builder_->Add(
         ExtractUserKey(key), static_cast<uint8_t>(restarts_.size()) - 1);
->>>>>>> 09887aae
   }
 
   counter_++;
