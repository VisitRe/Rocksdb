--- conflicted
+++ resolved
@@ -470,15 +470,9 @@
 
   std::string result;
   const Status s = MergeHelper::TimedFullMerge(
-<<<<<<< HEAD
       merge_operator_, user_key_, value, merge_context_->GetOperands(), &result,
-      logger_, statistics_, clock_);
-=======
-      merge_operator_, user_key_, value, merge_context_->GetOperands(),
-      pinnable_val_ ? pinnable_val_->GetSelf() : nullptr, columns_, logger_,
-      statistics_, clock_, /* result_operand */ nullptr,
+      logger_, statistics_, clock_, /* result_operand */ nullptr,
       /* update_num_ops_stats */ true);
->>>>>>> 1f09730d
   if (!s.ok()) {
     state_ = kCorrupt;
     return;
@@ -510,7 +504,8 @@
     const Status s = MergeHelper::TimedFullMerge(
         merge_operator_, user_key_, &value_of_default,
         merge_context_->GetOperands(), pinnable_val_->GetSelf(), logger_,
-        statistics_, clock_);
+        statistics_, clock_, /* result_operand */ nullptr,
+        /* update_num_ops_stats */ true);
     pinnable_val_->PinSelf();
     return;
   }
@@ -518,13 +513,7 @@
   std::string result;
   const Status s = MergeHelper::TimedFullMergeWithEntity(
       merge_operator_, user_key_, entity, merge_context_->GetOperands(),
-<<<<<<< HEAD
-      &result, logger_, statistics_, clock_,
-      /* update_num_ops_stats */ false);
-=======
-      pinnable_val_ ? pinnable_val_->GetSelf() : nullptr, columns_, logger_,
-      statistics_, clock_, /* update_num_ops_stats */ true);
->>>>>>> 1f09730d
+      &result, logger_, statistics_, clock_, /* update_num_ops_stats */ true);
   if (!s.ok()) {
     state_ = kCorrupt;
     return;
