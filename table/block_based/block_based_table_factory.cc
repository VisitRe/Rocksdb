--- conflicted
+++ resolved
@@ -313,52 +313,10 @@
           OptionType::kBoolean, OptionVerificationType::kNormal,
           OptionTypeFlags::kNone}},
         {"filter_policy",
-<<<<<<< HEAD
-         {offsetof(struct BlockBasedTableOptions, filter_policy),
-          OptionType::kUnknown, OptionVerificationType::kByNameAllowFromNull,
-          OptionTypeFlags::kNone,
-          // Parses the Filter policy
-          [](const ConfigOptions& opts, const std::string&,
-             const std::string& value, void* addr) {
-            auto* policy =
-                static_cast<std::shared_ptr<const FilterPolicy>*>(addr);
-            return FilterPolicy::CreateFromString(opts, value, policy);
-          },
-          // Converts the FilterPolicy to its string representation
-          [](const ConfigOptions&, const std::string&, const void* addr,
-             std::string* value) {
-            const auto* policy =
-                static_cast<const std::shared_ptr<const FilterPolicy>*>(addr);
-            if (policy->get()) {
-              *value = (*policy)->Name();
-            } else {
-              *value = kNullptrString;
-            }
-            return Status::OK();
-          },
-          // Compares two FilterPolicy objects for equality
-          [](const ConfigOptions&, const std::string&, const void* addr1,
-             const void* addr2, std::string*) {
-            const auto* policy1 =
-                static_cast<const std::shared_ptr<const FilterPolicy>*>(addr1)
-                    ->get();
-            const auto* policy2 =
-                static_cast<const std::shared_ptr<const FilterPolicy>*>(addr2)
-                    ->get();
-            if (policy1 == policy2) {
-              return true;
-            } else if (policy1 != nullptr && policy2 != nullptr) {
-              return (strcmp(policy1->Name(), policy2->Name()) == 0);
-            } else {
-              return false;
-            }
-          }}},
-=======
          OptionTypeInfo::AsCustomSharedPtr<const FilterPolicy>(
              offsetof(struct BlockBasedTableOptions, filter_policy),
              OptionVerificationType::kByNameAllowFromNull,
              OptionTypeFlags::kNone)},
->>>>>>> f20b6747
         {"whole_key_filtering",
          {offsetof(struct BlockBasedTableOptions, whole_key_filtering),
           OptionType::kBoolean, OptionVerificationType::kNormal,
