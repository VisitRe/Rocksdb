//  Copyright (c) 2011-present, Facebook, Inc.  All rights reserved.
//  This source code is licensed under both the GPLv2 (found in the
//  COPYING file in the root directory) and Apache 2.0 License
//  (found in the LICENSE.Apache file in the root directory).
//
// Copyright (c) 2011 The LevelDB Authors. All rights reserved.
// Use of this source code is governed by a BSD-style license that can be
// found in the LICENSE file. See the AUTHORS file for names of contributors.
#include "table/block_based/block_based_table_reader.h"
#include <algorithm>
#include <array>
#include <limits>
#include <string>
#include <utility>
#include <vector>

#include "db/dbformat.h"
#include "db/pinned_iterators_manager.h"

#include "file/file_prefetch_buffer.h"
#include "file/random_access_file_reader.h"

#include "rocksdb/cache.h"
#include "rocksdb/comparator.h"
#include "rocksdb/env.h"
#include "rocksdb/file_system.h"
#include "rocksdb/filter_policy.h"
#include "rocksdb/iterator.h"
#include "rocksdb/options.h"
#include "rocksdb/statistics.h"
#include "rocksdb/table.h"
#include "rocksdb/table_properties.h"

#include "table/block_based/block.h"
#include "table/block_based/block_based_filter_block.h"
#include "table/block_based/block_based_table_factory.h"
#include "table/block_based/block_prefix_index.h"
#include "table/block_based/filter_block.h"
#include "table/block_based/full_filter_block.h"
#include "table/block_based/partitioned_filter_block.h"
#include "table/block_fetcher.h"
#include "table/format.h"
#include "table/get_context.h"
#include "table/internal_iterator.h"
#include "table/meta_blocks.h"
#include "table/multiget_context.h"
#include "table/persistent_cache_helper.h"
#include "table/sst_file_writer_collectors.h"
#include "table/two_level_iterator.h"

#include "monitoring/perf_context_imp.h"
#include "test_util/sync_point.h"
#include "util/coding.h"
#include "util/crc32c.h"
#include "util/stop_watch.h"
#include "util/string_util.h"
#include "util/xxhash.h"

namespace rocksdb {

extern const uint64_t kBlockBasedTableMagicNumber;
extern const std::string kHashIndexPrefixesBlock;
extern const std::string kHashIndexPrefixesMetadataBlock;

typedef BlockBasedTable::IndexReader IndexReader;

// Found that 256 KB readahead size provides the best performance, based on
// experiments, for auto readahead. Experiment data is in PR #3282.
const size_t BlockBasedTable::kMaxAutoReadaheadSize = 256 * 1024;

BlockBasedTable::~BlockBasedTable() {
  delete rep_;
}

std::atomic<uint64_t> BlockBasedTable::next_cache_key_id_(0);

template <typename TBlocklike>
class BlocklikeTraits;

template <>
class BlocklikeTraits<BlockContents> {
 public:
  static BlockContents* Create(BlockContents&& contents,
                               size_t /* read_amp_bytes_per_bit */,
                               Statistics* /* statistics */,
                               bool /* using_zstd */,
                               const FilterPolicy* /* filter_policy */) {
    return new BlockContents(std::move(contents));
  }

  static uint32_t GetNumRestarts(const BlockContents& /* contents */) {
    return 0;
  }
};

template <>
class BlocklikeTraits<ParsedFullFilterBlock> {
 public:
  static ParsedFullFilterBlock* Create(BlockContents&& contents,
                                       SequenceNumber /* global_seqno */,
                                       size_t /* read_amp_bytes_per_bit */,
                                       Statistics* /* statistics */,
                                       bool /* using_zstd */,
                                       const FilterPolicy* filter_policy) {
    return new ParsedFullFilterBlock(filter_policy, std::move(contents));
  }

  static uint32_t GetNumRestarts(const ParsedFullFilterBlock& /* block */) {
    return 0;
  }
};

template <>
class BlocklikeTraits<Block> {
 public:
<<<<<<< HEAD
  static Block* Create(BlockContents&& contents, size_t read_amp_bytes_per_bit,
                       Statistics* statistics, bool /* using_zstd */) {
    return new Block(std::move(contents), read_amp_bytes_per_bit, statistics);
=======
  static Block* Create(BlockContents&& contents, SequenceNumber global_seqno,
                       size_t read_amp_bytes_per_bit, Statistics* statistics,
                       bool /* using_zstd */,
                       const FilterPolicy* /* filter_policy */) {
    return new Block(std::move(contents), global_seqno, read_amp_bytes_per_bit,
                     statistics);
>>>>>>> 4b86fe11
  }

  static uint32_t GetNumRestarts(const Block& block) {
    return block.NumRestarts();
  }
};

template <>
class BlocklikeTraits<UncompressionDict> {
 public:
  static UncompressionDict* Create(BlockContents&& contents,
                                   size_t /* read_amp_bytes_per_bit */,
                                   Statistics* /* statistics */,
                                   bool using_zstd,
                                   const FilterPolicy* /* filter_policy */) {
    return new UncompressionDict(contents.data, std::move(contents.allocation),
                                 using_zstd);
  }

  static uint32_t GetNumRestarts(const UncompressionDict& /* dict */) {
    return 0;
  }
};

namespace {
// Read the block identified by "handle" from "file".
// The only relevant option is options.verify_checksums for now.
// On failure return non-OK.
// On success fill *result and return OK - caller owns *result
// @param uncompression_dict Data for presetting the compression library's
//    dictionary.
template <typename TBlocklike>
Status ReadBlockFromFile(
    RandomAccessFileReader* file, FilePrefetchBuffer* prefetch_buffer,
    const Footer& footer, const ReadOptions& options, const BlockHandle& handle,
    std::unique_ptr<TBlocklike>* result, const ImmutableCFOptions& ioptions,
    bool do_uncompress, bool maybe_compressed, BlockType block_type,
    const UncompressionDict& uncompression_dict,
<<<<<<< HEAD
    const PersistentCacheOptions& cache_options, size_t read_amp_bytes_per_bit,
    MemoryAllocator* memory_allocator, bool for_compaction, bool using_zstd) {
=======
    const PersistentCacheOptions& cache_options, SequenceNumber global_seqno,
    size_t read_amp_bytes_per_bit, MemoryAllocator* memory_allocator,
    bool for_compaction, bool using_zstd, const FilterPolicy* filter_policy) {
>>>>>>> 4b86fe11
  assert(result);

  BlockContents contents;
  BlockFetcher block_fetcher(
      file, prefetch_buffer, footer, options, handle, &contents, ioptions,
      do_uncompress, maybe_compressed, block_type, uncompression_dict,
      cache_options, memory_allocator, nullptr, for_compaction);
  Status s = block_fetcher.ReadBlockContents();
  if (s.ok()) {
    result->reset(BlocklikeTraits<TBlocklike>::Create(
<<<<<<< HEAD
        std::move(contents), read_amp_bytes_per_bit, ioptions.statistics, using_zstd));
=======
        std::move(contents), global_seqno, read_amp_bytes_per_bit,
        ioptions.statistics, using_zstd, filter_policy));
>>>>>>> 4b86fe11
  }

  return s;
}

inline MemoryAllocator* GetMemoryAllocator(
    const BlockBasedTableOptions& table_options) {
  return table_options.block_cache.get()
             ? table_options.block_cache->memory_allocator()
             : nullptr;
}

inline MemoryAllocator* GetMemoryAllocatorForCompressedBlock(
    const BlockBasedTableOptions& table_options) {
  return table_options.block_cache_compressed.get()
             ? table_options.block_cache_compressed->memory_allocator()
             : nullptr;
}

// Delete the entry resided in the cache.
template <class Entry>
void DeleteCachedEntry(const Slice& /*key*/, void* value) {
  auto entry = reinterpret_cast<Entry*>(value);
  delete entry;
}

// Release the cached entry and decrement its ref count.
void ForceReleaseCachedEntry(void* arg, void* h) {
  Cache* cache = reinterpret_cast<Cache*>(arg);
  Cache::Handle* handle = reinterpret_cast<Cache::Handle*>(h);
  cache->Release(handle, true /* force_erase */);
}

// Release the cached entry and decrement its ref count.
// Do not force erase
void ReleaseCachedEntry(void* arg, void* h) {
  Cache* cache = reinterpret_cast<Cache*>(arg);
  Cache::Handle* handle = reinterpret_cast<Cache::Handle*>(h);
  cache->Release(handle, false /* force_erase */);
}

// For hash based index, return true if prefix_extractor and
// prefix_extractor_block mismatch, false otherwise. This flag will be used
// as total_order_seek via NewIndexIterator
bool PrefixExtractorChanged(const TableProperties* table_properties,
                            const SliceTransform* prefix_extractor) {
  // BlockBasedTableOptions::kHashSearch requires prefix_extractor to be set.
  // Turn off hash index in prefix_extractor is not set; if  prefix_extractor
  // is set but prefix_extractor_block is not set, also disable hash index
  if (prefix_extractor == nullptr || table_properties == nullptr ||
      table_properties->prefix_extractor_name.empty()) {
    return true;
  }

  // prefix_extractor and prefix_extractor_block are both non-empty
  if (table_properties->prefix_extractor_name.compare(
          prefix_extractor->Name()) != 0) {
    return true;
  } else {
    return false;
  }
}

CacheAllocationPtr CopyBufferToHeap(MemoryAllocator* allocator, Slice& buf) {
  CacheAllocationPtr heap_buf;
  heap_buf = AllocateBlock(buf.size(), allocator);
  memcpy(heap_buf.get(), buf.data(), buf.size());
  return heap_buf;
}

}  // namespace

// Encapsulates common functionality for the various index reader
// implementations. Provides access to the index block regardless of whether
// it is owned by the reader or stored in the cache, or whether it is pinned
// in the cache or not.
class BlockBasedTable::IndexReaderCommon : public BlockBasedTable::IndexReader {
 public:
  IndexReaderCommon(const BlockBasedTable* t,
                    CachableEntry<Block>&& index_block)
      : table_(t), index_block_(std::move(index_block)) {
    assert(table_ != nullptr);
  }

 protected:
  static Status ReadIndexBlock(const BlockBasedTable* table,
                               FilePrefetchBuffer* prefetch_buffer,
                               const ReadOptions& read_options, bool use_cache,
                               GetContext* get_context,
                               BlockCacheLookupContext* lookup_context,
                               CachableEntry<Block>* index_block);

  const BlockBasedTable* table() const { return table_; }

  const InternalKeyComparator* internal_comparator() const {
    assert(table_ != nullptr);
    assert(table_->get_rep() != nullptr);

    return &table_->get_rep()->internal_comparator;
  }

  bool index_has_first_key() const {
    assert(table_ != nullptr);
    assert(table_->get_rep() != nullptr);
    return table_->get_rep()->index_has_first_key;
  }

  bool index_key_includes_seq() const {
    assert(table_ != nullptr);
    assert(table_->get_rep() != nullptr);
    return table_->get_rep()->index_key_includes_seq;
  }

  bool index_value_is_full() const {
    assert(table_ != nullptr);
    assert(table_->get_rep() != nullptr);
    return table_->get_rep()->index_value_is_full;
  }

  bool cache_index_blocks() const {
    assert(table_ != nullptr);
    assert(table_->get_rep() != nullptr);
    return table_->get_rep()->table_options.cache_index_and_filter_blocks;
  }

  Status GetOrReadIndexBlock(bool no_io, GetContext* get_context,
                             BlockCacheLookupContext* lookup_context,
                             CachableEntry<Block>* index_block) const;

  size_t ApproximateIndexBlockMemoryUsage() const {
    assert(!index_block_.GetOwnValue() || index_block_.GetValue() != nullptr);
    return index_block_.GetOwnValue()
               ? index_block_.GetValue()->ApproximateMemoryUsage()
               : 0;
  }

 private:
  const BlockBasedTable* table_;
  CachableEntry<Block> index_block_;
};

Status BlockBasedTable::IndexReaderCommon::ReadIndexBlock(
    const BlockBasedTable* table, FilePrefetchBuffer* prefetch_buffer,
    const ReadOptions& read_options, bool use_cache, GetContext* get_context,
    BlockCacheLookupContext* lookup_context,
    CachableEntry<Block>* index_block) {
  PERF_TIMER_GUARD(read_index_block_nanos);

  assert(table != nullptr);
  assert(index_block != nullptr);
  assert(index_block->IsEmpty());

  const Rep* const rep = table->get_rep();
  assert(rep != nullptr);

  const Status s = table->RetrieveBlock(
      prefetch_buffer, read_options, rep->footer.index_handle(),
      UncompressionDict::GetEmptyDict(), index_block, BlockType::kIndex,
      get_context, lookup_context, /* for_compaction */ false, use_cache);

  return s;
}

Status BlockBasedTable::IndexReaderCommon::GetOrReadIndexBlock(
    bool no_io, GetContext* get_context,
    BlockCacheLookupContext* lookup_context,
    CachableEntry<Block>* index_block) const {
  assert(index_block != nullptr);

  if (!index_block_.IsEmpty()) {
    index_block->SetUnownedValue(index_block_.GetValue());
    return Status::OK();
  }

  ReadOptions read_options;
  if (no_io) {
    read_options.read_tier = kBlockCacheTier;
  }

  return ReadIndexBlock(table_, /*prefetch_buffer=*/nullptr, read_options,
                        cache_index_blocks(), get_context, lookup_context,
                        index_block);
}

// Index that allows binary search lookup in a two-level index structure.
class PartitionIndexReader : public BlockBasedTable::IndexReaderCommon {
 public:
  // Read the partition index from the file and create an instance for
  // `PartitionIndexReader`.
  // On success, index_reader will be populated; otherwise it will remain
  // unmodified.
  static Status Create(const BlockBasedTable* table,
                       FilePrefetchBuffer* prefetch_buffer, bool use_cache,
                       bool prefetch, bool pin,
                       BlockCacheLookupContext* lookup_context,
                       std::unique_ptr<IndexReader>* index_reader) {
    assert(table != nullptr);
    assert(table->get_rep());
    assert(!pin || prefetch);
    assert(index_reader != nullptr);

    CachableEntry<Block> index_block;
    if (prefetch || !use_cache) {
      const Status s =
          ReadIndexBlock(table, prefetch_buffer, ReadOptions(), use_cache,
                         /*get_context=*/nullptr, lookup_context, &index_block);
      if (!s.ok()) {
        return s;
      }

      if (use_cache && !pin) {
        index_block.Reset();
      }
    }

    index_reader->reset(
        new PartitionIndexReader(table, std::move(index_block)));

    return Status::OK();
  }

  // return a two-level iterator: first level is on the partition index
  InternalIteratorBase<IndexValue>* NewIterator(
      const ReadOptions& read_options, bool /* disable_prefix_seek */,
      IndexBlockIter* iter, GetContext* get_context,
      BlockCacheLookupContext* lookup_context) override {
    const bool no_io = (read_options.read_tier == kBlockCacheTier);
    CachableEntry<Block> index_block;
    const Status s =
        GetOrReadIndexBlock(no_io, get_context, lookup_context, &index_block);
    if (!s.ok()) {
      if (iter != nullptr) {
        iter->Invalidate(s);
        return iter;
      }

      return NewErrorInternalIterator<IndexValue>(s);
    }

    const BlockBasedTable::Rep* rep = table()->rep_;
    InternalIteratorBase<IndexValue>* it = nullptr;

    Statistics* kNullStats = nullptr;
    // Filters are already checked before seeking the index
    if (!partition_map_.empty()) {
      // We don't return pinned data from index blocks, so no need
      // to set `block_contents_pinned`.
      it = NewTwoLevelIterator(
          new BlockBasedTable::PartitionedIndexIteratorState(table(),
                                                             &partition_map_),
          index_block.GetValue()->NewIndexIterator(
              internal_comparator(), internal_comparator()->user_comparator(),
              rep->get_global_seqno(BlockType::kIndex), nullptr, kNullStats, true,
              index_has_first_key(), index_key_includes_seq(), index_value_is_full()));
    } else {
      ReadOptions ro;
      ro.fill_cache = read_options.fill_cache;
      // We don't return pinned data from index blocks, so no need
      // to set `block_contents_pinned`.
      it = new BlockBasedTableIterator<IndexBlockIter, IndexValue>(
          table(), ro, *internal_comparator(),
          index_block.GetValue()->NewIndexIterator(
              internal_comparator(), internal_comparator()->user_comparator(),
              rep->get_global_seqno(BlockType::kIndex), nullptr, kNullStats, true,
              index_has_first_key(), index_key_includes_seq(), index_value_is_full()),
          false, true, /* prefix_extractor */ nullptr, BlockType::kIndex,
          lookup_context ? lookup_context->caller
                         : TableReaderCaller::kUncategorized);
    }

    assert(it != nullptr);
    index_block.TransferTo(it);

    return it;

    // TODO(myabandeh): Update TwoLevelIterator to be able to make use of
    // on-stack BlockIter while the state is on heap. Currentlly it assumes
    // the first level iter is always on heap and will attempt to delete it
    // in its destructor.
  }

  void CacheDependencies(bool pin) override {
    // Before read partitions, prefetch them to avoid lots of IOs
    BlockCacheLookupContext lookup_context{TableReaderCaller::kPrefetch};
    const BlockBasedTable::Rep* rep = table()->rep_;
    IndexBlockIter biter;
    BlockHandle handle;
    Statistics* kNullStats = nullptr;

    CachableEntry<Block> index_block;
    Status s = GetOrReadIndexBlock(false /* no_io */, nullptr /* get_context */,
                                   &lookup_context, &index_block);
    if (!s.ok()) {
      ROCKS_LOG_WARN(rep->ioptions.info_log,
                     "Error retrieving top-level index block while trying to "
                     "cache index partitions: %s",
                     s.ToString().c_str());
      return;
    }

    // We don't return pinned data from index blocks, so no need
    // to set `block_contents_pinned`.
    index_block.GetValue()->NewIndexIterator(
        internal_comparator(), internal_comparator()->user_comparator(),
        rep->get_global_seqno(BlockType::kIndex), &biter, kNullStats, true,
        index_has_first_key(), index_key_includes_seq(), index_value_is_full());
    // Index partitions are assumed to be consecuitive. Prefetch them all.
    // Read the first block offset
    biter.SeekToFirst();
    if (!biter.Valid()) {
      // Empty index.
      return;
    }
    handle = biter.value().handle;
    uint64_t prefetch_off = handle.offset();

    // Read the last block's offset
    biter.SeekToLast();
    if (!biter.Valid()) {
      // Empty index.
      return;
    }
    handle = biter.value().handle;
    uint64_t last_off = handle.offset() + block_size(handle);
    uint64_t prefetch_len = last_off - prefetch_off;
    std::unique_ptr<FilePrefetchBuffer> prefetch_buffer;
    rep->CreateFilePrefetchBuffer(0, 0, &prefetch_buffer);
    s = prefetch_buffer->Prefetch(rep->file.get(), prefetch_off,
                                  static_cast<size_t>(prefetch_len));

    // After prefetch, read the partitions one by one
    biter.SeekToFirst();
    auto ro = ReadOptions();
    for (; biter.Valid(); biter.Next()) {
      handle = biter.value().handle;
      CachableEntry<Block> block;
      // TODO: Support counter batch update for partitioned index and
      // filter blocks
      s = table()->MaybeReadBlockAndLoadToCache(
          prefetch_buffer.get(), ro, handle, UncompressionDict::GetEmptyDict(),
          &block, BlockType::kIndex, /*get_context=*/nullptr, &lookup_context,
          /*contents=*/nullptr);

      assert(s.ok() || block.GetValue() == nullptr);
      if (s.ok() && block.GetValue() != nullptr) {
        if (block.IsCached()) {
          if (pin) {
            partition_map_[handle.offset()] = std::move(block);
          }
        }
      }
    }
  }

  size_t ApproximateMemoryUsage() const override {
    size_t usage = ApproximateIndexBlockMemoryUsage();
#ifdef ROCKSDB_MALLOC_USABLE_SIZE
    usage += malloc_usable_size(const_cast<PartitionIndexReader*>(this));
#else
    usage += sizeof(*this);
#endif  // ROCKSDB_MALLOC_USABLE_SIZE
    // TODO(myabandeh): more accurate estimate of partition_map_ mem usage
    return usage;
  }

 private:
  PartitionIndexReader(const BlockBasedTable* t,
                       CachableEntry<Block>&& index_block)
      : IndexReaderCommon(t, std::move(index_block)) {}

  std::unordered_map<uint64_t, CachableEntry<Block>> partition_map_;
};

// Index that allows binary search lookup for the first key of each block.
// This class can be viewed as a thin wrapper for `Block` class which already
// supports binary search.
class BinarySearchIndexReader : public BlockBasedTable::IndexReaderCommon {
 public:
  // Read index from the file and create an intance for
  // `BinarySearchIndexReader`.
  // On success, index_reader will be populated; otherwise it will remain
  // unmodified.
  static Status Create(const BlockBasedTable* table,
                       FilePrefetchBuffer* prefetch_buffer, bool use_cache,
                       bool prefetch, bool pin,
                       BlockCacheLookupContext* lookup_context,
                       std::unique_ptr<IndexReader>* index_reader) {
    assert(table != nullptr);
    assert(table->get_rep());
    assert(!pin || prefetch);
    assert(index_reader != nullptr);

    CachableEntry<Block> index_block;
    if (prefetch || !use_cache) {
      const Status s =
          ReadIndexBlock(table, prefetch_buffer, ReadOptions(), use_cache,
                         /*get_context=*/nullptr, lookup_context, &index_block);
      if (!s.ok()) {
        return s;
      }

      if (use_cache && !pin) {
        index_block.Reset();
      }
    }

    index_reader->reset(
        new BinarySearchIndexReader(table, std::move(index_block)));

    return Status::OK();
  }

  InternalIteratorBase<IndexValue>* NewIterator(
      const ReadOptions& read_options, bool /* disable_prefix_seek */,
      IndexBlockIter* iter, GetContext* get_context,
      BlockCacheLookupContext* lookup_context) override {
    const BlockBasedTable::Rep* rep = table()->get_rep();
    const bool no_io = (read_options.read_tier == kBlockCacheTier);
    CachableEntry<Block> index_block;
    const Status s =
        GetOrReadIndexBlock(no_io, get_context, lookup_context, &index_block);
    if (!s.ok()) {
      if (iter != nullptr) {
        iter->Invalidate(s);
        return iter;
      }

      return NewErrorInternalIterator<IndexValue>(s);
    }

    Statistics* kNullStats = nullptr;
    // We don't return pinned data from index blocks, so no need
    // to set `block_contents_pinned`.
    auto it = index_block.GetValue()->NewIndexIterator(
        internal_comparator(), internal_comparator()->user_comparator(),
        rep->get_global_seqno(BlockType::kIndex), iter, kNullStats, true,
        index_has_first_key(), index_key_includes_seq(), index_value_is_full());

    assert(it != nullptr);
    index_block.TransferTo(it);

    return it;
  }

  size_t ApproximateMemoryUsage() const override {
    size_t usage = ApproximateIndexBlockMemoryUsage();
#ifdef ROCKSDB_MALLOC_USABLE_SIZE
    usage += malloc_usable_size(const_cast<BinarySearchIndexReader*>(this));
#else
    usage += sizeof(*this);
#endif  // ROCKSDB_MALLOC_USABLE_SIZE
    return usage;
  }

 private:
  BinarySearchIndexReader(const BlockBasedTable* t,
                          CachableEntry<Block>&& index_block)
      : IndexReaderCommon(t, std::move(index_block)) {}
};

// Index that leverages an internal hash table to quicken the lookup for a given
// key.
class HashIndexReader : public BlockBasedTable::IndexReaderCommon {
 public:
  static Status Create(const BlockBasedTable* table,
                       FilePrefetchBuffer* prefetch_buffer,
                       InternalIterator* meta_index_iter, bool use_cache,
                       bool prefetch, bool pin,
                       BlockCacheLookupContext* lookup_context,
                       std::unique_ptr<IndexReader>* index_reader) {
    assert(table != nullptr);
    assert(index_reader != nullptr);
    assert(!pin || prefetch);

    const BlockBasedTable::Rep* rep = table->get_rep();
    assert(rep != nullptr);

    CachableEntry<Block> index_block;
    if (prefetch || !use_cache) {
      const Status s =
          ReadIndexBlock(table, prefetch_buffer, ReadOptions(), use_cache,
                         /*get_context=*/nullptr, lookup_context, &index_block);
      if (!s.ok()) {
        return s;
      }

      if (use_cache && !pin) {
        index_block.Reset();
      }
    }

    // Note, failure to create prefix hash index does not need to be a
    // hard error. We can still fall back to the original binary search index.
    // So, Create will succeed regardless, from this point on.

    index_reader->reset(new HashIndexReader(table, std::move(index_block)));

    // Get prefixes block
    BlockHandle prefixes_handle;
    Status s = FindMetaBlock(meta_index_iter, kHashIndexPrefixesBlock,
                             &prefixes_handle);
    if (!s.ok()) {
      // TODO: log error
      return Status::OK();
    }

    // Get index metadata block
    BlockHandle prefixes_meta_handle;
    s = FindMetaBlock(meta_index_iter, kHashIndexPrefixesMetadataBlock,
                      &prefixes_meta_handle);
    if (!s.ok()) {
      // TODO: log error
      return Status::OK();
    }

    RandomAccessFileReader* const file = rep->file.get();
    const Footer& footer = rep->footer;
    const ImmutableCFOptions& ioptions = rep->ioptions;
    const PersistentCacheOptions& cache_options = rep->persistent_cache_options;
    MemoryAllocator* const memory_allocator =
        GetMemoryAllocator(rep->table_options);

    // Read contents for the blocks
    BlockContents prefixes_contents;
    BlockFetcher prefixes_block_fetcher(
        file, prefetch_buffer, footer, ReadOptions(), prefixes_handle,
        &prefixes_contents, ioptions, true /*decompress*/,
        true /*maybe_compressed*/, BlockType::kHashIndexPrefixes,
        UncompressionDict::GetEmptyDict(), cache_options, memory_allocator);
    s = prefixes_block_fetcher.ReadBlockContents();
    if (!s.ok()) {
      return s;
    }
    BlockContents prefixes_meta_contents;
    BlockFetcher prefixes_meta_block_fetcher(
        file, prefetch_buffer, footer, ReadOptions(), prefixes_meta_handle,
        &prefixes_meta_contents, ioptions, true /*decompress*/,
        true /*maybe_compressed*/, BlockType::kHashIndexMetadata,
        UncompressionDict::GetEmptyDict(), cache_options, memory_allocator);
    s = prefixes_meta_block_fetcher.ReadBlockContents();
    if (!s.ok()) {
      // TODO: log error
      return Status::OK();
    }

    BlockPrefixIndex* prefix_index = nullptr;
    s = BlockPrefixIndex::Create(rep->internal_prefix_transform.get(),
                                 prefixes_contents.data,
                                 prefixes_meta_contents.data, &prefix_index);
    // TODO: log error
    if (s.ok()) {
      HashIndexReader* const hash_index_reader =
          static_cast<HashIndexReader*>(index_reader->get());
      hash_index_reader->prefix_index_.reset(prefix_index);
    }

    return Status::OK();
  }

  InternalIteratorBase<IndexValue>* NewIterator(
      const ReadOptions& read_options, bool disable_prefix_seek,
      IndexBlockIter* iter, GetContext* get_context,
      BlockCacheLookupContext* lookup_context) override {
    const BlockBasedTable::Rep* rep = table()->get_rep();
    const bool no_io = (read_options.read_tier == kBlockCacheTier);
    CachableEntry<Block> index_block;
    const Status s =
        GetOrReadIndexBlock(no_io, get_context, lookup_context, &index_block);
    if (!s.ok()) {
      if (iter != nullptr) {
        iter->Invalidate(s);
        return iter;
      }

      return NewErrorInternalIterator<IndexValue>(s);
    }

    Statistics* kNullStats = nullptr;
    const bool total_order_seek =
        read_options.total_order_seek || disable_prefix_seek;
    // We don't return pinned data from index blocks, so no need
    // to set `block_contents_pinned`.
    auto it = index_block.GetValue()->NewIndexIterator(
        internal_comparator(), internal_comparator()->user_comparator(),
        rep->get_global_seqno(BlockType::kIndex), iter, kNullStats, total_order_seek,
        index_has_first_key(), index_key_includes_seq(), index_value_is_full(),
        false /* block_contents_pinned */, prefix_index_.get());

    assert(it != nullptr);
    index_block.TransferTo(it);

    return it;
  }

  size_t ApproximateMemoryUsage() const override {
    size_t usage = ApproximateIndexBlockMemoryUsage();
#ifdef ROCKSDB_MALLOC_USABLE_SIZE
    usage += malloc_usable_size(const_cast<HashIndexReader*>(this));
#else
    if (prefix_index_) {
      usage += prefix_index_->ApproximateMemoryUsage();
    }
    usage += sizeof(*this);
#endif  // ROCKSDB_MALLOC_USABLE_SIZE
    return usage;
  }

 private:
  HashIndexReader(const BlockBasedTable* t, CachableEntry<Block>&& index_block)
      : IndexReaderCommon(t, std::move(index_block)) {}

  std::unique_ptr<BlockPrefixIndex> prefix_index_;
};

void BlockBasedTable::UpdateCacheHitMetrics(BlockType block_type,
                                            GetContext* get_context,
                                            size_t usage) const {
  Statistics* const statistics = rep_->ioptions.statistics;

  PERF_COUNTER_ADD(block_cache_hit_count, 1);
  PERF_COUNTER_BY_LEVEL_ADD(block_cache_hit_count, 1,
                            static_cast<uint32_t>(rep_->level));

  if (get_context) {
    ++get_context->get_context_stats_.num_cache_hit;
    get_context->get_context_stats_.num_cache_bytes_read += usage;
  } else {
    RecordTick(statistics, BLOCK_CACHE_HIT);
    RecordTick(statistics, BLOCK_CACHE_BYTES_READ, usage);
  }

  switch (block_type) {
    case BlockType::kFilter:
      PERF_COUNTER_ADD(block_cache_filter_hit_count, 1);

      if (get_context) {
        ++get_context->get_context_stats_.num_cache_filter_hit;
      } else {
        RecordTick(statistics, BLOCK_CACHE_FILTER_HIT);
      }
      break;

    case BlockType::kCompressionDictionary:
      // TODO: introduce perf counter for compression dictionary hit count
      if (get_context) {
        ++get_context->get_context_stats_.num_cache_compression_dict_hit;
      } else {
        RecordTick(statistics, BLOCK_CACHE_COMPRESSION_DICT_HIT);
      }
      break;

    case BlockType::kIndex:
      PERF_COUNTER_ADD(block_cache_index_hit_count, 1);

      if (get_context) {
        ++get_context->get_context_stats_.num_cache_index_hit;
      } else {
        RecordTick(statistics, BLOCK_CACHE_INDEX_HIT);
      }
      break;

    default:
      // TODO: introduce dedicated tickers/statistics/counters
      // for range tombstones
      if (get_context) {
        ++get_context->get_context_stats_.num_cache_data_hit;
      } else {
        RecordTick(statistics, BLOCK_CACHE_DATA_HIT);
      }
      break;
  }
}

void BlockBasedTable::UpdateCacheMissMetrics(BlockType block_type,
                                             GetContext* get_context) const {
  Statistics* const statistics = rep_->ioptions.statistics;

  // TODO: introduce aggregate (not per-level) block cache miss count
  PERF_COUNTER_BY_LEVEL_ADD(block_cache_miss_count, 1,
                            static_cast<uint32_t>(rep_->level));

  if (get_context) {
    ++get_context->get_context_stats_.num_cache_miss;
  } else {
    RecordTick(statistics, BLOCK_CACHE_MISS);
  }

  // TODO: introduce perf counters for misses per block type
  switch (block_type) {
    case BlockType::kFilter:
      if (get_context) {
        ++get_context->get_context_stats_.num_cache_filter_miss;
      } else {
        RecordTick(statistics, BLOCK_CACHE_FILTER_MISS);
      }
      break;

    case BlockType::kCompressionDictionary:
      if (get_context) {
        ++get_context->get_context_stats_.num_cache_compression_dict_miss;
      } else {
        RecordTick(statistics, BLOCK_CACHE_COMPRESSION_DICT_MISS);
      }
      break;

    case BlockType::kIndex:
      if (get_context) {
        ++get_context->get_context_stats_.num_cache_index_miss;
      } else {
        RecordTick(statistics, BLOCK_CACHE_INDEX_MISS);
      }
      break;

    default:
      // TODO: introduce dedicated tickers/statistics/counters
      // for range tombstones
      if (get_context) {
        ++get_context->get_context_stats_.num_cache_data_miss;
      } else {
        RecordTick(statistics, BLOCK_CACHE_DATA_MISS);
      }
      break;
  }
}

void BlockBasedTable::UpdateCacheInsertionMetrics(BlockType block_type,
                                                  GetContext* get_context,
                                                  size_t usage) const {
  Statistics* const statistics = rep_->ioptions.statistics;

  // TODO: introduce perf counters for block cache insertions
  if (get_context) {
    ++get_context->get_context_stats_.num_cache_add;
    get_context->get_context_stats_.num_cache_bytes_write += usage;
  } else {
    RecordTick(statistics, BLOCK_CACHE_ADD);
    RecordTick(statistics, BLOCK_CACHE_BYTES_WRITE, usage);
  }

  switch (block_type) {
    case BlockType::kFilter:
      if (get_context) {
        ++get_context->get_context_stats_.num_cache_filter_add;
        get_context->get_context_stats_.num_cache_filter_bytes_insert += usage;
      } else {
        RecordTick(statistics, BLOCK_CACHE_FILTER_ADD);
        RecordTick(statistics, BLOCK_CACHE_FILTER_BYTES_INSERT, usage);
      }
      break;

    case BlockType::kCompressionDictionary:
      if (get_context) {
        ++get_context->get_context_stats_.num_cache_compression_dict_add;
        get_context->get_context_stats_
            .num_cache_compression_dict_bytes_insert += usage;
      } else {
        RecordTick(statistics, BLOCK_CACHE_COMPRESSION_DICT_ADD);
        RecordTick(statistics, BLOCK_CACHE_COMPRESSION_DICT_BYTES_INSERT,
                   usage);
      }
      break;

    case BlockType::kIndex:
      if (get_context) {
        ++get_context->get_context_stats_.num_cache_index_add;
        get_context->get_context_stats_.num_cache_index_bytes_insert += usage;
      } else {
        RecordTick(statistics, BLOCK_CACHE_INDEX_ADD);
        RecordTick(statistics, BLOCK_CACHE_INDEX_BYTES_INSERT, usage);
      }
      break;

    default:
      // TODO: introduce dedicated tickers/statistics/counters
      // for range tombstones
      if (get_context) {
        ++get_context->get_context_stats_.num_cache_data_add;
        get_context->get_context_stats_.num_cache_data_bytes_insert += usage;
      } else {
        RecordTick(statistics, BLOCK_CACHE_DATA_ADD);
        RecordTick(statistics, BLOCK_CACHE_DATA_BYTES_INSERT, usage);
      }
      break;
  }
}

Cache::Handle* BlockBasedTable::GetEntryFromCache(
    Cache* block_cache, const Slice& key, BlockType block_type,
    GetContext* get_context) const {
  auto cache_handle = block_cache->Lookup(key, rep_->ioptions.statistics);

  if (cache_handle != nullptr) {
    UpdateCacheHitMetrics(block_type, get_context,
                          block_cache->GetUsage(cache_handle));
  } else {
    UpdateCacheMissMetrics(block_type, get_context);
  }

  return cache_handle;
}

// Helper function to setup the cache key's prefix for the Table.
void BlockBasedTable::SetupCacheKeyPrefix(Rep* rep) {
  assert(kMaxCacheKeyPrefixSize >= 10);
  rep->cache_key_prefix_size = 0;
  rep->compressed_cache_key_prefix_size = 0;
  if (rep->table_options.block_cache != nullptr) {
    GenerateCachePrefix(rep->table_options.block_cache.get(), rep->file->file(),
                        &rep->cache_key_prefix[0], &rep->cache_key_prefix_size);
  }
  if (rep->table_options.persistent_cache != nullptr) {
    GenerateCachePrefix(/*cache=*/nullptr, rep->file->file(),
                        &rep->persistent_cache_key_prefix[0],
                        &rep->persistent_cache_key_prefix_size);
  }
  if (rep->table_options.block_cache_compressed != nullptr) {
    GenerateCachePrefix(rep->table_options.block_cache_compressed.get(),
                        rep->file->file(), &rep->compressed_cache_key_prefix[0],
                        &rep->compressed_cache_key_prefix_size);
  }
}

void BlockBasedTable::GenerateCachePrefix(Cache* cc, FSRandomAccessFile* file,
                                          char* buffer, size_t* size) {
  // generate an id from the file
  *size = file->GetUniqueId(buffer, kMaxCacheKeyPrefixSize);

  // If the prefix wasn't generated or was too long,
  // create one from the cache.
  if (cc != nullptr && *size == 0) {
    char* end = EncodeVarint64(buffer, cc->NewId());
    *size = static_cast<size_t>(end - buffer);
  }
}

void BlockBasedTable::GenerateCachePrefix(Cache* cc, FSWritableFile* file,
                                          char* buffer, size_t* size) {
  // generate an id from the file
  *size = file->GetUniqueId(buffer, kMaxCacheKeyPrefixSize);

  // If the prefix wasn't generated or was too long,
  // create one from the cache.
  if (cc != nullptr && *size == 0) {
    char* end = EncodeVarint64(buffer, cc->NewId());
    *size = static_cast<size_t>(end - buffer);
  }
}

namespace {
// Return True if table_properties has `user_prop_name` has a `true` value
// or it doesn't contain this property (for backward compatible).
bool IsFeatureSupported(const TableProperties& table_properties,
                        const std::string& user_prop_name, Logger* info_log) {
  auto& props = table_properties.user_collected_properties;
  auto pos = props.find(user_prop_name);
  // Older version doesn't have this value set. Skip this check.
  if (pos != props.end()) {
    if (pos->second == kPropFalse) {
      return false;
    } else if (pos->second != kPropTrue) {
      ROCKS_LOG_WARN(info_log, "Property %s has invalidate value %s",
                     user_prop_name.c_str(), pos->second.c_str());
    }
  }
  return true;
}

// Caller has to ensure seqno is not nullptr.
Status GetGlobalSequenceNumber(const TableProperties& table_properties,
                               SequenceNumber largest_seqno,
                               SequenceNumber* seqno) {
  const auto& props = table_properties.user_collected_properties;
  const auto version_pos = props.find(ExternalSstFilePropertyNames::kVersion);
  const auto seqno_pos = props.find(ExternalSstFilePropertyNames::kGlobalSeqno);

  *seqno = kDisableGlobalSequenceNumber;
  if (version_pos == props.end()) {
    if (seqno_pos != props.end()) {
      std::array<char, 200> msg_buf;
      // This is not an external sst file, global_seqno is not supported.
      snprintf(
          msg_buf.data(), msg_buf.max_size(),
          "A non-external sst file have global seqno property with value %s",
          seqno_pos->second.c_str());
      return Status::Corruption(msg_buf.data());
    }
    return Status::OK();
  }

  uint32_t version = DecodeFixed32(version_pos->second.c_str());
  if (version < 2) {
    if (seqno_pos != props.end() || version != 1) {
      std::array<char, 200> msg_buf;
      // This is a v1 external sst file, global_seqno is not supported.
      snprintf(msg_buf.data(), msg_buf.max_size(),
               "An external sst file with version %u have global seqno "
               "property with value %s",
               version, seqno_pos->second.c_str());
      return Status::Corruption(msg_buf.data());
    }
    return Status::OK();
  }

  // Since we have a plan to deprecate global_seqno, we do not return failure
  // if seqno_pos == props.end(). We rely on version_pos to detect whether the
  // SST is external.
  SequenceNumber global_seqno(0);
  if (seqno_pos != props.end()) {
    global_seqno = DecodeFixed64(seqno_pos->second.c_str());
  }
  // SstTableReader open table reader with kMaxSequenceNumber as largest_seqno
  // to denote it is unknown.
  if (largest_seqno < kMaxSequenceNumber) {
    if (global_seqno == 0) {
      global_seqno = largest_seqno;
    }
    if (global_seqno != largest_seqno) {
      std::array<char, 200> msg_buf;
      snprintf(
          msg_buf.data(), msg_buf.max_size(),
          "An external sst file with version %u have global seqno property "
          "with value %s, while largest seqno in the file is %llu",
          version, seqno_pos->second.c_str(),
          static_cast<unsigned long long>(largest_seqno));
      return Status::Corruption(msg_buf.data());
    }
  }
  *seqno = global_seqno;

  if (global_seqno > kMaxSequenceNumber) {
    std::array<char, 200> msg_buf;
    snprintf(msg_buf.data(), msg_buf.max_size(),
             "An external sst file with version %u have global seqno property "
             "with value %llu, which is greater than kMaxSequenceNumber",
             version, static_cast<unsigned long long>(global_seqno));
    return Status::Corruption(msg_buf.data());
  }

  return Status::OK();
}
}  // namespace

Slice BlockBasedTable::GetCacheKey(const char* cache_key_prefix,
                                   size_t cache_key_prefix_size,
                                   const BlockHandle& handle, char* cache_key) {
  assert(cache_key != nullptr);
  assert(cache_key_prefix_size != 0);
  assert(cache_key_prefix_size <= kMaxCacheKeyPrefixSize);
  memcpy(cache_key, cache_key_prefix, cache_key_prefix_size);
  char* end =
      EncodeVarint64(cache_key + cache_key_prefix_size, handle.offset());
  return Slice(cache_key, static_cast<size_t>(end - cache_key));
}

Status BlockBasedTable::Open(
    const ImmutableCFOptions& ioptions, const EnvOptions& env_options,
    const BlockBasedTableOptions& table_options,
    const InternalKeyComparator& internal_comparator,
    std::unique_ptr<RandomAccessFileReader>&& file, uint64_t file_size,
    std::unique_ptr<TableReader>* table_reader,
    const SliceTransform* prefix_extractor,
    const bool prefetch_index_and_filter_in_cache, const bool skip_filters,
    const int level, const bool immortal_table,
    const SequenceNumber largest_seqno, TailPrefetchStats* tail_prefetch_stats,
    BlockCacheTracer* const block_cache_tracer) {
  table_reader->reset();

  Status s;
  Footer footer;
  std::unique_ptr<FilePrefetchBuffer> prefetch_buffer;

  // prefetch both index and filters, down to all partitions
  const bool prefetch_all = prefetch_index_and_filter_in_cache || level == 0;
  const bool preload_all = !table_options.cache_index_and_filter_blocks;

  if (!ioptions.allow_mmap_reads) {
    s = PrefetchTail(file.get(), file_size, tail_prefetch_stats, prefetch_all,
                     preload_all, &prefetch_buffer);
  } else {
    // Should not prefetch for mmap mode.
    prefetch_buffer.reset(new FilePrefetchBuffer(
        nullptr, 0, 0, false /* enable */, true /* track_min_offset */));
  }

  // Read in the following order:
  //    1. Footer
  //    2. [metaindex block]
  //    3. [meta block: properties]
  //    4. [meta block: range deletion tombstone]
  //    5. [meta block: compression dictionary]
  //    6. [meta block: index]
  //    7. [meta block: filter]
  s = ReadFooterFromFile(file.get(), prefetch_buffer.get(), file_size, &footer,
                         kBlockBasedTableMagicNumber);
  if (!s.ok()) {
    return s;
  }
  if (!BlockBasedTableSupportedVersion(footer.version())) {
    return Status::Corruption(
        "Unknown Footer version. Maybe this file was created with newer "
        "version of RocksDB?");
  }

  // We've successfully read the footer. We are ready to serve requests.
  // Better not mutate rep_ after the creation. eg. internal_prefix_transform
  // raw pointer will be used to create HashIndexReader, whose reset may
  // access a dangling pointer.
  BlockCacheLookupContext lookup_context{TableReaderCaller::kPrefetch};
  Rep* rep = new BlockBasedTable::Rep(ioptions, env_options, table_options,
                                      internal_comparator, skip_filters, level,
                                      immortal_table);
  rep->file = std::move(file);
  rep->footer = footer;
  rep->hash_index_allow_collision = table_options.hash_index_allow_collision;
  // We need to wrap data with internal_prefix_transform to make sure it can
  // handle prefix correctly.
  rep->internal_prefix_transform.reset(
      new InternalKeySliceTransform(prefix_extractor));
  SetupCacheKeyPrefix(rep);
  std::unique_ptr<BlockBasedTable> new_table(
      new BlockBasedTable(rep, block_cache_tracer));

  // page cache options
  rep->persistent_cache_options =
      PersistentCacheOptions(rep->table_options.persistent_cache,
                             std::string(rep->persistent_cache_key_prefix,
                                         rep->persistent_cache_key_prefix_size),
                             rep->ioptions.statistics);

  // Meta-blocks are not dictionary compressed. Explicitly set the dictionary
  // handle to null, otherwise it may be seen as uninitialized during the below
  // meta-block reads.
  rep->compression_dict_handle = BlockHandle::NullBlockHandle();

  // Read metaindex
  std::unique_ptr<Block> metaindex;
  std::unique_ptr<InternalIterator> metaindex_iter;
  s = new_table->ReadMetaIndexBlock(prefetch_buffer.get(), &metaindex,
                                    &metaindex_iter);
  if (!s.ok()) {
    return s;
  }

  // Populates table_properties and some fields that depend on it,
  // such as index_type.
  s = new_table->ReadPropertiesBlock(prefetch_buffer.get(),
                                     metaindex_iter.get(), largest_seqno);
  if (!s.ok()) {
    return s;
  }
  s = new_table->ReadRangeDelBlock(prefetch_buffer.get(), metaindex_iter.get(),
                                   internal_comparator, &lookup_context);
  if (!s.ok()) {
    return s;
  }
  s = new_table->PrefetchIndexAndFilterBlocks(
      prefetch_buffer.get(), metaindex_iter.get(), new_table.get(),
      prefetch_all, table_options, level, &lookup_context);

  if (s.ok()) {
    // Update tail prefetch stats
    assert(prefetch_buffer.get() != nullptr);
    if (tail_prefetch_stats != nullptr) {
      assert(prefetch_buffer->min_offset_read() < file_size);
      tail_prefetch_stats->RecordEffectiveSize(
          static_cast<size_t>(file_size) - prefetch_buffer->min_offset_read());
    }

    *table_reader = std::move(new_table);
  }

  return s;
}

Status BlockBasedTable::PrefetchTail(
    RandomAccessFileReader* file, uint64_t file_size,
    TailPrefetchStats* tail_prefetch_stats, const bool prefetch_all,
    const bool preload_all,
    std::unique_ptr<FilePrefetchBuffer>* prefetch_buffer) {
  size_t tail_prefetch_size = 0;
  if (tail_prefetch_stats != nullptr) {
    // Multiple threads may get a 0 (no history) when running in parallel,
    // but it will get cleared after the first of them finishes.
    tail_prefetch_size = tail_prefetch_stats->GetSuggestedPrefetchSize();
  }
  if (tail_prefetch_size == 0) {
    // Before read footer, readahead backwards to prefetch data. Do more
    // readahead if we're going to read index/filter.
    // TODO: This may incorrectly select small readahead in case partitioned
    // index/filter is enabled and top-level partition pinning is enabled.
    // That's because we need to issue readahead before we read the properties,
    // at which point we don't yet know the index type.
    tail_prefetch_size = prefetch_all || preload_all ? 512 * 1024 : 4 * 1024;
  }
  size_t prefetch_off;
  size_t prefetch_len;
  if (file_size < tail_prefetch_size) {
    prefetch_off = 0;
    prefetch_len = static_cast<size_t>(file_size);
  } else {
    prefetch_off = static_cast<size_t>(file_size - tail_prefetch_size);
    prefetch_len = tail_prefetch_size;
  }
  TEST_SYNC_POINT_CALLBACK("BlockBasedTable::Open::TailPrefetchLen",
                           &tail_prefetch_size);
  Status s;
  // TODO should not have this special logic in the future.
  if (!file->use_direct_io()) {
    prefetch_buffer->reset(new FilePrefetchBuffer(
        nullptr, 0, 0, false /* enable */, true /* track_min_offset */));
    s = file->Prefetch(prefetch_off, prefetch_len);
  } else {
    prefetch_buffer->reset(new FilePrefetchBuffer(
        nullptr, 0, 0, true /* enable */, true /* track_min_offset */));
    s = (*prefetch_buffer)->Prefetch(file, prefetch_off, prefetch_len);
  }
  return s;
}

Status VerifyChecksum(const ChecksumType type, const char* buf, size_t len,
                      uint32_t expected) {
  Status s;
  uint32_t actual = 0;
  switch (type) {
    case kNoChecksum:
      break;
    case kCRC32c:
      expected = crc32c::Unmask(expected);
      actual = crc32c::Value(buf, len);
      break;
    case kxxHash:
      actual = XXH32(buf, static_cast<int>(len), 0);
      break;
    case kxxHash64:
      actual = static_cast<uint32_t>(XXH64(buf, static_cast<int>(len), 0) &
                                     uint64_t{0xffffffff});
      break;
    default:
      s = Status::Corruption("unknown checksum type");
  }
  if (s.ok() && actual != expected) {
    s = Status::Corruption("properties block checksum mismatched");
  }
  return s;
}

Status BlockBasedTable::TryReadPropertiesWithGlobalSeqno(
    FilePrefetchBuffer* prefetch_buffer, const Slice& handle_value,
    TableProperties** table_properties) {
  assert(table_properties != nullptr);
  // If this is an external SST file ingested with write_global_seqno set to
  // true, then we expect the checksum mismatch because checksum was written
  // by SstFileWriter, but its global seqno in the properties block may have
  // been changed during ingestion. In this case, we read the properties
  // block, copy it to a memory buffer, change the global seqno to its
  // original value, i.e. 0, and verify the checksum again.
  BlockHandle props_block_handle;
  CacheAllocationPtr tmp_buf;
  Status s = ReadProperties(handle_value, rep_->file.get(), prefetch_buffer,
                            rep_->footer, rep_->ioptions, table_properties,
                            false /* verify_checksum */, &props_block_handle,
                            &tmp_buf, false /* compression_type_missing */,
                            nullptr /* memory_allocator */);
  if (s.ok() && tmp_buf) {
    const auto seqno_pos_iter =
        (*table_properties)
            ->properties_offsets.find(
                ExternalSstFilePropertyNames::kGlobalSeqno);
    size_t block_size = static_cast<size_t>(props_block_handle.size());
    if (seqno_pos_iter != (*table_properties)->properties_offsets.end()) {
      uint64_t global_seqno_offset = seqno_pos_iter->second;
      EncodeFixed64(
          tmp_buf.get() + global_seqno_offset - props_block_handle.offset(), 0);
    }
    uint32_t value = DecodeFixed32(tmp_buf.get() + block_size + 1);
    s = rocksdb::VerifyChecksum(rep_->footer.checksum(), tmp_buf.get(),
                                block_size + 1, value);
  }
  return s;
}

Status BlockBasedTable::ReadPropertiesBlock(
    FilePrefetchBuffer* prefetch_buffer, InternalIterator* meta_iter,
    const SequenceNumber largest_seqno) {
  bool found_properties_block = true;
  Status s;
  s = SeekToPropertiesBlock(meta_iter, &found_properties_block);

  if (!s.ok()) {
    ROCKS_LOG_WARN(rep_->ioptions.info_log,
                   "Error when seeking to properties block from file: %s",
                   s.ToString().c_str());
  } else if (found_properties_block) {
    s = meta_iter->status();
    TableProperties* table_properties = nullptr;
    if (s.ok()) {
      s = ReadProperties(
          meta_iter->value(), rep_->file.get(), prefetch_buffer, rep_->footer,
          rep_->ioptions, &table_properties, true /* verify_checksum */,
          nullptr /* ret_block_handle */, nullptr /* ret_block_contents */,
          false /* compression_type_missing */, nullptr /* memory_allocator */);
    }

    if (s.IsCorruption()) {
      s = TryReadPropertiesWithGlobalSeqno(prefetch_buffer, meta_iter->value(),
                                           &table_properties);
    }
    std::unique_ptr<TableProperties> props_guard;
    if (table_properties != nullptr) {
      props_guard.reset(table_properties);
    }

    if (!s.ok()) {
      ROCKS_LOG_WARN(rep_->ioptions.info_log,
                     "Encountered error while reading data from properties "
                     "block %s",
                     s.ToString().c_str());
    } else {
      assert(table_properties != nullptr);
      rep_->table_properties.reset(props_guard.release());
      rep_->blocks_maybe_compressed =
          rep_->table_properties->compression_name !=
          CompressionTypeToString(kNoCompression);
      rep_->blocks_definitely_zstd_compressed =
          (rep_->table_properties->compression_name ==
               CompressionTypeToString(kZSTD) ||
           rep_->table_properties->compression_name ==
               CompressionTypeToString(kZSTDNotFinalCompression));
    }
  } else {
    ROCKS_LOG_ERROR(rep_->ioptions.info_log,
                    "Cannot find Properties block from file.");
  }
#ifndef ROCKSDB_LITE
  if (rep_->table_properties) {
    ParseSliceTransform(rep_->table_properties->prefix_extractor_name,
                        &(rep_->table_prefix_extractor));
  }
#endif  // ROCKSDB_LITE

  // Read the table properties, if provided.
  if (rep_->table_properties) {
    rep_->whole_key_filtering &=
        IsFeatureSupported(*(rep_->table_properties),
                           BlockBasedTablePropertyNames::kWholeKeyFiltering,
                           rep_->ioptions.info_log);
    rep_->prefix_filtering &=
        IsFeatureSupported(*(rep_->table_properties),
                           BlockBasedTablePropertyNames::kPrefixFiltering,
                           rep_->ioptions.info_log);

    rep_->index_key_includes_seq =
        rep_->table_properties->index_key_is_user_key == 0;
    rep_->index_value_is_full =
        rep_->table_properties->index_value_is_delta_encoded == 0;

    // Update index_type with the true type.
    // If table properties don't contain index type, we assume that the table
    // is in very old format and has kBinarySearch index type.
    auto& props = rep_->table_properties->user_collected_properties;
    auto pos = props.find(BlockBasedTablePropertyNames::kIndexType);
    if (pos != props.end()) {
      rep_->index_type = static_cast<BlockBasedTableOptions::IndexType>(
          DecodeFixed32(pos->second.c_str()));
    }

    rep_->index_has_first_key =
        rep_->index_type == BlockBasedTableOptions::kBinarySearchWithFirstKey;

    s = GetGlobalSequenceNumber(*(rep_->table_properties), largest_seqno,
                                &(rep_->global_seqno));
    if (!s.ok()) {
      ROCKS_LOG_ERROR(rep_->ioptions.info_log, "%s", s.ToString().c_str());
    }
  }
  return s;
}

Status BlockBasedTable::ReadRangeDelBlock(
    FilePrefetchBuffer* prefetch_buffer, InternalIterator* meta_iter,
    const InternalKeyComparator& internal_comparator,
    BlockCacheLookupContext* lookup_context) {
  Status s;
  bool found_range_del_block;
  BlockHandle range_del_handle;
  s = SeekToRangeDelBlock(meta_iter, &found_range_del_block, &range_del_handle);
  if (!s.ok()) {
    ROCKS_LOG_WARN(
        rep_->ioptions.info_log,
        "Error when seeking to range delete tombstones block from file: %s",
        s.ToString().c_str());
  } else if (found_range_del_block && !range_del_handle.IsNull()) {
    ReadOptions read_options;
    std::unique_ptr<InternalIterator> iter(NewDataBlockIterator<DataBlockIter>(
        read_options, range_del_handle,
        /*input_iter=*/nullptr, BlockType::kRangeDeletion,
        /*get_context=*/nullptr, lookup_context, Status(), prefetch_buffer));
    assert(iter != nullptr);
    s = iter->status();
    if (!s.ok()) {
      ROCKS_LOG_WARN(
          rep_->ioptions.info_log,
          "Encountered error while reading data from range del block %s",
          s.ToString().c_str());
    } else {
      rep_->fragmented_range_dels =
          std::make_shared<FragmentedRangeTombstoneList>(std::move(iter),
                                                         internal_comparator);
    }
  }
  return s;
}

Status BlockBasedTable::PrefetchIndexAndFilterBlocks(
    FilePrefetchBuffer* prefetch_buffer, InternalIterator* meta_iter,
    BlockBasedTable* new_table, bool prefetch_all,
    const BlockBasedTableOptions& table_options, const int level,
    BlockCacheLookupContext* lookup_context) {
  Status s;

  // Find filter handle and filter type
  if (rep_->filter_policy) {
    for (auto filter_type :
         {Rep::FilterType::kFullFilter, Rep::FilterType::kPartitionedFilter,
          Rep::FilterType::kBlockFilter}) {
      std::string prefix;
      switch (filter_type) {
        case Rep::FilterType::kFullFilter:
          prefix = kFullFilterBlockPrefix;
          break;
        case Rep::FilterType::kPartitionedFilter:
          prefix = kPartitionedFilterBlockPrefix;
          break;
        case Rep::FilterType::kBlockFilter:
          prefix = kFilterBlockPrefix;
          break;
        default:
          assert(0);
      }
      std::string filter_block_key = prefix;
      filter_block_key.append(rep_->filter_policy->Name());
      if (FindMetaBlock(meta_iter, filter_block_key, &rep_->filter_handle)
              .ok()) {
        rep_->filter_type = filter_type;
        break;
      }
    }
  }

  // Find compression dictionary handle
  bool found_compression_dict = false;
  s = SeekToCompressionDictBlock(meta_iter, &found_compression_dict,
                                 &rep_->compression_dict_handle);
  if (!s.ok()) {
    return s;
  }

  BlockBasedTableOptions::IndexType index_type = rep_->index_type;

  const bool use_cache = table_options.cache_index_and_filter_blocks;

  // pin both index and filters, down to all partitions
  const bool pin_all =
      rep_->table_options.pin_l0_filter_and_index_blocks_in_cache && level == 0;

  // prefetch the first level of index
  const bool prefetch_index =
      prefetch_all ||
      (table_options.pin_top_level_index_and_filter &&
       index_type == BlockBasedTableOptions::kTwoLevelIndexSearch);
  // pin the first level of index
  const bool pin_index =
      pin_all || (table_options.pin_top_level_index_and_filter &&
                  index_type == BlockBasedTableOptions::kTwoLevelIndexSearch);

  std::unique_ptr<IndexReader> index_reader;
  s = new_table->CreateIndexReader(prefetch_buffer, meta_iter, use_cache,
                                   prefetch_index, pin_index, lookup_context,
                                   &index_reader);
  if (!s.ok()) {
    return s;
  }

  rep_->index_reader = std::move(index_reader);

  // The partitions of partitioned index are always stored in cache. They
  // are hence follow the configuration for pin and prefetch regardless of
  // the value of cache_index_and_filter_blocks
  if (prefetch_all) {
    rep_->index_reader->CacheDependencies(pin_all);
  }

  // prefetch the first level of filter
  const bool prefetch_filter =
      prefetch_all ||
      (table_options.pin_top_level_index_and_filter &&
       rep_->filter_type == Rep::FilterType::kPartitionedFilter);
  // Partition fitlers cannot be enabled without partition indexes
  assert(!prefetch_filter || prefetch_index);
  // pin the first level of filter
  const bool pin_filter =
      pin_all || (table_options.pin_top_level_index_and_filter &&
                  rep_->filter_type == Rep::FilterType::kPartitionedFilter);

  if (rep_->filter_policy) {
    auto filter = new_table->CreateFilterBlockReader(
        prefetch_buffer, use_cache, prefetch_filter, pin_filter,
        lookup_context);
    if (filter) {
      // Refer to the comment above about paritioned indexes always being cached
      if (prefetch_all) {
        filter->CacheDependencies(pin_all);
      }

      rep_->filter = std::move(filter);
    }
  }

  if (!rep_->compression_dict_handle.IsNull()) {
    std::unique_ptr<UncompressionDictReader> uncompression_dict_reader;
    s = UncompressionDictReader::Create(this, prefetch_buffer, use_cache,
                                        prefetch_all, pin_all, lookup_context,
                                        &uncompression_dict_reader);
    if (!s.ok()) {
      return s;
    }

    rep_->uncompression_dict_reader = std::move(uncompression_dict_reader);
  }

  assert(s.ok());
  return s;
}

void BlockBasedTable::SetupForCompaction() {
  switch (rep_->ioptions.access_hint_on_compaction_start) {
    case Options::NONE:
      break;
    case Options::NORMAL:
      rep_->file->file()->Hint(FSRandomAccessFile::kNormal);
      break;
    case Options::SEQUENTIAL:
      rep_->file->file()->Hint(FSRandomAccessFile::kSequential);
      break;
    case Options::WILLNEED:
      rep_->file->file()->Hint(FSRandomAccessFile::kWillNeed);
      break;
    default:
      assert(false);
  }
}

std::shared_ptr<const TableProperties> BlockBasedTable::GetTableProperties()
    const {
  return rep_->table_properties;
}

size_t BlockBasedTable::ApproximateMemoryUsage() const {
  size_t usage = 0;
  if (rep_->filter) {
    usage += rep_->filter->ApproximateMemoryUsage();
  }
  if (rep_->index_reader) {
    usage += rep_->index_reader->ApproximateMemoryUsage();
  }
  if (rep_->uncompression_dict_reader) {
    usage += rep_->uncompression_dict_reader->ApproximateMemoryUsage();
  }
  return usage;
}

// Load the meta-index-block from the file. On success, return the loaded
// metaindex
// block and its iterator.
Status BlockBasedTable::ReadMetaIndexBlock(
    FilePrefetchBuffer* prefetch_buffer,
    std::unique_ptr<Block>* metaindex_block,
    std::unique_ptr<InternalIterator>* iter) {
  // TODO(sanjay): Skip this if footer.metaindex_handle() size indicates
  // it is an empty block.
  std::unique_ptr<Block> metaindex;
  Status s = ReadBlockFromFile(
      rep_->file.get(), prefetch_buffer, rep_->footer, ReadOptions(),
      rep_->footer.metaindex_handle(), &metaindex, rep_->ioptions,
      true /* decompress */, true /*maybe_compressed*/, BlockType::kMetaIndex,
      UncompressionDict::GetEmptyDict(), rep_->persistent_cache_options,
<<<<<<< HEAD
      0 /* read_amp_bytes_per_bit */, GetMemoryAllocator(rep_->table_options),
      false /* for_compaction */, rep_->blocks_definitely_zstd_compressed);
=======
      kDisableGlobalSequenceNumber, 0 /* read_amp_bytes_per_bit */,
      GetMemoryAllocator(rep_->table_options), false /* for_compaction */,
      rep_->blocks_definitely_zstd_compressed, nullptr /* filter_policy */);
>>>>>>> 4b86fe11

  if (!s.ok()) {
    ROCKS_LOG_ERROR(rep_->ioptions.info_log,
                    "Encountered error while reading data from properties"
                    " block %s",
                    s.ToString().c_str());
    return s;
  }

  *metaindex_block = std::move(metaindex);
  // meta block uses bytewise comparator.
<<<<<<< HEAD
  iter->reset(meta_block->get()->NewDataIterator(BytewiseComparator(),
                                                 BytewiseComparator(),
                                                 kDisableGlobalSequenceNumber));
=======
  iter->reset(metaindex_block->get()->NewDataIterator(BytewiseComparator(),
                                                      BytewiseComparator()));
>>>>>>> 4b86fe11
  return Status::OK();
}

template <typename TBlocklike>
Status BlockBasedTable::GetDataBlockFromCache(
    const Slice& block_cache_key, const Slice& compressed_block_cache_key,
    Cache* block_cache, Cache* block_cache_compressed,
    const ReadOptions& read_options, CachableEntry<TBlocklike>* block,
    const UncompressionDict& uncompression_dict, BlockType block_type,
    GetContext* get_context) const {
  const size_t read_amp_bytes_per_bit =
      block_type == BlockType::kData
          ? rep_->table_options.read_amp_bytes_per_bit
          : 0;
  assert(block);
  assert(block->IsEmpty());

  Status s;
  BlockContents* compressed_block = nullptr;
  Cache::Handle* block_cache_compressed_handle = nullptr;

  // Lookup uncompressed cache first
  if (block_cache != nullptr) {
    auto cache_handle = GetEntryFromCache(block_cache, block_cache_key,
                                          block_type, get_context);
    if (cache_handle != nullptr) {
      block->SetCachedValue(
          reinterpret_cast<TBlocklike*>(block_cache->Value(cache_handle)),
          block_cache, cache_handle);
      return s;
    }
  }

  // If not found, search from the compressed block cache.
  assert(block->IsEmpty());

  if (block_cache_compressed == nullptr) {
    return s;
  }

  assert(!compressed_block_cache_key.empty());
  block_cache_compressed_handle =
      block_cache_compressed->Lookup(compressed_block_cache_key);

  Statistics* statistics = rep_->ioptions.statistics;

  // if we found in the compressed cache, then uncompress and insert into
  // uncompressed cache
  if (block_cache_compressed_handle == nullptr) {
    RecordTick(statistics, BLOCK_CACHE_COMPRESSED_MISS);
    return s;
  }

  // found compressed block
  RecordTick(statistics, BLOCK_CACHE_COMPRESSED_HIT);
  compressed_block = reinterpret_cast<BlockContents*>(
      block_cache_compressed->Value(block_cache_compressed_handle));
  CompressionType compression_type = compressed_block->get_compression_type();
  assert(compression_type != kNoCompression);

  // Retrieve the uncompressed contents into a new buffer
  BlockContents contents;
  UncompressionContext context(compression_type);
  UncompressionInfo info(context, uncompression_dict, compression_type);
  s = UncompressBlockContents(
      info, compressed_block->data.data(), compressed_block->data.size(),
      &contents, rep_->table_options.format_version, rep_->ioptions,
      GetMemoryAllocator(rep_->table_options));

  // Insert uncompressed block into block cache
  if (s.ok()) {
    std::unique_ptr<TBlocklike> block_holder(
        BlocklikeTraits<TBlocklike>::Create(
<<<<<<< HEAD
            std::move(contents), read_amp_bytes_per_bit, statistics,
            rep_->blocks_definitely_zstd_compressed));  // uncompressed block
=======
            std::move(contents), rep_->get_global_seqno(block_type),
            read_amp_bytes_per_bit, statistics,
            rep_->blocks_definitely_zstd_compressed,
            rep_->table_options.filter_policy.get()));  // uncompressed block
>>>>>>> 4b86fe11

    if (block_cache != nullptr && block_holder->own_bytes() &&
        read_options.fill_cache) {
      size_t charge = block_holder->ApproximateMemoryUsage();
      Cache::Handle* cache_handle = nullptr;
      s = block_cache->Insert(block_cache_key, block_holder.get(), charge,
                              &DeleteCachedEntry<TBlocklike>, &cache_handle);
      if (s.ok()) {
        assert(cache_handle != nullptr);
        block->SetCachedValue(block_holder.release(), block_cache,
                              cache_handle);

        UpdateCacheInsertionMetrics(block_type, get_context, charge);
      } else {
        RecordTick(statistics, BLOCK_CACHE_ADD_FAILURES);
      }
    } else {
      block->SetOwnedValue(block_holder.release());
    }
  }

  // Release hold on compressed cache entry
  block_cache_compressed->Release(block_cache_compressed_handle);
  return s;
}

template <typename TBlocklike>
Status BlockBasedTable::PutDataBlockToCache(
    const Slice& block_cache_key, const Slice& compressed_block_cache_key,
    Cache* block_cache, Cache* block_cache_compressed,
    CachableEntry<TBlocklike>* cached_block, BlockContents* raw_block_contents,
    CompressionType raw_block_comp_type,
    const UncompressionDict& uncompression_dict,
    MemoryAllocator* memory_allocator, BlockType block_type,
    GetContext* get_context) const {
  const ImmutableCFOptions& ioptions = rep_->ioptions;
  const uint32_t format_version = rep_->table_options.format_version;
  const size_t read_amp_bytes_per_bit =
      block_type == BlockType::kData
          ? rep_->table_options.read_amp_bytes_per_bit
          : 0;
  const Cache::Priority priority =
      rep_->table_options.cache_index_and_filter_blocks_with_high_priority &&
              (block_type == BlockType::kFilter ||
               block_type == BlockType::kCompressionDictionary ||
               block_type == BlockType::kIndex)
          ? Cache::Priority::HIGH
          : Cache::Priority::LOW;
  assert(cached_block);
  assert(cached_block->IsEmpty());

  Status s;
  Statistics* statistics = ioptions.statistics;

  std::unique_ptr<TBlocklike> block_holder;
  if (raw_block_comp_type != kNoCompression) {
    // Retrieve the uncompressed contents into a new buffer
    BlockContents uncompressed_block_contents;
    UncompressionContext context(raw_block_comp_type);
    UncompressionInfo info(context, uncompression_dict, raw_block_comp_type);
    s = UncompressBlockContents(info, raw_block_contents->data.data(),
                                raw_block_contents->data.size(),
                                &uncompressed_block_contents, format_version,
                                ioptions, memory_allocator);
    if (!s.ok()) {
      return s;
    }

    block_holder.reset(BlocklikeTraits<TBlocklike>::Create(
<<<<<<< HEAD
        std::move(uncompressed_block_contents), read_amp_bytes_per_bit,
        statistics, rep_->blocks_definitely_zstd_compressed));
  } else {
    block_holder.reset(BlocklikeTraits<TBlocklike>::Create(
        std::move(*raw_block_contents), read_amp_bytes_per_bit,
        statistics, rep_->blocks_definitely_zstd_compressed));
=======
        std::move(uncompressed_block_contents), seq_no, read_amp_bytes_per_bit,
        statistics, rep_->blocks_definitely_zstd_compressed,
        rep_->table_options.filter_policy.get()));
  } else {
    block_holder.reset(BlocklikeTraits<TBlocklike>::Create(
        std::move(*raw_block_contents), seq_no, read_amp_bytes_per_bit,
        statistics, rep_->blocks_definitely_zstd_compressed,
        rep_->table_options.filter_policy.get()));
>>>>>>> 4b86fe11
  }

  // Insert compressed block into compressed block cache.
  // Release the hold on the compressed cache entry immediately.
  if (block_cache_compressed != nullptr &&
      raw_block_comp_type != kNoCompression && raw_block_contents != nullptr &&
      raw_block_contents->own_bytes()) {
#ifndef NDEBUG
    assert(raw_block_contents->is_raw_block);
#endif  // NDEBUG

    // We cannot directly put raw_block_contents because this could point to
    // an object in the stack.
    BlockContents* block_cont_for_comp_cache =
        new BlockContents(std::move(*raw_block_contents));
    s = block_cache_compressed->Insert(
        compressed_block_cache_key, block_cont_for_comp_cache,
        block_cont_for_comp_cache->ApproximateMemoryUsage(),
        &DeleteCachedEntry<BlockContents>);
    if (s.ok()) {
      // Avoid the following code to delete this cached block.
      RecordTick(statistics, BLOCK_CACHE_COMPRESSED_ADD);
    } else {
      RecordTick(statistics, BLOCK_CACHE_COMPRESSED_ADD_FAILURES);
      delete block_cont_for_comp_cache;
    }
  }

  // insert into uncompressed block cache
  if (block_cache != nullptr && block_holder->own_bytes()) {
    size_t charge = block_holder->ApproximateMemoryUsage();
    Cache::Handle* cache_handle = nullptr;
    s = block_cache->Insert(block_cache_key, block_holder.get(), charge,
                            &DeleteCachedEntry<TBlocklike>, &cache_handle,
                            priority);
    if (s.ok()) {
      assert(cache_handle != nullptr);
      cached_block->SetCachedValue(block_holder.release(), block_cache,
                                   cache_handle);

      UpdateCacheInsertionMetrics(block_type, get_context, charge);
    } else {
      RecordTick(statistics, BLOCK_CACHE_ADD_FAILURES);
    }
  } else {
    cached_block->SetOwnedValue(block_holder.release());
  }

  return s;
}

std::unique_ptr<FilterBlockReader> BlockBasedTable::CreateFilterBlockReader(
    FilePrefetchBuffer* prefetch_buffer, bool use_cache, bool prefetch,
    bool pin, BlockCacheLookupContext* lookup_context) {
  auto& rep = rep_;
  auto filter_type = rep->filter_type;
  if (filter_type == Rep::FilterType::kNoFilter) {
    return std::unique_ptr<FilterBlockReader>();
  }

  assert(rep->filter_policy);

  switch (filter_type) {
    case Rep::FilterType::kPartitionedFilter:
      return PartitionedFilterBlockReader::Create(
          this, prefetch_buffer, use_cache, prefetch, pin, lookup_context);

    case Rep::FilterType::kBlockFilter:
      return BlockBasedFilterBlockReader::Create(
          this, prefetch_buffer, use_cache, prefetch, pin, lookup_context);

    case Rep::FilterType::kFullFilter:
      return FullFilterBlockReader::Create(this, prefetch_buffer, use_cache,
                                           prefetch, pin, lookup_context);

    default:
      // filter_type is either kNoFilter (exited the function at the first if),
      // or it must be covered in this switch block
      assert(false);
      return std::unique_ptr<FilterBlockReader>();
  }
}

// disable_prefix_seek should be set to true when prefix_extractor found in SST
// differs from the one in mutable_cf_options and index type is HashBasedIndex
InternalIteratorBase<IndexValue>* BlockBasedTable::NewIndexIterator(
    const ReadOptions& read_options, bool disable_prefix_seek,
    IndexBlockIter* input_iter, GetContext* get_context,
    BlockCacheLookupContext* lookup_context) const {
  assert(rep_ != nullptr);
  assert(rep_->index_reader != nullptr);

  // We don't return pinned data from index blocks, so no need
  // to set `block_contents_pinned`.
  return rep_->index_reader->NewIterator(read_options, disable_prefix_seek,
                                         input_iter, get_context,
                                         lookup_context);
}

// Convert an index iterator value (i.e., an encoded BlockHandle)
// into an iterator over the contents of the corresponding block.
// If input_iter is null, new a iterator
// If input_iter is not null, update this iter and return it
template <typename TBlockIter>
TBlockIter* BlockBasedTable::NewDataBlockIterator(
    const ReadOptions& ro, const BlockHandle& handle, TBlockIter* input_iter,
    BlockType block_type, GetContext* get_context,
    BlockCacheLookupContext* lookup_context, Status s,
    FilePrefetchBuffer* prefetch_buffer, bool for_compaction) const {
  PERF_TIMER_GUARD(new_table_block_iter_nanos);

  TBlockIter* iter = input_iter != nullptr ? input_iter : new TBlockIter;
  if (!s.ok()) {
    iter->Invalidate(s);
    return iter;
  }

  CachableEntry<UncompressionDict> uncompression_dict;
  if (rep_->uncompression_dict_reader) {
    const bool no_io = (ro.read_tier == kBlockCacheTier);
    s = rep_->uncompression_dict_reader->GetOrReadUncompressionDictionary(
        prefetch_buffer, no_io, get_context, lookup_context,
        &uncompression_dict);
    if (!s.ok()) {
      iter->Invalidate(s);
      return iter;
    }
  }

  const UncompressionDict& dict = uncompression_dict.GetValue()
                                      ? *uncompression_dict.GetValue()
                                      : UncompressionDict::GetEmptyDict();

  CachableEntry<Block> block;
  s = RetrieveBlock(prefetch_buffer, ro, handle, dict, &block, block_type,
                    get_context, lookup_context, for_compaction,
                    /* use_cache */ true);

  if (!s.ok()) {
    assert(block.IsEmpty());
    iter->Invalidate(s);
    return iter;
  }

  assert(block.GetValue() != nullptr);

  // Block contents are pinned and it is still pinned after the iterator
  // is destroyed as long as cleanup functions are moved to another object,
  // when:
  // 1. block cache handle is set to be released in cleanup function, or
  // 2. it's pointing to immortal source. If own_bytes is true then we are
  //    not reading data from the original source, whether immortal or not.
  //    Otherwise, the block is pinned iff the source is immortal.
  const bool block_contents_pinned =
      block.IsCached() ||
      (!block.GetValue()->own_bytes() && rep_->immortal_table);
  iter = InitBlockIterator<TBlockIter>(rep_, block.GetValue(), block_type,
                                       iter, block_contents_pinned);

  if (!block.IsCached()) {
    if (!ro.fill_cache && rep_->cache_key_prefix_size != 0) {
      // insert a dummy record to block cache to track the memory usage
      Cache* const block_cache = rep_->table_options.block_cache.get();
      Cache::Handle* cache_handle = nullptr;
      // There are two other types of cache keys: 1) SST cache key added in
      // `MaybeReadBlockAndLoadToCache` 2) dummy cache key added in
      // `write_buffer_manager`. Use longer prefix (41 bytes) to differentiate
      // from SST cache key(31 bytes), and use non-zero prefix to
      // differentiate from `write_buffer_manager`
      const size_t kExtraCacheKeyPrefix = kMaxVarint64Length * 4 + 1;
      char cache_key[kExtraCacheKeyPrefix + kMaxVarint64Length];
      // Prefix: use rep_->cache_key_prefix padded by 0s
      memset(cache_key, 0, kExtraCacheKeyPrefix + kMaxVarint64Length);
      assert(rep_->cache_key_prefix_size != 0);
      assert(rep_->cache_key_prefix_size <= kExtraCacheKeyPrefix);
      memcpy(cache_key, rep_->cache_key_prefix, rep_->cache_key_prefix_size);
      char* end = EncodeVarint64(cache_key + kExtraCacheKeyPrefix,
                                 next_cache_key_id_++);
      assert(end - cache_key <=
             static_cast<int>(kExtraCacheKeyPrefix + kMaxVarint64Length));
      const Slice unique_key(cache_key, static_cast<size_t>(end - cache_key));
      s = block_cache->Insert(unique_key, nullptr,
                              block.GetValue()->ApproximateMemoryUsage(),
                              nullptr, &cache_handle);

      if (s.ok()) {
        assert(cache_handle != nullptr);
        iter->RegisterCleanup(&ForceReleaseCachedEntry, block_cache,
                              cache_handle);
      }
    }
  } else {
    iter->SetCacheHandle(block.GetCacheHandle());
  }

  block.TransferTo(iter);

  return iter;
}

template <>
DataBlockIter* BlockBasedTable::InitBlockIterator<DataBlockIter>(
    const Rep* rep, Block* block, BlockType block_type,
    DataBlockIter* input_iter, bool block_contents_pinned) {
  return block->NewDataIterator(
      &rep->internal_comparator, rep->internal_comparator.user_comparator(),
      rep->get_global_seqno(block_type), input_iter, rep->ioptions.statistics,
      block_contents_pinned);
}

template <>
IndexBlockIter* BlockBasedTable::InitBlockIterator<IndexBlockIter>(
    const Rep* rep, Block* block, BlockType block_type, IndexBlockIter* input_iter,
    bool block_contents_pinned) {
  return block->NewIndexIterator(
      &rep->internal_comparator, rep->internal_comparator.user_comparator(),
      rep->get_global_seqno(block_type), input_iter, rep->ioptions.statistics,
      /* total_order_seek */ true, rep->index_has_first_key, rep->index_key_includes_seq,
      rep->index_value_is_full, block_contents_pinned);
}

// Convert an uncompressed data block (i.e CachableEntry<Block>)
// into an iterator over the contents of the corresponding block.
// If input_iter is null, new a iterator
// If input_iter is not null, update this iter and return it
template <typename TBlockIter>
TBlockIter* BlockBasedTable::NewDataBlockIterator(const ReadOptions& ro,
                                                  CachableEntry<Block>& block,
                                                  TBlockIter* input_iter,
                                                  Status s) const {
  PERF_TIMER_GUARD(new_table_block_iter_nanos);

  TBlockIter* iter = input_iter != nullptr ? input_iter : new TBlockIter;
  if (!s.ok()) {
    iter->Invalidate(s);
    return iter;
  }

  assert(block.GetValue() != nullptr);
  // Block contents are pinned and it is still pinned after the iterator
  // is destroyed as long as cleanup functions are moved to another object,
  // when:
  // 1. block cache handle is set to be released in cleanup function, or
  // 2. it's pointing to immortal source. If own_bytes is true then we are
  //    not reading data from the original source, whether immortal or not.
  //    Otherwise, the block is pinned iff the source is immortal.
  const bool block_contents_pinned =
      block.IsCached() ||
      (!block.GetValue()->own_bytes() && rep_->immortal_table);
  iter = InitBlockIterator<TBlockIter>(rep_, block.GetValue(), BlockType::kData,
                                       iter, block_contents_pinned);

  if (!block.IsCached()) {
    if (!ro.fill_cache && rep_->cache_key_prefix_size != 0) {
      // insert a dummy record to block cache to track the memory usage
      Cache* const block_cache = rep_->table_options.block_cache.get();
      Cache::Handle* cache_handle = nullptr;
      // There are two other types of cache keys: 1) SST cache key added in
      // `MaybeReadBlockAndLoadToCache` 2) dummy cache key added in
      // `write_buffer_manager`. Use longer prefix (41 bytes) to differentiate
      // from SST cache key(31 bytes), and use non-zero prefix to
      // differentiate from `write_buffer_manager`
      const size_t kExtraCacheKeyPrefix = kMaxVarint64Length * 4 + 1;
      char cache_key[kExtraCacheKeyPrefix + kMaxVarint64Length];
      // Prefix: use rep_->cache_key_prefix padded by 0s
      memset(cache_key, 0, kExtraCacheKeyPrefix + kMaxVarint64Length);
      assert(rep_->cache_key_prefix_size != 0);
      assert(rep_->cache_key_prefix_size <= kExtraCacheKeyPrefix);
      memcpy(cache_key, rep_->cache_key_prefix, rep_->cache_key_prefix_size);
      char* end = EncodeVarint64(cache_key + kExtraCacheKeyPrefix,
                                 next_cache_key_id_++);
      assert(end - cache_key <=
             static_cast<int>(kExtraCacheKeyPrefix + kMaxVarint64Length));
      const Slice unique_key(cache_key, static_cast<size_t>(end - cache_key));
      s = block_cache->Insert(unique_key, nullptr,
                              block.GetValue()->ApproximateMemoryUsage(),
                              nullptr, &cache_handle);
      if (s.ok()) {
        assert(cache_handle != nullptr);
        iter->RegisterCleanup(&ForceReleaseCachedEntry, block_cache,
                              cache_handle);
      }
    }
  } else {
    iter->SetCacheHandle(block.GetCacheHandle());
  }

  block.TransferTo(iter);
  return iter;
}

// If contents is nullptr, this function looks up the block caches for the
// data block referenced by handle, and read the block from disk if necessary.
// If contents is non-null, it skips the cache lookup and disk read, since
// the caller has already read it. In both cases, if ro.fill_cache is true,
// it inserts the block into the block cache.
template <typename TBlocklike>
Status BlockBasedTable::MaybeReadBlockAndLoadToCache(
    FilePrefetchBuffer* prefetch_buffer, const ReadOptions& ro,
    const BlockHandle& handle, const UncompressionDict& uncompression_dict,
    CachableEntry<TBlocklike>* block_entry, BlockType block_type,
    GetContext* get_context, BlockCacheLookupContext* lookup_context,
    BlockContents* contents) const {
  assert(block_entry != nullptr);
  const bool no_io = (ro.read_tier == kBlockCacheTier);
  Cache* block_cache = rep_->table_options.block_cache.get();
  // No point to cache compressed blocks if it never goes away
  Cache* block_cache_compressed =
      rep_->immortal_table ? nullptr
                           : rep_->table_options.block_cache_compressed.get();

  // First, try to get the block from the cache
  //
  // If either block cache is enabled, we'll try to read from it.
  Status s;
  char cache_key[kMaxCacheKeyPrefixSize + kMaxVarint64Length];
  char compressed_cache_key[kMaxCacheKeyPrefixSize + kMaxVarint64Length];
  Slice key /* key to the block cache */;
  Slice ckey /* key to the compressed block cache */;
  bool is_cache_hit = false;
  if (block_cache != nullptr || block_cache_compressed != nullptr) {
    // create key for block cache
    if (block_cache != nullptr) {
      key = GetCacheKey(rep_->cache_key_prefix, rep_->cache_key_prefix_size,
                        handle, cache_key);
    }

    if (block_cache_compressed != nullptr) {
      ckey = GetCacheKey(rep_->compressed_cache_key_prefix,
                         rep_->compressed_cache_key_prefix_size, handle,
                         compressed_cache_key);
    }

    if (!contents) {
      s = GetDataBlockFromCache(key, ckey, block_cache, block_cache_compressed,
                                ro, block_entry, uncompression_dict, block_type,
                                get_context);
      if (block_entry->GetValue()) {
        // TODO(haoyu): Differentiate cache hit on uncompressed block cache and
        // compressed block cache.
        is_cache_hit = true;
      }
    }

    // Can't find the block from the cache. If I/O is allowed, read from the
    // file.
    if (block_entry->GetValue() == nullptr && !no_io && ro.fill_cache) {
      Statistics* statistics = rep_->ioptions.statistics;
      const bool maybe_compressed =
          block_type != BlockType::kFilter &&
          block_type != BlockType::kCompressionDictionary &&
          rep_->blocks_maybe_compressed;
      const bool do_uncompress = maybe_compressed && !block_cache_compressed;
      CompressionType raw_block_comp_type;
      BlockContents raw_block_contents;
      if (!contents) {
        StopWatch sw(rep_->ioptions.env, statistics, READ_BLOCK_GET_MICROS);
        BlockFetcher block_fetcher(
            rep_->file.get(), prefetch_buffer, rep_->footer, ro, handle,
            &raw_block_contents, rep_->ioptions, do_uncompress,
            maybe_compressed, block_type, uncompression_dict,
            rep_->persistent_cache_options,
            GetMemoryAllocator(rep_->table_options),
            GetMemoryAllocatorForCompressedBlock(rep_->table_options));
        s = block_fetcher.ReadBlockContents();
        raw_block_comp_type = block_fetcher.get_compression_type();
        contents = &raw_block_contents;
      } else {
        raw_block_comp_type = contents->get_compression_type();
      }

      if (s.ok()) {
        // If filling cache is allowed and a cache is configured, try to put the
        // block to the cache.
<<<<<<< HEAD
        s = PutDataBlockToCache(key, ckey, block_cache, block_cache_compressed,
                                block_entry, contents,
                                raw_block_comp_type, uncompression_dict,
                                GetMemoryAllocator(rep_->table_options),
                                block_type, get_context);
=======
        s = PutDataBlockToCache(
            key, ckey, block_cache, block_cache_compressed, block_entry,
            contents, raw_block_comp_type, uncompression_dict, seq_no,
            GetMemoryAllocator(rep_->table_options), block_type, get_context);
>>>>>>> 4b86fe11
      }
    }
  }

  // Fill lookup_context.
  if (block_cache_tracer_ && block_cache_tracer_->is_tracing_enabled() &&
      lookup_context) {
    size_t usage = 0;
    uint64_t nkeys = 0;
    if (block_entry->GetValue()) {
      // Approximate the number of keys in the block using restarts.
      nkeys =
          rep_->table_options.block_restart_interval *
          BlocklikeTraits<TBlocklike>::GetNumRestarts(*block_entry->GetValue());
      usage = block_entry->GetValue()->ApproximateMemoryUsage();
    }
    TraceType trace_block_type = TraceType::kTraceMax;
    switch (block_type) {
      case BlockType::kData:
        trace_block_type = TraceType::kBlockTraceDataBlock;
        break;
      case BlockType::kFilter:
        trace_block_type = TraceType::kBlockTraceFilterBlock;
        break;
      case BlockType::kCompressionDictionary:
        trace_block_type = TraceType::kBlockTraceUncompressionDictBlock;
        break;
      case BlockType::kRangeDeletion:
        trace_block_type = TraceType::kBlockTraceRangeDeletionBlock;
        break;
      case BlockType::kIndex:
        trace_block_type = TraceType::kBlockTraceIndexBlock;
        break;
      default:
        // This cannot happen.
        assert(false);
        break;
    }
    bool no_insert = no_io || !ro.fill_cache;
    if (BlockCacheTraceHelper::IsGetOrMultiGetOnDataBlock(
            trace_block_type, lookup_context->caller)) {
      // Defer logging the access to Get() and MultiGet() to trace additional
      // information, e.g., referenced_key_exist_in_block.

      // Make a copy of the block key here since it will be logged later.
      lookup_context->FillLookupContext(
          is_cache_hit, no_insert, trace_block_type,
          /*block_size=*/usage, /*block_key=*/key.ToString(), nkeys);
    } else {
      // Avoid making copy of block_key and cf_name when constructing the access
      // record.
      BlockCacheTraceRecord access_record(
          rep_->ioptions.env->NowMicros(),
          /*block_key=*/"", trace_block_type,
          /*block_size=*/usage, rep_->cf_id_for_tracing(),
          /*cf_name=*/"", rep_->level_for_tracing(),
          rep_->sst_number_for_tracing(), lookup_context->caller, is_cache_hit,
          no_insert, lookup_context->get_id,
          lookup_context->get_from_user_specified_snapshot,
          /*referenced_key=*/"");
      block_cache_tracer_->WriteBlockAccess(access_record, key,
                                            rep_->cf_name_for_tracing(),
                                            lookup_context->referenced_key);
    }
  }

  assert(s.ok() || block_entry->GetValue() == nullptr);
  return s;
}

// This function reads multiple data blocks from disk using Env::MultiRead()
// and optionally inserts them into the block cache. It uses the scratch
// buffer provided by the caller, which is contiguous. If scratch is a nullptr
// it allocates a separate buffer for each block. Typically, if the blocks
// need to be uncompressed and there is no compressed block cache, callers
// can allocate a temporary scratch buffer in order to minimize memory
// allocations.
// If options.fill_cache is true, it inserts the blocks into cache. If its
// false and scratch is non-null and the blocks are uncompressed, it copies
// the buffers to heap. In any case, the CachableEntry<Block> returned will
// own the data bytes.
// If compression is enabled and also there is no compressed block cache,
// the adjacent blocks are read out in one IO (combined read)
// batch - A MultiGetRange with only those keys with unique data blocks not
//         found in cache
// handles - A vector of block handles. Some of them me be NULL handles
// scratch - An optional contiguous buffer to read compressed blocks into
void BlockBasedTable::RetrieveMultipleBlocks(
    const ReadOptions& options, const MultiGetRange* batch,
    const autovector<BlockHandle, MultiGetContext::MAX_BATCH_SIZE>* handles,
    autovector<Status, MultiGetContext::MAX_BATCH_SIZE>* statuses,
    autovector<CachableEntry<Block>, MultiGetContext::MAX_BATCH_SIZE>* results,
    char* scratch, const UncompressionDict& uncompression_dict) const {
  RandomAccessFileReader* file = rep_->file.get();
  const Footer& footer = rep_->footer;
  const ImmutableCFOptions& ioptions = rep_->ioptions;
  size_t read_amp_bytes_per_bit = rep_->table_options.read_amp_bytes_per_bit;
  MemoryAllocator* memory_allocator = GetMemoryAllocator(rep_->table_options);

  if (file->use_direct_io() || ioptions.allow_mmap_reads) {
    size_t idx_in_batch = 0;
    for (auto mget_iter = batch->begin(); mget_iter != batch->end();
         ++mget_iter, ++idx_in_batch) {
      BlockCacheLookupContext lookup_data_block_context(
          TableReaderCaller::kUserMultiGet);
      const BlockHandle& handle = (*handles)[idx_in_batch];
      if (handle.IsNull()) {
        continue;
      }

      (*statuses)[idx_in_batch] =
          RetrieveBlock(nullptr, options, handle, uncompression_dict,
                        &(*results)[idx_in_batch], BlockType::kData,
                        mget_iter->get_context, &lookup_data_block_context,
                        /* for_compaction */ false, /* use_cache */ true);
    }
    return;
  }

  autovector<FSReadRequest, MultiGetContext::MAX_BATCH_SIZE> read_reqs;
  size_t buf_offset = 0;
  size_t idx_in_batch = 0;

  uint64_t prev_offset = 0;
  size_t prev_len = 0;
  autovector<size_t, MultiGetContext::MAX_BATCH_SIZE> req_idx_for_block;
  autovector<size_t, MultiGetContext::MAX_BATCH_SIZE> req_offset_for_block;
  for (auto mget_iter = batch->begin(); mget_iter != batch->end();
       ++mget_iter, ++idx_in_batch) {
    const BlockHandle& handle = (*handles)[idx_in_batch];
    if (handle.IsNull()) {
      continue;
    }

    size_t prev_end = static_cast<size_t>(prev_offset) + prev_len;

    // If current block is adjacent to the previous one, at the same time,
    // compression is enabled and there is no compressed cache, we combine
    // the two block read as one.
    if (scratch != nullptr && prev_end == handle.offset()) {
      req_offset_for_block.emplace_back(prev_len);
      prev_len += block_size(handle);
    } else {
      // No compression or current block and previous one is not adjacent:
      // Step 1, create a new request for previous blocks
      if (prev_len != 0) {
        FSReadRequest req;
        req.offset = prev_offset;
        req.len = prev_len;
        if (scratch == nullptr) {
          req.scratch = new char[req.len];
        } else {
          req.scratch = scratch + buf_offset;
          buf_offset += req.len;
        }
        req.status = IOStatus::OK();
        read_reqs.emplace_back(req);
      }

      // Step 2, remeber the previous block info
      prev_offset = handle.offset();
      prev_len = block_size(handle);
      req_offset_for_block.emplace_back(0);
    }
    req_idx_for_block.emplace_back(read_reqs.size());
  }
  // Handle the last block and process the pending last request
  if (prev_len != 0) {
    FSReadRequest req;
    req.offset = prev_offset;
    req.len = prev_len;
    if (scratch == nullptr) {
      req.scratch = new char[req.len];
    } else {
      req.scratch = scratch + buf_offset;
    }
    req.status = IOStatus::OK();
    read_reqs.emplace_back(req);
  }

  file->MultiRead(&read_reqs[0], read_reqs.size());

  idx_in_batch = 0;
  size_t valid_batch_idx = 0;
  for (auto mget_iter = batch->begin(); mget_iter != batch->end();
       ++mget_iter, ++idx_in_batch) {
    const BlockHandle& handle = (*handles)[idx_in_batch];

    if (handle.IsNull()) {
      continue;
    }

    assert(valid_batch_idx < req_idx_for_block.size());
    assert(valid_batch_idx < req_offset_for_block.size());
    assert(req_idx_for_block[valid_batch_idx] < read_reqs.size());
    size_t& req_idx = req_idx_for_block[valid_batch_idx];
    size_t& req_offset = req_offset_for_block[valid_batch_idx];
    valid_batch_idx++;
    FSReadRequest& req = read_reqs[req_idx];
    Status s = req.status;
    if (s.ok()) {
      if (req.result.size() != req.len) {
        s = Status::Corruption(
            "truncated block read from " + rep_->file->file_name() +
            " offset " + ToString(handle.offset()) + ", expected " +
            ToString(req.len) + " bytes, got " + ToString(req.result.size()));
      }
    }

    BlockContents raw_block_contents;
    size_t cur_read_end = req_offset + block_size(handle);
    if (cur_read_end > req.result.size()) {
      s = Status::Corruption(
          "truncated block read from " + rep_->file->file_name() + " offset " +
          ToString(handle.offset()) + ", expected " + ToString(req.len) +
          " bytes, got " + ToString(req.result.size()));
    }

    bool blocks_share_read_buffer = (req.result.size() != block_size(handle));
    if (s.ok()) {
      if (scratch == nullptr && !blocks_share_read_buffer) {
        // We allocated a buffer for this block. Give ownership of it to
        // BlockContents so it can free the memory
        assert(req.result.data() == req.scratch);
        std::unique_ptr<char[]> raw_block(req.scratch + req_offset);
        raw_block_contents = BlockContents(std::move(raw_block), handle.size());
      } else {
        // We used the scratch buffer which are shared by the blocks.
        // raw_block_contents does not have the ownership.
        raw_block_contents =
            BlockContents(Slice(req.scratch + req_offset, handle.size()));
      }

#ifndef NDEBUG
      raw_block_contents.is_raw_block = true;
#endif
      if (options.verify_checksums) {
        PERF_TIMER_GUARD(block_checksum_time);
        const char* data = req.result.data();
        uint32_t expected =
            DecodeFixed32(data + req_offset + handle.size() + 1);
        // Since the scratch might be shared. the offset of the data block in
        // the buffer might not be 0. req.result.data() only point to the
        // begin address of each read request, we need to add the offset
        // in each read request. Checksum is stored in the block trailer,
        // which is handle.size() + 1.
        s = rocksdb::VerifyChecksum(footer.checksum(),
                                    req.result.data() + req_offset,
                                    handle.size() + 1, expected);
      }
    }

    if (s.ok()) {
      // It handles a rare case: compression is set and these is no compressed
      // cache (enable combined read). In this case, the scratch != nullptr.
      // At the same time, some blocks are actually not compressed,
      // since its compression space saving is smaller than the threshold. In
      // this case, if the block shares the scratch memory, we need to copy it
      // to the heap such that it can be added to the regular block cache.
      CompressionType compression_type =
          raw_block_contents.get_compression_type();
      if (scratch != nullptr && compression_type == kNoCompression) {
        Slice raw = Slice(req.scratch + req_offset, block_size(handle));
        raw_block_contents = BlockContents(
            CopyBufferToHeap(GetMemoryAllocator(rep_->table_options), raw),
            handle.size());
#ifndef NDEBUG
        raw_block_contents.is_raw_block = true;
#endif
      }
    }

    if (s.ok()) {
      if (options.fill_cache) {
        BlockCacheLookupContext lookup_data_block_context(
            TableReaderCaller::kUserMultiGet);
        CachableEntry<Block>* block_entry = &(*results)[idx_in_batch];
        // MaybeReadBlockAndLoadToCache will insert into the block caches if
        // necessary. Since we're passing the raw block contents, it will
        // avoid looking up the block cache
<<<<<<< HEAD
        s = MaybeReadBlockAndLoadToCache(nullptr, options, handle,
              uncompression_dict, block_entry, BlockType::kData,
              mget_iter->get_context, &lookup_data_block_context,
              &raw_block_contents);
      } else {
        CompressionType compression_type =
                raw_block_contents.get_compression_type();
        BlockContents contents;
        if (compression_type != kNoCompression) {
          UncompressionContext context(compression_type);
          UncompressionInfo info(context, uncompression_dict, compression_type);
          s = UncompressBlockContents(info, req.result.data(), handle.size(),
                    &contents, footer.version(), rep_->ioptions,
                    memory_allocator);
        } else {
          if (scratch != nullptr) {
            // If we used the scratch buffer, then the contents need to be
            // copied to heap
            Slice raw = Slice(req.result.data(), handle.size());
            contents = BlockContents(CopyBufferToHeap(
                  GetMemoryAllocator(rep_->table_options), raw),
                  handle.size());
          } else {
            contents = std::move(raw_block_contents);
          }
        }
        if (s.ok()) {
          (*results)[idx_in_batch].SetOwnedValue(new Block(std::move(contents),
                read_amp_bytes_per_bit, ioptions.statistics));
=======
        s = MaybeReadBlockAndLoadToCache(
            nullptr, options, handle, uncompression_dict, block_entry,
            BlockType::kData, mget_iter->get_context,
            &lookup_data_block_context, &raw_block_contents);

        // block_entry value could be null if no block cache is present, i.e
        // BlockBasedTableOptions::no_block_cache is true and no compressed
        // block cache is configured. In that case, fall
        // through and set up the block explicitly
        if (block_entry->GetValue() != nullptr) {
          continue;
>>>>>>> 4b86fe11
        }
      }

      CompressionType compression_type =
          raw_block_contents.get_compression_type();
      BlockContents contents;
      if (compression_type != kNoCompression) {
        UncompressionContext context(compression_type);
        UncompressionInfo info(context, uncompression_dict, compression_type);
        s = UncompressBlockContents(info, req.result.data() + req_offset,
                                    handle.size(), &contents, footer.version(),
                                    rep_->ioptions, memory_allocator);
      } else {
        // There are two cases here: 1) caller uses the scratch buffer; 2) we
        // use the requst buffer. If scratch buffer is used, we ensure that
        // all raw blocks are copyed to the heap as single blocks. If scratch
        // buffer is not used, we also have no combined read, so the raw
        // block can be used directly.
        contents = std::move(raw_block_contents);
      }
      if (s.ok()) {
        (*results)[idx_in_batch].SetOwnedValue(
            new Block(std::move(contents), global_seqno, read_amp_bytes_per_bit,
                      ioptions.statistics));
      }
    }
    (*statuses)[idx_in_batch] = s;
  }
}

template <typename TBlocklike>
Status BlockBasedTable::RetrieveBlock(
    FilePrefetchBuffer* prefetch_buffer, const ReadOptions& ro,
    const BlockHandle& handle, const UncompressionDict& uncompression_dict,
    CachableEntry<TBlocklike>* block_entry, BlockType block_type,
    GetContext* get_context, BlockCacheLookupContext* lookup_context,
    bool for_compaction, bool use_cache) const {
  assert(block_entry);
  assert(block_entry->IsEmpty());

  Status s;
  if (use_cache) {
    s = MaybeReadBlockAndLoadToCache(prefetch_buffer, ro, handle,
                                     uncompression_dict, block_entry,
                                     block_type, get_context, lookup_context,
                                     /*contents=*/nullptr);

    if (!s.ok()) {
      return s;
    }

    if (block_entry->GetValue() != nullptr) {
      assert(s.ok());
      return s;
    }
  }

  assert(block_entry->IsEmpty());

  const bool no_io = ro.read_tier == kBlockCacheTier;
  if (no_io) {
    return Status::Incomplete("no blocking io");
  }

  const bool maybe_compressed =
      block_type != BlockType::kFilter &&
      block_type != BlockType::kCompressionDictionary &&
      rep_->blocks_maybe_compressed;
  const bool do_uncompress = maybe_compressed;
  std::unique_ptr<TBlocklike> block;

  {
    StopWatch sw(rep_->ioptions.env, rep_->ioptions.statistics,
                 READ_BLOCK_GET_MICROS);
    s = ReadBlockFromFile(
        rep_->file.get(), prefetch_buffer, rep_->footer, ro, handle, &block,
        rep_->ioptions, do_uncompress, maybe_compressed, block_type,
        uncompression_dict, rep_->persistent_cache_options,
        block_type == BlockType::kData
            ? rep_->table_options.read_amp_bytes_per_bit
            : 0,
        GetMemoryAllocator(rep_->table_options), for_compaction,
        rep_->blocks_definitely_zstd_compressed,
        rep_->table_options.filter_policy.get());
  }

  if (!s.ok()) {
    return s;
  }

  block_entry->SetOwnedValue(block.release());

  assert(s.ok());
  return s;
}

// Explicitly instantiate templates for both "blocklike" types we use.
// This makes it possible to keep the template definitions in the .cc file.
template Status BlockBasedTable::RetrieveBlock<BlockContents>(
    FilePrefetchBuffer* prefetch_buffer, const ReadOptions& ro,
    const BlockHandle& handle, const UncompressionDict& uncompression_dict,
    CachableEntry<BlockContents>* block_entry, BlockType block_type,
    GetContext* get_context, BlockCacheLookupContext* lookup_context,
    bool for_compaction, bool use_cache) const;

template Status BlockBasedTable::RetrieveBlock<ParsedFullFilterBlock>(
    FilePrefetchBuffer* prefetch_buffer, const ReadOptions& ro,
    const BlockHandle& handle, const UncompressionDict& uncompression_dict,
    CachableEntry<ParsedFullFilterBlock>* block_entry, BlockType block_type,
    GetContext* get_context, BlockCacheLookupContext* lookup_context,
    bool for_compaction, bool use_cache) const;

template Status BlockBasedTable::RetrieveBlock<Block>(
    FilePrefetchBuffer* prefetch_buffer, const ReadOptions& ro,
    const BlockHandle& handle, const UncompressionDict& uncompression_dict,
    CachableEntry<Block>* block_entry, BlockType block_type,
    GetContext* get_context, BlockCacheLookupContext* lookup_context,
    bool for_compaction, bool use_cache) const;

template Status BlockBasedTable::RetrieveBlock<UncompressionDict>(
    FilePrefetchBuffer* prefetch_buffer, const ReadOptions& ro,
    const BlockHandle& handle, const UncompressionDict& uncompression_dict,
    CachableEntry<UncompressionDict>* block_entry, BlockType block_type,
    GetContext* get_context, BlockCacheLookupContext* lookup_context,
    bool for_compaction, bool use_cache) const;

BlockBasedTable::PartitionedIndexIteratorState::PartitionedIndexIteratorState(
    const BlockBasedTable* table,
    std::unordered_map<uint64_t, CachableEntry<Block>>* block_map)
    : table_(table), block_map_(block_map) {}

InternalIteratorBase<IndexValue>*
BlockBasedTable::PartitionedIndexIteratorState::NewSecondaryIterator(
    const BlockHandle& handle) {
  // Return a block iterator on the index partition
  auto block = block_map_->find(handle.offset());
  // This is a possible scenario since block cache might not have had space
  // for the partition
  if (block != block_map_->end()) {
    const Rep* rep = table_->get_rep();
    assert(rep);

    Statistics* kNullStats = nullptr;
    // We don't return pinned data from index blocks, so no need
    // to set `block_contents_pinned`.
    return block->second.GetValue()->NewIndexIterator(
        &rep->internal_comparator, rep->internal_comparator.user_comparator(),
        rep->get_global_seqno(BlockType::kIndex), nullptr, kNullStats, true,
        rep->index_has_first_key, rep->index_key_includes_seq, rep->index_value_is_full);
  }
  // Create an empty iterator
  return new IndexBlockIter();
}

// This will be broken if the user specifies an unusual implementation
// of Options.comparator, or if the user specifies an unusual
// definition of prefixes in BlockBasedTableOptions.filter_policy.
// In particular, we require the following three properties:
//
// 1) key.starts_with(prefix(key))
// 2) Compare(prefix(key), key) <= 0.
// 3) If Compare(key1, key2) <= 0, then Compare(prefix(key1), prefix(key2)) <= 0
//
// Otherwise, this method guarantees no I/O will be incurred.
//
// REQUIRES: this method shouldn't be called while the DB lock is held.
bool BlockBasedTable::PrefixMayMatch(
    const Slice& internal_key, const ReadOptions& read_options,
    const SliceTransform* options_prefix_extractor,
    const bool need_upper_bound_check,
    BlockCacheLookupContext* lookup_context) const {
  if (!rep_->filter_policy) {
    return true;
  }

  const SliceTransform* prefix_extractor;

  if (rep_->table_prefix_extractor == nullptr) {
    if (need_upper_bound_check) {
      return true;
    }
    prefix_extractor = options_prefix_extractor;
  } else {
    prefix_extractor = rep_->table_prefix_extractor.get();
  }
  auto user_key = ExtractUserKey(internal_key);
  if (!prefix_extractor->InDomain(user_key)) {
    return true;
  }

  bool may_match = true;
  Status s;

  // First, try check with full filter
  FilterBlockReader* const filter = rep_->filter.get();
  bool filter_checked = true;
  if (filter != nullptr) {
    if (!filter->IsBlockBased()) {
      const Slice* const const_ikey_ptr = &internal_key;
      may_match = filter->RangeMayExist(
          read_options.iterate_upper_bound, user_key, prefix_extractor,
          rep_->internal_comparator.user_comparator(), const_ikey_ptr,
          &filter_checked, need_upper_bound_check, lookup_context);
    } else {
      // if prefix_extractor changed for block based filter, skip filter
      if (need_upper_bound_check) {
        return true;
      }
      auto prefix = prefix_extractor->Transform(user_key);
      InternalKey internal_key_prefix(prefix, kMaxSequenceNumber, kTypeValue);
      auto internal_prefix = internal_key_prefix.Encode();

      // To prevent any io operation in this method, we set `read_tier` to make
      // sure we always read index or filter only when they have already been
      // loaded to memory.
      ReadOptions no_io_read_options;
      no_io_read_options.read_tier = kBlockCacheTier;

      // Then, try find it within each block
      // we already know prefix_extractor and prefix_extractor_name must match
      // because `CheckPrefixMayMatch` first checks `check_filter_ == true`
      std::unique_ptr<InternalIteratorBase<IndexValue>> iiter(NewIndexIterator(
          no_io_read_options,
          /*need_upper_bound_check=*/false, /*input_iter=*/nullptr,
          /*get_context=*/nullptr, lookup_context));
      iiter->Seek(internal_prefix);

      if (!iiter->Valid()) {
        // we're past end of file
        // if it's incomplete, it means that we avoided I/O
        // and we're not really sure that we're past the end
        // of the file
        may_match = iiter->status().IsIncomplete();
      } else if ((rep_->index_key_includes_seq ? ExtractUserKey(iiter->key())
                                               : iiter->key())
                     .starts_with(ExtractUserKey(internal_prefix))) {
        // we need to check for this subtle case because our only
        // guarantee is that "the key is a string >= last key in that data
        // block" according to the doc/table_format.txt spec.
        //
        // Suppose iiter->key() starts with the desired prefix; it is not
        // necessarily the case that the corresponding data block will
        // contain the prefix, since iiter->key() need not be in the
        // block.  However, the next data block may contain the prefix, so
        // we return true to play it safe.
        may_match = true;
      } else if (filter->IsBlockBased()) {
        // iiter->key() does NOT start with the desired prefix.  Because
        // Seek() finds the first key that is >= the seek target, this
        // means that iiter->key() > prefix.  Thus, any data blocks coming
        // after the data block corresponding to iiter->key() cannot
        // possibly contain the key.  Thus, the corresponding data block
        // is the only on could potentially contain the prefix.
        BlockHandle handle = iiter->value().handle;
        may_match = filter->PrefixMayMatch(
            prefix, prefix_extractor, handle.offset(), /*no_io=*/false,
            /*const_key_ptr=*/nullptr, /*get_context=*/nullptr, lookup_context);
      }
    }
  }

  if (filter_checked) {
    Statistics* statistics = rep_->ioptions.statistics;
    RecordTick(statistics, BLOOM_FILTER_PREFIX_CHECKED);
    if (!may_match) {
      RecordTick(statistics, BLOOM_FILTER_PREFIX_USEFUL);
    }
  }

  return may_match;
}

template <class TBlockIter, typename TValue>
void BlockBasedTableIterator<TBlockIter, TValue>::Seek(const Slice& target) {
  SeekImpl(&target);
}

template <class TBlockIter, typename TValue>
void BlockBasedTableIterator<TBlockIter, TValue>::SeekToFirst() {
  SeekImpl(nullptr);
}

template <class TBlockIter, typename TValue>
void BlockBasedTableIterator<TBlockIter, TValue>::SeekImpl(
    const Slice* target) {
  is_out_of_bound_ = false;
  is_at_first_key_from_index_ = false;
  if (target && !CheckPrefixMayMatch(*target)) {
    ResetDataIter();
    return;
  }

  bool need_seek_index = true;
  if (block_iter_points_to_real_block_ && block_iter_.Valid()) {
    // Reseek.
    prev_block_offset_ = index_iter_->value().handle.offset();

    if (target) {
      // We can avoid an index seek if:
      // 1. The new seek key is larger than the current key
      // 2. The new seek key is within the upper bound of the block
      // Since we don't necessarily know the internal key for either
      // the current key or the upper bound, we check user keys and
      // exclude the equality case. Considering internal keys can
      // improve for the boundary cases, but it would complicate the
      // code.
      if (user_comparator_.Compare(ExtractUserKey(*target),
                                   block_iter_.user_key()) > 0 &&
          user_comparator_.Compare(ExtractUserKey(*target),
                                   index_iter_->user_key()) < 0) {
        need_seek_index = false;
      }
    }
  }

  if (need_seek_index) {
    if (target) {
      index_iter_->Seek(*target);
    } else {
      index_iter_->SeekToFirst();
    }

    if (!index_iter_->Valid()) {
      ResetDataIter();
      return;
    }
  }

  IndexValue v = index_iter_->value();
  const bool same_block = block_iter_points_to_real_block_ &&
                          v.handle.offset() == prev_block_offset_;

  // TODO(kolmike): Remove the != kBlockCacheTier condition.
  if (!v.first_internal_key.empty() && !same_block &&
      (!target || icomp_.Compare(*target, v.first_internal_key) <= 0) &&
      read_options_.read_tier != kBlockCacheTier) {
    // Index contains the first key of the block, and it's >= target.
    // We can defer reading the block.
    is_at_first_key_from_index_ = true;
    // ResetDataIter() will invalidate block_iter_. Thus, there is no need to
    // call CheckDataBlockWithinUpperBound() to check for iterate_upper_bound
    // as that will be done later when the data block is actually read.
    ResetDataIter();
  } else {
    // Need to use the data block.
    if (!same_block) {
      InitDataBlock();
    } else {
      // When the user does a reseek, the iterate_upper_bound might have
      // changed. CheckDataBlockWithinUpperBound() needs to be called
      // explicitly if the reseek ends up in the same data block.
      // If the reseek ends up in a different block, InitDataBlock() will do
      // the iterator upper bound check.
      CheckDataBlockWithinUpperBound();
    }

    if (target) {
      block_iter_.Seek(*target);
    } else {
      block_iter_.SeekToFirst();
    }
    FindKeyForward();
  }

  CheckOutOfBound();

  if (target) {
    assert(!Valid() || ((block_type_ == BlockType::kIndex &&
                         !table_->get_rep()->index_key_includes_seq)
                            ? (user_comparator_.Compare(ExtractUserKey(*target),
                                                        key()) <= 0)
                            : (icomp_.Compare(*target, key()) <= 0)));
  }
}

template <class TBlockIter, typename TValue>
void BlockBasedTableIterator<TBlockIter, TValue>::SeekForPrev(
    const Slice& target) {
  is_out_of_bound_ = false;
  is_at_first_key_from_index_ = false;
  if (!CheckPrefixMayMatch(target)) {
    ResetDataIter();
    return;
  }

  SavePrevIndexValue();

  // Call Seek() rather than SeekForPrev() in the index block, because the
  // target data block will likely to contain the position for `target`, the
  // same as Seek(), rather than than before.
  // For example, if we have three data blocks, each containing two keys:
  //   [2, 4]  [6, 8] [10, 12]
  //  (the keys in the index block would be [4, 8, 12])
  // and the user calls SeekForPrev(7), we need to go to the second block,
  // just like if they call Seek(7).
  // The only case where the block is difference is when they seek to a position
  // in the boundary. For example, if they SeekForPrev(5), we should go to the
  // first block, rather than the second. However, we don't have the information
  // to distinguish the two unless we read the second block. In this case, we'll
  // end up with reading two blocks.
  index_iter_->Seek(target);

  if (!index_iter_->Valid()) {
    auto seek_status = index_iter_->status();
    // Check for IO error
    if (!seek_status.IsNotFound() && !seek_status.ok()) {
      ResetDataIter();
      return;
    }

    // With prefix index, Seek() returns NotFound if the prefix doesn't exist
    if (seek_status.IsNotFound()) {
      // Any key less than the target is fine for prefix seek
      ResetDataIter();
      return;
    } else {
      index_iter_->SeekToLast();
    }
    // Check for IO error
    if (!index_iter_->Valid()) {
      ResetDataIter();
      return;
    }
  }

  InitDataBlock();

  block_iter_.SeekForPrev(target);

  FindKeyBackward();
  CheckDataBlockWithinUpperBound();
  assert(!block_iter_.Valid() ||
         icomp_.Compare(target, block_iter_.key()) >= 0);
}

template <class TBlockIter, typename TValue>
void BlockBasedTableIterator<TBlockIter, TValue>::SeekToLast() {
  is_out_of_bound_ = false;
  is_at_first_key_from_index_ = false;
  SavePrevIndexValue();
  index_iter_->SeekToLast();
  if (!index_iter_->Valid()) {
    ResetDataIter();
    return;
  }
  InitDataBlock();
  block_iter_.SeekToLast();
  FindKeyBackward();
  CheckDataBlockWithinUpperBound();
}

template <class TBlockIter, typename TValue>
void BlockBasedTableIterator<TBlockIter, TValue>::Next() {
  if (is_at_first_key_from_index_ && !MaterializeCurrentBlock()) {
    return;
  }
  assert(block_iter_points_to_real_block_);
  block_iter_.Next();
  FindKeyForward();
  CheckOutOfBound();
}

template <class TBlockIter, typename TValue>
bool BlockBasedTableIterator<TBlockIter, TValue>::NextAndGetResult(
    IterateResult* result) {
  Next();
  bool is_valid = Valid();
  if (is_valid) {
    result->key = key();
    result->may_be_out_of_upper_bound = MayBeOutOfUpperBound();
  }
  return is_valid;
}

template <class TBlockIter, typename TValue>
void BlockBasedTableIterator<TBlockIter, TValue>::Prev() {
  if (is_at_first_key_from_index_) {
    is_at_first_key_from_index_ = false;

    index_iter_->Prev();
    if (!index_iter_->Valid()) {
      return;
    }

    InitDataBlock();
    block_iter_.SeekToLast();
  } else {
    assert(block_iter_points_to_real_block_);
    block_iter_.Prev();
  }

  FindKeyBackward();
}

template <class TBlockIter, typename TValue>
void BlockBasedTableIterator<TBlockIter, TValue>::InitDataBlock() {
  BlockHandle data_block_handle = index_iter_->value().handle;
  if (!block_iter_points_to_real_block_ ||
      data_block_handle.offset() != prev_block_offset_ ||
      // if previous attempt of reading the block missed cache, try again
      block_iter_.status().IsIncomplete()) {
    if (block_iter_points_to_real_block_) {
      ResetDataIter();
    }
    auto* rep = table_->get_rep();

    // Prefetch additional data for range scans (iterators). Enabled only for
    // user reads.
    // Implicit auto readahead:
    //   Enabled after 2 sequential IOs when ReadOptions.readahead_size == 0.
    // Explicit user requested readahead:
    //   Enabled from the very first IO when ReadOptions.readahead_size is set.
    if (lookup_context_.caller != TableReaderCaller::kCompaction) {
      if (read_options_.readahead_size == 0) {
        // Implicit auto readahead
        num_file_reads_++;
        if (num_file_reads_ >
            BlockBasedTable::kMinNumFileReadsToStartAutoReadahead) {
          if (!rep->file->use_direct_io() &&
              (data_block_handle.offset() +
                   static_cast<size_t>(block_size(data_block_handle)) >
               readahead_limit_)) {
            // Buffered I/O
            // Discarding the return status of Prefetch calls intentionally, as
            // we can fallback to reading from disk if Prefetch fails.
            rep->file->Prefetch(data_block_handle.offset(), readahead_size_);
            readahead_limit_ = static_cast<size_t>(data_block_handle.offset() +
                                                   readahead_size_);
            // Keep exponentially increasing readahead size until
            // kMaxAutoReadaheadSize.
            readahead_size_ = std::min(BlockBasedTable::kMaxAutoReadaheadSize,
                                       readahead_size_ * 2);
          } else if (rep->file->use_direct_io() && !prefetch_buffer_) {
            // Direct I/O
            // Let FilePrefetchBuffer take care of the readahead.
            rep->CreateFilePrefetchBuffer(
                BlockBasedTable::kInitAutoReadaheadSize,
                BlockBasedTable::kMaxAutoReadaheadSize, &prefetch_buffer_);
          }
        }
      } else if (!prefetch_buffer_) {
        // Explicit user requested readahead
        // The actual condition is:
        // if (read_options_.readahead_size != 0 && !prefetch_buffer_)
        rep->CreateFilePrefetchBuffer(read_options_.readahead_size,
                                      read_options_.readahead_size,
                                      &prefetch_buffer_);
      }
    } else if (!prefetch_buffer_) {
      rep->CreateFilePrefetchBuffer(compaction_readahead_size_,
                                    compaction_readahead_size_,
                                    &prefetch_buffer_);
    }

    Status s;
    table_->NewDataBlockIterator<TBlockIter>(
        read_options_, data_block_handle, &block_iter_, block_type_,
        /*get_context=*/nullptr, &lookup_context_, s, prefetch_buffer_.get(),
        /*for_compaction=*/lookup_context_.caller ==
            TableReaderCaller::kCompaction);
    block_iter_points_to_real_block_ = true;
    CheckDataBlockWithinUpperBound();
  }
}

template <class TBlockIter, typename TValue>
bool BlockBasedTableIterator<TBlockIter, TValue>::MaterializeCurrentBlock() {
  assert(is_at_first_key_from_index_);
  assert(!block_iter_points_to_real_block_);
  assert(index_iter_->Valid());

  is_at_first_key_from_index_ = false;
  InitDataBlock();
  assert(block_iter_points_to_real_block_);
  block_iter_.SeekToFirst();

  if (!block_iter_.Valid() ||
      icomp_.Compare(block_iter_.key(),
                     index_iter_->value().first_internal_key) != 0) {
    // Uh oh.
    block_iter_.Invalidate(Status::Corruption(
        "first key in index doesn't match first key in block"));
    return false;
  }

  return true;
}

template <class TBlockIter, typename TValue>
void BlockBasedTableIterator<TBlockIter, TValue>::FindKeyForward() {
  // This method's code is kept short to make it likely to be inlined.

  assert(!is_out_of_bound_);
  assert(block_iter_points_to_real_block_);

  if (!block_iter_.Valid()) {
    // This is the only call site of FindBlockForward(), but it's extracted into
    // a separate method to keep FindKeyForward() short and likely to be
    // inlined. When transitioning to a different block, we call
    // FindBlockForward(), which is much longer and is probably not inlined.
    FindBlockForward();
  } else {
    // This is the fast path that avoids a function call.
  }
}

template <class TBlockIter, typename TValue>
void BlockBasedTableIterator<TBlockIter, TValue>::FindBlockForward() {
  // TODO the while loop inherits from two-level-iterator. We don't know
  // whether a block can be empty so it can be replaced by an "if".
  do {
    if (!block_iter_.status().ok()) {
      return;
    }
    // Whether next data block is out of upper bound, if there is one.
    const bool next_block_is_out_of_bound =
        read_options_.iterate_upper_bound != nullptr &&
        block_iter_points_to_real_block_ && !data_block_within_upper_bound_;
    assert(!next_block_is_out_of_bound ||
           user_comparator_.Compare(*read_options_.iterate_upper_bound,
                                    index_iter_->user_key()) <= 0);
    ResetDataIter();
    index_iter_->Next();
    if (next_block_is_out_of_bound) {
      // The next block is out of bound. No need to read it.
      TEST_SYNC_POINT_CALLBACK("BlockBasedTableIterator:out_of_bound", nullptr);
      // We need to make sure this is not the last data block before setting
      // is_out_of_bound_, since the index key for the last data block can be
      // larger than smallest key of the next file on the same level.
      if (index_iter_->Valid()) {
        is_out_of_bound_ = true;
      }
      return;
    }

    if (!index_iter_->Valid()) {
      return;
    }

    IndexValue v = index_iter_->value();

    // TODO(kolmike): Remove the != kBlockCacheTier condition.
    if (!v.first_internal_key.empty() &&
        read_options_.read_tier != kBlockCacheTier) {
      // Index contains the first key of the block. Defer reading the block.
      is_at_first_key_from_index_ = true;
      return;
    }

    InitDataBlock();
    block_iter_.SeekToFirst();
  } while (!block_iter_.Valid());
}

template <class TBlockIter, typename TValue>
void BlockBasedTableIterator<TBlockIter, TValue>::FindKeyBackward() {
  while (!block_iter_.Valid()) {
    if (!block_iter_.status().ok()) {
      return;
    }

    ResetDataIter();
    index_iter_->Prev();

    if (index_iter_->Valid()) {
      InitDataBlock();
      block_iter_.SeekToLast();
    } else {
      return;
    }
  }

  // We could have check lower bound here too, but we opt not to do it for
  // code simplicity.
}

template <class TBlockIter, typename TValue>
void BlockBasedTableIterator<TBlockIter, TValue>::CheckOutOfBound() {
  if (read_options_.iterate_upper_bound != nullptr && Valid()) {
    is_out_of_bound_ = user_comparator_.Compare(
                           *read_options_.iterate_upper_bound, user_key()) <= 0;
  }
}

template <class TBlockIter, typename TValue>
void BlockBasedTableIterator<TBlockIter,
                             TValue>::CheckDataBlockWithinUpperBound() {
  if (read_options_.iterate_upper_bound != nullptr &&
      block_iter_points_to_real_block_) {
    data_block_within_upper_bound_ =
        (user_comparator_.Compare(*read_options_.iterate_upper_bound,
                                  index_iter_->user_key()) > 0);
  }
}

InternalIterator* BlockBasedTable::NewIterator(
    const ReadOptions& read_options, const SliceTransform* prefix_extractor,
    Arena* arena, bool skip_filters, TableReaderCaller caller,
    size_t compaction_readahead_size) {
  BlockCacheLookupContext lookup_context{caller};
  bool need_upper_bound_check =
      PrefixExtractorChanged(rep_->table_properties.get(), prefix_extractor);
  if (arena == nullptr) {
    return new BlockBasedTableIterator<DataBlockIter>(
        this, read_options, rep_->internal_comparator,
        NewIndexIterator(
            read_options,
            need_upper_bound_check &&
                rep_->index_type == BlockBasedTableOptions::kHashSearch,
            /*input_iter=*/nullptr, /*get_context=*/nullptr, &lookup_context),
        !skip_filters && !read_options.total_order_seek &&
            prefix_extractor != nullptr,
        need_upper_bound_check, prefix_extractor, BlockType::kData, caller,
        compaction_readahead_size);
  } else {
    auto* mem =
        arena->AllocateAligned(sizeof(BlockBasedTableIterator<DataBlockIter>));
    return new (mem) BlockBasedTableIterator<DataBlockIter>(
        this, read_options, rep_->internal_comparator,
        NewIndexIterator(
            read_options,
            need_upper_bound_check &&
                rep_->index_type == BlockBasedTableOptions::kHashSearch,
            /*input_iter=*/nullptr, /*get_context=*/nullptr, &lookup_context),
        !skip_filters && !read_options.total_order_seek &&
            prefix_extractor != nullptr,
        need_upper_bound_check, prefix_extractor, BlockType::kData, caller,
        compaction_readahead_size);
  }
}

FragmentedRangeTombstoneIterator* BlockBasedTable::NewRangeTombstoneIterator(
    const ReadOptions& read_options) {
  if (rep_->fragmented_range_dels == nullptr) {
    return nullptr;
  }
  SequenceNumber snapshot = kMaxSequenceNumber;
  if (read_options.snapshot != nullptr) {
    snapshot = read_options.snapshot->GetSequenceNumber();
  }
  return new FragmentedRangeTombstoneIterator(
      rep_->fragmented_range_dels, rep_->internal_comparator, snapshot);
}

bool BlockBasedTable::FullFilterKeyMayMatch(
    const ReadOptions& read_options, FilterBlockReader* filter,
    const Slice& internal_key, const bool no_io,
    const SliceTransform* prefix_extractor, GetContext* get_context,
    BlockCacheLookupContext* lookup_context) const {
  if (filter == nullptr || filter->IsBlockBased()) {
    return true;
  }
  Slice user_key = ExtractUserKey(internal_key);
  const Slice* const const_ikey_ptr = &internal_key;
  bool may_match = true;
  if (rep_->whole_key_filtering) {
    size_t ts_sz =
        rep_->internal_comparator.user_comparator()->timestamp_size();
    Slice user_key_without_ts = StripTimestampFromUserKey(user_key, ts_sz);
    may_match =
        filter->KeyMayMatch(user_key_without_ts, prefix_extractor, kNotValid,
                            no_io, const_ikey_ptr, get_context, lookup_context);
  } else if (!read_options.total_order_seek && prefix_extractor &&
             rep_->table_properties->prefix_extractor_name.compare(
                 prefix_extractor->Name()) == 0 &&
             prefix_extractor->InDomain(user_key) &&
             !filter->PrefixMayMatch(prefix_extractor->Transform(user_key),
                                     prefix_extractor, kNotValid, no_io,
                                     const_ikey_ptr, get_context,
                                     lookup_context)) {
    may_match = false;
  }
  if (may_match) {
    RecordTick(rep_->ioptions.statistics, BLOOM_FILTER_FULL_POSITIVE);
    PERF_COUNTER_BY_LEVEL_ADD(bloom_filter_full_positive, 1, rep_->level);
  }
  return may_match;
}

void BlockBasedTable::FullFilterKeysMayMatch(
    const ReadOptions& read_options, FilterBlockReader* filter,
    MultiGetRange* range, const bool no_io,
    const SliceTransform* prefix_extractor,
    BlockCacheLookupContext* lookup_context) const {
  if (filter == nullptr || filter->IsBlockBased()) {
    return;
  }
  if (rep_->whole_key_filtering) {
    filter->KeysMayMatch(range, prefix_extractor, kNotValid, no_io,
                         lookup_context);
  } else if (!read_options.total_order_seek && prefix_extractor &&
             rep_->table_properties->prefix_extractor_name.compare(
                 prefix_extractor->Name()) == 0) {
    filter->PrefixesMayMatch(range, prefix_extractor, kNotValid, false,
                             lookup_context);
  }
}

Status BlockBasedTable::Get(const ReadOptions& read_options, const Slice& key,
                            GetContext* get_context,
                            const SliceTransform* prefix_extractor,
                            bool skip_filters) {
  assert(key.size() >= 8);  // key must be internal key
  assert(get_context != nullptr);
  Status s;
  const bool no_io = read_options.read_tier == kBlockCacheTier;

  FilterBlockReader* const filter =
      !skip_filters ? rep_->filter.get() : nullptr;

  // First check the full filter
  // If full filter not useful, Then go into each block
  uint64_t tracing_get_id = get_context->get_tracing_get_id();
  BlockCacheLookupContext lookup_context{
      TableReaderCaller::kUserGet, tracing_get_id,
      /*get_from_user_specified_snapshot=*/read_options.snapshot != nullptr};
  if (block_cache_tracer_ && block_cache_tracer_->is_tracing_enabled()) {
    // Trace the key since it contains both user key and sequence number.
    lookup_context.referenced_key = key.ToString();
    lookup_context.get_from_user_specified_snapshot =
        read_options.snapshot != nullptr;
  }
  const bool may_match =
      FullFilterKeyMayMatch(read_options, filter, key, no_io, prefix_extractor,
                            get_context, &lookup_context);
  if (!may_match) {
    RecordTick(rep_->ioptions.statistics, BLOOM_FILTER_USEFUL);
    PERF_COUNTER_BY_LEVEL_ADD(bloom_filter_useful, 1, rep_->level);
  } else {
    IndexBlockIter iiter_on_stack;
    // if prefix_extractor found in block differs from options, disable
    // BlockPrefixIndex. Only do this check when index_type is kHashSearch.
    bool need_upper_bound_check = false;
    if (rep_->index_type == BlockBasedTableOptions::kHashSearch) {
      need_upper_bound_check = PrefixExtractorChanged(
          rep_->table_properties.get(), prefix_extractor);
    }
    auto iiter =
        NewIndexIterator(read_options, need_upper_bound_check, &iiter_on_stack,
                         get_context, &lookup_context);
    std::unique_ptr<InternalIteratorBase<IndexValue>> iiter_unique_ptr;
    if (iiter != &iiter_on_stack) {
      iiter_unique_ptr.reset(iiter);
    }

    size_t ts_sz =
        rep_->internal_comparator.user_comparator()->timestamp_size();
    bool matched = false;  // if such user key mathced a key in SST
    bool done = false;
    for (iiter->Seek(key); iiter->Valid() && !done; iiter->Next()) {
      IndexValue v = iiter->value();

      bool not_exist_in_filter =
          filter != nullptr && filter->IsBlockBased() == true &&
          !filter->KeyMayMatch(ExtractUserKeyAndStripTimestamp(key, ts_sz),
                               prefix_extractor, v.handle.offset(), no_io,
                               /*const_ikey_ptr=*/nullptr, get_context,
                               &lookup_context);

      if (not_exist_in_filter) {
        // Not found
        // TODO: think about interaction with Merge. If a user key cannot
        // cross one data block, we should be fine.
        RecordTick(rep_->ioptions.statistics, BLOOM_FILTER_USEFUL);
        PERF_COUNTER_BY_LEVEL_ADD(bloom_filter_useful, 1, rep_->level);
        break;
      }

      if (!v.first_internal_key.empty() && !skip_filters &&
          UserComparatorWrapper(rep_->internal_comparator.user_comparator())
                  .Compare(ExtractUserKey(key),
                           ExtractUserKey(v.first_internal_key)) < 0) {
        // The requested key falls between highest key in previous block and
        // lowest key in current block.
        break;
      }

      BlockCacheLookupContext lookup_data_block_context{
          TableReaderCaller::kUserGet, tracing_get_id,
          /*get_from_user_specified_snapshot=*/read_options.snapshot !=
              nullptr};
      bool does_referenced_key_exist = false;
      DataBlockIter biter;
      uint64_t referenced_data_size = 0;
      NewDataBlockIterator<DataBlockIter>(
          read_options, v.handle, &biter, BlockType::kData, get_context,
          &lookup_data_block_context,
          /*s=*/Status(), /*prefetch_buffer*/ nullptr);

      if (no_io && biter.status().IsIncomplete()) {
        // couldn't get block from block_cache
        // Update Saver.state to Found because we are only looking for
        // whether we can guarantee the key is not there when "no_io" is set
        get_context->MarkKeyMayExist();
        break;
      }
      if (!biter.status().ok()) {
        s = biter.status();
        break;
      }

      bool may_exist = biter.SeekForGet(key);
      // If user-specified timestamp is supported, we cannot end the search
      // just because hash index lookup indicates the key+ts does not exist.
      if (!may_exist && ts_sz == 0) {
        // HashSeek cannot find the key this block and the the iter is not
        // the end of the block, i.e. cannot be in the following blocks
        // either. In this case, the seek_key cannot be found, so we break
        // from the top level for-loop.
        done = true;
      } else {
        // Call the *saver function on each entry/block until it returns false
        for (; biter.Valid(); biter.Next()) {
          ParsedInternalKey parsed_key;
          if (!ParseInternalKey(biter.key(), &parsed_key)) {
            s = Status::Corruption(Slice());
          }

          if (!get_context->SaveValue(
                  parsed_key, biter.value(), &matched,
                  biter.IsValuePinned() ? &biter : nullptr)) {
            if (get_context->State() == GetContext::GetState::kFound) {
              does_referenced_key_exist = true;
              referenced_data_size = biter.key().size() + biter.value().size();
            }
            done = true;
            break;
          }
        }
        s = biter.status();
      }
      // Write the block cache access record.
      if (block_cache_tracer_ && block_cache_tracer_->is_tracing_enabled()) {
        // Avoid making copy of block_key, cf_name, and referenced_key when
        // constructing the access record.
        Slice referenced_key;
        if (does_referenced_key_exist) {
          referenced_key = biter.key();
        } else {
          referenced_key = key;
        }
        BlockCacheTraceRecord access_record(
            rep_->ioptions.env->NowMicros(),
            /*block_key=*/"", lookup_data_block_context.block_type,
            lookup_data_block_context.block_size, rep_->cf_id_for_tracing(),
            /*cf_name=*/"", rep_->level_for_tracing(),
            rep_->sst_number_for_tracing(), lookup_data_block_context.caller,
            lookup_data_block_context.is_cache_hit,
            lookup_data_block_context.no_insert,
            lookup_data_block_context.get_id,
            lookup_data_block_context.get_from_user_specified_snapshot,
            /*referenced_key=*/"", referenced_data_size,
            lookup_data_block_context.num_keys_in_block,
            does_referenced_key_exist);
        block_cache_tracer_->WriteBlockAccess(
            access_record, lookup_data_block_context.block_key,
            rep_->cf_name_for_tracing(), referenced_key);
      }

      if (done) {
        // Avoid the extra Next which is expensive in two-level indexes
        break;
      }
    }
    if (matched && filter != nullptr && !filter->IsBlockBased()) {
      RecordTick(rep_->ioptions.statistics, BLOOM_FILTER_FULL_TRUE_POSITIVE);
      PERF_COUNTER_BY_LEVEL_ADD(bloom_filter_full_true_positive, 1,
                                rep_->level);
    }
    if (s.ok() && !iiter->status().IsNotFound()) {
      s = iiter->status();
    }
  }

  return s;
}

using MultiGetRange = MultiGetContext::Range;
void BlockBasedTable::MultiGet(const ReadOptions& read_options,
                               const MultiGetRange* mget_range,
                               const SliceTransform* prefix_extractor,
                               bool skip_filters) {
  FilterBlockReader* const filter =
      !skip_filters ? rep_->filter.get() : nullptr;
  MultiGetRange sst_file_range(*mget_range, mget_range->begin(),
                               mget_range->end());

  // First check the full filter
  // If full filter not useful, Then go into each block
  const bool no_io = read_options.read_tier == kBlockCacheTier;
  uint64_t tracing_mget_id = BlockCacheTraceHelper::kReservedGetId;
  if (!sst_file_range.empty() && sst_file_range.begin()->get_context) {
    tracing_mget_id = sst_file_range.begin()->get_context->get_tracing_get_id();
  }
  BlockCacheLookupContext lookup_context{
      TableReaderCaller::kUserMultiGet, tracing_mget_id,
      /*get_from_user_specified_snapshot=*/read_options.snapshot != nullptr};
  FullFilterKeysMayMatch(read_options, filter, &sst_file_range, no_io,
                         prefix_extractor, &lookup_context);

  if (skip_filters || !sst_file_range.empty()) {
    IndexBlockIter iiter_on_stack;
    // if prefix_extractor found in block differs from options, disable
    // BlockPrefixIndex. Only do this check when index_type is kHashSearch.
    bool need_upper_bound_check = false;
    if (rep_->index_type == BlockBasedTableOptions::kHashSearch) {
      need_upper_bound_check = PrefixExtractorChanged(
          rep_->table_properties.get(), prefix_extractor);
    }
    auto iiter =
        NewIndexIterator(read_options, need_upper_bound_check, &iiter_on_stack,
                         sst_file_range.begin()->get_context, &lookup_context);
    std::unique_ptr<InternalIteratorBase<IndexValue>> iiter_unique_ptr;
    if (iiter != &iiter_on_stack) {
      iiter_unique_ptr.reset(iiter);
    }

    uint64_t offset = std::numeric_limits<uint64_t>::max();
    autovector<BlockHandle, MultiGetContext::MAX_BATCH_SIZE> block_handles;
    autovector<CachableEntry<Block>, MultiGetContext::MAX_BATCH_SIZE> results;
    autovector<Status, MultiGetContext::MAX_BATCH_SIZE> statuses;
    char stack_buf[kMultiGetReadStackBufSize];
    std::unique_ptr<char[]> block_buf;
    {
      MultiGetRange data_block_range(sst_file_range, sst_file_range.begin(),
                                     sst_file_range.end());

      CachableEntry<UncompressionDict> uncompression_dict;
      Status uncompression_dict_status;
      if (rep_->uncompression_dict_reader) {
        uncompression_dict_status =
            rep_->uncompression_dict_reader->GetOrReadUncompressionDictionary(
                nullptr /* prefetch_buffer */, no_io,
                sst_file_range.begin()->get_context, &lookup_context,
                &uncompression_dict);
      }

      const UncompressionDict& dict = uncompression_dict.GetValue()
                                          ? *uncompression_dict.GetValue()
                                          : UncompressionDict::GetEmptyDict();

      size_t total_len = 0;
      ReadOptions ro = read_options;
      ro.read_tier = kBlockCacheTier;

      for (auto miter = data_block_range.begin();
           miter != data_block_range.end(); ++miter) {
        const Slice& key = miter->ikey;
        iiter->Seek(miter->ikey);

        IndexValue v;
        if (iiter->Valid()) {
          v = iiter->value();
        }
        if (!iiter->Valid() ||
            (!v.first_internal_key.empty() && !skip_filters &&
             UserComparatorWrapper(rep_->internal_comparator.user_comparator())
                     .Compare(ExtractUserKey(key),
                              ExtractUserKey(v.first_internal_key)) < 0)) {
          // The requested key falls between highest key in previous block and
          // lowest key in current block.
          *(miter->s) = iiter->status();
          data_block_range.SkipKey(miter);
          sst_file_range.SkipKey(miter);
          continue;
        }

        if (!uncompression_dict_status.ok()) {
          *(miter->s) = uncompression_dict_status;
          data_block_range.SkipKey(miter);
          sst_file_range.SkipKey(miter);
          continue;
        }

        statuses.emplace_back();
        results.emplace_back();
        if (v.handle.offset() == offset) {
          // We're going to reuse the block for this key later on. No need to
          // look it up now. Place a null handle
          block_handles.emplace_back(BlockHandle::NullBlockHandle());
          continue;
        }
        // Lookup the cache for the given data block referenced by an index
        // iterator value (i.e BlockHandle). If it exists in the cache,
        // initialize block to the contents of the data block.
        offset = v.handle.offset();
        BlockHandle handle = v.handle;
        BlockCacheLookupContext lookup_data_block_context(
            TableReaderCaller::kUserMultiGet);
        Status s = RetrieveBlock(
            nullptr, ro, handle, dict, &(results.back()), BlockType::kData,
            miter->get_context, &lookup_data_block_context,
            /* for_compaction */ false, /* use_cache */ true);
        if (s.IsIncomplete()) {
          s = Status::OK();
        }
        if (s.ok() && !results.back().IsEmpty()) {
          // Found it in the cache. Add NULL handle to indicate there is
          // nothing to read from disk
          block_handles.emplace_back(BlockHandle::NullBlockHandle());
        } else {
          block_handles.emplace_back(handle);
          total_len += block_size(handle);
        }
      }

      if (total_len) {
        char* scratch = nullptr;
        // If the blocks need to be uncompressed and we don't need the
        // compressed blocks, then we can use a contiguous block of
        // memory to read in all the blocks as it will be temporary
        // storage
        // 1. If blocks are compressed and compressed block cache is there,
        //    alloc heap bufs
        // 2. If blocks are uncompressed, alloc heap bufs
        // 3. If blocks are compressed and no compressed block cache, use
        //    stack buf
        if (rep_->table_options.block_cache_compressed == nullptr &&
            rep_->blocks_maybe_compressed) {
          if (total_len <= kMultiGetReadStackBufSize) {
            scratch = stack_buf;
          } else {
            scratch = new char[total_len];
            block_buf.reset(scratch);
          }
        }
        RetrieveMultipleBlocks(read_options, &data_block_range, &block_handles,
                               &statuses, &results, scratch, dict);
      }
    }

    DataBlockIter first_biter;
    DataBlockIter next_biter;
    size_t idx_in_batch = 0;
    for (auto miter = sst_file_range.begin(); miter != sst_file_range.end();
         ++miter) {
      Status s;
      GetContext* get_context = miter->get_context;
      const Slice& key = miter->ikey;
      bool matched = false;  // if such user key matched a key in SST
      bool done = false;
      bool first_block = true;
      do {
        DataBlockIter* biter = nullptr;
        bool reusing_block = true;
        uint64_t referenced_data_size = 0;
        bool does_referenced_key_exist = false;
        BlockCacheLookupContext lookup_data_block_context(
            TableReaderCaller::kUserMultiGet, tracing_mget_id,
            /*get_from_user_specified_snapshot=*/read_options.snapshot !=
                nullptr);
        if (first_block) {
          if (!block_handles[idx_in_batch].IsNull() ||
              !results[idx_in_batch].IsEmpty()) {
            first_biter.Invalidate(Status::OK());
            NewDataBlockIterator<DataBlockIter>(
                read_options, results[idx_in_batch], &first_biter,
                statuses[idx_in_batch]);
            reusing_block = false;
          }
          biter = &first_biter;
          idx_in_batch++;
        } else {
          IndexValue v = iiter->value();
          if (!v.first_internal_key.empty() && !skip_filters &&
              UserComparatorWrapper(rep_->internal_comparator.user_comparator())
                      .Compare(ExtractUserKey(key),
                               ExtractUserKey(v.first_internal_key)) < 0) {
            // The requested key falls between highest key in previous block and
            // lowest key in current block.
            break;
          }

          next_biter.Invalidate(Status::OK());
          NewDataBlockIterator<DataBlockIter>(
              read_options, iiter->value().handle, &next_biter,
              BlockType::kData, get_context, &lookup_data_block_context,
              Status(), nullptr);
          biter = &next_biter;
          reusing_block = false;
        }

        if (read_options.read_tier == kBlockCacheTier &&
            biter->status().IsIncomplete()) {
          // couldn't get block from block_cache
          // Update Saver.state to Found because we are only looking for
          // whether we can guarantee the key is not there when "no_io" is set
          get_context->MarkKeyMayExist();
          break;
        }
        if (!biter->status().ok()) {
          s = biter->status();
          break;
        }

        bool may_exist = biter->SeekForGet(key);
        if (!may_exist) {
          // HashSeek cannot find the key this block and the the iter is not
          // the end of the block, i.e. cannot be in the following blocks
          // either. In this case, the seek_key cannot be found, so we break
          // from the top level for-loop.
          break;
        }

        // Call the *saver function on each entry/block until it returns false
        for (; biter->Valid(); biter->Next()) {
          ParsedInternalKey parsed_key;
          Cleanable dummy;
          Cleanable* value_pinner = nullptr;
          if (!ParseInternalKey(biter->key(), &parsed_key)) {
            s = Status::Corruption(Slice());
          }
          if (biter->IsValuePinned()) {
            if (reusing_block) {
              Cache* block_cache = rep_->table_options.block_cache.get();
              assert(biter->cache_handle() != nullptr);
              block_cache->Ref(biter->cache_handle());
              dummy.RegisterCleanup(&ReleaseCachedEntry, block_cache,
                                    biter->cache_handle());
              value_pinner = &dummy;
            } else {
              value_pinner = biter;
            }
          }
          if (!get_context->SaveValue(parsed_key, biter->value(), &matched,
                                      value_pinner)) {
            if (get_context->State() == GetContext::GetState::kFound) {
              does_referenced_key_exist = true;
              referenced_data_size =
                  biter->key().size() + biter->value().size();
            }
            done = true;
            break;
          }
          s = biter->status();
        }
        // Write the block cache access.
        if (block_cache_tracer_ && block_cache_tracer_->is_tracing_enabled()) {
          // Avoid making copy of block_key, cf_name, and referenced_key when
          // constructing the access record.
          Slice referenced_key;
          if (does_referenced_key_exist) {
            referenced_key = biter->key();
          } else {
            referenced_key = key;
          }
          BlockCacheTraceRecord access_record(
              rep_->ioptions.env->NowMicros(),
              /*block_key=*/"", lookup_data_block_context.block_type,
              lookup_data_block_context.block_size, rep_->cf_id_for_tracing(),
              /*cf_name=*/"", rep_->level_for_tracing(),
              rep_->sst_number_for_tracing(), lookup_data_block_context.caller,
              lookup_data_block_context.is_cache_hit,
              lookup_data_block_context.no_insert,
              lookup_data_block_context.get_id,
              lookup_data_block_context.get_from_user_specified_snapshot,
              /*referenced_key=*/"", referenced_data_size,
              lookup_data_block_context.num_keys_in_block,
              does_referenced_key_exist);
          block_cache_tracer_->WriteBlockAccess(
              access_record, lookup_data_block_context.block_key,
              rep_->cf_name_for_tracing(), referenced_key);
        }
        s = biter->status();
        if (done) {
          // Avoid the extra Next which is expensive in two-level indexes
          break;
        }
        if (first_block) {
          iiter->Seek(key);
        }
        first_block = false;
        iiter->Next();
      } while (iiter->Valid());

      if (matched && filter != nullptr && !filter->IsBlockBased()) {
        RecordTick(rep_->ioptions.statistics, BLOOM_FILTER_FULL_TRUE_POSITIVE);
        PERF_COUNTER_BY_LEVEL_ADD(bloom_filter_full_true_positive, 1,
                                  rep_->level);
      }
      if (s.ok()) {
        s = iiter->status();
      }
      *(miter->s) = s;
    }
  }
}

Status BlockBasedTable::Prefetch(const Slice* const begin,
                                 const Slice* const end) {
  auto& comparator = rep_->internal_comparator;
  UserComparatorWrapper user_comparator(comparator.user_comparator());
  // pre-condition
  if (begin && end && comparator.Compare(*begin, *end) > 0) {
    return Status::InvalidArgument(*begin, *end);
  }
  BlockCacheLookupContext lookup_context{TableReaderCaller::kPrefetch};
  IndexBlockIter iiter_on_stack;
  auto iiter = NewIndexIterator(ReadOptions(), /*need_upper_bound_check=*/false,
                                &iiter_on_stack, /*get_context=*/nullptr,
                                &lookup_context);
  std::unique_ptr<InternalIteratorBase<IndexValue>> iiter_unique_ptr;
  if (iiter != &iiter_on_stack) {
    iiter_unique_ptr = std::unique_ptr<InternalIteratorBase<IndexValue>>(iiter);
  }

  if (!iiter->status().ok()) {
    // error opening index iterator
    return iiter->status();
  }

  // indicates if we are on the last page that need to be pre-fetched
  bool prefetching_boundary_page = false;

  for (begin ? iiter->Seek(*begin) : iiter->SeekToFirst(); iiter->Valid();
       iiter->Next()) {
    BlockHandle block_handle = iiter->value().handle;
    const bool is_user_key = !rep_->index_key_includes_seq;
    if (end &&
        ((!is_user_key && comparator.Compare(iiter->key(), *end) >= 0) ||
         (is_user_key &&
          user_comparator.Compare(iiter->key(), ExtractUserKey(*end)) >= 0))) {
      if (prefetching_boundary_page) {
        break;
      }

      // The index entry represents the last key in the data block.
      // We should load this page into memory as well, but no more
      prefetching_boundary_page = true;
    }

    // Load the block specified by the block_handle into the block cache
    DataBlockIter biter;

    NewDataBlockIterator<DataBlockIter>(
        ReadOptions(), block_handle, &biter, /*type=*/BlockType::kData,
        /*get_context=*/nullptr, &lookup_context, Status(),
        /*prefetch_buffer=*/nullptr);

    if (!biter.status().ok()) {
      // there was an unexpected error while pre-fetching
      return biter.status();
    }
  }

  return Status::OK();
}

Status BlockBasedTable::VerifyChecksum(const ReadOptions& read_options,
                                       TableReaderCaller caller) {
  Status s;
  // Check Meta blocks
  std::unique_ptr<Block> metaindex;
  std::unique_ptr<InternalIterator> metaindex_iter;
  s = ReadMetaIndexBlock(nullptr /* prefetch buffer */, &metaindex,
                         &metaindex_iter);
  if (s.ok()) {
    s = VerifyChecksumInMetaBlocks(metaindex_iter.get());
    if (!s.ok()) {
      return s;
    }
  } else {
    return s;
  }
  // Check Data blocks
  IndexBlockIter iiter_on_stack;
  BlockCacheLookupContext context{caller};
  InternalIteratorBase<IndexValue>* iiter = NewIndexIterator(
      read_options, /*disable_prefix_seek=*/false, &iiter_on_stack,
      /*get_context=*/nullptr, &context);
  std::unique_ptr<InternalIteratorBase<IndexValue>> iiter_unique_ptr;
  if (iiter != &iiter_on_stack) {
    iiter_unique_ptr = std::unique_ptr<InternalIteratorBase<IndexValue>>(iiter);
  }
  if (!iiter->status().ok()) {
    // error opening index iterator
    return iiter->status();
  }
  s = VerifyChecksumInBlocks(read_options, iiter);
  return s;
}

Status BlockBasedTable::VerifyChecksumInBlocks(
    const ReadOptions& read_options,
    InternalIteratorBase<IndexValue>* index_iter) {
  Status s;
  // We are scanning the whole file, so no need to do exponential
  // increasing of the buffer size.
  size_t readahead_size = (read_options.readahead_size != 0)
                              ? read_options.readahead_size
                              : kMaxAutoReadaheadSize;
  // FilePrefetchBuffer doesn't work in mmap mode and readahead is not
  // needed there.
  FilePrefetchBuffer prefetch_buffer(
      rep_->file.get(), readahead_size /* readadhead_size */,
      readahead_size /* max_readahead_size */,
      !rep_->ioptions.allow_mmap_reads /* enable */);

  for (index_iter->SeekToFirst(); index_iter->Valid(); index_iter->Next()) {
    s = index_iter->status();
    if (!s.ok()) {
      break;
    }
    BlockHandle handle = index_iter->value().handle;
    BlockContents contents;
    BlockFetcher block_fetcher(
        rep_->file.get(), &prefetch_buffer, rep_->footer, ReadOptions(), handle,
        &contents, rep_->ioptions, false /* decompress */,
        false /*maybe_compressed*/, BlockType::kData,
        UncompressionDict::GetEmptyDict(), rep_->persistent_cache_options);
    s = block_fetcher.ReadBlockContents();
    if (!s.ok()) {
      break;
    }
  }
  return s;
}

BlockType BlockBasedTable::GetBlockTypeForMetaBlockByName(
    const Slice& meta_block_name) {
  if (meta_block_name.starts_with(kFilterBlockPrefix) ||
      meta_block_name.starts_with(kFullFilterBlockPrefix) ||
      meta_block_name.starts_with(kPartitionedFilterBlockPrefix)) {
    return BlockType::kFilter;
  }

  if (meta_block_name == kPropertiesBlock) {
    return BlockType::kProperties;
  }

  if (meta_block_name == kCompressionDictBlock) {
    return BlockType::kCompressionDictionary;
  }

  if (meta_block_name == kRangeDelBlock) {
    return BlockType::kRangeDeletion;
  }

  if (meta_block_name == kHashIndexPrefixesBlock) {
    return BlockType::kHashIndexPrefixes;
  }

  if (meta_block_name == kHashIndexPrefixesMetadataBlock) {
    return BlockType::kHashIndexMetadata;
  }

  assert(false);
  return BlockType::kInvalid;
}

Status BlockBasedTable::VerifyChecksumInMetaBlocks(
    InternalIteratorBase<Slice>* index_iter) {
  Status s;
  for (index_iter->SeekToFirst(); index_iter->Valid(); index_iter->Next()) {
    s = index_iter->status();
    if (!s.ok()) {
      break;
    }
    BlockHandle handle;
    Slice input = index_iter->value();
    s = handle.DecodeFrom(&input);
    BlockContents contents;
    const Slice meta_block_name = index_iter->key();
    BlockFetcher block_fetcher(
        rep_->file.get(), nullptr /* prefetch buffer */, rep_->footer,
        ReadOptions(), handle, &contents, rep_->ioptions,
        false /* decompress */, false /*maybe_compressed*/,
        GetBlockTypeForMetaBlockByName(meta_block_name),
        UncompressionDict::GetEmptyDict(), rep_->persistent_cache_options);
    s = block_fetcher.ReadBlockContents();
    if (s.IsCorruption() && meta_block_name == kPropertiesBlock) {
      TableProperties* table_properties;
      s = TryReadPropertiesWithGlobalSeqno(nullptr /* prefetch_buffer */,
                                           index_iter->value(),
                                           &table_properties);
      delete table_properties;
    }
    if (!s.ok()) {
      break;
    }
  }
  return s;
}

bool BlockBasedTable::TEST_BlockInCache(const BlockHandle& handle) const {
  assert(rep_ != nullptr);

  Cache* const cache = rep_->table_options.block_cache.get();
  if (cache == nullptr) {
    return false;
  }

  char cache_key_storage[kMaxCacheKeyPrefixSize + kMaxVarint64Length];
  Slice cache_key =
      GetCacheKey(rep_->cache_key_prefix, rep_->cache_key_prefix_size, handle,
                  cache_key_storage);

  Cache::Handle* const cache_handle = cache->Lookup(cache_key);
  if (cache_handle == nullptr) {
    return false;
  }

  cache->Release(cache_handle);

  return true;
}

bool BlockBasedTable::TEST_KeyInCache(const ReadOptions& options,
                                      const Slice& key) {
  std::unique_ptr<InternalIteratorBase<IndexValue>> iiter(NewIndexIterator(
      options, /*need_upper_bound_check=*/false, /*input_iter=*/nullptr,
      /*get_context=*/nullptr, /*lookup_context=*/nullptr));
  iiter->Seek(key);
  assert(iiter->Valid());

  return TEST_BlockInCache(iiter->value().handle);
}

// REQUIRES: The following fields of rep_ should have already been populated:
//  1. file
//  2. index_handle,
//  3. options
//  4. internal_comparator
//  5. index_type
Status BlockBasedTable::CreateIndexReader(
    FilePrefetchBuffer* prefetch_buffer,
    InternalIterator* preloaded_meta_index_iter, bool use_cache, bool prefetch,
    bool pin, BlockCacheLookupContext* lookup_context,
    std::unique_ptr<IndexReader>* index_reader) {
  // kHashSearch requires non-empty prefix_extractor but bypass checking
  // prefix_extractor here since we have no access to MutableCFOptions.
  // Add need_upper_bound_check flag in  BlockBasedTable::NewIndexIterator.
  // If prefix_extractor does not match prefix_extractor_name from table
  // properties, turn off Hash Index by setting total_order_seek to true

  switch (rep_->index_type) {
    case BlockBasedTableOptions::kTwoLevelIndexSearch: {
      return PartitionIndexReader::Create(this, prefetch_buffer, use_cache,
                                          prefetch, pin, lookup_context,
                                          index_reader);
    }
    case BlockBasedTableOptions::kBinarySearch:
    case BlockBasedTableOptions::kBinarySearchWithFirstKey: {
      return BinarySearchIndexReader::Create(this, prefetch_buffer, use_cache,
                                             prefetch, pin, lookup_context,
                                             index_reader);
    }
    case BlockBasedTableOptions::kHashSearch: {
      std::unique_ptr<Block> metaindex_guard;
      std::unique_ptr<InternalIterator> metaindex_iter_guard;
      auto meta_index_iter = preloaded_meta_index_iter;
      if (meta_index_iter == nullptr) {
        auto s = ReadMetaIndexBlock(prefetch_buffer, &metaindex_guard,
                                    &metaindex_iter_guard);
        if (!s.ok()) {
          // we simply fall back to binary search in case there is any
          // problem with prefix hash index loading.
          ROCKS_LOG_WARN(rep_->ioptions.info_log,
                         "Unable to read the metaindex block."
                         " Fall back to binary search index.");
          return BinarySearchIndexReader::Create(this, prefetch_buffer,
                                                 use_cache, prefetch, pin,
                                                 lookup_context, index_reader);
        }
        meta_index_iter = metaindex_iter_guard.get();
      }

      return HashIndexReader::Create(this, prefetch_buffer, meta_index_iter,
                                     use_cache, prefetch, pin, lookup_context,
                                     index_reader);
    }
    default: {
      std::string error_message =
          "Unrecognized index type: " + ToString(rep_->index_type);
      return Status::InvalidArgument(error_message.c_str());
    }
  }
}

uint64_t BlockBasedTable::ApproximateOffsetOf(
    const InternalIteratorBase<IndexValue>& index_iter) const {
  uint64_t result = 0;
  if (index_iter.Valid()) {
    BlockHandle handle = index_iter.value().handle;
    result = handle.offset();
  } else {
    // The iterator is past the last key in the file. If table_properties is not
    // available, approximate the offset by returning the offset of the
    // metaindex block (which is right near the end of the file).
    if (rep_->table_properties) {
      result = rep_->table_properties->data_size;
    }
    // table_properties is not present in the table.
    if (result == 0) {
      result = rep_->footer.metaindex_handle().offset();
    }
  }

  return result;
}

uint64_t BlockBasedTable::ApproximateOffsetOf(const Slice& key,
                                              TableReaderCaller caller) {
  BlockCacheLookupContext context(caller);
  IndexBlockIter iiter_on_stack;
  ReadOptions ro;
  ro.total_order_seek = true;
  auto index_iter =
      NewIndexIterator(ro, /*disable_prefix_seek=*/true,
                       /*input_iter=*/&iiter_on_stack, /*get_context=*/nullptr,
                       /*lookup_context=*/&context);
  std::unique_ptr<InternalIteratorBase<IndexValue>> iiter_unique_ptr;
  if (index_iter != &iiter_on_stack) {
    iiter_unique_ptr.reset(index_iter);
  }

  index_iter->Seek(key);
  return ApproximateOffsetOf(*index_iter);
}

uint64_t BlockBasedTable::ApproximateSize(const Slice& start, const Slice& end,
                                          TableReaderCaller caller) {
  assert(rep_->internal_comparator.Compare(start, end) <= 0);

  BlockCacheLookupContext context(caller);
  IndexBlockIter iiter_on_stack;
  ReadOptions ro;
  ro.total_order_seek = true;
  auto index_iter =
      NewIndexIterator(ro, /*disable_prefix_seek=*/true,
                       /*input_iter=*/&iiter_on_stack, /*get_context=*/nullptr,
                       /*lookup_context=*/&context);
  std::unique_ptr<InternalIteratorBase<IndexValue>> iiter_unique_ptr;
  if (index_iter != &iiter_on_stack) {
    iiter_unique_ptr.reset(index_iter);
  }

  index_iter->Seek(start);
  uint64_t start_offset = ApproximateOffsetOf(*index_iter);
  index_iter->Seek(end);
  uint64_t end_offset = ApproximateOffsetOf(*index_iter);

  assert(end_offset >= start_offset);
  return end_offset - start_offset;
}

bool BlockBasedTable::TEST_FilterBlockInCache() const {
  assert(rep_ != nullptr);
  return TEST_BlockInCache(rep_->filter_handle);
}

bool BlockBasedTable::TEST_IndexBlockInCache() const {
  assert(rep_ != nullptr);

  return TEST_BlockInCache(rep_->footer.index_handle());
}

Status BlockBasedTable::GetKVPairsFromDataBlocks(
    std::vector<KVPairBlock>* kv_pair_blocks) {
  std::unique_ptr<InternalIteratorBase<IndexValue>> blockhandles_iter(
      NewIndexIterator(ReadOptions(), /*need_upper_bound_check=*/false,
                       /*input_iter=*/nullptr, /*get_context=*/nullptr,
                       /*lookup_contex=*/nullptr));

  Status s = blockhandles_iter->status();
  if (!s.ok()) {
    // Cannot read Index Block
    return s;
  }

  for (blockhandles_iter->SeekToFirst(); blockhandles_iter->Valid();
       blockhandles_iter->Next()) {
    s = blockhandles_iter->status();

    if (!s.ok()) {
      break;
    }

    std::unique_ptr<InternalIterator> datablock_iter;
    datablock_iter.reset(NewDataBlockIterator<DataBlockIter>(
        ReadOptions(), blockhandles_iter->value().handle,
        /*input_iter=*/nullptr, /*type=*/BlockType::kData,
        /*get_context=*/nullptr, /*lookup_context=*/nullptr, Status(),
        /*prefetch_buffer=*/nullptr));
    s = datablock_iter->status();

    if (!s.ok()) {
      // Error reading the block - Skipped
      continue;
    }

    KVPairBlock kv_pair_block;
    for (datablock_iter->SeekToFirst(); datablock_iter->Valid();
         datablock_iter->Next()) {
      s = datablock_iter->status();
      if (!s.ok()) {
        // Error reading the block - Skipped
        break;
      }
      const Slice& key = datablock_iter->key();
      const Slice& value = datablock_iter->value();
      std::string key_copy = std::string(key.data(), key.size());
      std::string value_copy = std::string(value.data(), value.size());

      kv_pair_block.push_back(
          std::make_pair(std::move(key_copy), std::move(value_copy)));
    }
    kv_pair_blocks->push_back(std::move(kv_pair_block));
  }
  return Status::OK();
}

Status BlockBasedTable::DumpTable(WritableFile* out_file) {
  // Output Footer
  out_file->Append(
      "Footer Details:\n"
      "--------------------------------------\n"
      "  ");
  out_file->Append(rep_->footer.ToString().c_str());
  out_file->Append("\n");

  // Output MetaIndex
  out_file->Append(
      "Metaindex Details:\n"
      "--------------------------------------\n");
  std::unique_ptr<Block> metaindex;
  std::unique_ptr<InternalIterator> metaindex_iter;
  Status s = ReadMetaIndexBlock(nullptr /* prefetch_buffer */, &metaindex,
                                &metaindex_iter);
  if (s.ok()) {
    for (metaindex_iter->SeekToFirst(); metaindex_iter->Valid();
         metaindex_iter->Next()) {
      s = metaindex_iter->status();
      if (!s.ok()) {
        return s;
      }
      if (metaindex_iter->key() == rocksdb::kPropertiesBlock) {
        out_file->Append("  Properties block handle: ");
        out_file->Append(metaindex_iter->value().ToString(true).c_str());
        out_file->Append("\n");
      } else if (metaindex_iter->key() == rocksdb::kCompressionDictBlock) {
        out_file->Append("  Compression dictionary block handle: ");
        out_file->Append(metaindex_iter->value().ToString(true).c_str());
        out_file->Append("\n");
      } else if (strstr(metaindex_iter->key().ToString().c_str(),
                        "filter.rocksdb.") != nullptr) {
        out_file->Append("  Filter block handle: ");
        out_file->Append(metaindex_iter->value().ToString(true).c_str());
        out_file->Append("\n");
      } else if (metaindex_iter->key() == rocksdb::kRangeDelBlock) {
        out_file->Append("  Range deletion block handle: ");
        out_file->Append(metaindex_iter->value().ToString(true).c_str());
        out_file->Append("\n");
      }
    }
    out_file->Append("\n");
  } else {
    return s;
  }

  // Output TableProperties
  const rocksdb::TableProperties* table_properties;
  table_properties = rep_->table_properties.get();

  if (table_properties != nullptr) {
    out_file->Append(
        "Table Properties:\n"
        "--------------------------------------\n"
        "  ");
    out_file->Append(table_properties->ToString("\n  ", ": ").c_str());
    out_file->Append("\n");
  }

  if (rep_->filter) {
    out_file->Append(
        "Filter Details:\n"
        "--------------------------------------\n"
        "  ");
    out_file->Append(rep_->filter->ToString().c_str());
    out_file->Append("\n");
  }

  // Output Index block
  s = DumpIndexBlock(out_file);
  if (!s.ok()) {
    return s;
  }

  // Output compression dictionary
  if (rep_->uncompression_dict_reader) {
    CachableEntry<UncompressionDict> uncompression_dict;
    s = rep_->uncompression_dict_reader->GetOrReadUncompressionDictionary(
        nullptr /* prefetch_buffer */, false /* no_io */,
        nullptr /* get_context */, nullptr /* lookup_context */,
        &uncompression_dict);
    if (!s.ok()) {
      return s;
    }

    assert(uncompression_dict.GetValue());

    const Slice& raw_dict = uncompression_dict.GetValue()->GetRawDict();
    out_file->Append(
        "Compression Dictionary:\n"
        "--------------------------------------\n");
    out_file->Append("  size (bytes): ");
    out_file->Append(rocksdb::ToString(raw_dict.size()));
    out_file->Append("\n\n");
    out_file->Append("  HEX    ");
    out_file->Append(raw_dict.ToString(true).c_str());
    out_file->Append("\n\n");
  }

  // Output range deletions block
  auto* range_del_iter = NewRangeTombstoneIterator(ReadOptions());
  if (range_del_iter != nullptr) {
    range_del_iter->SeekToFirst();
    if (range_del_iter->Valid()) {
      out_file->Append(
          "Range deletions:\n"
          "--------------------------------------\n"
          "  ");
      for (; range_del_iter->Valid(); range_del_iter->Next()) {
        DumpKeyValue(range_del_iter->key(), range_del_iter->value(), out_file);
      }
      out_file->Append("\n");
    }
    delete range_del_iter;
  }
  // Output Data blocks
  s = DumpDataBlocks(out_file);

  return s;
}

Status BlockBasedTable::DumpIndexBlock(WritableFile* out_file) {
  out_file->Append(
      "Index Details:\n"
      "--------------------------------------\n");
  std::unique_ptr<InternalIteratorBase<IndexValue>> blockhandles_iter(
      NewIndexIterator(ReadOptions(), /*need_upper_bound_check=*/false,
                       /*input_iter=*/nullptr, /*get_context=*/nullptr,
                       /*lookup_contex=*/nullptr));
  Status s = blockhandles_iter->status();
  if (!s.ok()) {
    out_file->Append("Can not read Index Block \n\n");
    return s;
  }

  out_file->Append("  Block key hex dump: Data block handle\n");
  out_file->Append("  Block key ascii\n\n");
  for (blockhandles_iter->SeekToFirst(); blockhandles_iter->Valid();
       blockhandles_iter->Next()) {
    s = blockhandles_iter->status();
    if (!s.ok()) {
      break;
    }
    Slice key = blockhandles_iter->key();
    Slice user_key;
    InternalKey ikey;
    if (!rep_->index_key_includes_seq) {
      user_key = key;
    } else {
      ikey.DecodeFrom(key);
      user_key = ikey.user_key();
    }

    out_file->Append("  HEX    ");
    out_file->Append(user_key.ToString(true).c_str());
    out_file->Append(": ");
    out_file->Append(blockhandles_iter->value()
                         .ToString(true, rep_->index_has_first_key)
                         .c_str());
    out_file->Append("\n");

    std::string str_key = user_key.ToString();
    std::string res_key("");
    char cspace = ' ';
    for (size_t i = 0; i < str_key.size(); i++) {
      res_key.append(&str_key[i], 1);
      res_key.append(1, cspace);
    }
    out_file->Append("  ASCII  ");
    out_file->Append(res_key.c_str());
    out_file->Append("\n  ------\n");
  }
  out_file->Append("\n");
  return Status::OK();
}

Status BlockBasedTable::DumpDataBlocks(WritableFile* out_file) {
  std::unique_ptr<InternalIteratorBase<IndexValue>> blockhandles_iter(
      NewIndexIterator(ReadOptions(), /*need_upper_bound_check=*/false,
                       /*input_iter=*/nullptr, /*get_context=*/nullptr,
                       /*lookup_contex=*/nullptr));
  Status s = blockhandles_iter->status();
  if (!s.ok()) {
    out_file->Append("Can not read Index Block \n\n");
    return s;
  }

  uint64_t datablock_size_min = std::numeric_limits<uint64_t>::max();
  uint64_t datablock_size_max = 0;
  uint64_t datablock_size_sum = 0;

  size_t block_id = 1;
  for (blockhandles_iter->SeekToFirst(); blockhandles_iter->Valid();
       block_id++, blockhandles_iter->Next()) {
    s = blockhandles_iter->status();
    if (!s.ok()) {
      break;
    }

    BlockHandle bh = blockhandles_iter->value().handle;
    uint64_t datablock_size = bh.size();
    datablock_size_min = std::min(datablock_size_min, datablock_size);
    datablock_size_max = std::max(datablock_size_max, datablock_size);
    datablock_size_sum += datablock_size;

    out_file->Append("Data Block # ");
    out_file->Append(rocksdb::ToString(block_id));
    out_file->Append(" @ ");
    out_file->Append(blockhandles_iter->value().handle.ToString(true).c_str());
    out_file->Append("\n");
    out_file->Append("--------------------------------------\n");

    std::unique_ptr<InternalIterator> datablock_iter;
    datablock_iter.reset(NewDataBlockIterator<DataBlockIter>(
        ReadOptions(), blockhandles_iter->value().handle,
        /*input_iter=*/nullptr, /*type=*/BlockType::kData,
        /*get_context=*/nullptr, /*lookup_context=*/nullptr, Status(),
        /*prefetch_buffer=*/nullptr));
    s = datablock_iter->status();

    if (!s.ok()) {
      out_file->Append("Error reading the block - Skipped \n\n");
      continue;
    }

    for (datablock_iter->SeekToFirst(); datablock_iter->Valid();
         datablock_iter->Next()) {
      s = datablock_iter->status();
      if (!s.ok()) {
        out_file->Append("Error reading the block - Skipped \n");
        break;
      }
      DumpKeyValue(datablock_iter->key(), datablock_iter->value(), out_file);
    }
    out_file->Append("\n");
  }

  uint64_t num_datablocks = block_id - 1;
  if (num_datablocks) {
    double datablock_size_avg =
        static_cast<double>(datablock_size_sum) / num_datablocks;
    out_file->Append("Data Block Summary:\n");
    out_file->Append("--------------------------------------");
    out_file->Append("\n  # data blocks: ");
    out_file->Append(rocksdb::ToString(num_datablocks));
    out_file->Append("\n  min data block size: ");
    out_file->Append(rocksdb::ToString(datablock_size_min));
    out_file->Append("\n  max data block size: ");
    out_file->Append(rocksdb::ToString(datablock_size_max));
    out_file->Append("\n  avg data block size: ");
    out_file->Append(rocksdb::ToString(datablock_size_avg));
    out_file->Append("\n");
  }

  return Status::OK();
}

void BlockBasedTable::DumpKeyValue(const Slice& key, const Slice& value,
                                   WritableFile* out_file) {
  InternalKey ikey;
  ikey.DecodeFrom(key);

  out_file->Append("  HEX    ");
  out_file->Append(ikey.user_key().ToString(true).c_str());
  out_file->Append(": ");
  out_file->Append(value.ToString(true).c_str());
  out_file->Append("\n");

  std::string str_key = ikey.user_key().ToString();
  std::string str_value = value.ToString();
  std::string res_key(""), res_value("");
  char cspace = ' ';
  for (size_t i = 0; i < str_key.size(); i++) {
    if (str_key[i] == '\0') {
      res_key.append("\\0", 2);
    } else {
      res_key.append(&str_key[i], 1);
    }
    res_key.append(1, cspace);
  }
  for (size_t i = 0; i < str_value.size(); i++) {
    if (str_value[i] == '\0') {
      res_value.append("\\0", 2);
    } else {
      res_value.append(&str_value[i], 1);
    }
    res_value.append(1, cspace);
  }

  out_file->Append("  ASCII  ");
  out_file->Append(res_key.c_str());
  out_file->Append(": ");
  out_file->Append(res_value.c_str());
  out_file->Append("\n  ------\n");
}

}  // namespace rocksdb<|MERGE_RESOLUTION|>--- conflicted
+++ resolved
@@ -113,18 +113,10 @@
 template <>
 class BlocklikeTraits<Block> {
  public:
-<<<<<<< HEAD
   static Block* Create(BlockContents&& contents, size_t read_amp_bytes_per_bit,
-                       Statistics* statistics, bool /* using_zstd */) {
+                       Statistics* statistics, bool /* using_zstd */,
+                       const FilterPolicy* /* filter_policy */) {
     return new Block(std::move(contents), read_amp_bytes_per_bit, statistics);
-=======
-  static Block* Create(BlockContents&& contents, SequenceNumber global_seqno,
-                       size_t read_amp_bytes_per_bit, Statistics* statistics,
-                       bool /* using_zstd */,
-                       const FilterPolicy* /* filter_policy */) {
-    return new Block(std::move(contents), global_seqno, read_amp_bytes_per_bit,
-                     statistics);
->>>>>>> 4b86fe11
   }
 
   static uint32_t GetNumRestarts(const Block& block) {
@@ -163,14 +155,9 @@
     std::unique_ptr<TBlocklike>* result, const ImmutableCFOptions& ioptions,
     bool do_uncompress, bool maybe_compressed, BlockType block_type,
     const UncompressionDict& uncompression_dict,
-<<<<<<< HEAD
     const PersistentCacheOptions& cache_options, size_t read_amp_bytes_per_bit,
-    MemoryAllocator* memory_allocator, bool for_compaction, bool using_zstd) {
-=======
-    const PersistentCacheOptions& cache_options, SequenceNumber global_seqno,
-    size_t read_amp_bytes_per_bit, MemoryAllocator* memory_allocator,
-    bool for_compaction, bool using_zstd, const FilterPolicy* filter_policy) {
->>>>>>> 4b86fe11
+    MemoryAllocator* memory_allocator, bool for_compaction, bool using_zstd,
+    const FilterPolicy* filter_policy) {
   assert(result);
 
   BlockContents contents;
@@ -181,12 +168,8 @@
   Status s = block_fetcher.ReadBlockContents();
   if (s.ok()) {
     result->reset(BlocklikeTraits<TBlocklike>::Create(
-<<<<<<< HEAD
-        std::move(contents), read_amp_bytes_per_bit, ioptions.statistics, using_zstd));
-=======
-        std::move(contents), global_seqno, read_amp_bytes_per_bit,
-        ioptions.statistics, using_zstd, filter_policy));
->>>>>>> 4b86fe11
+        std::move(contents), read_amp_bytes_per_bit, ioptions.statistics, using_zstd,
+        filter_policy));
   }
 
   return s;
@@ -1673,14 +1656,9 @@
       rep_->footer.metaindex_handle(), &metaindex, rep_->ioptions,
       true /* decompress */, true /*maybe_compressed*/, BlockType::kMetaIndex,
       UncompressionDict::GetEmptyDict(), rep_->persistent_cache_options,
-<<<<<<< HEAD
       0 /* read_amp_bytes_per_bit */, GetMemoryAllocator(rep_->table_options),
-      false /* for_compaction */, rep_->blocks_definitely_zstd_compressed);
-=======
-      kDisableGlobalSequenceNumber, 0 /* read_amp_bytes_per_bit */,
-      GetMemoryAllocator(rep_->table_options), false /* for_compaction */,
-      rep_->blocks_definitely_zstd_compressed, nullptr /* filter_policy */);
->>>>>>> 4b86fe11
+      false /* for_compaction */, rep_->blocks_definitely_zstd_compressed,
+      nullptr /* filter_policy */);
 
   if (!s.ok()) {
     ROCKS_LOG_ERROR(rep_->ioptions.info_log,
@@ -1692,14 +1670,9 @@
 
   *metaindex_block = std::move(metaindex);
   // meta block uses bytewise comparator.
-<<<<<<< HEAD
-  iter->reset(meta_block->get()->NewDataIterator(BytewiseComparator(),
-                                                 BytewiseComparator(),
-                                                 kDisableGlobalSequenceNumber));
-=======
   iter->reset(metaindex_block->get()->NewDataIterator(BytewiseComparator(),
-                                                      BytewiseComparator()));
->>>>>>> 4b86fe11
+                                                      BytewiseComparator(),
+                                                      kDisableGlobalSequenceNumber));
   return Status::OK();
 }
 
@@ -1773,15 +1746,9 @@
   if (s.ok()) {
     std::unique_ptr<TBlocklike> block_holder(
         BlocklikeTraits<TBlocklike>::Create(
-<<<<<<< HEAD
             std::move(contents), read_amp_bytes_per_bit, statistics,
-            rep_->blocks_definitely_zstd_compressed));  // uncompressed block
-=======
-            std::move(contents), rep_->get_global_seqno(block_type),
-            read_amp_bytes_per_bit, statistics,
             rep_->blocks_definitely_zstd_compressed,
             rep_->table_options.filter_policy.get()));  // uncompressed block
->>>>>>> 4b86fe11
 
     if (block_cache != nullptr && block_holder->own_bytes() &&
         read_options.fill_cache) {
@@ -1851,23 +1818,14 @@
     }
 
     block_holder.reset(BlocklikeTraits<TBlocklike>::Create(
-<<<<<<< HEAD
         std::move(uncompressed_block_contents), read_amp_bytes_per_bit,
-        statistics, rep_->blocks_definitely_zstd_compressed));
-  } else {
-    block_holder.reset(BlocklikeTraits<TBlocklike>::Create(
-        std::move(*raw_block_contents), read_amp_bytes_per_bit,
-        statistics, rep_->blocks_definitely_zstd_compressed));
-=======
-        std::move(uncompressed_block_contents), seq_no, read_amp_bytes_per_bit,
         statistics, rep_->blocks_definitely_zstd_compressed,
         rep_->table_options.filter_policy.get()));
   } else {
     block_holder.reset(BlocklikeTraits<TBlocklike>::Create(
-        std::move(*raw_block_contents), seq_no, read_amp_bytes_per_bit,
+        std::move(*raw_block_contents), read_amp_bytes_per_bit,
         statistics, rep_->blocks_definitely_zstd_compressed,
         rep_->table_options.filter_policy.get()));
->>>>>>> 4b86fe11
   }
 
   // Insert compressed block into compressed block cache.
@@ -2242,18 +2200,10 @@
       if (s.ok()) {
         // If filling cache is allowed and a cache is configured, try to put the
         // block to the cache.
-<<<<<<< HEAD
-        s = PutDataBlockToCache(key, ckey, block_cache, block_cache_compressed,
-                                block_entry, contents,
-                                raw_block_comp_type, uncompression_dict,
-                                GetMemoryAllocator(rep_->table_options),
-                                block_type, get_context);
-=======
         s = PutDataBlockToCache(
             key, ckey, block_cache, block_cache_compressed, block_entry,
-            contents, raw_block_comp_type, uncompression_dict, seq_no,
+            contents, raw_block_comp_type, uncompression_dict,
             GetMemoryAllocator(rep_->table_options), block_type, get_context);
->>>>>>> 4b86fe11
       }
     }
   }
@@ -2534,37 +2484,6 @@
         // MaybeReadBlockAndLoadToCache will insert into the block caches if
         // necessary. Since we're passing the raw block contents, it will
         // avoid looking up the block cache
-<<<<<<< HEAD
-        s = MaybeReadBlockAndLoadToCache(nullptr, options, handle,
-              uncompression_dict, block_entry, BlockType::kData,
-              mget_iter->get_context, &lookup_data_block_context,
-              &raw_block_contents);
-      } else {
-        CompressionType compression_type =
-                raw_block_contents.get_compression_type();
-        BlockContents contents;
-        if (compression_type != kNoCompression) {
-          UncompressionContext context(compression_type);
-          UncompressionInfo info(context, uncompression_dict, compression_type);
-          s = UncompressBlockContents(info, req.result.data(), handle.size(),
-                    &contents, footer.version(), rep_->ioptions,
-                    memory_allocator);
-        } else {
-          if (scratch != nullptr) {
-            // If we used the scratch buffer, then the contents need to be
-            // copied to heap
-            Slice raw = Slice(req.result.data(), handle.size());
-            contents = BlockContents(CopyBufferToHeap(
-                  GetMemoryAllocator(rep_->table_options), raw),
-                  handle.size());
-          } else {
-            contents = std::move(raw_block_contents);
-          }
-        }
-        if (s.ok()) {
-          (*results)[idx_in_batch].SetOwnedValue(new Block(std::move(contents),
-                read_amp_bytes_per_bit, ioptions.statistics));
-=======
         s = MaybeReadBlockAndLoadToCache(
             nullptr, options, handle, uncompression_dict, block_entry,
             BlockType::kData, mget_iter->get_context,
@@ -2576,7 +2495,6 @@
         // through and set up the block explicitly
         if (block_entry->GetValue() != nullptr) {
           continue;
->>>>>>> 4b86fe11
         }
       }
 
@@ -2599,7 +2517,7 @@
       }
       if (s.ok()) {
         (*results)[idx_in_batch].SetOwnedValue(
-            new Block(std::move(contents), global_seqno, read_amp_bytes_per_bit,
+            new Block(std::move(contents), read_amp_bytes_per_bit,
                       ioptions.statistics));
       }
     }
