--- conflicted
+++ resolved
@@ -68,11 +68,8 @@
     bool no_io, GetContext* get_context,
     BlockCacheLookupContext* lookup_context,
     CachableEntry<TBlocklike>* filter_block, BlockType block_type,
-<<<<<<< HEAD
+    Env::IOPriority rate_limiter_priority,
     const ReadOptions& read_options) const {
-=======
-    Env::IOPriority rate_limiter_priority) const {
->>>>>>> 9a6d8249
   assert(filter_block);
 
   if (!filter_block_.IsEmpty()) {
@@ -80,12 +77,8 @@
     return Status::OK();
   }
 
-<<<<<<< HEAD
   ReadOptions ro = read_options;
-=======
-  ReadOptions read_options;
-  read_options.rate_limiter_priority = rate_limiter_priority;
->>>>>>> 9a6d8249
+  ro.rate_limiter_priority = rate_limiter_priority;
   if (no_io) {
     ro.read_tier = kBlockCacheTier;
   }
