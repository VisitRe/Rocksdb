//  Copyright (c) 2011-present, Facebook, Inc.  All rights reserved.
//  This source code is licensed under both the GPLv2 (found in the
//  COPYING file in the root directory) and Apache 2.0 License
//  (found in the LICENSE.Apache file in the root directory).
//
// Copyright (c) 2011 The LevelDB Authors. All rights reserved.
// Use of this source code is governed by a BSD-style license that can be
// found in the LICENSE file. See the AUTHORS file for names of contributors.

#include "table/block_based/block_based_table_builder.h"

#include <assert.h>
#include <stdio.h>
#include <atomic>
#include <list>
#include <map>
#include <memory>
#include <string>
#include <unordered_map>
#include <utility>

#include "db/dbformat.h"
#include "index_builder.h"
#include "port/lang.h"

#include "rocksdb/cache.h"
#include "rocksdb/comparator.h"
#include "rocksdb/env.h"
#include "rocksdb/flush_block_policy.h"
#include "rocksdb/merge_operator.h"
#include "rocksdb/table.h"

#include "table/block_based/block.h"
#include "table/block_based/block_based_filter_block.h"
#include "table/block_based/block_based_table_factory.h"
#include "table/block_based/block_based_table_reader.h"
#include "table/block_based/block_builder.h"
#include "table/block_based/filter_block.h"
#include "table/block_based/filter_policy_internal.h"
#include "table/block_based/full_filter_block.h"
#include "table/block_based/partitioned_filter_block.h"
#include "table/format.h"
#include "table/table_builder.h"

#include "memory/memory_allocator.h"
#include "util/coding.h"
#include "util/compression.h"
#include "util/crc32c.h"
#include "util/stop_watch.h"
#include "util/string_util.h"
#include "util/work_queue.h"
#include "util/xxhash.h"

namespace ROCKSDB_NAMESPACE {

extern const std::string kHashIndexPrefixesBlock;
extern const std::string kHashIndexPrefixesMetadataBlock;

typedef BlockBasedTableOptions::IndexType IndexType;

// Without anonymous namespace here, we fail the warning -Wmissing-prototypes
namespace {

// Create a filter block builder based on its type.
FilterBlockBuilder* CreateFilterBlockBuilder(
    const ImmutableCFOptions& /*opt*/, const MutableCFOptions& mopt,
    const FilterBuildingContext& context,
    const bool use_delta_encoding_for_index_values,
    PartitionedIndexBuilder* const p_index_builder) {
  const BlockBasedTableOptions& table_opt = context.table_options;
  if (table_opt.filter_policy == nullptr) return nullptr;

  FilterBitsBuilder* filter_bits_builder =
      BloomFilterPolicy::GetBuilderFromContext(context);
  if (filter_bits_builder == nullptr) {
    return new BlockBasedFilterBlockBuilder(mopt.prefix_extractor.get(),
                                            table_opt);
  } else {
    if (table_opt.partition_filters) {
      assert(p_index_builder != nullptr);
      // Since after partition cut request from filter builder it takes time
      // until index builder actully cuts the partition, we take the lower bound
      // as partition size.
      assert(table_opt.block_size_deviation <= 100);
      auto partition_size =
          static_cast<uint32_t>(((table_opt.metadata_block_size *
                                  (100 - table_opt.block_size_deviation)) +
                                 99) /
                                100);
      partition_size = std::max(partition_size, static_cast<uint32_t>(1));
      return new PartitionedFilterBlockBuilder(
          mopt.prefix_extractor.get(), table_opt.whole_key_filtering,
          filter_bits_builder, table_opt.index_block_restart_interval,
          use_delta_encoding_for_index_values, p_index_builder, partition_size);
    } else {
      return new FullFilterBlockBuilder(mopt.prefix_extractor.get(),
                                        table_opt.whole_key_filtering,
                                        filter_bits_builder);
    }
  }
}

bool GoodCompressionRatio(size_t compressed_size, size_t raw_size) {
  // Check to see if compressed less than 12.5%
  return compressed_size < raw_size - (raw_size / 8u);
}

<<<<<<< HEAD
bool CompressBlockInternal(const Slice& raw,
                           const CompressionInfo& compression_info,
                           uint32_t format_version,
                           std::string* compressed_output) {
  bool ret;

  // Will return compressed block contents if (1) the compression method is
  // supported in this platform and (2) the compression rate is "good enough".
  switch (compression_info.type()) {
    case kSnappyCompression:
      ret = Snappy_Compress(compression_info, raw.data(), raw.size(),
                            compressed_output);
      break;
    case kZlibCompression:
      ret = Zlib_Compress(
          compression_info,
          GetCompressFormatForVersion(kZlibCompression, format_version),
          raw.data(), raw.size(), compressed_output);
      break;
    case kBZip2Compression:
      ret = BZip2_Compress(
          compression_info,
          GetCompressFormatForVersion(kBZip2Compression, format_version),
          raw.data(), raw.size(), compressed_output);
      break;
    case kLZ4Compression:
      ret = LZ4_Compress(
          compression_info,
          GetCompressFormatForVersion(kLZ4Compression, format_version),
          raw.data(), raw.size(), compressed_output);
      break;
    case kLZ4HCCompression:
      ret = LZ4HC_Compress(
          compression_info,
          GetCompressFormatForVersion(kLZ4HCCompression, format_version),
          raw.data(), raw.size(), compressed_output);
      break;
    case kXpressCompression:
      ret = XPRESS_Compress(raw.data(), raw.size(), compressed_output);
      break;
    case kZSTD:
    case kZSTDNotFinalCompression:
      ret = ZSTD_Compress(compression_info, raw.data(), raw.size(),
                          compressed_output);
      break;
    default:
      // Do not recognize this compression type
      ret = false;
  }

  TEST_SYNC_POINT_CALLBACK(
      "BlockBasedTableBuilder::CompressBlockInternal:TamperWithReturnValue",
      static_cast<void*>(&ret));

  return ret;
}

=======
>>>>>>> ed431616
}  // namespace

// format_version is the block format as defined in include/rocksdb/table.h
Slice CompressBlock(const Slice& raw, const CompressionInfo& info,
                    CompressionType* type, uint32_t format_version,
                    bool do_sample, std::string* compressed_output,
                    std::string* sampled_output_fast,
                    std::string* sampled_output_slow) {
  assert(type);
  assert(compressed_output);
  assert(compressed_output->empty());

  // If requested, we sample one in every N block with a
  // fast and slow compression algorithm and report the stats.
  // The users can use these stats to decide if it is worthwhile
  // enabling compression and they also get a hint about which
  // compression algorithm wil be beneficial.
  if (do_sample && info.SampleForCompression() &&
      Random::GetTLSInstance()->OneIn(
          static_cast<int>(info.SampleForCompression()))) {
    // Sampling with a fast compression algorithm
    if (sampled_output_fast && (LZ4_Supported() || Snappy_Supported())) {
      CompressionType c =
          LZ4_Supported() ? kLZ4Compression : kSnappyCompression;
      CompressionContext context(c);
      CompressionOptions options;
      CompressionInfo info_tmp(options, context,
                               CompressionDict::GetEmptyDict(), c,
                               info.SampleForCompression());

      CompressData(raw, info_tmp, GetCompressFormatForVersion(format_version),
                   sampled_output_fast);
    }

    // Sampling with a slow but high-compression algorithm
    if (sampled_output_slow && (ZSTD_Supported() || Zlib_Supported())) {
      CompressionType c = ZSTD_Supported() ? kZSTD : kZlibCompression;
      CompressionContext context(c);
      CompressionOptions options;
      CompressionInfo info_tmp(options, context,
                               CompressionDict::GetEmptyDict(), c,
                               info.SampleForCompression());

      CompressData(raw, info_tmp, GetCompressFormatForVersion(format_version),
                   sampled_output_slow);
    }
  }

  if (info.type() == kNoCompression) {
    *type = kNoCompression;
    return raw;
  }

  // Actually compress the data; if the compression method is not supported,
  // or the compression fails etc., just fall back to uncompressed
  if (!CompressData(raw, info, GetCompressFormatForVersion(format_version),
                    compressed_output)) {
    *type = kNoCompression;
    return raw;
  }

  // Check the compression ratio; if it's not good enough, just fall back to
  // uncompressed
  if (!GoodCompressionRatio(compressed_output->size(), raw.size())) {
    *type = kNoCompression;
    return raw;
  }

  *type = info.type();
  return *compressed_output;
}

// kBlockBasedTableMagicNumber was picked by running
//    echo rocksdb.table.block_based | sha1sum
// and taking the leading 64 bits.
// Please note that kBlockBasedTableMagicNumber may also be accessed by other
// .cc files
// for that reason we declare it extern in the header but to get the space
// allocated
// it must be not extern in one place.
const uint64_t kBlockBasedTableMagicNumber = 0x88e241b785f4cff7ull;
// We also support reading and writing legacy block based table format (for
// backwards compatibility)
const uint64_t kLegacyBlockBasedTableMagicNumber = 0xdb4775248b80fb57ull;

// A collector that collects properties of interest to block-based table.
// For now this class looks heavy-weight since we only write one additional
// property.
// But in the foreseeable future, we will add more and more properties that are
// specific to block-based table.
class BlockBasedTableBuilder::BlockBasedTablePropertiesCollector
    : public IntTblPropCollector {
 public:
  explicit BlockBasedTablePropertiesCollector(
      BlockBasedTableOptions::IndexType index_type, bool whole_key_filtering,
      bool prefix_filtering)
      : index_type_(index_type),
        whole_key_filtering_(whole_key_filtering),
        prefix_filtering_(prefix_filtering) {}

  Status InternalAdd(const Slice& /*key*/, const Slice& /*value*/,
                     uint64_t /*file_size*/) override {
    // Intentionally left blank. Have no interest in collecting stats for
    // individual key/value pairs.
    return Status::OK();
  }

  virtual void BlockAdd(uint64_t /* blockRawBytes */,
                        uint64_t /* blockCompressedBytesFast */,
                        uint64_t /* blockCompressedBytesSlow */) override {
    // Intentionally left blank. No interest in collecting stats for
    // blocks.
    return;
  }

  Status Finish(UserCollectedProperties* properties) override {
    std::string val;
    PutFixed32(&val, static_cast<uint32_t>(index_type_));
    properties->insert({BlockBasedTablePropertyNames::kIndexType, val});
    properties->insert({BlockBasedTablePropertyNames::kWholeKeyFiltering,
                        whole_key_filtering_ ? kPropTrue : kPropFalse});
    properties->insert({BlockBasedTablePropertyNames::kPrefixFiltering,
                        prefix_filtering_ ? kPropTrue : kPropFalse});
    return Status::OK();
  }

  // The name of the properties collector can be used for debugging purpose.
  const char* Name() const override {
    return "BlockBasedTablePropertiesCollector";
  }

  UserCollectedProperties GetReadableProperties() const override {
    // Intentionally left blank.
    return UserCollectedProperties();
  }

 private:
  BlockBasedTableOptions::IndexType index_type_;
  bool whole_key_filtering_;
  bool prefix_filtering_;
};

struct BlockBasedTableBuilder::Rep {
  const ImmutableCFOptions ioptions;
  const MutableCFOptions moptions;
  const BlockBasedTableOptions table_options;
  const InternalKeyComparator& internal_comparator;
  WritableFileWriter* file;
  std::atomic<uint64_t> offset;
  // Synchronize status & io_status accesses across threads from main thread,
  // compression thread and write thread in parallel compression.
  std::mutex status_mutex;
  size_t alignment;
  BlockBuilder data_block;
  // Buffers uncompressed data blocks and keys to replay later. Needed when
  // compression dictionary is enabled so we can finalize the dictionary before
  // compressing any data blocks.
  // TODO(ajkr): ideally we don't buffer all keys and all uncompressed data
  // blocks as it's redundant, but it's easier to implement for now.
  std::vector<std::pair<std::string, std::vector<std::string>>>
      data_block_and_keys_buffers;
  BlockBuilder range_del_block;

  InternalKeySliceTransform internal_prefix_transform;
  std::unique_ptr<IndexBuilder> index_builder;
  PartitionedIndexBuilder* p_index_builder_ = nullptr;

  std::string last_key;
  const Slice* first_key_in_next_block = nullptr;
  CompressionType compression_type;
  uint64_t sample_for_compression;
  CompressionOptions compression_opts;
  std::unique_ptr<CompressionDict> compression_dict;
  std::vector<std::unique_ptr<CompressionContext>> compression_ctxs;
  std::vector<std::unique_ptr<UncompressionContext>> verify_ctxs;
  std::unique_ptr<UncompressionDict> verify_dict;

  size_t data_begin_offset = 0;

  TableProperties props;

  // States of the builder.
  //
  // - `kBuffered`: This is the initial state where zero or more data blocks are
  //   accumulated uncompressed in-memory. From this state, call
  //   `EnterUnbuffered()` to finalize the compression dictionary if enabled,
  //   compress/write out any buffered blocks, and proceed to the `kUnbuffered`
  //   state.
  //
  // - `kUnbuffered`: This is the state when compression dictionary is finalized
  //   either because it wasn't enabled in the first place or it's been created
  //   from sampling previously buffered data. In this state, blocks are simply
  //   compressed/written out as they fill up. From this state, call `Finish()`
  //   to complete the file (write meta-blocks, etc.), or `Abandon()` to delete
  //   the partially created file.
  //
  // - `kClosed`: This indicates either `Finish()` or `Abandon()` has been
  //   called, so the table builder is no longer usable. We must be in this
  //   state by the time the destructor runs.
  enum class State {
    kBuffered,
    kUnbuffered,
    kClosed,
  };
  State state;

  const bool use_delta_encoding_for_index_values;
  std::unique_ptr<FilterBlockBuilder> filter_builder;
  char compressed_cache_key_prefix[BlockBasedTable::kMaxCacheKeyPrefixSize];
  size_t compressed_cache_key_prefix_size;

  BlockHandle pending_handle;  // Handle to add to index block

  std::string compressed_output;
  std::unique_ptr<FlushBlockPolicy> flush_block_policy;
  int level_at_creation;
  uint32_t column_family_id;
  const std::string& column_family_name;
  uint64_t creation_time = 0;
  uint64_t oldest_key_time = 0;
  const uint64_t target_file_size;
  uint64_t file_creation_time = 0;

  // DB IDs
  const std::string db_id;
  const std::string db_session_id;

  std::vector<std::unique_ptr<IntTblPropCollector>> table_properties_collectors;

  std::unique_ptr<ParallelCompressionRep> pc_rep;

  uint64_t get_offset() { return offset.load(std::memory_order_relaxed); }
  void set_offset(uint64_t o) { offset.store(o, std::memory_order_relaxed); }

  const IOStatus& GetIOStatus() {
    if (compression_opts.parallel_threads > 1) {
      std::lock_guard<std::mutex> lock(status_mutex);
      return io_status;
    } else {
      return io_status;
    }
  }

  const Status& GetStatus() {
    if (compression_opts.parallel_threads > 1) {
      std::lock_guard<std::mutex> lock(status_mutex);
      return status;
    } else {
      return status;
    }
  }

  void SyncStatusFromIOStatus() {
    if (compression_opts.parallel_threads > 1) {
      std::lock_guard<std::mutex> lock(status_mutex);
      if (status.ok()) {
        status = io_status;
      }
    } else if (status.ok()) {
      status = io_status;
    }
  }

  // Never erase an existing status that is not OK.
  void SetStatus(Status s) {
    if (!s.ok()) {
      // Locking is an overkill for non compression_opts.parallel_threads
      // case but since it's unlikely that s is not OK, we take this cost
      // to be simplicity.
      std::lock_guard<std::mutex> lock(status_mutex);
      if (status.ok()) {
        status = s;
      }
    }
  }

  // Never erase an existing I/O status that is not OK.
  void SetIOStatus(IOStatus ios) {
    if (!ios.ok()) {
      // Locking is an overkill for non compression_opts.parallel_threads
      // case but since it's unlikely that s is not OK, we take this cost
      // to be simplicity.
      std::lock_guard<std::mutex> lock(status_mutex);
      if (io_status.ok()) {
        io_status = ios;
      }
    }
  }

  Rep(const ImmutableCFOptions& _ioptions, const MutableCFOptions& _moptions,
      const BlockBasedTableOptions& table_opt,
      const InternalKeyComparator& icomparator,
      const std::vector<std::unique_ptr<IntTblPropCollectorFactory>>*
          int_tbl_prop_collector_factories,
      uint32_t _column_family_id, WritableFileWriter* f,
      const CompressionType _compression_type,
      const uint64_t _sample_for_compression,
      const CompressionOptions& _compression_opts, const bool skip_filters,
      const int _level_at_creation, const std::string& _column_family_name,
      const uint64_t _creation_time, const uint64_t _oldest_key_time,
      const uint64_t _target_file_size, const uint64_t _file_creation_time,
      const std::string& _db_id, const std::string& _db_session_id)
      : ioptions(_ioptions),
        moptions(_moptions),
        table_options(table_opt),
        internal_comparator(icomparator),
        file(f),
        offset(0),
        alignment(table_options.block_align
                      ? std::min(table_options.block_size, kDefaultPageSize)
                      : 0),
        data_block(table_options.block_restart_interval,
                   table_options.use_delta_encoding,
                   false /* use_value_delta_encoding */,
                   icomparator.user_comparator()
                           ->CanKeysWithDifferentByteContentsBeEqual()
                       ? BlockBasedTableOptions::kDataBlockBinarySearch
                       : table_options.data_block_index_type,
                   table_options.data_block_hash_table_util_ratio),
        range_del_block(1 /* block_restart_interval */),
        internal_prefix_transform(_moptions.prefix_extractor.get()),
        compression_type(_compression_type),
        sample_for_compression(_sample_for_compression),
        compression_opts(_compression_opts),
        compression_dict(),
        compression_ctxs(_compression_opts.parallel_threads),
        verify_ctxs(_compression_opts.parallel_threads),
        verify_dict(),
        state((_compression_opts.max_dict_bytes > 0) ? State::kBuffered
                                                     : State::kUnbuffered),
        use_delta_encoding_for_index_values(table_opt.format_version >= 4 &&
                                            !table_opt.block_align),
        compressed_cache_key_prefix_size(0),
        flush_block_policy(
            table_options.flush_block_policy_factory->NewFlushBlockPolicy(
                table_options, data_block)),
        level_at_creation(_level_at_creation),
        column_family_id(_column_family_id),
        column_family_name(_column_family_name),
        creation_time(_creation_time),
        oldest_key_time(_oldest_key_time),
        target_file_size(_target_file_size),
<<<<<<< HEAD
        file_creation_time(_file_creation_time) {
=======
        file_creation_time(_file_creation_time),
        db_id(_db_id),
        db_session_id(_db_session_id) {
>>>>>>> ed431616
    for (uint32_t i = 0; i < compression_opts.parallel_threads; i++) {
      compression_ctxs[i].reset(new CompressionContext(compression_type));
    }
    if (table_options.index_type ==
        BlockBasedTableOptions::kTwoLevelIndexSearch) {
      p_index_builder_ = PartitionedIndexBuilder::CreateIndexBuilder(
          &internal_comparator, use_delta_encoding_for_index_values,
          table_options);
      index_builder.reset(p_index_builder_);
    } else {
      index_builder.reset(IndexBuilder::CreateIndexBuilder(
          table_options.index_type, &internal_comparator,
          &this->internal_prefix_transform, use_delta_encoding_for_index_values,
          table_options));
    }
    if (skip_filters) {
      filter_builder = nullptr;
    } else {
      FilterBuildingContext context(table_options);
      context.column_family_name = column_family_name;
      context.compaction_style = ioptions.compaction_style;
      context.level_at_creation = level_at_creation;
      context.info_log = ioptions.info_log;
      filter_builder.reset(CreateFilterBlockBuilder(
          ioptions, moptions, context, use_delta_encoding_for_index_values,
          p_index_builder_));
    }

    for (auto& collector_factories : *int_tbl_prop_collector_factories) {
      table_properties_collectors.emplace_back(
          collector_factories->CreateIntTblPropCollector(column_family_id));
    }
    table_properties_collectors.emplace_back(
        new BlockBasedTablePropertiesCollector(
            table_options.index_type, table_options.whole_key_filtering,
            _moptions.prefix_extractor != nullptr));
    if (table_options.verify_compression) {
      for (uint32_t i = 0; i < compression_opts.parallel_threads; i++) {
        verify_ctxs[i].reset(new UncompressionContext(compression_type));
      }
    }
  }

  Rep(const Rep&) = delete;
  Rep& operator=(const Rep&) = delete;

<<<<<<< HEAD
  ~Rep() {}

=======
>>>>>>> ed431616
 private:
  Status status;
  IOStatus io_status;
};

struct BlockBasedTableBuilder::ParallelCompressionRep {
  // Keys is a wrapper of vector of strings avoiding
  // releasing string memories during vector clear()
  // in order to save memory allocation overhead
  class Keys {
   public:
    Keys() : keys_(kKeysInitSize), size_(0) {}
    void PushBack(const Slice& key) {
      if (size_ == keys_.size()) {
        keys_.emplace_back(key.data(), key.size());
      } else {
        keys_[size_].assign(key.data(), key.size());
      }
      size_++;
    }
    void SwapAssign(std::vector<std::string>& keys) {
      size_ = keys.size();
      std::swap(keys_, keys);
    }
    void Clear() { size_ = 0; }
    size_t Size() { return size_; }
    std::string& Back() { return keys_[size_ - 1]; }
    std::string& operator[](size_t idx) {
      assert(idx < size_);
      return keys_[idx];
    }

   private:
    const size_t kKeysInitSize = 32;
    std::vector<std::string> keys_;
    size_t size_;
  };
  std::unique_ptr<Keys> curr_block_keys;

  class BlockRepSlot;

  // BlockRep instances are fetched from and recycled to
  // block_rep_pool during parallel compression.
  struct BlockRep {
    Slice contents;
    Slice compressed_contents;
    std::unique_ptr<std::string> data;
    std::unique_ptr<std::string> compressed_data;
    CompressionType compression_type;
    std::unique_ptr<std::string> first_key_in_next_block;
    std::unique_ptr<Keys> keys;
    std::unique_ptr<BlockRepSlot> slot;
    Status status;
  };
  // Use a vector of BlockRep as a buffer for a determined number
  // of BlockRep structures. All data referenced by pointers in
  // BlockRep will be freed when this vector is destructed.
  typedef std::vector<BlockRep> BlockRepBuffer;
  BlockRepBuffer block_rep_buf;
  // Use a thread-safe queue for concurrent access from block
  // building thread and writer thread.
  typedef WorkQueue<BlockRep*> BlockRepPool;
  BlockRepPool block_rep_pool;

  // Use BlockRepSlot to keep block order in write thread.
  // slot_ will pass references to BlockRep
  class BlockRepSlot {
   public:
    BlockRepSlot() : slot_(1) {}
    template <typename T>
    void Fill(T&& rep) {
      slot_.push(std::forward<T>(rep));
    };
    void Take(BlockRep*& rep) { slot_.pop(rep); }

   private:
    // slot_ will pass references to BlockRep in block_rep_buf,
    // and those references are always valid before the destruction of
    // block_rep_buf.
    WorkQueue<BlockRep*> slot_;
  };

  // Compression queue will pass references to BlockRep in block_rep_buf,
  // and those references are always valid before the destruction of
  // block_rep_buf.
  typedef WorkQueue<BlockRep*> CompressQueue;
  CompressQueue compress_queue;
  std::vector<port::Thread> compress_thread_pool;

  // Write queue will pass references to BlockRep::slot in block_rep_buf,
  // and those references are always valid before the corresponding
  // BlockRep::slot is destructed, which is before the destruction of
  // block_rep_buf.
  typedef WorkQueue<BlockRepSlot*> WriteQueue;
  WriteQueue write_queue;
  std::unique_ptr<port::Thread> write_thread;

  // Raw bytes compressed so far.
  uint64_t raw_bytes_compressed;
  // Size of current block being appended.
  uint64_t raw_bytes_curr_block;
  // Raw bytes under compression and not appended yet.
  std::atomic<uint64_t> raw_bytes_inflight;
  // Number of blocks under compression and not appended yet.
  std::atomic<uint64_t> blocks_inflight;
  // Current compression ratio, maintained by BGWorkWriteRawBlock.
  std::atomic<double> curr_compression_ratio;
  // Estimated SST file size.
  std::atomic<uint64_t> estimated_file_size;

  // Wait for the completion of first block compression to get a
  // non-zero compression ratio.
  bool first_block;
  std::condition_variable first_block_cond;
  std::mutex first_block_mutex;

  bool finished;

  ParallelCompressionRep(uint32_t parallel_threads)
      : curr_block_keys(new Keys()),
        block_rep_buf(parallel_threads),
        block_rep_pool(parallel_threads),
        compress_queue(parallel_threads),
        write_queue(parallel_threads),
        raw_bytes_compressed(0),
        raw_bytes_curr_block(0),
        raw_bytes_inflight(0),
        blocks_inflight(0),
        curr_compression_ratio(0),
        estimated_file_size(0),
        first_block(true),
        finished(false) {
    for (uint32_t i = 0; i < parallel_threads; i++) {
      block_rep_buf[i].contents = Slice();
      block_rep_buf[i].compressed_contents = Slice();
      block_rep_buf[i].data.reset(new std::string());
      block_rep_buf[i].compressed_data.reset(new std::string());
      block_rep_buf[i].compression_type = CompressionType();
      block_rep_buf[i].first_key_in_next_block.reset(new std::string());
      block_rep_buf[i].keys.reset(new Keys());
      block_rep_buf[i].slot.reset(new BlockRepSlot());
      block_rep_buf[i].status = Status::OK();
      block_rep_pool.push(&block_rep_buf[i]);
    }
  }

  ~ParallelCompressionRep() { block_rep_pool.finish(); }
};

BlockBasedTableBuilder::BlockBasedTableBuilder(
    const ImmutableCFOptions& ioptions, const MutableCFOptions& moptions,
    const BlockBasedTableOptions& table_options,
    const InternalKeyComparator& internal_comparator,
    const std::vector<std::unique_ptr<IntTblPropCollectorFactory>>*
        int_tbl_prop_collector_factories,
    uint32_t column_family_id, WritableFileWriter* file,
    const CompressionType compression_type,
    const uint64_t sample_for_compression,
    const CompressionOptions& compression_opts, const bool skip_filters,
    const std::string& column_family_name, const int level_at_creation,
    const uint64_t creation_time, const uint64_t oldest_key_time,
    const uint64_t target_file_size, const uint64_t file_creation_time,
    const std::string& db_id, const std::string& db_session_id) {
  BlockBasedTableOptions sanitized_table_options(table_options);
  if (sanitized_table_options.format_version == 0 &&
      sanitized_table_options.checksum != kCRC32c) {
    ROCKS_LOG_WARN(
        ioptions.info_log,
        "Silently converting format_version to 1 because checksum is "
        "non-default");
    // silently convert format_version to 1 to keep consistent with current
    // behavior
    sanitized_table_options.format_version = 1;
  }

  rep_ = new Rep(
      ioptions, moptions, sanitized_table_options, internal_comparator,
      int_tbl_prop_collector_factories, column_family_id, file,
      compression_type, sample_for_compression, compression_opts, skip_filters,
      level_at_creation, column_family_name, creation_time, oldest_key_time,
      target_file_size, file_creation_time, db_id, db_session_id);

  if (rep_->filter_builder != nullptr) {
    rep_->filter_builder->StartBlock(0);
  }
  if (table_options.block_cache_compressed.get() != nullptr) {
    BlockBasedTable::GenerateCachePrefix<Cache, FSWritableFile>(
        table_options.block_cache_compressed.get(), file->writable_file(),
        &rep_->compressed_cache_key_prefix[0],
        &rep_->compressed_cache_key_prefix_size);
  }

  if (rep_->compression_opts.parallel_threads > 1) {
    rep_->pc_rep.reset(
        new ParallelCompressionRep(rep_->compression_opts.parallel_threads));
    rep_->pc_rep->compress_thread_pool.reserve(
        rep_->compression_opts.parallel_threads);
    for (uint32_t i = 0; i < rep_->compression_opts.parallel_threads; i++) {
      rep_->pc_rep->compress_thread_pool.emplace_back([this, i] {
        BGWorkCompression(*(rep_->compression_ctxs[i]),
                          rep_->verify_ctxs[i].get());
      });
    }
    rep_->pc_rep->write_thread.reset(
        new port::Thread([this] { BGWorkWriteRawBlock(); }));
  }
}

BlockBasedTableBuilder::~BlockBasedTableBuilder() {
  // Catch errors where caller forgot to call Finish()
  assert(rep_->state == Rep::State::kClosed);
  delete rep_;
}

void BlockBasedTableBuilder::Add(const Slice& key, const Slice& value) {
  Rep* r = rep_;
  assert(rep_->state != Rep::State::kClosed);
  if (!ok()) return;
  ValueType value_type = ExtractValueType(key);
  if (IsValueType(value_type)) {
#ifndef NDEBUG
    if (r->props.num_entries > r->props.num_range_deletions) {
      assert(r->internal_comparator.Compare(key, Slice(r->last_key)) > 0);
    }
#endif  // !NDEBUG

    auto should_flush = r->flush_block_policy->Update(key, value);
    if (should_flush) {
      assert(!r->data_block.empty());
      r->first_key_in_next_block = &key;
      Flush();

      if (r->state == Rep::State::kBuffered && r->target_file_size != 0 &&
          r->data_begin_offset > r->target_file_size) {
        EnterUnbuffered();
      }

      // Add item to index block.
      // We do not emit the index entry for a block until we have seen the
      // first key for the next data block.  This allows us to use shorter
      // keys in the index block.  For example, consider a block boundary
      // between the keys "the quick brown fox" and "the who".  We can use
      // "the r" as the key for the index block entry since it is >= all
      // entries in the first block and < all entries in subsequent
      // blocks.
      if (ok() && r->state == Rep::State::kUnbuffered) {
        if (r->compression_opts.parallel_threads > 1) {
          r->pc_rep->curr_block_keys->Clear();
        } else {
          r->index_builder->AddIndexEntry(&r->last_key, &key,
                                          r->pending_handle);
        }
      }
    }

    // Note: PartitionedFilterBlockBuilder requires key being added to filter
    // builder after being added to index builder.
    if (r->state == Rep::State::kUnbuffered) {
      if (r->compression_opts.parallel_threads > 1) {
        r->pc_rep->curr_block_keys->PushBack(key);
      } else {
        if (r->filter_builder != nullptr) {
          size_t ts_sz =
              r->internal_comparator.user_comparator()->timestamp_size();
          r->filter_builder->Add(ExtractUserKeyAndStripTimestamp(key, ts_sz));
        }
      }
    }

    r->last_key.assign(key.data(), key.size());
    r->data_block.Add(key, value);
    if (r->state == Rep::State::kBuffered) {
      // Buffer keys to be replayed during `Finish()` once compression
      // dictionary has been finalized.
      if (r->data_block_and_keys_buffers.empty() || should_flush) {
        r->data_block_and_keys_buffers.emplace_back();
      }
      r->data_block_and_keys_buffers.back().second.emplace_back(key.ToString());
    } else {
      if (r->compression_opts.parallel_threads == 1) {
        r->index_builder->OnKeyAdded(key);
      }
    }
    // TODO offset passed in is not accurate for parallel compression case
    NotifyCollectTableCollectorsOnAdd(key, value, r->get_offset(),
                                      r->table_properties_collectors,
                                      r->ioptions.info_log);

  } else if (value_type == kTypeRangeDeletion) {
    r->range_del_block.Add(key, value);
    // TODO offset passed in is not accurate for parallel compression case
    NotifyCollectTableCollectorsOnAdd(key, value, r->get_offset(),
                                      r->table_properties_collectors,
                                      r->ioptions.info_log);
  } else {
    assert(false);
  }

  r->props.num_entries++;
  r->props.raw_key_size += key.size();
  r->props.raw_value_size += value.size();
  if (value_type == kTypeDeletion || value_type == kTypeSingleDeletion) {
    r->props.num_deletions++;
  } else if (value_type == kTypeRangeDeletion) {
    r->props.num_deletions++;
    r->props.num_range_deletions++;
  } else if (value_type == kTypeMerge) {
    r->props.num_merge_operands++;
  }
}

void BlockBasedTableBuilder::Flush() {
  Rep* r = rep_;
  assert(rep_->state != Rep::State::kClosed);
  if (!ok()) return;
  if (r->data_block.empty()) return;
  if (r->compression_opts.parallel_threads > 1 &&
      r->state == Rep::State::kUnbuffered) {
    ParallelCompressionRep::BlockRep* block_rep = nullptr;
    r->pc_rep->block_rep_pool.pop(block_rep);
    assert(block_rep != nullptr);

    r->data_block.Finish();
    assert(block_rep->data);
    r->data_block.SwapAndReset(*(block_rep->data));

    block_rep->contents = *(block_rep->data);

    block_rep->compression_type = r->compression_type;

    std::swap(block_rep->keys, r->pc_rep->curr_block_keys);
    r->pc_rep->curr_block_keys->Clear();

    if (r->first_key_in_next_block == nullptr) {
      block_rep->first_key_in_next_block.reset(nullptr);
    } else {
      block_rep->first_key_in_next_block->assign(
          r->first_key_in_next_block->data(),
          r->first_key_in_next_block->size());
    }

    uint64_t new_raw_bytes_inflight =
        r->pc_rep->raw_bytes_inflight.fetch_add(block_rep->data->size(),
                                                std::memory_order_relaxed) +
        block_rep->data->size();
    uint64_t new_blocks_inflight =
        r->pc_rep->blocks_inflight.fetch_add(1, std::memory_order_relaxed) + 1;
    r->pc_rep->estimated_file_size.store(
        r->get_offset() +
            static_cast<uint64_t>(static_cast<double>(new_raw_bytes_inflight) *
                                  r->pc_rep->curr_compression_ratio.load(
                                      std::memory_order_relaxed)) +
            new_blocks_inflight * kBlockTrailerSize,
        std::memory_order_relaxed);

    // Read out first_block here to avoid data race with BGWorkWriteRawBlock
    bool first_block = r->pc_rep->first_block;

    assert(block_rep->status.ok());
    if (!r->pc_rep->write_queue.push(block_rep->slot.get())) {
      return;
    }
    if (!r->pc_rep->compress_queue.push(block_rep)) {
      return;
    }

    if (first_block) {
      std::unique_lock<std::mutex> lock(r->pc_rep->first_block_mutex);
      r->pc_rep->first_block_cond.wait(lock,
                                       [r] { return !r->pc_rep->first_block; });
    }
  } else {
    WriteBlock(&r->data_block, &r->pending_handle, true /* is_data_block */);
  }
}

void BlockBasedTableBuilder::WriteBlock(BlockBuilder* block,
                                        BlockHandle* handle,
                                        bool is_data_block) {
  WriteBlock(block->Finish(), handle, is_data_block);
  block->Reset();
}

void BlockBasedTableBuilder::WriteBlock(const Slice& raw_block_contents,
                                        BlockHandle* handle,
                                        bool is_data_block) {
  Rep* r = rep_;
  Slice block_contents;
  CompressionType type;
  if (r->state == Rep::State::kBuffered) {
    assert(is_data_block);
    assert(!r->data_block_and_keys_buffers.empty());
    r->data_block_and_keys_buffers.back().first = raw_block_contents.ToString();
    r->data_begin_offset += r->data_block_and_keys_buffers.back().first.size();
    return;
  }
  Status compress_status;
  CompressAndVerifyBlock(raw_block_contents, is_data_block,
                         *(r->compression_ctxs[0]), r->verify_ctxs[0].get(),
                         &(r->compressed_output), &(block_contents), &type,
                         &compress_status);
  r->SetStatus(compress_status);
  if (!ok()) {
    return;
  }
  WriteRawBlock(block_contents, type, handle, is_data_block);
  r->compressed_output.clear();
  if (is_data_block) {
    if (r->filter_builder != nullptr) {
      r->filter_builder->StartBlock(r->get_offset());
    }
    r->props.data_size = r->get_offset();
    ++r->props.num_data_blocks;
  }
}

void BlockBasedTableBuilder::BGWorkCompression(
    CompressionContext& compression_ctx, UncompressionContext* verify_ctx) {
  ParallelCompressionRep::BlockRep* block_rep;
  while (rep_->pc_rep->compress_queue.pop(block_rep)) {
    CompressAndVerifyBlock(block_rep->contents, true, /* is_data_block*/
                           compression_ctx, verify_ctx,
                           block_rep->compressed_data.get(),
                           &block_rep->compressed_contents,
                           &(block_rep->compression_type), &block_rep->status);
    block_rep->slot->Fill(block_rep);
  }
}

void BlockBasedTableBuilder::CompressAndVerifyBlock(
    const Slice& raw_block_contents, bool is_data_block,
    CompressionContext& compression_ctx, UncompressionContext* verify_ctx_ptr,
    std::string* compressed_output, Slice* block_contents,
    CompressionType* type, Status* out_status) {
  // File format contains a sequence of blocks where each block has:
  //    block_data: uint8[n]
  //    type: uint8
  //    crc: uint32
  assert(ok());
  Rep* r = rep_;

  *type = r->compression_type;
  uint64_t sample_for_compression = r->sample_for_compression;
  bool abort_compression = false;

  StopWatchNano timer(
      r->ioptions.env,
      ShouldReportDetailedTime(r->ioptions.env, r->ioptions.statistics));

  if (raw_block_contents.size() < kCompressionSizeLimit) {
    const CompressionDict* compression_dict;
    if (!is_data_block || r->compression_dict == nullptr) {
      compression_dict = &CompressionDict::GetEmptyDict();
    } else {
      compression_dict = r->compression_dict.get();
    }
    assert(compression_dict != nullptr);
    CompressionInfo compression_info(r->compression_opts, compression_ctx,
                                     *compression_dict, *type,
                                     sample_for_compression);

    std::string sampled_output_fast;
    std::string sampled_output_slow;
    *block_contents = CompressBlock(
        raw_block_contents, compression_info, type,
        r->table_options.format_version, is_data_block /* do_sample */,
        compressed_output, &sampled_output_fast, &sampled_output_slow);

    // notify collectors on block add
    NotifyCollectTableCollectorsOnBlockAdd(
        r->table_properties_collectors, raw_block_contents.size(),
        sampled_output_fast.size(), sampled_output_slow.size());

    // Some of the compression algorithms are known to be unreliable. If
    // the verify_compression flag is set then try to de-compress the
    // compressed data and compare to the input.
    if (*type != kNoCompression && r->table_options.verify_compression) {
      // Retrieve the uncompressed contents into a new buffer
      const UncompressionDict* verify_dict;
      if (!is_data_block || r->verify_dict == nullptr) {
        verify_dict = &UncompressionDict::GetEmptyDict();
      } else {
        verify_dict = r->verify_dict.get();
      }
      assert(verify_dict != nullptr);
      BlockContents contents;
      UncompressionInfo uncompression_info(*verify_ctx_ptr, *verify_dict,
                                           r->compression_type);
      Status stat = UncompressBlockContentsForCompressionType(
          uncompression_info, block_contents->data(), block_contents->size(),
          &contents, r->table_options.format_version, r->ioptions);

      if (stat.ok()) {
        bool compressed_ok = contents.data.compare(raw_block_contents) == 0;
        if (!compressed_ok) {
          // The result of the compression was invalid. abort.
          abort_compression = true;
          ROCKS_LOG_ERROR(r->ioptions.info_log,
                          "Decompressed block did not match raw block");
          *out_status =
              Status::Corruption("Decompressed block did not match raw block");
        }
      } else {
        // Decompression reported an error. abort.
        *out_status = Status::Corruption(std::string("Could not decompress: ") +
                                         stat.getState());
        abort_compression = true;
      }
    }
  } else {
    // Block is too big to be compressed.
    abort_compression = true;
  }

  // Abort compression if the block is too big, or did not pass
  // verification.
  if (abort_compression) {
    RecordTick(r->ioptions.statistics, NUMBER_BLOCK_NOT_COMPRESSED);
    *type = kNoCompression;
    *block_contents = raw_block_contents;
  } else if (*type != kNoCompression) {
    if (ShouldReportDetailedTime(r->ioptions.env, r->ioptions.statistics)) {
      RecordTimeToHistogram(r->ioptions.statistics, COMPRESSION_TIMES_NANOS,
                            timer.ElapsedNanos());
    }
    RecordInHistogram(r->ioptions.statistics, BYTES_COMPRESSED,
                      raw_block_contents.size());
    RecordTick(r->ioptions.statistics, NUMBER_BLOCK_COMPRESSED);
  } else if (*type != r->compression_type) {
    RecordTick(r->ioptions.statistics, NUMBER_BLOCK_NOT_COMPRESSED);
  }
}

void BlockBasedTableBuilder::WriteRawBlock(const Slice& block_contents,
                                           CompressionType type,
                                           BlockHandle* handle,
                                           bool is_data_block) {
  Rep* r = rep_;
  Status s = Status::OK();
  IOStatus io_s = IOStatus::OK();
  StopWatch sw(r->ioptions.env, r->ioptions.statistics, WRITE_RAW_BLOCK_MICROS);
  handle->set_offset(r->get_offset());
  handle->set_size(block_contents.size());
  assert(status().ok());
  assert(io_status().ok());
  io_s = r->file->Append(block_contents);
  if (io_s.ok()) {
    char trailer[kBlockTrailerSize];
    trailer[0] = type;
    uint32_t checksum = 0;
    switch (r->table_options.checksum) {
      case kNoChecksum:
        break;
      case kCRC32c: {
        uint32_t crc =
            crc32c::Value(block_contents.data(), block_contents.size());
        // Extend to cover compression type
        crc = crc32c::Extend(crc, trailer, 1);
        checksum = crc32c::Mask(crc);
        break;
      }
      case kxxHash: {
        XXH32_state_t* const state = XXH32_createState();
        XXH32_reset(state, 0);
        XXH32_update(state, block_contents.data(), block_contents.size());
        // Extend to cover compression type
        XXH32_update(state, trailer, 1);
        checksum = XXH32_digest(state);
        XXH32_freeState(state);
        break;
      }
      case kxxHash64: {
        XXH64_state_t* const state = XXH64_createState();
        XXH64_reset(state, 0);
        XXH64_update(state, block_contents.data(), block_contents.size());
        // Extend to cover compression type
        XXH64_update(state, trailer, 1);
        checksum = Lower32of64(XXH64_digest(state));
        XXH64_freeState(state);
        break;
      }
      default:
        assert(false);
        break;
    }
<<<<<<< HEAD

=======
    EncodeFixed32(trailer + 1, checksum);
>>>>>>> ed431616
    assert(io_s.ok());
    TEST_SYNC_POINT_CALLBACK(
        "BlockBasedTableBuilder::WriteRawBlock:TamperWithChecksum",
        static_cast<char*>(trailer));
    io_s = r->file->Append(Slice(trailer, kBlockTrailerSize));
    if (io_s.ok()) {
<<<<<<< HEAD
=======
      assert(s.ok());
>>>>>>> ed431616
      s = InsertBlockInCache(block_contents, type, handle);
      if (!s.ok()) {
        r->SetStatus(s);
      }
    } else {
      r->SetIOStatus(io_s);
    }
    if (s.ok() && io_s.ok()) {
      r->set_offset(r->get_offset() + block_contents.size() +
                    kBlockTrailerSize);
      if (r->table_options.block_align && is_data_block) {
        size_t pad_bytes =
            (r->alignment - ((block_contents.size() + kBlockTrailerSize) &
                             (r->alignment - 1))) &
            (r->alignment - 1);
        io_s = r->file->Pad(pad_bytes);
        if (io_s.ok()) {
          r->set_offset(r->get_offset() + pad_bytes);
        } else {
          r->SetIOStatus(io_s);
<<<<<<< HEAD
        }
      }
      if (r->compression_opts.parallel_threads > 1) {
        if (!r->pc_rep->finished) {
          assert(r->pc_rep->raw_bytes_compressed +
                     r->pc_rep->raw_bytes_curr_block >
                 0);
          r->pc_rep->curr_compression_ratio.store(
              (r->pc_rep->curr_compression_ratio.load(
                   std::memory_order_relaxed) *
                   r->pc_rep->raw_bytes_compressed +
               block_contents.size()) /
                  static_cast<double>(r->pc_rep->raw_bytes_compressed +
                                      r->pc_rep->raw_bytes_curr_block),
              std::memory_order_relaxed);
          r->pc_rep->raw_bytes_compressed += r->pc_rep->raw_bytes_curr_block;
          uint64_t new_raw_bytes_inflight =
              r->pc_rep->raw_bytes_inflight.fetch_sub(
                  r->pc_rep->raw_bytes_curr_block, std::memory_order_relaxed) -
              r->pc_rep->raw_bytes_curr_block;
          uint64_t new_blocks_inflight = r->pc_rep->blocks_inflight.fetch_sub(
                                             1, std::memory_order_relaxed) -
                                         1;
          assert(new_blocks_inflight < r->compression_opts.parallel_threads);
          r->pc_rep->estimated_file_size.store(
              r->get_offset() +
                  static_cast<uint64_t>(
                      static_cast<double>(new_raw_bytes_inflight) *
                      r->pc_rep->curr_compression_ratio.load(
                          std::memory_order_relaxed)) +
                  new_blocks_inflight * kBlockTrailerSize,
              std::memory_order_relaxed);
        } else {
          r->pc_rep->estimated_file_size.store(r->get_offset(),
                                               std::memory_order_relaxed);
=======
>>>>>>> ed431616
        }
      }
      if (r->compression_opts.parallel_threads > 1) {
        if (!r->pc_rep->finished) {
          assert(r->pc_rep->raw_bytes_compressed +
                     r->pc_rep->raw_bytes_curr_block >
                 0);
          r->pc_rep->curr_compression_ratio.store(
              (r->pc_rep->curr_compression_ratio.load(
                   std::memory_order_relaxed) *
                   r->pc_rep->raw_bytes_compressed +
               block_contents.size()) /
                  static_cast<double>(r->pc_rep->raw_bytes_compressed +
                                      r->pc_rep->raw_bytes_curr_block),
              std::memory_order_relaxed);
          r->pc_rep->raw_bytes_compressed += r->pc_rep->raw_bytes_curr_block;
          uint64_t new_raw_bytes_inflight =
              r->pc_rep->raw_bytes_inflight.fetch_sub(
                  r->pc_rep->raw_bytes_curr_block, std::memory_order_relaxed) -
              r->pc_rep->raw_bytes_curr_block;
          uint64_t new_blocks_inflight = r->pc_rep->blocks_inflight.fetch_sub(
                                             1, std::memory_order_relaxed) -
                                         1;
          assert(new_blocks_inflight < r->compression_opts.parallel_threads);
          r->pc_rep->estimated_file_size.store(
              r->get_offset() +
                  static_cast<uint64_t>(
                      static_cast<double>(new_raw_bytes_inflight) *
                      r->pc_rep->curr_compression_ratio.load(
                          std::memory_order_relaxed)) +
                  new_blocks_inflight * kBlockTrailerSize,
              std::memory_order_relaxed);
        } else {
          r->pc_rep->estimated_file_size.store(r->get_offset(),
                                               std::memory_order_relaxed);
        }
      }
    }
  } else {
    r->SetIOStatus(io_s);
  }
  if (!io_s.ok() && s.ok()) {
    r->SetStatus(io_s);
  }
}

void BlockBasedTableBuilder::BGWorkWriteRawBlock() {
  Rep* r = rep_;
  ParallelCompressionRep::BlockRepSlot* slot;
  ParallelCompressionRep::BlockRep* block_rep;
  while (r->pc_rep->write_queue.pop(slot)) {
    slot->Take(block_rep);
    if (!block_rep->status.ok()) {
      r->SetStatus(block_rep->status);
      // Return block_rep to the pool so that blocked Flush() can finish
      // if there is one, and Flush() will notice !ok() next time.
      block_rep->status = Status::OK();
      block_rep->compressed_data->clear();
      r->pc_rep->block_rep_pool.push(block_rep);
      // Unlock first block if necessary.
      if (r->pc_rep->first_block) {
        std::lock_guard<std::mutex> lock(r->pc_rep->first_block_mutex);
        r->pc_rep->first_block = false;
        r->pc_rep->first_block_cond.notify_one();
      }
      break;
    }

    for (size_t i = 0; i < block_rep->keys->Size(); i++) {
      auto& key = (*block_rep->keys)[i];
      if (r->filter_builder != nullptr) {
        size_t ts_sz =
            r->internal_comparator.user_comparator()->timestamp_size();
        r->filter_builder->Add(ExtractUserKeyAndStripTimestamp(key, ts_sz));
      }
      r->index_builder->OnKeyAdded(key);
    }

    r->pc_rep->raw_bytes_curr_block = block_rep->data->size();
    WriteRawBlock(block_rep->compressed_contents, block_rep->compression_type,
                  &r->pending_handle, true /* is_data_block*/);
    if (!ok()) {
      break;
    }

    if (r->pc_rep->first_block) {
      std::lock_guard<std::mutex> lock(r->pc_rep->first_block_mutex);
      r->pc_rep->first_block = false;
      r->pc_rep->first_block_cond.notify_one();
    }

    if (r->filter_builder != nullptr) {
      r->filter_builder->StartBlock(r->get_offset());
    }
    r->props.data_size = r->get_offset();
    ++r->props.num_data_blocks;

    if (block_rep->first_key_in_next_block == nullptr) {
      r->index_builder->AddIndexEntry(&(block_rep->keys->Back()), nullptr,
                                      r->pending_handle);
    } else {
      Slice first_key_in_next_block =
          Slice(*block_rep->first_key_in_next_block);
      r->index_builder->AddIndexEntry(&(block_rep->keys->Back()),
                                      &first_key_in_next_block,
                                      r->pending_handle);
    }
<<<<<<< HEAD
  } else {
    r->SetIOStatus(io_s);
  }
  if (!io_s.ok() && s.ok()) {
    r->SetStatus(io_s);
  }
}

void BlockBasedTableBuilder::BGWorkWriteRawBlock() {
  Rep* r = rep_;
  ParallelCompressionRep::BlockRepSlot* slot;
  ParallelCompressionRep::BlockRep* block_rep;
  while (r->pc_rep->write_queue.pop(slot)) {
    slot->Take(block_rep);
    if (!block_rep->status.ok()) {
      r->SetStatus(block_rep->status);
      // Return block_rep to the pool so that blocked Flush() can finish
      // if there is one, and Flush() will notice !ok() next time.
      block_rep->status = Status::OK();
      block_rep->compressed_data->clear();
      r->pc_rep->block_rep_pool.push(block_rep);
      // Unlock first block if necessary.
      if (r->pc_rep->first_block) {
        std::lock_guard<std::mutex> lock(r->pc_rep->first_block_mutex);
        r->pc_rep->first_block = false;
        r->pc_rep->first_block_cond.notify_one();
      }
      break;
    }

    for (size_t i = 0; i < block_rep->keys->Size(); i++) {
      auto& key = (*block_rep->keys)[i];
      if (r->filter_builder != nullptr) {
        size_t ts_sz =
            r->internal_comparator.user_comparator()->timestamp_size();
        r->filter_builder->Add(ExtractUserKeyAndStripTimestamp(key, ts_sz));
      }
      r->index_builder->OnKeyAdded(key);
    }

    r->pc_rep->raw_bytes_curr_block = block_rep->data->size();
    WriteRawBlock(block_rep->compressed_contents, block_rep->compression_type,
                  &r->pending_handle, true /* is_data_block*/);
    if (!ok()) {
      break;
    }

    if (r->pc_rep->first_block) {
      std::lock_guard<std::mutex> lock(r->pc_rep->first_block_mutex);
      r->pc_rep->first_block = false;
      r->pc_rep->first_block_cond.notify_one();
    }

    if (r->filter_builder != nullptr) {
      r->filter_builder->StartBlock(r->get_offset());
    }
    r->props.data_size = r->get_offset();
    ++r->props.num_data_blocks;

    if (block_rep->first_key_in_next_block == nullptr) {
      r->index_builder->AddIndexEntry(&(block_rep->keys->Back()), nullptr,
                                      r->pending_handle);
    } else {
      Slice first_key_in_next_block =
          Slice(*block_rep->first_key_in_next_block);
      r->index_builder->AddIndexEntry(&(block_rep->keys->Back()),
                                      &first_key_in_next_block,
                                      r->pending_handle);
    }
=======
>>>>>>> ed431616
    block_rep->compressed_data->clear();
    r->pc_rep->block_rep_pool.push(block_rep);
  }
}

Status BlockBasedTableBuilder::status() const { return rep_->GetStatus(); }

IOStatus BlockBasedTableBuilder::io_status() const {
  return rep_->GetIOStatus();
}

static void DeleteCachedBlockContents(const Slice& /*key*/, void* value) {
  BlockContents* bc = reinterpret_cast<BlockContents*>(value);
  delete bc;
}

//
// Make a copy of the block contents and insert into compressed block cache
//
Status BlockBasedTableBuilder::InsertBlockInCache(const Slice& block_contents,
                                                  const CompressionType type,
                                                  const BlockHandle* handle) {
  Rep* r = rep_;
  Cache* block_cache_compressed = r->table_options.block_cache_compressed.get();

  if (type != kNoCompression && block_cache_compressed != nullptr) {
    size_t size = block_contents.size();

    auto ubuf =
        AllocateBlock(size + 1, block_cache_compressed->memory_allocator());
    memcpy(ubuf.get(), block_contents.data(), size);
    ubuf[size] = type;

    BlockContents* block_contents_to_cache =
        new BlockContents(std::move(ubuf), size);
#ifndef NDEBUG
    block_contents_to_cache->is_raw_block = true;
#endif  // NDEBUG

    // make cache key by appending the file offset to the cache prefix id
    char* end = EncodeVarint64(
        r->compressed_cache_key_prefix + r->compressed_cache_key_prefix_size,
        handle->offset());
    Slice key(r->compressed_cache_key_prefix,
              static_cast<size_t>(end - r->compressed_cache_key_prefix));

    // Insert into compressed block cache.
    // How should we deal with compressed cache full?
    block_cache_compressed
        ->Insert(key, block_contents_to_cache,
                 block_contents_to_cache->ApproximateMemoryUsage(),
                 &DeleteCachedBlockContents)
        .PermitUncheckedError();

    // Invalidate OS cache.
<<<<<<< HEAD
    r->file->InvalidateCache(static_cast<size_t>(r->get_offset()), size);
=======
    r->file->InvalidateCache(static_cast<size_t>(r->get_offset()), size)
        .PermitUncheckedError();
>>>>>>> ed431616
  }
  return Status::OK();
}

void BlockBasedTableBuilder::WriteFilterBlock(
    MetaIndexBuilder* meta_index_builder) {
  BlockHandle filter_block_handle;
  bool empty_filter_block = (rep_->filter_builder == nullptr ||
                             rep_->filter_builder->NumAdded() == 0);
  if (ok() && !empty_filter_block) {
    Status s = Status::Incomplete();
    while (ok() && s.IsIncomplete()) {
      Slice filter_content =
          rep_->filter_builder->Finish(filter_block_handle, &s);
      assert(s.ok() || s.IsIncomplete());
      rep_->props.filter_size += filter_content.size();
      WriteRawBlock(filter_content, kNoCompression, &filter_block_handle);
    }
  }
  if (ok() && !empty_filter_block) {
    // Add mapping from "<filter_block_prefix>.Name" to location
    // of filter data.
    std::string key;
    if (rep_->filter_builder->IsBlockBased()) {
      key = BlockBasedTable::kFilterBlockPrefix;
    } else {
      key = rep_->table_options.partition_filters
                ? BlockBasedTable::kPartitionedFilterBlockPrefix
                : BlockBasedTable::kFullFilterBlockPrefix;
    }
    key.append(rep_->table_options.filter_policy->Name());
    meta_index_builder->Add(key, filter_block_handle);
  }
}

void BlockBasedTableBuilder::WriteIndexBlock(
    MetaIndexBuilder* meta_index_builder, BlockHandle* index_block_handle) {
  IndexBuilder::IndexBlocks index_blocks;
  auto index_builder_status = rep_->index_builder->Finish(&index_blocks);
  if (index_builder_status.IsIncomplete()) {
    // We we have more than one index partition then meta_blocks are not
    // supported for the index. Currently meta_blocks are used only by
    // HashIndexBuilder which is not multi-partition.
    assert(index_blocks.meta_blocks.empty());
  } else if (ok() && !index_builder_status.ok()) {
    rep_->SetStatus(index_builder_status);
  }
  if (ok()) {
    for (const auto& item : index_blocks.meta_blocks) {
      BlockHandle block_handle;
      WriteBlock(item.second, &block_handle, false /* is_data_block */);
      if (!ok()) {
        break;
      }
      meta_index_builder->Add(item.first, block_handle);
    }
  }
  if (ok()) {
    if (rep_->table_options.enable_index_compression) {
      WriteBlock(index_blocks.index_block_contents, index_block_handle, false);
    } else {
      WriteRawBlock(index_blocks.index_block_contents, kNoCompression,
                    index_block_handle);
    }
  }
  // If there are more index partitions, finish them and write them out
  Status s = index_builder_status;
  while (ok() && s.IsIncomplete()) {
    s = rep_->index_builder->Finish(&index_blocks, *index_block_handle);
    if (!s.ok() && !s.IsIncomplete()) {
      rep_->SetStatus(s);
      return;
    }
    if (rep_->table_options.enable_index_compression) {
      WriteBlock(index_blocks.index_block_contents, index_block_handle, false);
    } else {
      WriteRawBlock(index_blocks.index_block_contents, kNoCompression,
                    index_block_handle);
    }
    // The last index_block_handle will be for the partition index block
  }
}

void BlockBasedTableBuilder::WritePropertiesBlock(
    MetaIndexBuilder* meta_index_builder) {
  BlockHandle properties_block_handle;
  if (ok()) {
    PropertyBlockBuilder property_block_builder;
    rep_->props.column_family_id = rep_->column_family_id;
    rep_->props.column_family_name = rep_->column_family_name;
    rep_->props.filter_policy_name =
        rep_->table_options.filter_policy != nullptr
            ? rep_->table_options.filter_policy->Name()
            : "";
    rep_->props.index_size =
        rep_->index_builder->IndexSize() + kBlockTrailerSize;
    rep_->props.comparator_name = rep_->ioptions.user_comparator != nullptr
                                      ? rep_->ioptions.user_comparator->Name()
                                      : "nullptr";
    rep_->props.merge_operator_name =
        rep_->ioptions.merge_operator != nullptr
            ? rep_->ioptions.merge_operator->Name()
            : "nullptr";
    rep_->props.compression_name =
        CompressionTypeToString(rep_->compression_type);
    rep_->props.compression_options =
        CompressionOptionsToString(rep_->compression_opts);
    rep_->props.prefix_extractor_name =
        rep_->moptions.prefix_extractor != nullptr
            ? rep_->moptions.prefix_extractor->Name()
            : "nullptr";

    std::string property_collectors_names = "[";
    for (size_t i = 0;
         i < rep_->ioptions.table_properties_collector_factories.size(); ++i) {
      if (i != 0) {
        property_collectors_names += ",";
      }
      property_collectors_names +=
          rep_->ioptions.table_properties_collector_factories[i]->Name();
    }
    property_collectors_names += "]";
    rep_->props.property_collectors_names = property_collectors_names;
    if (rep_->table_options.index_type ==
        BlockBasedTableOptions::kTwoLevelIndexSearch) {
      assert(rep_->p_index_builder_ != nullptr);
      rep_->props.index_partitions = rep_->p_index_builder_->NumPartitions();
      rep_->props.top_level_index_size =
          rep_->p_index_builder_->TopLevelIndexSize(rep_->offset);
    }
    rep_->props.index_key_is_user_key =
        !rep_->index_builder->seperator_is_key_plus_seq();
    rep_->props.index_value_is_delta_encoded =
        rep_->use_delta_encoding_for_index_values;
    rep_->props.creation_time = rep_->creation_time;
    rep_->props.oldest_key_time = rep_->oldest_key_time;
    rep_->props.file_creation_time = rep_->file_creation_time;
    rep_->props.db_id = rep_->db_id;
    rep_->props.db_session_id = rep_->db_session_id;

    // Add basic properties
    property_block_builder.AddTableProperty(rep_->props);

    // Add use collected properties
    NotifyCollectTableCollectorsOnFinish(rep_->table_properties_collectors,
                                         rep_->ioptions.info_log,
                                         &property_block_builder);

    WriteRawBlock(property_block_builder.Finish(), kNoCompression,
                  &properties_block_handle);
  }
  if (ok()) {
#ifndef NDEBUG
    {
      uint64_t props_block_offset = properties_block_handle.offset();
      uint64_t props_block_size = properties_block_handle.size();
      TEST_SYNC_POINT_CALLBACK(
          "BlockBasedTableBuilder::WritePropertiesBlock:GetPropsBlockOffset",
          &props_block_offset);
      TEST_SYNC_POINT_CALLBACK(
          "BlockBasedTableBuilder::WritePropertiesBlock:GetPropsBlockSize",
          &props_block_size);
    }
#endif  // !NDEBUG
    meta_index_builder->Add(kPropertiesBlock, properties_block_handle);
  }
}

void BlockBasedTableBuilder::WriteCompressionDictBlock(
    MetaIndexBuilder* meta_index_builder) {
  if (rep_->compression_dict != nullptr &&
      rep_->compression_dict->GetRawDict().size()) {
    BlockHandle compression_dict_block_handle;
    if (ok()) {
      WriteRawBlock(rep_->compression_dict->GetRawDict(), kNoCompression,
                    &compression_dict_block_handle);
#ifndef NDEBUG
      Slice compression_dict = rep_->compression_dict->GetRawDict();
      TEST_SYNC_POINT_CALLBACK(
          "BlockBasedTableBuilder::WriteCompressionDictBlock:RawDict",
          &compression_dict);
#endif  // NDEBUG
    }
    if (ok()) {
      meta_index_builder->Add(kCompressionDictBlock,
                              compression_dict_block_handle);
    }
  }
}

void BlockBasedTableBuilder::WriteRangeDelBlock(
    MetaIndexBuilder* meta_index_builder) {
  if (ok() && !rep_->range_del_block.empty()) {
    BlockHandle range_del_block_handle;
    WriteRawBlock(rep_->range_del_block.Finish(), kNoCompression,
                  &range_del_block_handle);
    meta_index_builder->Add(kRangeDelBlock, range_del_block_handle);
  }
}

void BlockBasedTableBuilder::WriteFooter(BlockHandle& metaindex_block_handle,
                                         BlockHandle& index_block_handle) {
  Rep* r = rep_;
  // No need to write out new footer if we're using default checksum.
  // We're writing legacy magic number because we want old versions of RocksDB
  // be able to read files generated with new release (just in case if
  // somebody wants to roll back after an upgrade)
  // TODO(icanadi) at some point in the future, when we're absolutely sure
  // nobody will roll back to RocksDB 2.x versions, retire the legacy magic
  // number and always write new table files with new magic number
  bool legacy = (r->table_options.format_version == 0);
  // this is guaranteed by BlockBasedTableBuilder's constructor
  assert(r->table_options.checksum == kCRC32c ||
         r->table_options.format_version != 0);
  Footer footer(
      legacy ? kLegacyBlockBasedTableMagicNumber : kBlockBasedTableMagicNumber,
      r->table_options.format_version);
  footer.set_metaindex_handle(metaindex_block_handle);
  footer.set_index_handle(index_block_handle);
  footer.set_checksum(r->table_options.checksum);
  std::string footer_encoding;
  footer.EncodeTo(&footer_encoding);
  assert(ok());
  IOStatus ios = r->file->Append(footer_encoding);
  r->SetIOStatus(ios);
  if (ios.ok()) {
    r->set_offset(r->get_offset() + footer_encoding.size());
  }
  r->SyncStatusFromIOStatus();
}

void BlockBasedTableBuilder::EnterUnbuffered() {
  Rep* r = rep_;
  assert(r->state == Rep::State::kBuffered);
  r->state = Rep::State::kUnbuffered;
  const size_t kSampleBytes = r->compression_opts.zstd_max_train_bytes > 0
                                  ? r->compression_opts.zstd_max_train_bytes
                                  : r->compression_opts.max_dict_bytes;
  Random64 generator{r->creation_time};
  std::string compression_dict_samples;
  std::vector<size_t> compression_dict_sample_lens;
  if (!r->data_block_and_keys_buffers.empty()) {
    while (compression_dict_samples.size() < kSampleBytes) {
      size_t rand_idx =
          static_cast<size_t>(
              generator.Uniform(r->data_block_and_keys_buffers.size()));
      size_t copy_len =
          std::min(kSampleBytes - compression_dict_samples.size(),
                   r->data_block_and_keys_buffers[rand_idx].first.size());
      compression_dict_samples.append(
          r->data_block_and_keys_buffers[rand_idx].first, 0, copy_len);
      compression_dict_sample_lens.emplace_back(copy_len);
    }
  }

  // final data block flushed, now we can generate dictionary from the samples.
  // OK if compression_dict_samples is empty, we'll just get empty dictionary.
  std::string dict;
  if (r->compression_opts.zstd_max_train_bytes > 0) {
    dict = ZSTD_TrainDictionary(compression_dict_samples,
                                compression_dict_sample_lens,
                                r->compression_opts.max_dict_bytes);
  } else {
    dict = std::move(compression_dict_samples);
  }
  r->compression_dict.reset(new CompressionDict(dict, r->compression_type,
                                                r->compression_opts.level));
  r->verify_dict.reset(new UncompressionDict(
      dict, r->compression_type == kZSTD ||
                r->compression_type == kZSTDNotFinalCompression));

  for (size_t i = 0; ok() && i < r->data_block_and_keys_buffers.size(); ++i) {
    auto& data_block = r->data_block_and_keys_buffers[i].first;
    auto& keys = r->data_block_and_keys_buffers[i].second;
    assert(!data_block.empty());
    assert(!keys.empty());

    if (r->compression_opts.parallel_threads > 1) {
      ParallelCompressionRep::BlockRep* block_rep;
      r->pc_rep->block_rep_pool.pop(block_rep);

      std::swap(*(block_rep->data), data_block);
      block_rep->contents = *(block_rep->data);

      block_rep->compression_type = r->compression_type;

      block_rep->keys->SwapAssign(keys);

      if (i + 1 < r->data_block_and_keys_buffers.size()) {
        block_rep->first_key_in_next_block->assign(
            r->data_block_and_keys_buffers[i + 1].second.front());
      } else {
        if (r->first_key_in_next_block == nullptr) {
          block_rep->first_key_in_next_block.reset(nullptr);
        } else {
          block_rep->first_key_in_next_block->assign(
              r->first_key_in_next_block->data(),
              r->first_key_in_next_block->size());
        }
      }

      uint64_t new_raw_bytes_inflight =
          r->pc_rep->raw_bytes_inflight.fetch_add(block_rep->data->size(),
                                                  std::memory_order_relaxed) +
          block_rep->data->size();
      uint64_t new_blocks_inflight =
          r->pc_rep->blocks_inflight.fetch_add(1, std::memory_order_relaxed) +
          1;
      r->pc_rep->estimated_file_size.store(
          r->get_offset() +
              static_cast<uint64_t>(
                  static_cast<double>(new_raw_bytes_inflight) *
                  r->pc_rep->curr_compression_ratio.load(
                      std::memory_order_relaxed)) +
              new_blocks_inflight * kBlockTrailerSize,
          std::memory_order_relaxed);

      // Read out first_block here to avoid data race with BGWorkWriteRawBlock
      bool first_block = r->pc_rep->first_block;

      assert(block_rep->status.ok());
      if (!r->pc_rep->write_queue.push(block_rep->slot.get())) {
        return;
      }
      if (!r->pc_rep->compress_queue.push(block_rep)) {
        return;
      }

      if (first_block) {
        std::unique_lock<std::mutex> lock(r->pc_rep->first_block_mutex);
        r->pc_rep->first_block_cond.wait(
            lock, [r] { return !r->pc_rep->first_block; });
      }
    } else {
      for (const auto& key : keys) {
        if (r->filter_builder != nullptr) {
          size_t ts_sz =
              r->internal_comparator.user_comparator()->timestamp_size();
          r->filter_builder->Add(ExtractUserKeyAndStripTimestamp(key, ts_sz));
        }
        r->index_builder->OnKeyAdded(key);
      }
      WriteBlock(Slice(data_block), &r->pending_handle,
                 true /* is_data_block */);
      if (ok() && i + 1 < r->data_block_and_keys_buffers.size()) {
        Slice first_key_in_next_block =
            r->data_block_and_keys_buffers[i + 1].second.front();
        Slice* first_key_in_next_block_ptr = &first_key_in_next_block;
        r->index_builder->AddIndexEntry(
            &keys.back(), first_key_in_next_block_ptr, r->pending_handle);
      }
    }
  }
  r->data_block_and_keys_buffers.clear();
}

Status BlockBasedTableBuilder::Finish() {
  Rep* r = rep_;
  assert(r->state != Rep::State::kClosed);
  bool empty_data_block = r->data_block.empty();
  r->first_key_in_next_block = nullptr;
  Flush();
  if (r->state == Rep::State::kBuffered) {
    EnterUnbuffered();
  }
  if (r->compression_opts.parallel_threads > 1) {
    r->pc_rep->compress_queue.finish();
    for (auto& thread : r->pc_rep->compress_thread_pool) {
      thread.join();
    }
    r->pc_rep->write_queue.finish();
    r->pc_rep->write_thread->join();
    r->pc_rep->finished = true;
<<<<<<< HEAD
=======
#ifndef NDEBUG
    for (const auto& br : r->pc_rep->block_rep_buf) {
      assert(br.status.ok());
    }
#endif  // !NDEBUG
>>>>>>> ed431616
  } else {
    // To make sure properties block is able to keep the accurate size of index
    // block, we will finish writing all index entries first.
    if (ok() && !empty_data_block) {
      r->index_builder->AddIndexEntry(
          &r->last_key, nullptr /* no next data block */, r->pending_handle);
    }
  }

  // Write meta blocks, metaindex block and footer in the following order.
  //    1. [meta block: filter]
  //    2. [meta block: index]
  //    3. [meta block: compression dictionary]
  //    4. [meta block: range deletion tombstone]
  //    5. [meta block: properties]
  //    6. [metaindex block]
  //    7. Footer
  BlockHandle metaindex_block_handle, index_block_handle;
  MetaIndexBuilder meta_index_builder;
  WriteFilterBlock(&meta_index_builder);
  WriteIndexBlock(&meta_index_builder, &index_block_handle);
  WriteCompressionDictBlock(&meta_index_builder);
  WriteRangeDelBlock(&meta_index_builder);
  WritePropertiesBlock(&meta_index_builder);
  if (ok()) {
    // flush the meta index block
    WriteRawBlock(meta_index_builder.Finish(), kNoCompression,
                  &metaindex_block_handle);
  }
  if (ok()) {
    WriteFooter(metaindex_block_handle, index_block_handle);
  }
  r->state = Rep::State::kClosed;
<<<<<<< HEAD
  return r->GetStatus();
=======
  Status ret_status = r->GetStatus();
  assert(!ret_status.ok() || io_status().ok());
  return ret_status;
>>>>>>> ed431616
}

void BlockBasedTableBuilder::Abandon() {
  assert(rep_->state != Rep::State::kClosed);
  if (rep_->compression_opts.parallel_threads > 1) {
    rep_->pc_rep->compress_queue.finish();
    for (auto& thread : rep_->pc_rep->compress_thread_pool) {
      thread.join();
    }
    rep_->pc_rep->write_queue.finish();
    rep_->pc_rep->write_thread->join();
    rep_->pc_rep->finished = true;
  }
  rep_->state = Rep::State::kClosed;
  rep_->GetStatus().PermitUncheckedError();
  rep_->GetIOStatus().PermitUncheckedError();
}

uint64_t BlockBasedTableBuilder::NumEntries() const {
  return rep_->props.num_entries;
}

bool BlockBasedTableBuilder::IsEmpty() const {
  return rep_->props.num_entries == 0 && rep_->props.num_range_deletions == 0;
}

uint64_t BlockBasedTableBuilder::FileSize() const { return rep_->offset; }

uint64_t BlockBasedTableBuilder::EstimatedFileSize() const {
  if (rep_->compression_opts.parallel_threads > 1) {
    // Use compression ratio so far and inflight raw bytes to estimate
    // final SST size.
    return rep_->pc_rep->estimated_file_size.load(std::memory_order_relaxed);
  } else {
    return FileSize();
  }
}

bool BlockBasedTableBuilder::NeedCompact() const {
  for (const auto& collector : rep_->table_properties_collectors) {
    if (collector->NeedCompact()) {
      return true;
    }
  }
  return false;
}

TableProperties BlockBasedTableBuilder::GetTableProperties() const {
  TableProperties ret = rep_->props;
  for (const auto& collector : rep_->table_properties_collectors) {
    for (const auto& prop : collector->GetReadableProperties()) {
      ret.readable_properties.insert(prop);
    }
    collector->Finish(&ret.user_collected_properties).PermitUncheckedError();
  }
  return ret;
}

std::string BlockBasedTableBuilder::GetFileChecksum() const {
  if (rep_->file != nullptr) {
    return rep_->file->GetFileChecksum();
  } else {
    return kUnknownFileChecksum;
  }
}

const char* BlockBasedTableBuilder::GetFileChecksumFuncName() const {
  if (rep_->file != nullptr) {
    return rep_->file->GetFileChecksumFuncName();
  } else {
    return kUnknownFileChecksumFuncName;
  }
}

const std::string BlockBasedTable::kFilterBlockPrefix = "filter.";
const std::string BlockBasedTable::kFullFilterBlockPrefix = "fullfilter.";
const std::string BlockBasedTable::kPartitionedFilterBlockPrefix =
    "partitionedfilter.";
}  // namespace ROCKSDB_NAMESPACE<|MERGE_RESOLUTION|>--- conflicted
+++ resolved
@@ -105,66 +105,6 @@
   return compressed_size < raw_size - (raw_size / 8u);
 }
 
-<<<<<<< HEAD
-bool CompressBlockInternal(const Slice& raw,
-                           const CompressionInfo& compression_info,
-                           uint32_t format_version,
-                           std::string* compressed_output) {
-  bool ret;
-
-  // Will return compressed block contents if (1) the compression method is
-  // supported in this platform and (2) the compression rate is "good enough".
-  switch (compression_info.type()) {
-    case kSnappyCompression:
-      ret = Snappy_Compress(compression_info, raw.data(), raw.size(),
-                            compressed_output);
-      break;
-    case kZlibCompression:
-      ret = Zlib_Compress(
-          compression_info,
-          GetCompressFormatForVersion(kZlibCompression, format_version),
-          raw.data(), raw.size(), compressed_output);
-      break;
-    case kBZip2Compression:
-      ret = BZip2_Compress(
-          compression_info,
-          GetCompressFormatForVersion(kBZip2Compression, format_version),
-          raw.data(), raw.size(), compressed_output);
-      break;
-    case kLZ4Compression:
-      ret = LZ4_Compress(
-          compression_info,
-          GetCompressFormatForVersion(kLZ4Compression, format_version),
-          raw.data(), raw.size(), compressed_output);
-      break;
-    case kLZ4HCCompression:
-      ret = LZ4HC_Compress(
-          compression_info,
-          GetCompressFormatForVersion(kLZ4HCCompression, format_version),
-          raw.data(), raw.size(), compressed_output);
-      break;
-    case kXpressCompression:
-      ret = XPRESS_Compress(raw.data(), raw.size(), compressed_output);
-      break;
-    case kZSTD:
-    case kZSTDNotFinalCompression:
-      ret = ZSTD_Compress(compression_info, raw.data(), raw.size(),
-                          compressed_output);
-      break;
-    default:
-      // Do not recognize this compression type
-      ret = false;
-  }
-
-  TEST_SYNC_POINT_CALLBACK(
-      "BlockBasedTableBuilder::CompressBlockInternal:TamperWithReturnValue",
-      static_cast<void*>(&ret));
-
-  return ret;
-}
-
-=======
->>>>>>> ed431616
 }  // namespace
 
 // format_version is the block format as defined in include/rocksdb/table.h
@@ -507,13 +447,9 @@
         creation_time(_creation_time),
         oldest_key_time(_oldest_key_time),
         target_file_size(_target_file_size),
-<<<<<<< HEAD
-        file_creation_time(_file_creation_time) {
-=======
         file_creation_time(_file_creation_time),
         db_id(_db_id),
         db_session_id(_db_session_id) {
->>>>>>> ed431616
     for (uint32_t i = 0; i < compression_opts.parallel_threads; i++) {
       compression_ctxs[i].reset(new CompressionContext(compression_type));
     }
@@ -560,11 +496,6 @@
   Rep(const Rep&) = delete;
   Rep& operator=(const Rep&) = delete;
 
-<<<<<<< HEAD
-  ~Rep() {}
-
-=======
->>>>>>> ed431616
  private:
   Status status;
   IOStatus io_status;
@@ -1150,21 +1081,14 @@
         assert(false);
         break;
     }
-<<<<<<< HEAD
-
-=======
     EncodeFixed32(trailer + 1, checksum);
->>>>>>> ed431616
     assert(io_s.ok());
     TEST_SYNC_POINT_CALLBACK(
         "BlockBasedTableBuilder::WriteRawBlock:TamperWithChecksum",
         static_cast<char*>(trailer));
     io_s = r->file->Append(Slice(trailer, kBlockTrailerSize));
     if (io_s.ok()) {
-<<<<<<< HEAD
-=======
       assert(s.ok());
->>>>>>> ed431616
       s = InsertBlockInCache(block_contents, type, handle);
       if (!s.ok()) {
         r->SetStatus(s);
@@ -1185,44 +1109,6 @@
           r->set_offset(r->get_offset() + pad_bytes);
         } else {
           r->SetIOStatus(io_s);
-<<<<<<< HEAD
-        }
-      }
-      if (r->compression_opts.parallel_threads > 1) {
-        if (!r->pc_rep->finished) {
-          assert(r->pc_rep->raw_bytes_compressed +
-                     r->pc_rep->raw_bytes_curr_block >
-                 0);
-          r->pc_rep->curr_compression_ratio.store(
-              (r->pc_rep->curr_compression_ratio.load(
-                   std::memory_order_relaxed) *
-                   r->pc_rep->raw_bytes_compressed +
-               block_contents.size()) /
-                  static_cast<double>(r->pc_rep->raw_bytes_compressed +
-                                      r->pc_rep->raw_bytes_curr_block),
-              std::memory_order_relaxed);
-          r->pc_rep->raw_bytes_compressed += r->pc_rep->raw_bytes_curr_block;
-          uint64_t new_raw_bytes_inflight =
-              r->pc_rep->raw_bytes_inflight.fetch_sub(
-                  r->pc_rep->raw_bytes_curr_block, std::memory_order_relaxed) -
-              r->pc_rep->raw_bytes_curr_block;
-          uint64_t new_blocks_inflight = r->pc_rep->blocks_inflight.fetch_sub(
-                                             1, std::memory_order_relaxed) -
-                                         1;
-          assert(new_blocks_inflight < r->compression_opts.parallel_threads);
-          r->pc_rep->estimated_file_size.store(
-              r->get_offset() +
-                  static_cast<uint64_t>(
-                      static_cast<double>(new_raw_bytes_inflight) *
-                      r->pc_rep->curr_compression_ratio.load(
-                          std::memory_order_relaxed)) +
-                  new_blocks_inflight * kBlockTrailerSize,
-              std::memory_order_relaxed);
-        } else {
-          r->pc_rep->estimated_file_size.store(r->get_offset(),
-                                               std::memory_order_relaxed);
-=======
->>>>>>> ed431616
         }
       }
       if (r->compression_opts.parallel_threads > 1) {
@@ -1330,78 +1216,6 @@
                                       &first_key_in_next_block,
                                       r->pending_handle);
     }
-<<<<<<< HEAD
-  } else {
-    r->SetIOStatus(io_s);
-  }
-  if (!io_s.ok() && s.ok()) {
-    r->SetStatus(io_s);
-  }
-}
-
-void BlockBasedTableBuilder::BGWorkWriteRawBlock() {
-  Rep* r = rep_;
-  ParallelCompressionRep::BlockRepSlot* slot;
-  ParallelCompressionRep::BlockRep* block_rep;
-  while (r->pc_rep->write_queue.pop(slot)) {
-    slot->Take(block_rep);
-    if (!block_rep->status.ok()) {
-      r->SetStatus(block_rep->status);
-      // Return block_rep to the pool so that blocked Flush() can finish
-      // if there is one, and Flush() will notice !ok() next time.
-      block_rep->status = Status::OK();
-      block_rep->compressed_data->clear();
-      r->pc_rep->block_rep_pool.push(block_rep);
-      // Unlock first block if necessary.
-      if (r->pc_rep->first_block) {
-        std::lock_guard<std::mutex> lock(r->pc_rep->first_block_mutex);
-        r->pc_rep->first_block = false;
-        r->pc_rep->first_block_cond.notify_one();
-      }
-      break;
-    }
-
-    for (size_t i = 0; i < block_rep->keys->Size(); i++) {
-      auto& key = (*block_rep->keys)[i];
-      if (r->filter_builder != nullptr) {
-        size_t ts_sz =
-            r->internal_comparator.user_comparator()->timestamp_size();
-        r->filter_builder->Add(ExtractUserKeyAndStripTimestamp(key, ts_sz));
-      }
-      r->index_builder->OnKeyAdded(key);
-    }
-
-    r->pc_rep->raw_bytes_curr_block = block_rep->data->size();
-    WriteRawBlock(block_rep->compressed_contents, block_rep->compression_type,
-                  &r->pending_handle, true /* is_data_block*/);
-    if (!ok()) {
-      break;
-    }
-
-    if (r->pc_rep->first_block) {
-      std::lock_guard<std::mutex> lock(r->pc_rep->first_block_mutex);
-      r->pc_rep->first_block = false;
-      r->pc_rep->first_block_cond.notify_one();
-    }
-
-    if (r->filter_builder != nullptr) {
-      r->filter_builder->StartBlock(r->get_offset());
-    }
-    r->props.data_size = r->get_offset();
-    ++r->props.num_data_blocks;
-
-    if (block_rep->first_key_in_next_block == nullptr) {
-      r->index_builder->AddIndexEntry(&(block_rep->keys->Back()), nullptr,
-                                      r->pending_handle);
-    } else {
-      Slice first_key_in_next_block =
-          Slice(*block_rep->first_key_in_next_block);
-      r->index_builder->AddIndexEntry(&(block_rep->keys->Back()),
-                                      &first_key_in_next_block,
-                                      r->pending_handle);
-    }
-=======
->>>>>>> ed431616
     block_rep->compressed_data->clear();
     r->pc_rep->block_rep_pool.push(block_rep);
   }
@@ -1457,12 +1271,8 @@
         .PermitUncheckedError();
 
     // Invalidate OS cache.
-<<<<<<< HEAD
-    r->file->InvalidateCache(static_cast<size_t>(r->get_offset()), size);
-=======
     r->file->InvalidateCache(static_cast<size_t>(r->get_offset()), size)
         .PermitUncheckedError();
->>>>>>> ed431616
   }
   return Status::OK();
 }
@@ -1836,14 +1646,11 @@
     r->pc_rep->write_queue.finish();
     r->pc_rep->write_thread->join();
     r->pc_rep->finished = true;
-<<<<<<< HEAD
-=======
 #ifndef NDEBUG
     for (const auto& br : r->pc_rep->block_rep_buf) {
       assert(br.status.ok());
     }
 #endif  // !NDEBUG
->>>>>>> ed431616
   } else {
     // To make sure properties block is able to keep the accurate size of index
     // block, we will finish writing all index entries first.
@@ -1877,13 +1684,9 @@
     WriteFooter(metaindex_block_handle, index_block_handle);
   }
   r->state = Rep::State::kClosed;
-<<<<<<< HEAD
-  return r->GetStatus();
-=======
   Status ret_status = r->GetStatus();
   assert(!ret_status.ok() || io_status().ok());
   return ret_status;
->>>>>>> ed431616
 }
 
 void BlockBasedTableBuilder::Abandon() {
