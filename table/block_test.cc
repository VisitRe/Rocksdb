--- conflicted
+++ resolved
@@ -544,17 +544,6 @@
   Block reader(std::move(contents), kDisableGlobalSequenceNumber);
 
   // random seek existent keys
-<<<<<<< HEAD
-  auto iter =
-    reader.NewIterator<DataBlockIter>(options.comparator, options.comparator,
-                                      nullptr /*iter*/, nullptr /*stats*/,
-                                      true /*total_order_seek*/,
-                                      true /*key_includes_seq*/,
-                                      nullptr /*prefix_index*/,
-                                      true /*is_data_block_point_lookup*/);
-
-  for (int i = 0; i < num_records; i++) {
-=======
   for (int i = 0; i < num_records; i++) {
     auto iter =
       reader.NewIterator<DataBlockIter>(options.comparator, options.comparator,
@@ -564,7 +553,6 @@
                                         nullptr /*prefix_index*/,
                                         true /*is_data_block_point_lookup*/);
 
->>>>>>> 09887aae
     // find a random key in the lookaside array
     int index = rnd.Uniform(num_records);
     std::string ukey(keys[index] + "1" /* existing key marker */);
@@ -572,24 +560,16 @@
 
     // search in block for this key
     iter->Seek(ikey.Encode().ToString());
-<<<<<<< HEAD
-    ASSERT_TRUE(iter->Valid());
-    Slice v = iter->value();
-    ASSERT_EQ(v.ToString().compare(values[index]), 0);
-=======
     if (!iter->status().IsNotSupported()) {
       ASSERT_TRUE(iter->Valid());
       Slice v = iter->value();
       ASSERT_EQ(v.ToString().compare(values[index]), 0);
     }
     delete iter;
->>>>>>> 09887aae
   }
 
   // random seek non-existent keys
   for (int i = 0; i < num_records; i++) {
-<<<<<<< HEAD
-=======
     auto iter =
       reader.NewIterator<DataBlockIter>(options.comparator, options.comparator,
                                         nullptr /*iter*/, nullptr /*stats*/,
@@ -598,7 +578,6 @@
                                         nullptr /*prefix_index*/,
                                         true /*is_data_block_point_lookup*/);
 
->>>>>>> 09887aae
     // find a random key in the lookaside array
     int index = rnd.Uniform(num_records);
     std::string ukey(keys[index] + "0" /* existing key marker */);
@@ -606,18 +585,11 @@
 
     // search in block for this key
     iter->Seek(ikey.Encode().ToString());
-<<<<<<< HEAD
-    ASSERT_FALSE(iter->Valid());
-  }
-
-  delete iter;
-=======
     if (!iter->status().IsNotSupported()) {
       ASSERT_FALSE(iter->Valid());
     }
     delete iter;
   }
->>>>>>> 09887aae
 }
 
 }  // namespace rocksdb
