--- conflicted
+++ resolved
@@ -52,15 +52,9 @@
 }
 
 void DataBlockHashIndexBuilder::Reset() {
-<<<<<<< HEAD
-//  buckets_.clear();
-std::fill(buckets_.begin(), buckets_.end(), std::vector<uint16_t>());
-estimate_ = (num_buckets_ + 2) * sizeof(uint16_t);
-=======
   std::fill(buckets_.begin(), buckets_.end(), kNoEntry);
   estimate_ = 2 * sizeof(uint16_t) /*num_buck and maps_start*/+
     num_buckets_ * sizeof(uint8_t) /*n buckets*/;
->>>>>>> 09887aae
 }
 
 void DataBlockHashIndex::Initialize(Slice block_content) {
@@ -83,54 +77,9 @@
   assert(map_start_ <=  bucket_table_);
 }
 
-<<<<<<< HEAD
-void DataBlockHashIndex::NewIterator(
-    DataBlockHashIndexIterator* data_block_hash_iter, const Slice& key) const {
-  assert(data_block_hash_iter);
-  uint16_t idx = HashToBucket(key, num_buckets_);
-  uint16_t bucket_off = DecodeFixed16(bucket_table_ + idx * sizeof(uint16_t));
-  const char* limit;
-  if (idx < num_buckets_ - 1) {
-    // limited by the start offset of the next bucket
-    limit = data_ + DecodeFixed16(bucket_table_ + (idx + 1) * sizeof(uint16_t));
-  } else {
-    // limited by the location of the NUM_BUCK
-    limit = data_ + (size_ - 2 * sizeof(uint16_t));
-  }
-  uint16_t tag = (uint16_t)rocksdb::Hash(key.data(), key.size(), kSeed_tag);
-  data_block_hash_iter->Initialize(data_ + bucket_off, limit, tag);
-}
-
-void DataBlockHashIndexIterator::Initialize(const char* start, const char* end,
-                                            const uint16_t tag) {
-  end_ = end;
-  tag_ = tag;
-  current_ = start - 2 * sizeof(uint16_t);
-  Next();
-}
-
-bool DataBlockHashIndexIterator::Valid() {
-  return current_ < end_;
-}
-
-void DataBlockHashIndexIterator::Next() {
-  for (current_ += 2 * sizeof(uint16_t); current_ < end_;
-       current_ += 2 * sizeof(uint16_t)) {
-    // stop at a offset that match the tag, i.e. a possible match
-    uint16_t tag_found = DecodeFixed16(current_);
-    if (tag_found == tag_) {
-      break;
-    }
-  }
-}
-
-uint16_t DataBlockHashIndexIterator::Value() {
-  return DecodeFixed16(current_ + sizeof(uint16_t));
-=======
 uint8_t DataBlockHashIndex::Seek(const Slice& key) const {
   uint16_t idx = HashToBucket(key, num_buckets_);
   return static_cast<uint8_t>(*(bucket_table_ + idx * sizeof(uint8_t)));
->>>>>>> 09887aae
 }
 
 }  // namespace rocksdb