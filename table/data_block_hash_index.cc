--- conflicted
+++ resolved
@@ -12,11 +12,7 @@
 
 namespace rocksdb {
 
-<<<<<<< HEAD
-void DataBlockHashIndexBuilder::Add(const Slice key,
-=======
 void DataBlockHashIndexBuilder::Add(const Slice& key,
->>>>>>> 19ec44fd
                                     const size_t restart_index) {
   assert(Valid());
   if (restart_index > kMaxRestartSupportedByHashIndex) {
@@ -84,11 +80,7 @@
                                       num_buckets_ * sizeof(uint8_t));
 }
 
-<<<<<<< HEAD
-uint8_t DataBlockHashIndex::Seek(const char* data, uint16_t map_offset,
-=======
 uint8_t DataBlockHashIndex::Lookup(const char* data, uint32_t map_offset,
->>>>>>> 19ec44fd
                                  const Slice& key) const {
   uint32_t hash_value = GetSliceHash(key);
   uint16_t idx = static_cast<uint16_t>(hash_value % num_buckets_);
