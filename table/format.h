//  Copyright (c) 2011-present, Facebook, Inc.  All rights reserved.
//  This source code is licensed under both the GPLv2 (found in the
//  COPYING file in the root directory) and Apache 2.0 License
//  (found in the LICENSE.Apache file in the root directory).
//
// Copyright (c) 2011 The LevelDB Authors. All rights reserved.
// Use of this source code is governed by a BSD-style license that can be
// found in the LICENSE file. See the AUTHORS file for names of contributors.

#pragma once
#include <stdint.h>
#include <string>
#ifdef ROCKSDB_MALLOC_USABLE_SIZE
#ifdef OS_FREEBSD
#include <malloc_np.h>
#else
#include <malloc.h>
#endif
#endif
#include "rocksdb/options.h"
#include "rocksdb/slice.h"
#include "rocksdb/status.h"
#include "rocksdb/table.h"

#include "options/cf_options.h"
#include "port/port.h"  // noexcept
#include "table/persistent_cache_options.h"
#include "util/file_reader_writer.h"
<<<<<<< HEAD
=======
#include "util/memory_allocator.h"
>>>>>>> 641fae60

namespace rocksdb {

class RandomAccessFile;
struct ReadOptions;

extern bool ShouldReportDetailedTime(Env* env, Statistics* stats);

// the length of the magic number in bytes.
const int kMagicNumberLengthByte = 8;

// BlockHandle is a pointer to the extent of a file that stores a data
// block or a meta block.
class BlockHandle {
 public:
  BlockHandle();
  BlockHandle(uint64_t offset, uint64_t size);

  // The offset of the block in the file.
  uint64_t offset() const { return offset_; }
  void set_offset(uint64_t _offset) { offset_ = _offset; }

  // The size of the stored block
  uint64_t size() const { return size_; }
  void set_size(uint64_t _size) { size_ = _size; }

  void EncodeTo(std::string* dst) const;
  Status DecodeFrom(Slice* input);
  Status DecodeSizeFrom(uint64_t offset, Slice* input);

  // Return a string that contains the copy of handle.
  std::string ToString(bool hex = true) const;

  // if the block handle's offset and size are both "0", we will view it
  // as a null block handle that points to no where.
  bool IsNull() const { return offset_ == 0 && size_ == 0; }

  static const BlockHandle& NullBlockHandle() { return kNullBlockHandle; }

  // Maximum encoding length of a BlockHandle
  enum { kMaxEncodedLength = 10 + 10 };

 private:
  uint64_t offset_;
  uint64_t size_;

  static const BlockHandle kNullBlockHandle;
};

inline uint32_t GetCompressFormatForVersion(
    CompressionType compression_type, uint32_t version) {
#ifdef NDEBUG
  (void)compression_type;
#endif
  // snappy is not versioned
  assert(compression_type != kSnappyCompression &&
         compression_type != kXpressCompression &&
         compression_type != kNoCompression);
  // As of version 2, we encode compressed block with
  // compress_format_version == 2. Before that, the version is 1.
  // DO NOT CHANGE THIS FUNCTION, it affects disk format
  return version >= 2 ? 2 : 1;
}

inline bool BlockBasedTableSupportedVersion(uint32_t version) {
  return version <= 4;
}

// Footer encapsulates the fixed information stored at the tail
// end of every table file.
class Footer {
 public:
  // Constructs a footer without specifying its table magic number.
  // In such case, the table magic number of such footer should be
  // initialized via @ReadFooterFromFile().
  // Use this when you plan to load Footer with DecodeFrom(). Never use this
  // when you plan to EncodeTo.
  Footer() : Footer(kInvalidTableMagicNumber, 0) {}

  // Use this constructor when you plan to write out the footer using
  // EncodeTo(). Never use this constructor with DecodeFrom().
  Footer(uint64_t table_magic_number, uint32_t version);

  // The version of the footer in this file
  uint32_t version() const { return version_; }

  // The checksum type used in this file
  ChecksumType checksum() const { return checksum_; }
  void set_checksum(const ChecksumType c) { checksum_ = c; }

  // The block handle for the metaindex block of the table
  const BlockHandle& metaindex_handle() const { return metaindex_handle_; }
  void set_metaindex_handle(const BlockHandle& h) { metaindex_handle_ = h; }

  // The block handle for the index block of the table
  const BlockHandle& index_handle() const { return index_handle_; }

  void set_index_handle(const BlockHandle& h) { index_handle_ = h; }

  uint64_t table_magic_number() const { return table_magic_number_; }

  void EncodeTo(std::string* dst) const;

  // Set the current footer based on the input slice.
  //
  // REQUIRES: table_magic_number_ is not set (i.e.,
  // HasInitializedTableMagicNumber() is true). The function will initialize the
  // magic number
  Status DecodeFrom(Slice* input);

  // Encoded length of a Footer.  Note that the serialization of a Footer will
  // always occupy at least kMinEncodedLength bytes.  If fields are changed
  // the version number should be incremented and kMaxEncodedLength should be
  // increased accordingly.
  enum {
    // Footer version 0 (legacy) will always occupy exactly this many bytes.
    // It consists of two block handles, padding, and a magic number.
    kVersion0EncodedLength = 2 * BlockHandle::kMaxEncodedLength + 8,
    // Footer of versions 1 and higher will always occupy exactly this many
    // bytes. It consists of the checksum type, two block handles, padding,
    // a version number (bigger than 1), and a magic number
    kNewVersionsEncodedLength = 1 + 2 * BlockHandle::kMaxEncodedLength + 4 + 8,
    kMinEncodedLength = kVersion0EncodedLength,
    kMaxEncodedLength = kNewVersionsEncodedLength,
  };

  static const uint64_t kInvalidTableMagicNumber = 0;

  // convert this object to a human readable form
  std::string ToString() const;

 private:
  // REQUIRES: magic number wasn't initialized.
  void set_table_magic_number(uint64_t magic_number) {
    assert(!HasInitializedTableMagicNumber());
    table_magic_number_ = magic_number;
  }

  // return true if @table_magic_number_ is set to a value different
  // from @kInvalidTableMagicNumber.
  bool HasInitializedTableMagicNumber() const {
    return (table_magic_number_ != kInvalidTableMagicNumber);
  }

  uint32_t version_;
  ChecksumType checksum_;
  BlockHandle metaindex_handle_;
  BlockHandle index_handle_;
  uint64_t table_magic_number_ = 0;
};

// Read the footer from file
// If enforce_table_magic_number != 0, ReadFooterFromFile() will return
// corruption if table_magic number is not equal to enforce_table_magic_number
Status ReadFooterFromFile(RandomAccessFileReader* file,
                          FilePrefetchBuffer* prefetch_buffer,
                          uint64_t file_size, Footer* footer,
                          uint64_t enforce_table_magic_number = 0);

// 1-byte type + 32-bit crc
static const size_t kBlockTrailerSize = 5;

inline CompressionType get_block_compression_type(const char* block_data,
                                                  size_t block_size) {
  return static_cast<CompressionType>(block_data[block_size]);
}

struct BlockContents {
  Slice data;     // Actual contents of data
<<<<<<< HEAD
  bool cachable;  // True iff data can be cached
  CompressionType compression_type;
  std::unique_ptr<char[]> allocation;
=======
  CacheAllocationPtr allocation;
>>>>>>> 641fae60

#ifndef NDEBUG
  // Whether the block is a raw block, which contains compression type
  // byte. It is only used for assertion.
  bool is_raw_block = false;
#endif  // NDEBUG

  BlockContents() {}

<<<<<<< HEAD
  BlockContents(std::unique_ptr<char[]>&& _data, size_t _size, bool _cachable,
                CompressionType _compression_type)
      : data(_data.get(), _size),
        cachable(_cachable),
        compression_type(_compression_type),
        allocation(std::move(_data)) {}

=======
  BlockContents(const Slice& _data) : data(_data) {}

  BlockContents(CacheAllocationPtr&& _data, size_t _size)
      : data(_data.get(), _size), allocation(std::move(_data)) {}

  BlockContents(std::unique_ptr<char[]>&& _data, size_t _size)
      : data(_data.get(), _size) {
    allocation.reset(_data.release());
  }

  bool own_bytes() const { return allocation.get() != nullptr; }

  // It's the caller's responsibility to make sure that this is
  // for raw block contents, which contains the compression
  // byte in the end.
  CompressionType get_compression_type() const {
    assert(is_raw_block);
    return get_block_compression_type(data.data(), data.size());
  }

>>>>>>> 641fae60
  // The additional memory space taken by the block data.
  size_t usable_size() const {
    if (allocation.get() != nullptr) {
#ifdef ROCKSDB_MALLOC_USABLE_SIZE
      return malloc_usable_size(allocation.get());
#else
      return data.size();
#endif  // ROCKSDB_MALLOC_USABLE_SIZE
    } else {
      return 0;  // no extra memory is occupied by the data
    }
  }

  size_t ApproximateMemoryUsage() const {
    return usable_size() + sizeof(*this);
  }

  BlockContents(BlockContents&& other) ROCKSDB_NOEXCEPT {
    *this = std::move(other);
  }

  BlockContents& operator=(BlockContents&& other) {
    data = std::move(other.data);
    allocation = std::move(other.allocation);
#ifndef NDEBUG
    is_raw_block = other.is_raw_block;
#endif  // NDEBUG
    return *this;
  }
};

// Read the block identified by "handle" from "file".  On failure
// return non-OK.  On success fill *result and return OK.
extern Status ReadBlockContents(
    RandomAccessFileReader* file, FilePrefetchBuffer* prefetch_buffer,
    const Footer& footer, const ReadOptions& options, const BlockHandle& handle,
    BlockContents* contents, const ImmutableCFOptions& ioptions,
    bool do_uncompress = true, const Slice& compression_dict = Slice(),
    const PersistentCacheOptions& cache_options = PersistentCacheOptions());

// The 'data' points to the raw block contents read in from file.
// This method allocates a new heap buffer and the raw block
// contents are uncompresed into this buffer. This buffer is
// returned via 'result' and it is upto the caller to
// free this buffer.
// For description of compress_format_version and possible values, see
// util/compression.h
extern Status UncompressBlockContents(
    const UncompressionContext& uncompression_ctx, const char* data, size_t n,
    BlockContents* contents, uint32_t compress_format_version,
<<<<<<< HEAD
    const ImmutableCFOptions& ioptions);
=======
    const ImmutableCFOptions& ioptions, MemoryAllocator* allocator = nullptr);
>>>>>>> 641fae60

// This is an extension to UncompressBlockContents that accepts
// a specific compression type. This is used by un-wrapped blocks
// with no compression header.
extern Status UncompressBlockContentsForCompressionType(
    const UncompressionContext& uncompression_ctx, const char* data, size_t n,
    BlockContents* contents, uint32_t compress_format_version,
<<<<<<< HEAD
    const ImmutableCFOptions& ioptions);
=======
    const ImmutableCFOptions& ioptions, MemoryAllocator* allocator = nullptr);
>>>>>>> 641fae60

// Implementation details follow.  Clients should ignore,

// TODO(andrewkr): we should prefer one way of representing a null/uninitialized
// BlockHandle. Currently we use zeros for null and use negation-of-zeros for
// uninitialized.
inline BlockHandle::BlockHandle()
    : BlockHandle(~static_cast<uint64_t>(0), ~static_cast<uint64_t>(0)) {}

inline BlockHandle::BlockHandle(uint64_t _offset, uint64_t _size)
    : offset_(_offset), size_(_size) {}

}  // namespace rocksdb<|MERGE_RESOLUTION|>--- conflicted
+++ resolved
@@ -26,10 +26,7 @@
 #include "port/port.h"  // noexcept
 #include "table/persistent_cache_options.h"
 #include "util/file_reader_writer.h"
-<<<<<<< HEAD
-=======
 #include "util/memory_allocator.h"
->>>>>>> 641fae60
 
 namespace rocksdb {
 
@@ -199,13 +196,7 @@
 
 struct BlockContents {
   Slice data;     // Actual contents of data
-<<<<<<< HEAD
-  bool cachable;  // True iff data can be cached
-  CompressionType compression_type;
-  std::unique_ptr<char[]> allocation;
-=======
   CacheAllocationPtr allocation;
->>>>>>> 641fae60
 
 #ifndef NDEBUG
   // Whether the block is a raw block, which contains compression type
@@ -215,15 +206,6 @@
 
   BlockContents() {}
 
-<<<<<<< HEAD
-  BlockContents(std::unique_ptr<char[]>&& _data, size_t _size, bool _cachable,
-                CompressionType _compression_type)
-      : data(_data.get(), _size),
-        cachable(_cachable),
-        compression_type(_compression_type),
-        allocation(std::move(_data)) {}
-
-=======
   BlockContents(const Slice& _data) : data(_data) {}
 
   BlockContents(CacheAllocationPtr&& _data, size_t _size)
@@ -244,7 +226,6 @@
     return get_block_compression_type(data.data(), data.size());
   }
 
->>>>>>> 641fae60
   // The additional memory space taken by the block data.
   size_t usable_size() const {
     if (allocation.get() != nullptr) {
@@ -295,11 +276,7 @@
 extern Status UncompressBlockContents(
     const UncompressionContext& uncompression_ctx, const char* data, size_t n,
     BlockContents* contents, uint32_t compress_format_version,
-<<<<<<< HEAD
-    const ImmutableCFOptions& ioptions);
-=======
     const ImmutableCFOptions& ioptions, MemoryAllocator* allocator = nullptr);
->>>>>>> 641fae60
 
 // This is an extension to UncompressBlockContents that accepts
 // a specific compression type. This is used by un-wrapped blocks
@@ -307,11 +284,7 @@
 extern Status UncompressBlockContentsForCompressionType(
     const UncompressionContext& uncompression_ctx, const char* data, size_t n,
     BlockContents* contents, uint32_t compress_format_version,
-<<<<<<< HEAD
-    const ImmutableCFOptions& ioptions);
-=======
     const ImmutableCFOptions& ioptions, MemoryAllocator* allocator = nullptr);
->>>>>>> 641fae60
 
 // Implementation details follow.  Clients should ignore,
 
