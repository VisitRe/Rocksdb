--- conflicted
+++ resolved
@@ -418,32 +418,34 @@
 
 std::string LRUCacheShard::GetPrintableOptions() const { return std::string{}; }
 
-<<<<<<< HEAD
 namespace {
 static std::unordered_map<std::string, OptionTypeInfo>
     fast_lru_cache_options_type_info = {
 #ifndef ROCKSDB_LITE
         {"capacity",
-         {offsetof(struct LRUCacheOptions, capacity), OptionType::kSizeT,
+         {offsetof(struct FastLRUCacheOptions, capacity), OptionType::kSizeT,
           OptionVerificationType::kNormal, OptionTypeFlags::kNone}},
         {"num_shard_bits",
-         {offsetof(struct LRUCacheOptions, num_shard_bits), OptionType::kInt,
+         {offsetof(struct FastLRUCacheOptions, num_shard_bits), OptionType::kInt,
+          OptionVerificationType::kNormal, OptionTypeFlags::kNone}},
+        {"estimated_value_size",
+         {offsetof(struct FastLRUCacheOptions, capacity), OptionType::kSizeT,
           OptionVerificationType::kNormal, OptionTypeFlags::kNone}},
         {"strict_capacity_limit",
-         {offsetof(struct LRUCacheOptions, strict_capacity_limit),
+         {offsetof(struct FastLRUCacheOptions, strict_capacity_limit),
           OptionType::kBoolean, OptionVerificationType::kNormal,
           OptionTypeFlags::kNone}},
 #if 0
         {"metadata_charge_policy",
          OptionTypeInfo::Enum(
-             offsetof(struct LRUCacheOptions, metadata_charge_policy),
+             offsetof(struct FastLRUCacheOptions, metadata_charge_policy),
              &metadata_charge_policy_string_map)},
 #endif  // 0
 #endif  // ROCKSDB_LITE
 };
 }  // namespace
 
-LRUCache::LRUCache(const LRUCacheOptions& options)
+LRUCache::LRUCache(const FastLRUCacheOptions& options)
     : ShardedCache(), shards_(nullptr), options_(options) {
   RegisterOptions(&options_, &fast_lru_cache_options_type_info);
 }
@@ -451,6 +453,7 @@
 LRUCache::LRUCache() : ShardedCache(), shards_(nullptr) {
   RegisterOptions(&options_, &fast_lru_cache_options_type_info);
 }
+  
 Status LRUCache::PrepareOptions(const ConfigOptions& config_options) {
   MutexLock l(&options_mutex_);
   if (shards_ != nullptr) {  // Already prepared
@@ -460,20 +463,6 @@
         "The cache cannot be sharded into too many fine pieces");
   } else if (options_.num_shard_bits < 0) {
     options_.num_shard_bits = GetDefaultCacheShardBits(options_.capacity);
-=======
-LRUCache::LRUCache(size_t capacity, size_t estimated_value_size,
-                   int num_shard_bits, bool strict_capacity_limit,
-                   CacheMetadataChargePolicy metadata_charge_policy)
-    : ShardedCache(capacity, num_shard_bits, strict_capacity_limit) {
-  num_shards_ = 1 << num_shard_bits;
-  shards_ = reinterpret_cast<LRUCacheShard*>(
-      port::cacheline_aligned_alloc(sizeof(LRUCacheShard) * num_shards_));
-  size_t per_shard = (capacity + (num_shards_ - 1)) / num_shards_;
-  for (int i = 0; i < num_shards_; i++) {
-    new (&shards_[i])
-        LRUCacheShard(per_shard, estimated_value_size, strict_capacity_limit,
-                      metadata_charge_policy);
->>>>>>> 1d2950b8
   }
   Status s = ShardedCache::PrepareOptions(config_options);
   if (s.ok()) {
@@ -483,9 +472,8 @@
     size_t per_shard = (options_.capacity + (num_shards - 1)) / num_shards;
     for (uint32_t i = 0; i < num_shards; i++) {
       new (&shards_[i])
-          LRUCacheShard(per_shard, options_.strict_capacity_limit,
-                        options_.metadata_charge_policy,
-                        /* max_upper_hash_bits */ 32 - options_.num_shard_bits);
+        LRUCacheShard(per_shard, options_.estimated_value_size,
+                      options_.strict_capacity_limit, options_.metadata_charge_policy);
     }
   }
   return s;
@@ -582,8 +570,8 @@
     size_t capacity, size_t estimated_value_size, int num_shard_bits,
     bool strict_capacity_limit,
     CacheMetadataChargePolicy metadata_charge_policy) {
-  LRUCacheOptions options(capacity, num_shard_bits, strict_capacity_limit, 0.0,
-                          nullptr, false, metadata_charge_policy);
+  FastLRUCacheOptions options(capacity, num_shard_bits, estimated_value_size, strict_capacity_limit,
+                              nullptr, metadata_charge_policy);
   auto cache = std::make_shared<fast_lru_cache::LRUCache>(options);
   Status s = cache->PrepareOptions(ConfigOptions());
   if (s.ok()) {
@@ -591,12 +579,6 @@
   } else {
     return nullptr;
   }
-<<<<<<< HEAD
-=======
-  return std::make_shared<fast_lru_cache::LRUCache>(
-      capacity, estimated_value_size, num_shard_bits, strict_capacity_limit,
-      metadata_charge_policy);
->>>>>>> 1d2950b8
 }
 
 }  // namespace ROCKSDB_NAMESPACE