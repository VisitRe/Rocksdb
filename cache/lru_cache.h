--- conflicted
+++ resolved
@@ -150,17 +150,10 @@
 
   // The table consists of an array of buckets where each bucket is
   // a linked list of cache entries that hash into the bucket.
-<<<<<<< HEAD
-  // cache line alignment elems_ to avoid false sharing.
+  // cache line alignment elems_ to avoid false sharing
   uint32_t length_;
   LRUHandle** list_;
   uint32_t elems_ CACHE_ALIGNED(CACHE_LINE_SIZE);
-=======
-  // cache line alignment to avoid false sharing.
-  uint32_t length_ CACHE_ALIGNED(CACHE_LINE_SIZE);
-  uint32_t elems_ CACHE_ALIGNED(CACHE_LINE_SIZE);
-  LRUHandle** list_ CACHE_ALIGNED(CACHE_LINE_SIZE);
->>>>>>> 4140e222
 };
 
 // A single shard of sharded cache.
