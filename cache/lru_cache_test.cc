//  Copyright (c) 2011-present, Facebook, Inc.  All rights reserved.
//  This source code is licensed under both the GPLv2 (found in the
//  COPYING file in the root directory) and Apache 2.0 License
//  (found in the LICENSE.Apache file in the root directory).

#include <string>
#include <vector>

#include "cache/cache_key.h"
#include "cache/clock_cache.h"
#include "cache/fast_lru_cache.h"
#include "cache/lru_cache.h"
#include "db/db_test_util.h"
#include "file/sst_file_manager_impl.h"
#include "port/port.h"
#include "port/stack_trace.h"
#include "rocksdb/cache.h"
#include "rocksdb/io_status.h"
#include "rocksdb/sst_file_manager.h"
#include "rocksdb/utilities/cache_dump_load.h"
#include "test_util/testharness.h"
#include "util/coding.h"
#include "util/random.h"
#include "utilities/cache_dump_load_impl.h"
#include "utilities/fault_injection_fs.h"

namespace ROCKSDB_NAMESPACE {

class LRUCacheTest : public testing::Test {
 public:
  LRUCacheTest() {}
  ~LRUCacheTest() override { DeleteCache(); }

  void DeleteCache() {
    if (cache_ != nullptr) {
      cache_->~LRUCacheShard();
      port::cacheline_aligned_free(cache_);
      cache_ = nullptr;
    }
  }

  void NewCache(size_t capacity, double high_pri_pool_ratio = 0.0,
                bool use_adaptive_mutex = kDefaultToAdaptiveMutex) {
    DeleteCache();
    cache_ = reinterpret_cast<LRUCacheShard*>(
        port::cacheline_aligned_alloc(sizeof(LRUCacheShard)));
    new (cache_) LRUCacheShard(
        capacity, false /*strict_capcity_limit*/, high_pri_pool_ratio,
        use_adaptive_mutex, kDontChargeCacheMetadata,
        24 /*max_upper_hash_bits*/, nullptr /*secondary_cache*/);
  }

  void Insert(const std::string& key,
              Cache::Priority priority = Cache::Priority::LOW) {
    EXPECT_OK(cache_->Insert(key, 0 /*hash*/, nullptr /*value*/, 1 /*charge*/,
                             nullptr /*deleter*/, nullptr /*handle*/,
                             priority));
  }

  void Insert(char key, Cache::Priority priority = Cache::Priority::LOW) {
    Insert(std::string(1, key), priority);
  }

  bool Lookup(const std::string& key) {
    auto handle = cache_->Lookup(key, 0 /*hash*/);
    if (handle) {
      cache_->Release(handle);
      return true;
    }
    return false;
  }

  bool Lookup(char key) { return Lookup(std::string(1, key)); }

  void Erase(const std::string& key) { cache_->Erase(key, 0 /*hash*/); }

  void ValidateLRUList(std::vector<std::string> keys,
                       size_t num_high_pri_pool_keys = 0) {
    LRUHandle* lru;
    LRUHandle* lru_low_pri;
    cache_->TEST_GetLRUList(&lru, &lru_low_pri);
    LRUHandle* iter = lru;
    bool in_high_pri_pool = false;
    size_t high_pri_pool_keys = 0;
    if (iter == lru_low_pri) {
      in_high_pri_pool = true;
    }
    for (const auto& key : keys) {
      iter = iter->next;
      ASSERT_NE(lru, iter);
      ASSERT_EQ(key, iter->key().ToString());
      ASSERT_EQ(in_high_pri_pool, iter->InHighPriPool());
      if (in_high_pri_pool) {
        high_pri_pool_keys++;
      }
      if (iter == lru_low_pri) {
        ASSERT_FALSE(in_high_pri_pool);
        in_high_pri_pool = true;
      }
    }
    ASSERT_EQ(lru, iter->next);
    ASSERT_TRUE(in_high_pri_pool);
    ASSERT_EQ(num_high_pri_pool_keys, high_pri_pool_keys);
  }

 private:
  LRUCacheShard* cache_ = nullptr;
};

TEST_F(LRUCacheTest, BasicLRU) {
  NewCache(5);
  for (char ch = 'a'; ch <= 'e'; ch++) {
    Insert(ch);
  }
  ValidateLRUList({"a", "b", "c", "d", "e"});
  for (char ch = 'x'; ch <= 'z'; ch++) {
    Insert(ch);
  }
  ValidateLRUList({"d", "e", "x", "y", "z"});
  ASSERT_FALSE(Lookup("b"));
  ValidateLRUList({"d", "e", "x", "y", "z"});
  ASSERT_TRUE(Lookup("e"));
  ValidateLRUList({"d", "x", "y", "z", "e"});
  ASSERT_TRUE(Lookup("z"));
  ValidateLRUList({"d", "x", "y", "e", "z"});
  Erase("x");
  ValidateLRUList({"d", "y", "e", "z"});
  ASSERT_TRUE(Lookup("d"));
  ValidateLRUList({"y", "e", "z", "d"});
  Insert("u");
  ValidateLRUList({"y", "e", "z", "d", "u"});
  Insert("v");
  ValidateLRUList({"e", "z", "d", "u", "v"});
}

TEST_F(LRUCacheTest, MidpointInsertion) {
  // Allocate 2 cache entries to high-pri pool.
  NewCache(5, 0.45);

  Insert("a", Cache::Priority::LOW);
  Insert("b", Cache::Priority::LOW);
  Insert("c", Cache::Priority::LOW);
  Insert("x", Cache::Priority::HIGH);
  Insert("y", Cache::Priority::HIGH);
  ValidateLRUList({"a", "b", "c", "x", "y"}, 2);

  // Low-pri entries inserted to the tail of low-pri list (the midpoint).
  // After lookup, it will move to the tail of the full list.
  Insert("d", Cache::Priority::LOW);
  ValidateLRUList({"b", "c", "d", "x", "y"}, 2);
  ASSERT_TRUE(Lookup("d"));
  ValidateLRUList({"b", "c", "x", "y", "d"}, 2);

  // High-pri entries will be inserted to the tail of full list.
  Insert("z", Cache::Priority::HIGH);
  ValidateLRUList({"c", "x", "y", "d", "z"}, 2);
}

TEST_F(LRUCacheTest, EntriesWithPriority) {
  // Allocate 2 cache entries to high-pri pool.
  NewCache(5, 0.45);

  Insert("a", Cache::Priority::LOW);
  Insert("b", Cache::Priority::LOW);
  Insert("c", Cache::Priority::LOW);
  ValidateLRUList({"a", "b", "c"}, 0);

  // Low-pri entries can take high-pri pool capacity if available
  Insert("u", Cache::Priority::LOW);
  Insert("v", Cache::Priority::LOW);
  ValidateLRUList({"a", "b", "c", "u", "v"}, 0);

  Insert("X", Cache::Priority::HIGH);
  Insert("Y", Cache::Priority::HIGH);
  ValidateLRUList({"c", "u", "v", "X", "Y"}, 2);

  // High-pri entries can overflow to low-pri pool.
  Insert("Z", Cache::Priority::HIGH);
  ValidateLRUList({"u", "v", "X", "Y", "Z"}, 2);

  // Low-pri entries will be inserted to head of low-pri pool.
  Insert("a", Cache::Priority::LOW);
  ValidateLRUList({"v", "X", "a", "Y", "Z"}, 2);

  // Low-pri entries will be inserted to head of high-pri pool after lookup.
  ASSERT_TRUE(Lookup("v"));
  ValidateLRUList({"X", "a", "Y", "Z", "v"}, 2);

  // High-pri entries will be inserted to the head of the list after lookup.
  ASSERT_TRUE(Lookup("X"));
  ValidateLRUList({"a", "Y", "Z", "v", "X"}, 2);
  ASSERT_TRUE(Lookup("Z"));
  ValidateLRUList({"a", "Y", "v", "X", "Z"}, 2);

  Erase("Y");
  ValidateLRUList({"a", "v", "X", "Z"}, 2);
  Erase("X");
  ValidateLRUList({"a", "v", "Z"}, 1);
  Insert("d", Cache::Priority::LOW);
  Insert("e", Cache::Priority::LOW);
  ValidateLRUList({"a", "v", "d", "e", "Z"}, 1);
  Insert("f", Cache::Priority::LOW);
  Insert("g", Cache::Priority::LOW);
  ValidateLRUList({"d", "e", "f", "g", "Z"}, 1);
  ASSERT_TRUE(Lookup("d"));
  ValidateLRUList({"e", "f", "g", "Z", "d"}, 2);
}

<<<<<<< HEAD
// TODO(guido) Replicate LRU policy tests from LRUCache here.
=======
namespace fast_lru_cache {
// TODO(guido) Consolidate the following FastLRUCache tests with
// that of LRUCache.
>>>>>>> c6055cba
class FastLRUCacheTest : public testing::Test {
 public:
  FastLRUCacheTest() {}
  ~FastLRUCacheTest() override { DeleteCache(); }

  void DeleteCache() {
    if (cache_ != nullptr) {
      cache_->~LRUCacheShard();
      port::cacheline_aligned_free(cache_);
      cache_ = nullptr;
    }
  }

  void NewCache(size_t capacity) {
    DeleteCache();
    cache_ = reinterpret_cast<fast_lru_cache::LRUCacheShard*>(
        port::cacheline_aligned_alloc(sizeof(fast_lru_cache::LRUCacheShard)));
    new (cache_) fast_lru_cache::LRUCacheShard(
        capacity, 1 /*estimated_value_size*/, false /*strict_capacity_limit*/,
        kDontChargeCacheMetadata);
  }

  Status Insert(const std::string& key) {
    return cache_->Insert(key, 0 /*hash*/, nullptr /*value*/, 1 /*charge*/,
                          nullptr /*deleter*/, nullptr /*handle*/,
                          Cache::Priority::LOW);
  }

  Status Insert(char key, size_t len) { return Insert(std::string(len, key)); }

  size_t CalcEstimatedHandleChargeWrapper(
      size_t estimated_value_size,
      CacheMetadataChargePolicy metadata_charge_policy) {
    return fast_lru_cache::LRUCacheShard::CalcEstimatedHandleCharge(
        estimated_value_size, metadata_charge_policy);
  }

  uint8_t CalcHashBitsWrapper(
      size_t capacity, size_t estimated_value_size,
      CacheMetadataChargePolicy metadata_charge_policy) {
    return fast_lru_cache::LRUCacheShard::CalcHashBits(
        capacity, estimated_value_size, metadata_charge_policy);
  }

  // Maximum number of items that a shard can hold.
  double CalcMaxOccupancy(size_t capacity, size_t estimated_value_size,
                          CacheMetadataChargePolicy metadata_charge_policy) {
    size_t handle_charge =
        fast_lru_cache::LRUCacheShard::CalcEstimatedHandleCharge(
            estimated_value_size, metadata_charge_policy);
    return capacity / (fast_lru_cache::kLoadFactor * handle_charge);
  }

  bool TableSizeIsAppropriate(uint8_t hash_bits, double max_occupancy) {
    if (hash_bits == 0) {
      return max_occupancy <= 1;
    } else {
      return (1 << hash_bits >= max_occupancy) &&
             (1 << (hash_bits - 1) <= max_occupancy);
    }
  }

 private:
  fast_lru_cache::LRUCacheShard* cache_ = nullptr;
};

TEST_F(FastLRUCacheTest, ValidateKeySize) {
  NewCache(3);
  EXPECT_OK(Insert('a', 16));
  EXPECT_NOK(Insert('b', 15));
  EXPECT_OK(Insert('b', 16));
  EXPECT_NOK(Insert('c', 17));
  EXPECT_NOK(Insert('d', 1000));
  EXPECT_NOK(Insert('e', 11));
  EXPECT_NOK(Insert('f', 0));
}

<<<<<<< HEAD
// namespace clock_cache {

class ClockCacheTest : public testing::Test {
 public:
  ClockCacheTest() {}
  ~ClockCacheTest() override { DeleteShard(); }

  void DeleteShard() {
    if (shard_ != nullptr) {
      shard_->~ClockCacheShard();
      port::cacheline_aligned_free(shard_);
      shard_ = nullptr;
    }
  }

  void NewShard(size_t capacity) {
    DeleteShard();
    shard_ = reinterpret_cast<clock_cache::ClockCacheShard*>(
        port::cacheline_aligned_alloc(sizeof(clock_cache::ClockCacheShard)));
    new (shard_) clock_cache::ClockCacheShard(
        capacity, 1, true /*strict_capacity_limit*/,
        kDontChargeCacheMetadata);
  }

  Status Insert(const std::string& key,
              Cache::Priority priority = Cache::Priority::LOW) {
    return shard_->Insert(key, 0 /*hash*/, nullptr /*value*/, 1 /*charge*/,
                             nullptr /*deleter*/, nullptr /*handle*/,
                             priority);
  }

  Status Insert(char key, Cache::Priority priority = Cache::Priority::LOW) {
    return Insert(std::string(kCacheKeySize, key), priority);
  }

  Status Insert(char key, size_t len) { return Insert(std::string(len, key)); }

  bool Lookup(const std::string& key) {
    auto handle = shard_->Lookup(key, 0 /*hash*/);
    if (handle) {
      shard_->Release(handle);
      return true;
    }
    return false;
  }

  bool Lookup(char key) { return Lookup(std::string(kCacheKeySize, key)); }

  void Erase(const std::string& key) { shard_->Erase(key, 0 /*hash*/); }

  // void ValidateLRUList(std::vector<std::string> keys,
  //                      size_t num_high_pri_pool_keys = 0) {
    // LRUHandle* lru;
    // LRUHandle* lru_low_pri;
    // cache_->TEST_GetLRUList(&lru, &lru_low_pri);
    // LRUHandle* iter = lru;
    // bool in_high_pri_pool = false;
    // size_t high_pri_pool_keys = 0;
    // if (iter == lru_low_pri) {
    //   in_high_pri_pool = true;
    // }
    // for (const auto& key : keys) {
    //   iter = iter->next;
    //   ASSERT_NE(lru, iter);
    //   ASSERT_EQ(key, iter->key().ToString());
    //   ASSERT_EQ(in_high_pri_pool, iter->InHighPriPool());
    //   if (in_high_pri_pool) {
    //     high_pri_pool_keys++;
    //   }
    //   if (iter == lru_low_pri) {
    //     ASSERT_FALSE(in_high_pri_pool);
    //     in_high_pri_pool = true;
    //   }
    // }
    // ASSERT_EQ(lru, iter->next);
    // ASSERT_TRUE(in_high_pri_pool);
    // ASSERT_EQ(num_high_pri_pool_keys, high_pri_pool_keys);
  // }

 private:
  clock_cache::ClockCacheShard* shard_ = nullptr;
};

// } // clock_cache namespace

TEST_F(ClockCacheTest, Validate) {
  NewShard(3);
  EXPECT_OK(Insert('a', 16));
  EXPECT_NOK(Insert('b', 15));
  EXPECT_OK(Insert('b', 16));
  EXPECT_NOK(Insert('c', 17));
  EXPECT_NOK(Insert('d', 1000));
  EXPECT_NOK(Insert('e', 11));
  EXPECT_NOK(Insert('f', 0));
}

TEST_F(ClockCacheTest, ClockPriorityTest) {
  clock_cache::ClockHandle handle;
  EXPECT_EQ(handle.GetPriority(), clock_cache::ClockHandle::ClockPriority::NONE);
  handle.SetPriority(clock_cache::ClockHandle::ClockPriority::HIGH);
  EXPECT_EQ(handle.GetPriority(), clock_cache::ClockHandle::ClockPriority::HIGH);
  handle.DecreasePriority();
  EXPECT_EQ(handle.GetPriority(), clock_cache::ClockHandle::ClockPriority::MEDIUM);
  handle.DecreasePriority();
  EXPECT_EQ(handle.GetPriority(), clock_cache::ClockHandle::ClockPriority::LOW);
  handle.SetPriority(clock_cache::ClockHandle::ClockPriority::MEDIUM);
  EXPECT_EQ(handle.GetPriority(), clock_cache::ClockHandle::ClockPriority::MEDIUM);
  handle.SetPriority(clock_cache::ClockHandle::ClockPriority::NONE);
  EXPECT_EQ(handle.GetPriority(), clock_cache::ClockHandle::ClockPriority::NONE);
  handle.SetPriority(clock_cache::ClockHandle::ClockPriority::MEDIUM);
  EXPECT_EQ(handle.GetPriority(), clock_cache::ClockHandle::ClockPriority::MEDIUM);
  handle.DecreasePriority();
  handle.DecreasePriority();
  EXPECT_EQ(handle.GetPriority(), clock_cache::ClockHandle::ClockPriority::NONE);
}
=======
TEST_F(FastLRUCacheTest, CalcHashBitsTest) {
  size_t capacity = 1024;
  size_t estimated_value_size = 1;
  CacheMetadataChargePolicy metadata_charge_policy = kDontChargeCacheMetadata;
  double max_occupancy =
      CalcMaxOccupancy(capacity, estimated_value_size, metadata_charge_policy);
  uint8_t hash_bits = CalcHashBitsWrapper(capacity, estimated_value_size,
                                          metadata_charge_policy);
  EXPECT_TRUE(TableSizeIsAppropriate(hash_bits, max_occupancy));

  capacity = 1024;
  estimated_value_size = 1;
  metadata_charge_policy = kFullChargeCacheMetadata;
  max_occupancy =
      CalcMaxOccupancy(capacity, estimated_value_size, metadata_charge_policy);
  hash_bits = CalcHashBitsWrapper(capacity, estimated_value_size,
                                  metadata_charge_policy);
  EXPECT_TRUE(TableSizeIsAppropriate(hash_bits, max_occupancy));

  // No elements fit in cache.
  capacity = 0;
  estimated_value_size = 1;
  metadata_charge_policy = kDontChargeCacheMetadata;
  hash_bits = CalcHashBitsWrapper(capacity, estimated_value_size,
                                  metadata_charge_policy);
  EXPECT_TRUE(TableSizeIsAppropriate(hash_bits, 0 /* max_occupancy */));

  // Set the capacity just below a single handle. Because the load factor is <
  // 100% at least one handle will fit in the table.
  estimated_value_size = 1;
  size_t handle_charge = CalcEstimatedHandleChargeWrapper(
      8192 /* estimated_value_size */, kDontChargeCacheMetadata);
  capacity = handle_charge - 1;
  // The load factor should be bounded away from 100%.
  assert(static_cast<size_t>(capacity / fast_lru_cache::kLoadFactor) >
         handle_charge);
  metadata_charge_policy = kDontChargeCacheMetadata;
  max_occupancy =
      CalcMaxOccupancy(capacity, estimated_value_size, metadata_charge_policy);
  hash_bits = CalcHashBitsWrapper(capacity, estimated_value_size,
                                  metadata_charge_policy);
  EXPECT_TRUE(TableSizeIsAppropriate(hash_bits, max_occupancy));

  // Large capacity.
  capacity = 31924172;
  estimated_value_size = 321;
  metadata_charge_policy = kFullChargeCacheMetadata;
  max_occupancy =
      CalcMaxOccupancy(capacity, estimated_value_size, metadata_charge_policy);
  hash_bits = CalcHashBitsWrapper(capacity, estimated_value_size,
                                  metadata_charge_policy);
  EXPECT_TRUE(TableSizeIsAppropriate(hash_bits, max_occupancy));
}

}  // namespace fast_lru_cache
>>>>>>> c6055cba

class TestSecondaryCache : public SecondaryCache {
 public:
  // Specifies what action to take on a lookup for a particular key
  enum ResultType {
    SUCCESS,
    // Fail lookup immediately
    FAIL,
    // Defer the result. It will returned after Wait/WaitAll is called
    DEFER,
    // Defer the result and eventually return failure
    DEFER_AND_FAIL
  };

  using ResultMap = std::unordered_map<std::string, ResultType>;

  explicit TestSecondaryCache(size_t capacity)
      : num_inserts_(0), num_lookups_(0), inject_failure_(false) {
    cache_ = NewLRUCache(capacity, 0, false, 0.5, nullptr,
                         kDefaultToAdaptiveMutex, kDontChargeCacheMetadata);
  }
  ~TestSecondaryCache() override { cache_.reset(); }

  const char* Name() const override { return "TestSecondaryCache"; }

  void InjectFailure() { inject_failure_ = true; }

  void ResetInjectFailure() { inject_failure_ = false; }

  void SetDbSessionId(const std::string& db_session_id) {
    // NOTE: we assume the file is smaller than kMaxFileSizeStandardEncoding
    // for this to work, but that's safe in a test.
    auto base = OffsetableCacheKey("unknown", db_session_id, 1, 1);
    ckey_prefix_ = base.CommonPrefixSlice().ToString();
  }

  Status Insert(const Slice& key, void* value,
                const Cache::CacheItemHelper* helper) override {
    if (inject_failure_) {
      return Status::Corruption("Insertion Data Corrupted");
    }
    EXPECT_TRUE(IsDbSessionLowerAsKeyPrefix(key));
    size_t size;
    char* buf;
    Status s;

    num_inserts_++;
    size = (*helper->size_cb)(value);
    buf = new char[size + sizeof(uint64_t)];
    EncodeFixed64(buf, size);
    s = (*helper->saveto_cb)(value, 0, size, buf + sizeof(uint64_t));
    if (!s.ok()) {
      delete[] buf;
      return s;
    }
    return cache_->Insert(key, buf, size,
                          [](const Slice& /*key*/, void* val) -> void {
                            delete[] static_cast<char*>(val);
                          });
  }

  std::unique_ptr<SecondaryCacheResultHandle> Lookup(
      const Slice& key, const Cache::CreateCallback& create_cb, bool /*wait*/,
      bool& is_in_sec_cache) override {
    std::string key_str = key.ToString();
    TEST_SYNC_POINT_CALLBACK("TestSecondaryCache::Lookup", &key_str);

    std::unique_ptr<SecondaryCacheResultHandle> secondary_handle;
    is_in_sec_cache = false;
    ResultType type = ResultType::SUCCESS;
    auto iter = result_map_.find(key.ToString());
    if (iter != result_map_.end()) {
      type = iter->second;
    }
    if (type == ResultType::FAIL) {
      return secondary_handle;
    }

    Cache::Handle* handle = cache_->Lookup(key);
    num_lookups_++;
    if (handle) {
      void* value = nullptr;
      size_t charge = 0;
      Status s;
      if (type != ResultType::DEFER_AND_FAIL) {
        char* ptr = (char*)cache_->Value(handle);
        size_t size = DecodeFixed64(ptr);
        ptr += sizeof(uint64_t);
        s = create_cb(ptr, size, &value, &charge);
      }
      if (s.ok()) {
        secondary_handle.reset(new TestSecondaryCacheResultHandle(
            cache_.get(), handle, value, charge, type));
        is_in_sec_cache = true;
      } else {
        cache_->Release(handle);
      }
    }
    return secondary_handle;
  }

  void Erase(const Slice& /*key*/) override {}

  void WaitAll(std::vector<SecondaryCacheResultHandle*> handles) override {
    for (SecondaryCacheResultHandle* handle : handles) {
      TestSecondaryCacheResultHandle* sec_handle =
          static_cast<TestSecondaryCacheResultHandle*>(handle);
      sec_handle->SetReady();
    }
  }

  std::string GetPrintableOptions() const override { return ""; }

  void SetResultMap(ResultMap&& map) { result_map_ = std::move(map); }

  uint32_t num_inserts() { return num_inserts_; }

  uint32_t num_lookups() { return num_lookups_; }

  bool IsDbSessionLowerAsKeyPrefix(const Slice& key) {
    return key.starts_with(ckey_prefix_);
  }

 private:
  class TestSecondaryCacheResultHandle : public SecondaryCacheResultHandle {
   public:
    TestSecondaryCacheResultHandle(Cache* cache, Cache::Handle* handle,
                                   void* value, size_t size, ResultType type)
        : cache_(cache),
          handle_(handle),
          value_(value),
          size_(size),
          is_ready_(true) {
      if (type != ResultType::SUCCESS) {
        is_ready_ = false;
      }
    }

    ~TestSecondaryCacheResultHandle() override { cache_->Release(handle_); }

    bool IsReady() override { return is_ready_; }

    void Wait() override {}

    void* Value() override {
      assert(is_ready_);
      return value_;
    }

    size_t Size() override { return Value() ? size_ : 0; }

    void SetReady() { is_ready_ = true; }

   private:
    Cache* cache_;
    Cache::Handle* handle_;
    void* value_;
    size_t size_;
    bool is_ready_;
  };

  std::shared_ptr<Cache> cache_;
  uint32_t num_inserts_;
  uint32_t num_lookups_;
  bool inject_failure_;
  std::string ckey_prefix_;
  ResultMap result_map_;
};

class DBSecondaryCacheTest : public DBTestBase {
 public:
  DBSecondaryCacheTest()
      : DBTestBase("db_secondary_cache_test", /*env_do_fsync=*/true) {
    fault_fs_.reset(new FaultInjectionTestFS(env_->GetFileSystem()));
    fault_env_.reset(new CompositeEnvWrapper(env_, fault_fs_));
  }

  std::shared_ptr<FaultInjectionTestFS> fault_fs_;
  std::unique_ptr<Env> fault_env_;
};

class LRUCacheSecondaryCacheTest : public LRUCacheTest {
 public:
  LRUCacheSecondaryCacheTest() : fail_create_(false) {}
  ~LRUCacheSecondaryCacheTest() {}

 protected:
  class TestItem {
   public:
    TestItem(const char* buf, size_t size) : buf_(new char[size]), size_(size) {
      memcpy(buf_.get(), buf, size);
    }
    ~TestItem() {}

    char* Buf() { return buf_.get(); }
    size_t Size() { return size_; }
    std::string ToString() { return std::string(Buf(), Size()); }

   private:
    std::unique_ptr<char[]> buf_;
    size_t size_;
  };

  static size_t SizeCallback(void* obj) {
    return reinterpret_cast<TestItem*>(obj)->Size();
  }

  static Status SaveToCallback(void* from_obj, size_t from_offset,
                               size_t length, void* out) {
    TestItem* item = reinterpret_cast<TestItem*>(from_obj);
    char* buf = item->Buf();
    EXPECT_EQ(length, item->Size());
    EXPECT_EQ(from_offset, 0);
    memcpy(out, buf, length);
    return Status::OK();
  }

  static void DeletionCallback(const Slice& /*key*/, void* obj) {
    delete reinterpret_cast<TestItem*>(obj);
  }

  static Cache::CacheItemHelper helper_;

  static Status SaveToCallbackFail(void* /*obj*/, size_t /*offset*/,
                                   size_t /*size*/, void* /*out*/) {
    return Status::NotSupported();
  }

  static Cache::CacheItemHelper helper_fail_;

  Cache::CreateCallback test_item_creator = [&](const void* buf, size_t size,
                                                void** out_obj,
                                                size_t* charge) -> Status {
    if (fail_create_) {
      return Status::NotSupported();
    }
    *out_obj = reinterpret_cast<void*>(new TestItem((char*)buf, size));
    *charge = size;
    return Status::OK();
  };

  void SetFailCreate(bool fail) { fail_create_ = fail; }

 private:
  bool fail_create_;
};

Cache::CacheItemHelper LRUCacheSecondaryCacheTest::helper_(
    LRUCacheSecondaryCacheTest::SizeCallback,
    LRUCacheSecondaryCacheTest::SaveToCallback,
    LRUCacheSecondaryCacheTest::DeletionCallback);

Cache::CacheItemHelper LRUCacheSecondaryCacheTest::helper_fail_(
    LRUCacheSecondaryCacheTest::SizeCallback,
    LRUCacheSecondaryCacheTest::SaveToCallbackFail,
    LRUCacheSecondaryCacheTest::DeletionCallback);

TEST_F(LRUCacheSecondaryCacheTest, BasicTest) {
  LRUCacheOptions opts(1024, 0, false, 0.5, nullptr, kDefaultToAdaptiveMutex,
                       kDontChargeCacheMetadata);
  std::shared_ptr<TestSecondaryCache> secondary_cache =
      std::make_shared<TestSecondaryCache>(2048);
  opts.secondary_cache = secondary_cache;
  std::shared_ptr<Cache> cache = NewLRUCache(opts);
  std::shared_ptr<Statistics> stats = CreateDBStatistics();

  Random rnd(301);
  std::string str1 = rnd.RandomString(1020);
  TestItem* item1 = new TestItem(str1.data(), str1.length());
  ASSERT_OK(cache->Insert("k1", item1, &LRUCacheSecondaryCacheTest::helper_,
                          str1.length()));
  std::string str2 = rnd.RandomString(1020);
  TestItem* item2 = new TestItem(str2.data(), str2.length());
  // k1 should be demoted to NVM
  ASSERT_OK(cache->Insert("k2", item2, &LRUCacheSecondaryCacheTest::helper_,
                          str2.length()));

  get_perf_context()->Reset();
  Cache::Handle* handle;
  handle =
      cache->Lookup("k2", &LRUCacheSecondaryCacheTest::helper_,
                    test_item_creator, Cache::Priority::LOW, true, stats.get());
  ASSERT_NE(handle, nullptr);
  cache->Release(handle);
  // This lookup should promote k1 and demote k2
  handle =
      cache->Lookup("k1", &LRUCacheSecondaryCacheTest::helper_,
                    test_item_creator, Cache::Priority::LOW, true, stats.get());
  ASSERT_NE(handle, nullptr);
  cache->Release(handle);
  ASSERT_EQ(secondary_cache->num_inserts(), 2u);
  ASSERT_EQ(secondary_cache->num_lookups(), 1u);
  ASSERT_EQ(stats->getTickerCount(SECONDARY_CACHE_HITS),
            secondary_cache->num_lookups());
  PerfContext perf_ctx = *get_perf_context();
  ASSERT_EQ(perf_ctx.secondary_cache_hit_count, secondary_cache->num_lookups());

  cache.reset();
  secondary_cache.reset();
}

TEST_F(LRUCacheSecondaryCacheTest, BasicFailTest) {
  LRUCacheOptions opts(1024, 0, false, 0.5, nullptr, kDefaultToAdaptiveMutex,
                       kDontChargeCacheMetadata);
  std::shared_ptr<TestSecondaryCache> secondary_cache =
      std::make_shared<TestSecondaryCache>(2048);
  opts.secondary_cache = secondary_cache;
  std::shared_ptr<Cache> cache = NewLRUCache(opts);

  Random rnd(301);
  std::string str1 = rnd.RandomString(1020);
  auto item1 = std::make_unique<TestItem>(str1.data(), str1.length());
  ASSERT_TRUE(cache->Insert("k1", item1.get(), nullptr, str1.length())
                  .IsInvalidArgument());
  ASSERT_OK(cache->Insert("k1", item1.get(),
                          &LRUCacheSecondaryCacheTest::helper_, str1.length()));
  item1.release();  // Appease clang-analyze "potential memory leak"

  Cache::Handle* handle;
  handle = cache->Lookup("k2", nullptr, test_item_creator, Cache::Priority::LOW,
                         true);
  ASSERT_EQ(handle, nullptr);
  handle = cache->Lookup("k2", &LRUCacheSecondaryCacheTest::helper_,
                         test_item_creator, Cache::Priority::LOW, false);
  ASSERT_EQ(handle, nullptr);

  cache.reset();
  secondary_cache.reset();
}

TEST_F(LRUCacheSecondaryCacheTest, SaveFailTest) {
  LRUCacheOptions opts(1024, 0, false, 0.5, nullptr, kDefaultToAdaptiveMutex,
                       kDontChargeCacheMetadata);
  std::shared_ptr<TestSecondaryCache> secondary_cache =
      std::make_shared<TestSecondaryCache>(2048);
  opts.secondary_cache = secondary_cache;
  std::shared_ptr<Cache> cache = NewLRUCache(opts);

  Random rnd(301);
  std::string str1 = rnd.RandomString(1020);
  TestItem* item1 = new TestItem(str1.data(), str1.length());
  ASSERT_OK(cache->Insert(
      "k1", item1, &LRUCacheSecondaryCacheTest::helper_fail_, str1.length()));
  std::string str2 = rnd.RandomString(1020);
  TestItem* item2 = new TestItem(str2.data(), str2.length());
  // k1 should be demoted to NVM
  ASSERT_OK(cache->Insert(
      "k2", item2, &LRUCacheSecondaryCacheTest::helper_fail_, str2.length()));

  Cache::Handle* handle;
  handle = cache->Lookup("k2", &LRUCacheSecondaryCacheTest::helper_fail_,
                         test_item_creator, Cache::Priority::LOW, true);
  ASSERT_NE(handle, nullptr);
  cache->Release(handle);
  // This lookup should fail, since k1 demotion would have failed
  handle = cache->Lookup("k1", &LRUCacheSecondaryCacheTest::helper_fail_,
                         test_item_creator, Cache::Priority::LOW, true);
  ASSERT_EQ(handle, nullptr);
  // Since k1 didn't get promoted, k2 should still be in cache
  handle = cache->Lookup("k2", &LRUCacheSecondaryCacheTest::helper_fail_,
                         test_item_creator, Cache::Priority::LOW, true);
  ASSERT_NE(handle, nullptr);
  cache->Release(handle);
  ASSERT_EQ(secondary_cache->num_inserts(), 1u);
  ASSERT_EQ(secondary_cache->num_lookups(), 1u);

  cache.reset();
  secondary_cache.reset();
}

TEST_F(LRUCacheSecondaryCacheTest, CreateFailTest) {
  LRUCacheOptions opts(1024, 0, false, 0.5, nullptr, kDefaultToAdaptiveMutex,
                       kDontChargeCacheMetadata);
  std::shared_ptr<TestSecondaryCache> secondary_cache =
      std::make_shared<TestSecondaryCache>(2048);
  opts.secondary_cache = secondary_cache;
  std::shared_ptr<Cache> cache = NewLRUCache(opts);

  Random rnd(301);
  std::string str1 = rnd.RandomString(1020);
  TestItem* item1 = new TestItem(str1.data(), str1.length());
  ASSERT_OK(cache->Insert("k1", item1, &LRUCacheSecondaryCacheTest::helper_,
                          str1.length()));
  std::string str2 = rnd.RandomString(1020);
  TestItem* item2 = new TestItem(str2.data(), str2.length());
  // k1 should be demoted to NVM
  ASSERT_OK(cache->Insert("k2", item2, &LRUCacheSecondaryCacheTest::helper_,
                          str2.length()));

  Cache::Handle* handle;
  SetFailCreate(true);
  handle = cache->Lookup("k2", &LRUCacheSecondaryCacheTest::helper_,
                         test_item_creator, Cache::Priority::LOW, true);
  ASSERT_NE(handle, nullptr);
  cache->Release(handle);
  // This lookup should fail, since k1 creation would have failed
  handle = cache->Lookup("k1", &LRUCacheSecondaryCacheTest::helper_,
                         test_item_creator, Cache::Priority::LOW, true);
  ASSERT_EQ(handle, nullptr);
  // Since k1 didn't get promoted, k2 should still be in cache
  handle = cache->Lookup("k2", &LRUCacheSecondaryCacheTest::helper_,
                         test_item_creator, Cache::Priority::LOW, true);
  ASSERT_NE(handle, nullptr);
  cache->Release(handle);
  ASSERT_EQ(secondary_cache->num_inserts(), 1u);
  ASSERT_EQ(secondary_cache->num_lookups(), 1u);

  cache.reset();
  secondary_cache.reset();
}

TEST_F(LRUCacheSecondaryCacheTest, FullCapacityTest) {
  LRUCacheOptions opts(1024, 0, /*_strict_capacity_limit=*/true, 0.5, nullptr,
                       kDefaultToAdaptiveMutex, kDontChargeCacheMetadata);
  std::shared_ptr<TestSecondaryCache> secondary_cache =
      std::make_shared<TestSecondaryCache>(2048);
  opts.secondary_cache = secondary_cache;
  std::shared_ptr<Cache> cache = NewLRUCache(opts);

  Random rnd(301);
  std::string str1 = rnd.RandomString(1020);
  TestItem* item1 = new TestItem(str1.data(), str1.length());
  ASSERT_OK(cache->Insert("k1", item1, &LRUCacheSecondaryCacheTest::helper_,
                          str1.length()));
  std::string str2 = rnd.RandomString(1020);
  TestItem* item2 = new TestItem(str2.data(), str2.length());
  // k1 should be demoted to NVM
  ASSERT_OK(cache->Insert("k2", item2, &LRUCacheSecondaryCacheTest::helper_,
                          str2.length()));

  Cache::Handle* handle;
  handle = cache->Lookup("k2", &LRUCacheSecondaryCacheTest::helper_,
                         test_item_creator, Cache::Priority::LOW, true);
  ASSERT_NE(handle, nullptr);
  // k1 promotion should fail due to the block cache being at capacity,
  // but the lookup should still succeed
  Cache::Handle* handle2;
  handle2 = cache->Lookup("k1", &LRUCacheSecondaryCacheTest::helper_,
                          test_item_creator, Cache::Priority::LOW, true);
  ASSERT_NE(handle2, nullptr);
  // Since k1 didn't get inserted, k2 should still be in cache
  cache->Release(handle);
  cache->Release(handle2);
  handle = cache->Lookup("k2", &LRUCacheSecondaryCacheTest::helper_,
                         test_item_creator, Cache::Priority::LOW, true);
  ASSERT_NE(handle, nullptr);
  cache->Release(handle);
  ASSERT_EQ(secondary_cache->num_inserts(), 1u);
  ASSERT_EQ(secondary_cache->num_lookups(), 1u);

  cache.reset();
  secondary_cache.reset();
}

// In this test, the block cache size is set to 4096, after insert 6 KV-pairs
// and flush, there are 5 blocks in this SST file, 2 data blocks and 3 meta
// blocks. block_1 size is 4096 and block_2 size is 2056. The total size
// of the meta blocks are about 900 to 1000. Therefore, in any situation,
// if we try to insert block_1 to the block cache, it will always fails. Only
// block_2 will be successfully inserted into the block cache.
TEST_F(DBSecondaryCacheTest, TestSecondaryCacheCorrectness1) {
  LRUCacheOptions opts(4 * 1024, 0, false, 0.5, nullptr,
                       kDefaultToAdaptiveMutex, kDontChargeCacheMetadata);
  std::shared_ptr<TestSecondaryCache> secondary_cache(
      new TestSecondaryCache(2048 * 1024));
  opts.secondary_cache = secondary_cache;
  std::shared_ptr<Cache> cache = NewLRUCache(opts);
  BlockBasedTableOptions table_options;
  table_options.block_cache = cache;
  table_options.block_size = 4 * 1024;
  Options options = GetDefaultOptions();
  options.create_if_missing = true;
  options.table_factory.reset(NewBlockBasedTableFactory(table_options));
  options.env = fault_env_.get();
  fault_fs_->SetFailGetUniqueId(true);

  // Set the file paranoid check, so after flush, the file will be read
  // all the blocks will be accessed.
  options.paranoid_file_checks = true;
  DestroyAndReopen(options);
  std::string session_id;
  ASSERT_OK(db_->GetDbSessionId(session_id));
  secondary_cache->SetDbSessionId(session_id);
  Random rnd(301);
  const int N = 6;
  for (int i = 0; i < N; i++) {
    std::string p_v = rnd.RandomString(1007);
    ASSERT_OK(Put(Key(i), p_v));
  }

  ASSERT_OK(Flush());
  // After Flush is successful, RocksDB will do the paranoid check for the new
  // SST file. Meta blocks are always cached in the block cache and they
  // will not be evicted. When block_2 is cache miss and read out, it is
  // inserted to the block cache. Note that, block_1 is never successfully
  // inserted to the block cache. Here are 2 lookups in the secondary cache
  // for block_1 and block_2
  ASSERT_EQ(secondary_cache->num_inserts(), 0u);
  ASSERT_EQ(secondary_cache->num_lookups(), 2u);

  Compact("a", "z");
  // Compaction will create the iterator to scan the whole file. So all the
  // blocks are needed. Meta blocks are always cached. When block_1 is read
  // out, block_2 is evicted from block cache and inserted to secondary
  // cache.
  ASSERT_EQ(secondary_cache->num_inserts(), 1u);
  ASSERT_EQ(secondary_cache->num_lookups(), 3u);

  std::string v = Get(Key(0));
  ASSERT_EQ(1007, v.size());
  // The first data block is not in the cache, similarly, trigger the block
  // cache Lookup and secondary cache lookup for block_1. But block_1 will not
  // be inserted successfully due to the size. Currently, cache only has
  // the meta blocks.
  ASSERT_EQ(secondary_cache->num_inserts(), 1u);
  ASSERT_EQ(secondary_cache->num_lookups(), 4u);

  v = Get(Key(5));
  ASSERT_EQ(1007, v.size());
  // The second data block is not in the cache, similarly, trigger the block
  // cache Lookup and secondary cache lookup for block_2 and block_2 is found
  // in the secondary cache. Now block cache has block_2
  ASSERT_EQ(secondary_cache->num_inserts(), 1u);
  ASSERT_EQ(secondary_cache->num_lookups(), 5u);

  v = Get(Key(5));
  ASSERT_EQ(1007, v.size());
  // block_2 is in the block cache. There is a block cache hit. No need to
  // lookup or insert the secondary cache.
  ASSERT_EQ(secondary_cache->num_inserts(), 1u);
  ASSERT_EQ(secondary_cache->num_lookups(), 5u);

  v = Get(Key(0));
  ASSERT_EQ(1007, v.size());
  // Lookup the first data block, not in the block cache, so lookup the
  // secondary cache. Also not in the secondary cache. After Get, still
  // block_1 is will not be cached.
  ASSERT_EQ(secondary_cache->num_inserts(), 1u);
  ASSERT_EQ(secondary_cache->num_lookups(), 6u);

  v = Get(Key(0));
  ASSERT_EQ(1007, v.size());
  // Lookup the first data block, not in the block cache, so lookup the
  // secondary cache. Also not in the secondary cache. After Get, still
  // block_1 is will not be cached.
  ASSERT_EQ(secondary_cache->num_inserts(), 1u);
  ASSERT_EQ(secondary_cache->num_lookups(), 7u);

  Destroy(options);
}

// In this test, the block cache size is set to 6100, after insert 6 KV-pairs
// and flush, there are 5 blocks in this SST file, 2 data blocks and 3 meta
// blocks. block_1 size is 4096 and block_2 size is 2056. The total size
// of the meta blocks are about 900 to 1000. Therefore, we can successfully
// insert and cache block_1 in the block cache (this is the different place
// from TestSecondaryCacheCorrectness1)
TEST_F(DBSecondaryCacheTest, TestSecondaryCacheCorrectness2) {
  LRUCacheOptions opts(6100, 0, false, 0.5, nullptr, kDefaultToAdaptiveMutex,
                       kDontChargeCacheMetadata);
  std::shared_ptr<TestSecondaryCache> secondary_cache(
      new TestSecondaryCache(2048 * 1024));
  opts.secondary_cache = secondary_cache;
  std::shared_ptr<Cache> cache = NewLRUCache(opts);
  BlockBasedTableOptions table_options;
  table_options.block_cache = cache;
  table_options.block_size = 4 * 1024;
  Options options = GetDefaultOptions();
  options.create_if_missing = true;
  options.table_factory.reset(NewBlockBasedTableFactory(table_options));
  options.paranoid_file_checks = true;
  options.env = fault_env_.get();
  fault_fs_->SetFailGetUniqueId(true);
  DestroyAndReopen(options);
  std::string session_id;
  ASSERT_OK(db_->GetDbSessionId(session_id));
  secondary_cache->SetDbSessionId(session_id);
  Random rnd(301);
  const int N = 6;
  for (int i = 0; i < N; i++) {
    std::string p_v = rnd.RandomString(1007);
    ASSERT_OK(Put(Key(i), p_v));
  }

  ASSERT_OK(Flush());
  // After Flush is successful, RocksDB will do the paranoid check for the new
  // SST file. Meta blocks are always cached in the block cache and they
  // will not be evicted. When block_2 is cache miss and read out, it is
  // inserted to the block cache. Thefore, block_1 is evicted from block
  // cache and successfully inserted to the secondary cache. Here are 2
  // lookups in the secondary cache for block_1 and block_2.
  ASSERT_EQ(secondary_cache->num_inserts(), 1u);
  ASSERT_EQ(secondary_cache->num_lookups(), 2u);

  Compact("a", "z");
  // Compaction will create the iterator to scan the whole file. So all the
  // blocks are needed. After Flush, only block_2 is cached in block cache
  // and block_1 is in the secondary cache. So when read block_1, it is
  // read out from secondary cache and inserted to block cache. At the same
  // time, block_2 is inserted to secondary cache. Now, secondary cache has
  // both block_1 and block_2. After compaction, block_1 is in the cache.
  ASSERT_EQ(secondary_cache->num_inserts(), 2u);
  ASSERT_EQ(secondary_cache->num_lookups(), 3u);

  std::string v = Get(Key(0));
  ASSERT_EQ(1007, v.size());
  // This Get needs to access block_1, since block_1 is cached in block cache
  // there is no secondary cache lookup.
  ASSERT_EQ(secondary_cache->num_inserts(), 2u);
  ASSERT_EQ(secondary_cache->num_lookups(), 3u);

  v = Get(Key(5));
  ASSERT_EQ(1007, v.size());
  // This Get needs to access block_2 which is not in the block cache. So
  // it will lookup the secondary cache for block_2 and cache it in the
  // block_cache.
  ASSERT_EQ(secondary_cache->num_inserts(), 2u);
  ASSERT_EQ(secondary_cache->num_lookups(), 4u);

  v = Get(Key(5));
  ASSERT_EQ(1007, v.size());
  // This Get needs to access block_2 which is already in the block cache.
  // No need to lookup secondary cache.
  ASSERT_EQ(secondary_cache->num_inserts(), 2u);
  ASSERT_EQ(secondary_cache->num_lookups(), 4u);

  v = Get(Key(0));
  ASSERT_EQ(1007, v.size());
  // This Get needs to access block_1, since block_1 is not in block cache
  // there is one econdary cache lookup. Then, block_1 is cached in the
  // block cache.
  ASSERT_EQ(secondary_cache->num_inserts(), 2u);
  ASSERT_EQ(secondary_cache->num_lookups(), 5u);

  v = Get(Key(0));
  ASSERT_EQ(1007, v.size());
  // This Get needs to access block_1, since block_1 is cached in block cache
  // there is no secondary cache lookup.
  ASSERT_EQ(secondary_cache->num_inserts(), 2u);
  ASSERT_EQ(secondary_cache->num_lookups(), 5u);

  Destroy(options);
}

// The block cache size is set to 1024*1024, after insert 6 KV-pairs
// and flush, there are 5 blocks in this SST file, 2 data blocks and 3 meta
// blocks. block_1 size is 4096 and block_2 size is 2056. The total size
// of the meta blocks are about 900 to 1000. Therefore, we can successfully
// cache all the blocks in the block cache and there is not secondary cache
// insertion. 2 lookup is needed for the blocks.
TEST_F(DBSecondaryCacheTest, NoSecondaryCacheInsertion) {
  LRUCacheOptions opts(1024 * 1024, 0, false, 0.5, nullptr,
                       kDefaultToAdaptiveMutex, kDontChargeCacheMetadata);
  std::shared_ptr<TestSecondaryCache> secondary_cache(
      new TestSecondaryCache(2048 * 1024));
  opts.secondary_cache = secondary_cache;
  std::shared_ptr<Cache> cache = NewLRUCache(opts);
  BlockBasedTableOptions table_options;
  table_options.block_cache = cache;
  table_options.block_size = 4 * 1024;
  Options options = GetDefaultOptions();
  options.create_if_missing = true;
  options.paranoid_file_checks = true;
  options.table_factory.reset(NewBlockBasedTableFactory(table_options));
  options.env = fault_env_.get();
  fault_fs_->SetFailGetUniqueId(true);

  DestroyAndReopen(options);
  std::string session_id;
  ASSERT_OK(db_->GetDbSessionId(session_id));
  secondary_cache->SetDbSessionId(session_id);
  Random rnd(301);
  const int N = 6;
  for (int i = 0; i < N; i++) {
    std::string p_v = rnd.RandomString(1000);
    ASSERT_OK(Put(Key(i), p_v));
  }

  ASSERT_OK(Flush());
  // After Flush is successful, RocksDB will do the paranoid check for the new
  // SST file. Meta blocks are always cached in the block cache and they
  // will not be evicted. Now, block cache is large enough, it cache
  // both block_1 and block_2. When first time read block_1 and block_2
  // there are cache misses. So 2 secondary cache lookups are needed for
  // the 2 blocks
  ASSERT_EQ(secondary_cache->num_inserts(), 0u);
  ASSERT_EQ(secondary_cache->num_lookups(), 2u);

  Compact("a", "z");
  // Compaction will iterate the whole SST file. Since all the data blocks
  // are in the block cache. No need to lookup the secondary cache.
  ASSERT_EQ(secondary_cache->num_inserts(), 0u);
  ASSERT_EQ(secondary_cache->num_lookups(), 2u);

  std::string v = Get(Key(0));
  ASSERT_EQ(1000, v.size());
  // Since the block cache is large enough, all the blocks are cached. we
  // do not need to lookup the seondary cache.
  ASSERT_EQ(secondary_cache->num_inserts(), 0u);
  ASSERT_EQ(secondary_cache->num_lookups(), 2u);

  Destroy(options);
}

TEST_F(DBSecondaryCacheTest, SecondaryCacheIntensiveTesting) {
  LRUCacheOptions opts(8 * 1024, 0, false, 0.5, nullptr,
                       kDefaultToAdaptiveMutex, kDontChargeCacheMetadata);
  std::shared_ptr<TestSecondaryCache> secondary_cache(
      new TestSecondaryCache(2048 * 1024));
  opts.secondary_cache = secondary_cache;
  std::shared_ptr<Cache> cache = NewLRUCache(opts);
  BlockBasedTableOptions table_options;
  table_options.block_cache = cache;
  table_options.block_size = 4 * 1024;
  Options options = GetDefaultOptions();
  options.create_if_missing = true;
  options.table_factory.reset(NewBlockBasedTableFactory(table_options));
  options.env = fault_env_.get();
  fault_fs_->SetFailGetUniqueId(true);
  DestroyAndReopen(options);
  std::string session_id;
  ASSERT_OK(db_->GetDbSessionId(session_id));
  secondary_cache->SetDbSessionId(session_id);
  Random rnd(301);
  const int N = 256;
  for (int i = 0; i < N; i++) {
    std::string p_v = rnd.RandomString(1000);
    ASSERT_OK(Put(Key(i), p_v));
  }
  ASSERT_OK(Flush());
  Compact("a", "z");

  Random r_index(47);
  std::string v;
  for (int i = 0; i < 1000; i++) {
    uint32_t key_i = r_index.Next() % N;
    v = Get(Key(key_i));
  }

  // We have over 200 data blocks there will be multiple insertion
  // and lookups.
  ASSERT_GE(secondary_cache->num_inserts(), 1u);
  ASSERT_GE(secondary_cache->num_lookups(), 1u);

  Destroy(options);
}

// In this test, the block cache size is set to 4096, after insert 6 KV-pairs
// and flush, there are 5 blocks in this SST file, 2 data blocks and 3 meta
// blocks. block_1 size is 4096 and block_2 size is 2056. The total size
// of the meta blocks are about 900 to 1000. Therefore, in any situation,
// if we try to insert block_1 to the block cache, it will always fails. Only
// block_2 will be successfully inserted into the block cache.
TEST_F(DBSecondaryCacheTest, SecondaryCacheFailureTest) {
  LRUCacheOptions opts(4 * 1024, 0, false, 0.5, nullptr,
                       kDefaultToAdaptiveMutex, kDontChargeCacheMetadata);
  std::shared_ptr<TestSecondaryCache> secondary_cache(
      new TestSecondaryCache(2048 * 1024));
  opts.secondary_cache = secondary_cache;
  std::shared_ptr<Cache> cache = NewLRUCache(opts);
  BlockBasedTableOptions table_options;
  table_options.block_cache = cache;
  table_options.block_size = 4 * 1024;
  Options options = GetDefaultOptions();
  options.create_if_missing = true;
  options.paranoid_file_checks = true;
  options.table_factory.reset(NewBlockBasedTableFactory(table_options));
  options.env = fault_env_.get();
  fault_fs_->SetFailGetUniqueId(true);
  DestroyAndReopen(options);
  std::string session_id;
  ASSERT_OK(db_->GetDbSessionId(session_id));
  secondary_cache->SetDbSessionId(session_id);
  Random rnd(301);
  const int N = 6;
  for (int i = 0; i < N; i++) {
    std::string p_v = rnd.RandomString(1007);
    ASSERT_OK(Put(Key(i), p_v));
  }

  ASSERT_OK(Flush());
  // After Flush is successful, RocksDB will do the paranoid check for the new
  // SST file. Meta blocks are always cached in the block cache and they
  // will not be evicted. When block_2 is cache miss and read out, it is
  // inserted to the block cache. Note that, block_1 is never successfully
  // inserted to the block cache. Here are 2 lookups in the secondary cache
  // for block_1 and block_2
  ASSERT_EQ(secondary_cache->num_inserts(), 0u);
  ASSERT_EQ(secondary_cache->num_lookups(), 2u);

  // Fail the insertion, in LRU cache, the secondary insertion returned status
  // is not checked, therefore, the DB will not be influenced.
  secondary_cache->InjectFailure();
  Compact("a", "z");
  // Compaction will create the iterator to scan the whole file. So all the
  // blocks are needed. Meta blocks are always cached. When block_1 is read
  // out, block_2 is evicted from block cache and inserted to secondary
  // cache.
  ASSERT_EQ(secondary_cache->num_inserts(), 0u);
  ASSERT_EQ(secondary_cache->num_lookups(), 3u);

  std::string v = Get(Key(0));
  ASSERT_EQ(1007, v.size());
  // The first data block is not in the cache, similarly, trigger the block
  // cache Lookup and secondary cache lookup for block_1. But block_1 will not
  // be inserted successfully due to the size. Currently, cache only has
  // the meta blocks.
  ASSERT_EQ(secondary_cache->num_inserts(), 0u);
  ASSERT_EQ(secondary_cache->num_lookups(), 4u);

  v = Get(Key(5));
  ASSERT_EQ(1007, v.size());
  // The second data block is not in the cache, similarly, trigger the block
  // cache Lookup and secondary cache lookup for block_2 and block_2 is found
  // in the secondary cache. Now block cache has block_2
  ASSERT_EQ(secondary_cache->num_inserts(), 0u);
  ASSERT_EQ(secondary_cache->num_lookups(), 5u);

  v = Get(Key(5));
  ASSERT_EQ(1007, v.size());
  // block_2 is in the block cache. There is a block cache hit. No need to
  // lookup or insert the secondary cache.
  ASSERT_EQ(secondary_cache->num_inserts(), 0u);
  ASSERT_EQ(secondary_cache->num_lookups(), 5u);

  v = Get(Key(0));
  ASSERT_EQ(1007, v.size());
  // Lookup the first data block, not in the block cache, so lookup the
  // secondary cache. Also not in the secondary cache. After Get, still
  // block_1 is will not be cached.
  ASSERT_EQ(secondary_cache->num_inserts(), 0u);
  ASSERT_EQ(secondary_cache->num_lookups(), 6u);

  v = Get(Key(0));
  ASSERT_EQ(1007, v.size());
  // Lookup the first data block, not in the block cache, so lookup the
  // secondary cache. Also not in the secondary cache. After Get, still
  // block_1 is will not be cached.
  ASSERT_EQ(secondary_cache->num_inserts(), 0u);
  ASSERT_EQ(secondary_cache->num_lookups(), 7u);
  secondary_cache->ResetInjectFailure();

  Destroy(options);
}

TEST_F(LRUCacheSecondaryCacheTest, BasicWaitAllTest) {
  LRUCacheOptions opts(1024, 2, false, 0.5, nullptr, kDefaultToAdaptiveMutex,
                       kDontChargeCacheMetadata);
  std::shared_ptr<TestSecondaryCache> secondary_cache =
      std::make_shared<TestSecondaryCache>(32 * 1024);
  opts.secondary_cache = secondary_cache;
  std::shared_ptr<Cache> cache = NewLRUCache(opts);
  const int num_keys = 32;

  Random rnd(301);
  std::vector<std::string> values;
  for (int i = 0; i < num_keys; ++i) {
    std::string str = rnd.RandomString(1020);
    values.emplace_back(str);
    TestItem* item = new TestItem(str.data(), str.length());
    ASSERT_OK(cache->Insert("k" + std::to_string(i), item,
                            &LRUCacheSecondaryCacheTest::helper_,
                            str.length()));
  }
  // Force all entries to be evicted to the secondary cache
  cache->SetCapacity(0);
  ASSERT_EQ(secondary_cache->num_inserts(), 32u);
  cache->SetCapacity(32 * 1024);

  secondary_cache->SetResultMap(
      {{"k3", TestSecondaryCache::ResultType::DEFER},
       {"k4", TestSecondaryCache::ResultType::DEFER_AND_FAIL},
       {"k5", TestSecondaryCache::ResultType::FAIL}});
  std::vector<Cache::Handle*> results;
  for (int i = 0; i < 6; ++i) {
    results.emplace_back(cache->Lookup(
        "k" + std::to_string(i), &LRUCacheSecondaryCacheTest::helper_,
        test_item_creator, Cache::Priority::LOW, false));
  }
  cache->WaitAll(results);
  for (int i = 0; i < 6; ++i) {
    if (i == 4) {
      ASSERT_EQ(cache->Value(results[i]), nullptr);
    } else if (i == 5) {
      ASSERT_EQ(results[i], nullptr);
      continue;
    } else {
      TestItem* item = static_cast<TestItem*>(cache->Value(results[i]));
      ASSERT_EQ(item->ToString(), values[i]);
    }
    cache->Release(results[i]);
  }

  cache.reset();
  secondary_cache.reset();
}

// In this test, we have one KV pair per data block. We indirectly determine
// the cache key associated with each data block (and thus each KV) by using
// a sync point callback in TestSecondaryCache::Lookup. We then control the
// lookup result by setting the ResultMap.
TEST_F(DBSecondaryCacheTest, TestSecondaryCacheMultiGet) {
  LRUCacheOptions opts(1 << 20, 0, false, 0.5, nullptr, kDefaultToAdaptiveMutex,
                       kDontChargeCacheMetadata);
  std::shared_ptr<TestSecondaryCache> secondary_cache(
      new TestSecondaryCache(2048 * 1024));
  opts.secondary_cache = secondary_cache;
  std::shared_ptr<Cache> cache = NewLRUCache(opts);
  BlockBasedTableOptions table_options;
  table_options.block_cache = cache;
  table_options.block_size = 4 * 1024;
  table_options.cache_index_and_filter_blocks = false;
  Options options = GetDefaultOptions();
  options.create_if_missing = true;
  options.table_factory.reset(NewBlockBasedTableFactory(table_options));
  options.paranoid_file_checks = true;
  DestroyAndReopen(options);
  Random rnd(301);
  const int N = 8;
  std::vector<std::string> keys;
  for (int i = 0; i < N; i++) {
    std::string p_v = rnd.RandomString(4000);
    keys.emplace_back(p_v);
    ASSERT_OK(Put(Key(i), p_v));
  }

  ASSERT_OK(Flush());
  // After Flush is successful, RocksDB does the paranoid check for the new
  // SST file. This will try to lookup all data blocks in the secondary
  // cache.
  ASSERT_EQ(secondary_cache->num_inserts(), 0u);
  ASSERT_EQ(secondary_cache->num_lookups(), 8u);

  cache->SetCapacity(0);
  ASSERT_EQ(secondary_cache->num_inserts(), 8u);
  cache->SetCapacity(1 << 20);

  std::vector<std::string> cache_keys;
  ROCKSDB_NAMESPACE::SyncPoint::GetInstance()->SetCallBack(
      "TestSecondaryCache::Lookup", [&cache_keys](void* key) -> void {
        cache_keys.emplace_back(*(static_cast<std::string*>(key)));
      });
  ROCKSDB_NAMESPACE::SyncPoint::GetInstance()->EnableProcessing();
  for (int i = 0; i < N; ++i) {
    std::string v = Get(Key(i));
    ASSERT_EQ(4000, v.size());
    ASSERT_EQ(v, keys[i]);
  }
  ROCKSDB_NAMESPACE::SyncPoint::GetInstance()->DisableProcessing();
  ASSERT_EQ(secondary_cache->num_lookups(), 16u);
  cache->SetCapacity(0);
  cache->SetCapacity(1 << 20);

  ASSERT_EQ(Get(Key(2)), keys[2]);
  ASSERT_EQ(Get(Key(7)), keys[7]);
  secondary_cache->SetResultMap(
      {{cache_keys[3], TestSecondaryCache::ResultType::DEFER},
       {cache_keys[4], TestSecondaryCache::ResultType::DEFER_AND_FAIL},
       {cache_keys[5], TestSecondaryCache::ResultType::FAIL}});

  std::vector<std::string> mget_keys(
      {Key(0), Key(1), Key(2), Key(3), Key(4), Key(5), Key(6), Key(7)});
  std::vector<PinnableSlice> values(mget_keys.size());
  std::vector<Status> s(keys.size());
  std::vector<Slice> key_slices;
  for (const std::string& key : mget_keys) {
    key_slices.emplace_back(key);
  }
  uint32_t num_lookups = secondary_cache->num_lookups();
  dbfull()->MultiGet(ReadOptions(), dbfull()->DefaultColumnFamily(),
                     key_slices.size(), key_slices.data(), values.data(),
                     s.data(), false);
  ASSERT_EQ(secondary_cache->num_lookups(), num_lookups + 5);
  for (int i = 0; i < N; ++i) {
    ASSERT_OK(s[i]);
    ASSERT_EQ(values[i].ToString(), keys[i]);
    values[i].Reset();
  }
  Destroy(options);
}

class LRUCacheWithStat : public LRUCache {
 public:
  LRUCacheWithStat(
      size_t _capacity, int _num_shard_bits, bool _strict_capacity_limit,
      double _high_pri_pool_ratio,
      std::shared_ptr<MemoryAllocator> _memory_allocator = nullptr,
      bool _use_adaptive_mutex = kDefaultToAdaptiveMutex,
      CacheMetadataChargePolicy _metadata_charge_policy =
          kDontChargeCacheMetadata,
      const std::shared_ptr<SecondaryCache>& _secondary_cache = nullptr)
      : LRUCache(_capacity, _num_shard_bits, _strict_capacity_limit,
                 _high_pri_pool_ratio, _memory_allocator, _use_adaptive_mutex,
                 _metadata_charge_policy, _secondary_cache) {
    insert_count_ = 0;
    lookup_count_ = 0;
  }
  ~LRUCacheWithStat() {}

  Status Insert(const Slice& key, void* value, size_t charge, DeleterFn deleter,
                Handle** handle, Priority priority) override {
    insert_count_++;
    return LRUCache::Insert(key, value, charge, deleter, handle, priority);
  }
  Status Insert(const Slice& key, void* value, const CacheItemHelper* helper,
                size_t chargge, Handle** handle = nullptr,
                Priority priority = Priority::LOW) override {
    insert_count_++;
    return LRUCache::Insert(key, value, helper, chargge, handle, priority);
  }
  Handle* Lookup(const Slice& key, Statistics* stats) override {
    lookup_count_++;
    return LRUCache::Lookup(key, stats);
  }
  Handle* Lookup(const Slice& key, const CacheItemHelper* helper,
                 const CreateCallback& create_cb, Priority priority, bool wait,
                 Statistics* stats = nullptr) override {
    lookup_count_++;
    return LRUCache::Lookup(key, helper, create_cb, priority, wait, stats);
  }

  uint32_t GetInsertCount() { return insert_count_; }
  uint32_t GetLookupcount() { return lookup_count_; }
  void ResetCount() {
    insert_count_ = 0;
    lookup_count_ = 0;
  }

 private:
  uint32_t insert_count_;
  uint32_t lookup_count_;
};

#ifndef ROCKSDB_LITE

TEST_F(DBSecondaryCacheTest, LRUCacheDumpLoadBasic) {
  LRUCacheOptions cache_opts(1024 * 1024, 0, false, 0.5, nullptr,
                             kDefaultToAdaptiveMutex, kDontChargeCacheMetadata);
  LRUCacheWithStat* tmp_cache = new LRUCacheWithStat(
      cache_opts.capacity, cache_opts.num_shard_bits,
      cache_opts.strict_capacity_limit, cache_opts.high_pri_pool_ratio,
      cache_opts.memory_allocator, cache_opts.use_adaptive_mutex,
      cache_opts.metadata_charge_policy, cache_opts.secondary_cache);
  std::shared_ptr<Cache> cache(tmp_cache);
  BlockBasedTableOptions table_options;
  table_options.block_cache = cache;
  table_options.block_size = 4 * 1024;
  Options options = GetDefaultOptions();
  options.create_if_missing = true;
  options.table_factory.reset(NewBlockBasedTableFactory(table_options));
  options.env = fault_env_.get();
  DestroyAndReopen(options);
  fault_fs_->SetFailGetUniqueId(true);

  Random rnd(301);
  const int N = 256;
  std::vector<std::string> value;
  char buf[1000];
  memset(buf, 'a', 1000);
  value.resize(N);
  for (int i = 0; i < N; i++) {
    // std::string p_v = rnd.RandomString(1000);
    std::string p_v(buf, 1000);
    value[i] = p_v;
    ASSERT_OK(Put(Key(i), p_v));
  }
  ASSERT_OK(Flush());
  Compact("a", "z");

  // do th eread for all the key value pairs, so all the blocks should be in
  // cache
  uint32_t start_insert = tmp_cache->GetInsertCount();
  uint32_t start_lookup = tmp_cache->GetLookupcount();
  std::string v;
  for (int i = 0; i < N; i++) {
    v = Get(Key(i));
    ASSERT_EQ(v, value[i]);
  }
  uint32_t dump_insert = tmp_cache->GetInsertCount() - start_insert;
  uint32_t dump_lookup = tmp_cache->GetLookupcount() - start_lookup;
  ASSERT_EQ(63,
            static_cast<int>(dump_insert));  // the insert in the block cache
  ASSERT_EQ(256,
            static_cast<int>(dump_lookup));  // the lookup in the block cache
  // We have enough blocks in the block cache

  CacheDumpOptions cd_options;
  cd_options.clock = fault_env_->GetSystemClock().get();
  std::string dump_path = db_->GetName() + "/cache_dump";
  std::unique_ptr<CacheDumpWriter> dump_writer;
  Status s = NewToFileCacheDumpWriter(fault_fs_, FileOptions(), dump_path,
                                      &dump_writer);
  ASSERT_OK(s);
  std::unique_ptr<CacheDumper> cache_dumper;
  s = NewDefaultCacheDumper(cd_options, cache, std::move(dump_writer),
                            &cache_dumper);
  ASSERT_OK(s);
  std::vector<DB*> db_list;
  db_list.push_back(db_);
  s = cache_dumper->SetDumpFilter(db_list);
  ASSERT_OK(s);
  s = cache_dumper->DumpCacheEntriesToWriter();
  ASSERT_OK(s);
  cache_dumper.reset();

  // we have a new cache it is empty, then, before we do the Get, we do the
  // dumpload
  std::shared_ptr<TestSecondaryCache> secondary_cache =
      std::make_shared<TestSecondaryCache>(2048 * 1024);
  cache_opts.secondary_cache = secondary_cache;
  tmp_cache = new LRUCacheWithStat(
      cache_opts.capacity, cache_opts.num_shard_bits,
      cache_opts.strict_capacity_limit, cache_opts.high_pri_pool_ratio,
      cache_opts.memory_allocator, cache_opts.use_adaptive_mutex,
      cache_opts.metadata_charge_policy, cache_opts.secondary_cache);
  std::shared_ptr<Cache> cache_new(tmp_cache);
  table_options.block_cache = cache_new;
  table_options.block_size = 4 * 1024;
  options.create_if_missing = true;
  options.table_factory.reset(NewBlockBasedTableFactory(table_options));
  options.env = fault_env_.get();

  // start to load the data to new block cache
  start_insert = secondary_cache->num_inserts();
  start_lookup = secondary_cache->num_lookups();
  std::unique_ptr<CacheDumpReader> dump_reader;
  s = NewFromFileCacheDumpReader(fault_fs_, FileOptions(), dump_path,
                                 &dump_reader);
  ASSERT_OK(s);
  std::unique_ptr<CacheDumpedLoader> cache_loader;
  s = NewDefaultCacheDumpedLoader(cd_options, table_options, secondary_cache,
                                  std::move(dump_reader), &cache_loader);
  ASSERT_OK(s);
  s = cache_loader->RestoreCacheEntriesToSecondaryCache();
  ASSERT_OK(s);
  uint32_t load_insert = secondary_cache->num_inserts() - start_insert;
  uint32_t load_lookup = secondary_cache->num_lookups() - start_lookup;
  // check the number we inserted
  ASSERT_EQ(64, static_cast<int>(load_insert));
  ASSERT_EQ(0, static_cast<int>(load_lookup));
  ASSERT_OK(s);

  Reopen(options);

  // After load, we do the Get again
  start_insert = secondary_cache->num_inserts();
  start_lookup = secondary_cache->num_lookups();
  uint32_t cache_insert = tmp_cache->GetInsertCount();
  uint32_t cache_lookup = tmp_cache->GetLookupcount();
  for (int i = 0; i < N; i++) {
    v = Get(Key(i));
    ASSERT_EQ(v, value[i]);
  }
  uint32_t final_insert = secondary_cache->num_inserts() - start_insert;
  uint32_t final_lookup = secondary_cache->num_lookups() - start_lookup;
  // no insert to secondary cache
  ASSERT_EQ(0, static_cast<int>(final_insert));
  // lookup the secondary to get all blocks
  ASSERT_EQ(64, static_cast<int>(final_lookup));
  uint32_t block_insert = tmp_cache->GetInsertCount() - cache_insert;
  uint32_t block_lookup = tmp_cache->GetLookupcount() - cache_lookup;
  // Check the new block cache insert and lookup, should be no insert since all
  // blocks are from the secondary cache.
  ASSERT_EQ(0, static_cast<int>(block_insert));
  ASSERT_EQ(256, static_cast<int>(block_lookup));

  fault_fs_->SetFailGetUniqueId(false);
  Destroy(options);
}

TEST_F(DBSecondaryCacheTest, LRUCacheDumpLoadWithFilter) {
  LRUCacheOptions cache_opts(1024 * 1024, 0, false, 0.5, nullptr,
                             kDefaultToAdaptiveMutex, kDontChargeCacheMetadata);
  LRUCacheWithStat* tmp_cache = new LRUCacheWithStat(
      cache_opts.capacity, cache_opts.num_shard_bits,
      cache_opts.strict_capacity_limit, cache_opts.high_pri_pool_ratio,
      cache_opts.memory_allocator, cache_opts.use_adaptive_mutex,
      cache_opts.metadata_charge_policy, cache_opts.secondary_cache);
  std::shared_ptr<Cache> cache(tmp_cache);
  BlockBasedTableOptions table_options;
  table_options.block_cache = cache;
  table_options.block_size = 4 * 1024;
  Options options = GetDefaultOptions();
  options.create_if_missing = true;
  options.table_factory.reset(NewBlockBasedTableFactory(table_options));
  options.env = fault_env_.get();
  std::string dbname1 = test::PerThreadDBPath("db_1");
  ASSERT_OK(DestroyDB(dbname1, options));
  DB* db1 = nullptr;
  ASSERT_OK(DB::Open(options, dbname1, &db1));
  std::string dbname2 = test::PerThreadDBPath("db_2");
  ASSERT_OK(DestroyDB(dbname2, options));
  DB* db2 = nullptr;
  ASSERT_OK(DB::Open(options, dbname2, &db2));
  fault_fs_->SetFailGetUniqueId(true);

  // write the KVs to db1
  Random rnd(301);
  const int N = 256;
  std::vector<std::string> value1;
  WriteOptions wo;
  char buf[1000];
  memset(buf, 'a', 1000);
  value1.resize(N);
  for (int i = 0; i < N; i++) {
    std::string p_v(buf, 1000);
    value1[i] = p_v;
    ASSERT_OK(db1->Put(wo, Key(i), p_v));
  }
  ASSERT_OK(db1->Flush(FlushOptions()));
  Slice bg("a");
  Slice ed("b");
  ASSERT_OK(db1->CompactRange(CompactRangeOptions(), &bg, &ed));

  // Write the KVs to DB2
  std::vector<std::string> value2;
  memset(buf, 'b', 1000);
  value2.resize(N);
  for (int i = 0; i < N; i++) {
    std::string p_v(buf, 1000);
    value2[i] = p_v;
    ASSERT_OK(db2->Put(wo, Key(i), p_v));
  }
  ASSERT_OK(db2->Flush(FlushOptions()));
  ASSERT_OK(db2->CompactRange(CompactRangeOptions(), &bg, &ed));

  // do th eread for all the key value pairs, so all the blocks should be in
  // cache
  uint32_t start_insert = tmp_cache->GetInsertCount();
  uint32_t start_lookup = tmp_cache->GetLookupcount();
  ReadOptions ro;
  std::string v;
  for (int i = 0; i < N; i++) {
    ASSERT_OK(db1->Get(ro, Key(i), &v));
    ASSERT_EQ(v, value1[i]);
  }
  for (int i = 0; i < N; i++) {
    ASSERT_OK(db2->Get(ro, Key(i), &v));
    ASSERT_EQ(v, value2[i]);
  }
  uint32_t dump_insert = tmp_cache->GetInsertCount() - start_insert;
  uint32_t dump_lookup = tmp_cache->GetLookupcount() - start_lookup;
  ASSERT_EQ(128,
            static_cast<int>(dump_insert));  // the insert in the block cache
  ASSERT_EQ(512,
            static_cast<int>(dump_lookup));  // the lookup in the block cache
  // We have enough blocks in the block cache

  CacheDumpOptions cd_options;
  cd_options.clock = fault_env_->GetSystemClock().get();
  std::string dump_path = db1->GetName() + "/cache_dump";
  std::unique_ptr<CacheDumpWriter> dump_writer;
  Status s = NewToFileCacheDumpWriter(fault_fs_, FileOptions(), dump_path,
                                      &dump_writer);
  ASSERT_OK(s);
  std::unique_ptr<CacheDumper> cache_dumper;
  s = NewDefaultCacheDumper(cd_options, cache, std::move(dump_writer),
                            &cache_dumper);
  ASSERT_OK(s);
  std::vector<DB*> db_list;
  db_list.push_back(db1);
  s = cache_dumper->SetDumpFilter(db_list);
  ASSERT_OK(s);
  s = cache_dumper->DumpCacheEntriesToWriter();
  ASSERT_OK(s);
  cache_dumper.reset();

  // we have a new cache it is empty, then, before we do the Get, we do the
  // dumpload
  std::shared_ptr<TestSecondaryCache> secondary_cache =
      std::make_shared<TestSecondaryCache>(2048 * 1024);
  cache_opts.secondary_cache = secondary_cache;
  tmp_cache = new LRUCacheWithStat(
      cache_opts.capacity, cache_opts.num_shard_bits,
      cache_opts.strict_capacity_limit, cache_opts.high_pri_pool_ratio,
      cache_opts.memory_allocator, cache_opts.use_adaptive_mutex,
      cache_opts.metadata_charge_policy, cache_opts.secondary_cache);
  std::shared_ptr<Cache> cache_new(tmp_cache);
  table_options.block_cache = cache_new;
  table_options.block_size = 4 * 1024;
  options.create_if_missing = true;
  options.table_factory.reset(NewBlockBasedTableFactory(table_options));
  options.env = fault_env_.get();

  // Start the cache loading process
  start_insert = secondary_cache->num_inserts();
  start_lookup = secondary_cache->num_lookups();
  std::unique_ptr<CacheDumpReader> dump_reader;
  s = NewFromFileCacheDumpReader(fault_fs_, FileOptions(), dump_path,
                                 &dump_reader);
  ASSERT_OK(s);
  std::unique_ptr<CacheDumpedLoader> cache_loader;
  s = NewDefaultCacheDumpedLoader(cd_options, table_options, secondary_cache,
                                  std::move(dump_reader), &cache_loader);
  ASSERT_OK(s);
  s = cache_loader->RestoreCacheEntriesToSecondaryCache();
  ASSERT_OK(s);
  uint32_t load_insert = secondary_cache->num_inserts() - start_insert;
  uint32_t load_lookup = secondary_cache->num_lookups() - start_lookup;
  // check the number we inserted
  ASSERT_EQ(64, static_cast<int>(load_insert));
  ASSERT_EQ(0, static_cast<int>(load_lookup));
  ASSERT_OK(s);

  ASSERT_OK(db1->Close());
  delete db1;
  ASSERT_OK(DB::Open(options, dbname1, &db1));

  // After load, we do the Get again. To validate the cache, we do not allow any
  // I/O, so we set the file system to false.
  IOStatus error_msg = IOStatus::IOError("Retryable IO Error");
  fault_fs_->SetFilesystemActive(false, error_msg);
  start_insert = secondary_cache->num_inserts();
  start_lookup = secondary_cache->num_lookups();
  uint32_t cache_insert = tmp_cache->GetInsertCount();
  uint32_t cache_lookup = tmp_cache->GetLookupcount();
  for (int i = 0; i < N; i++) {
    ASSERT_OK(db1->Get(ro, Key(i), &v));
    ASSERT_EQ(v, value1[i]);
  }
  uint32_t final_insert = secondary_cache->num_inserts() - start_insert;
  uint32_t final_lookup = secondary_cache->num_lookups() - start_lookup;
  // no insert to secondary cache
  ASSERT_EQ(0, static_cast<int>(final_insert));
  // lookup the secondary to get all blocks
  ASSERT_EQ(64, static_cast<int>(final_lookup));
  uint32_t block_insert = tmp_cache->GetInsertCount() - cache_insert;
  uint32_t block_lookup = tmp_cache->GetLookupcount() - cache_lookup;
  // Check the new block cache insert and lookup, should be no insert since all
  // blocks are from the secondary cache.
  ASSERT_EQ(0, static_cast<int>(block_insert));
  ASSERT_EQ(256, static_cast<int>(block_lookup));
  fault_fs_->SetFailGetUniqueId(false);
  fault_fs_->SetFilesystemActive(true);
  delete db1;
  delete db2;
  ASSERT_OK(DestroyDB(dbname1, options));
  ASSERT_OK(DestroyDB(dbname2, options));
}

// Test the option not to use the secondary cache in a certain DB.
TEST_F(DBSecondaryCacheTest, TestSecondaryCacheOptionBasic) {
  LRUCacheOptions opts(4 * 1024, 0, false, 0.5, nullptr,
                       kDefaultToAdaptiveMutex, kDontChargeCacheMetadata);
  std::shared_ptr<TestSecondaryCache> secondary_cache(
      new TestSecondaryCache(2048 * 1024));
  opts.secondary_cache = secondary_cache;
  std::shared_ptr<Cache> cache = NewLRUCache(opts);
  BlockBasedTableOptions table_options;
  table_options.block_cache = cache;
  table_options.block_size = 4 * 1024;
  Options options = GetDefaultOptions();
  options.create_if_missing = true;
  options.table_factory.reset(NewBlockBasedTableFactory(table_options));
  options.env = fault_env_.get();
  fault_fs_->SetFailGetUniqueId(true);
  options.lowest_used_cache_tier = CacheTier::kVolatileTier;

  // Set the file paranoid check, so after flush, the file will be read
  // all the blocks will be accessed.
  options.paranoid_file_checks = true;
  DestroyAndReopen(options);
  std::string session_id;
  ASSERT_OK(db_->GetDbSessionId(session_id));
  secondary_cache->SetDbSessionId(session_id);
  Random rnd(301);
  const int N = 6;
  for (int i = 0; i < N; i++) {
    std::string p_v = rnd.RandomString(1007);
    ASSERT_OK(Put(Key(i), p_v));
  }

  ASSERT_OK(Flush());

  for (int i = 0; i < N; i++) {
    std::string p_v = rnd.RandomString(1007);
    ASSERT_OK(Put(Key(i + 70), p_v));
  }

  ASSERT_OK(Flush());

  // Flush will trigger the paranoid check and read blocks. But only block cache
  // will be read. No operations for secondary cache.
  ASSERT_EQ(secondary_cache->num_inserts(), 0u);
  ASSERT_EQ(secondary_cache->num_lookups(), 0u);

  Compact("a", "z");

  // Compaction will also insert and evict blocks, no operations to the block
  // cache. No operations for secondary cache.
  ASSERT_EQ(secondary_cache->num_inserts(), 0u);
  ASSERT_EQ(secondary_cache->num_lookups(), 0u);

  std::string v = Get(Key(0));
  ASSERT_EQ(1007, v.size());

  // Check the data in first block. Cache miss, direclty read from SST file.
  ASSERT_EQ(secondary_cache->num_inserts(), 0u);
  ASSERT_EQ(secondary_cache->num_lookups(), 0u);

  v = Get(Key(5));
  ASSERT_EQ(1007, v.size());

  // Check the second block.
  ASSERT_EQ(secondary_cache->num_inserts(), 0u);
  ASSERT_EQ(secondary_cache->num_lookups(), 0u);

  v = Get(Key(5));
  ASSERT_EQ(1007, v.size());

  // block cache hit
  ASSERT_EQ(secondary_cache->num_inserts(), 0u);
  ASSERT_EQ(secondary_cache->num_lookups(), 0u);

  v = Get(Key(70));
  ASSERT_EQ(1007, v.size());

  // Check the first block in the second SST file. Cache miss and trigger SST
  // file read. No operations for secondary cache.
  ASSERT_EQ(secondary_cache->num_inserts(), 0u);
  ASSERT_EQ(secondary_cache->num_lookups(), 0u);

  v = Get(Key(75));
  ASSERT_EQ(1007, v.size());

  // Check the second block in the second SST file. Cache miss and trigger SST
  // file read. No operations for secondary cache.
  ASSERT_EQ(secondary_cache->num_inserts(), 0u);
  ASSERT_EQ(secondary_cache->num_lookups(), 0u);

  Destroy(options);
}

// We disable the secondary cache in DBOptions at first. Close and reopen the DB
// with new options, which set the lowest_used_cache_tier to
// kNonVolatileBlockTier. So secondary cache will be used.
TEST_F(DBSecondaryCacheTest, TestSecondaryCacheOptionChange) {
  LRUCacheOptions opts(4 * 1024, 0, false, 0.5, nullptr,
                       kDefaultToAdaptiveMutex, kDontChargeCacheMetadata);
  std::shared_ptr<TestSecondaryCache> secondary_cache(
      new TestSecondaryCache(2048 * 1024));
  opts.secondary_cache = secondary_cache;
  std::shared_ptr<Cache> cache = NewLRUCache(opts);
  BlockBasedTableOptions table_options;
  table_options.block_cache = cache;
  table_options.block_size = 4 * 1024;
  Options options = GetDefaultOptions();
  options.create_if_missing = true;
  options.table_factory.reset(NewBlockBasedTableFactory(table_options));
  options.env = fault_env_.get();
  fault_fs_->SetFailGetUniqueId(true);
  options.lowest_used_cache_tier = CacheTier::kVolatileTier;

  // Set the file paranoid check, so after flush, the file will be read
  // all the blocks will be accessed.
  options.paranoid_file_checks = true;
  DestroyAndReopen(options);
  std::string session_id;
  ASSERT_OK(db_->GetDbSessionId(session_id));
  secondary_cache->SetDbSessionId(session_id);
  Random rnd(301);
  const int N = 6;
  for (int i = 0; i < N; i++) {
    std::string p_v = rnd.RandomString(1007);
    ASSERT_OK(Put(Key(i), p_v));
  }

  ASSERT_OK(Flush());

  for (int i = 0; i < N; i++) {
    std::string p_v = rnd.RandomString(1007);
    ASSERT_OK(Put(Key(i + 70), p_v));
  }

  ASSERT_OK(Flush());

  // Flush will trigger the paranoid check and read blocks. But only block cache
  // will be read.
  ASSERT_EQ(secondary_cache->num_inserts(), 0u);
  ASSERT_EQ(secondary_cache->num_lookups(), 0u);

  Compact("a", "z");

  // Compaction will also insert and evict blocks, no operations to the block
  // cache.
  ASSERT_EQ(secondary_cache->num_inserts(), 0u);
  ASSERT_EQ(secondary_cache->num_lookups(), 0u);

  std::string v = Get(Key(0));
  ASSERT_EQ(1007, v.size());

  // Check the data in first block. Cache miss, direclty read from SST file.
  ASSERT_EQ(secondary_cache->num_inserts(), 0u);
  ASSERT_EQ(secondary_cache->num_lookups(), 0u);

  v = Get(Key(5));
  ASSERT_EQ(1007, v.size());

  // Check the second block.
  ASSERT_EQ(secondary_cache->num_inserts(), 0u);
  ASSERT_EQ(secondary_cache->num_lookups(), 0u);

  v = Get(Key(5));
  ASSERT_EQ(1007, v.size());

  // block cache hit
  ASSERT_EQ(secondary_cache->num_inserts(), 0u);
  ASSERT_EQ(secondary_cache->num_lookups(), 0u);

  // Change the option to enable secondary cache after we Reopen the DB
  options.lowest_used_cache_tier = CacheTier::kNonVolatileBlockTier;
  Reopen(options);

  v = Get(Key(70));
  ASSERT_EQ(1007, v.size());

  // Enable the secondary cache, trigger lookup of the first block in second SST
  ASSERT_EQ(secondary_cache->num_inserts(), 0u);
  ASSERT_EQ(secondary_cache->num_lookups(), 1u);

  v = Get(Key(75));
  ASSERT_EQ(1007, v.size());

  // trigger lookup of the second block in second SST
  ASSERT_EQ(secondary_cache->num_inserts(), 0u);
  ASSERT_EQ(secondary_cache->num_lookups(), 2u);
  Destroy(options);
}

// Two DB test. We create 2 DBs sharing the same block cache and secondary
// cache. We diable the secondary cache option for DB2.
TEST_F(DBSecondaryCacheTest, TestSecondaryCacheOptionTwoDB) {
  LRUCacheOptions opts(4 * 1024, 0, false, 0.5, nullptr,
                       kDefaultToAdaptiveMutex, kDontChargeCacheMetadata);
  std::shared_ptr<TestSecondaryCache> secondary_cache(
      new TestSecondaryCache(2048 * 1024));
  opts.secondary_cache = secondary_cache;
  std::shared_ptr<Cache> cache = NewLRUCache(opts);
  BlockBasedTableOptions table_options;
  table_options.block_cache = cache;
  table_options.block_size = 4 * 1024;
  Options options = GetDefaultOptions();
  options.create_if_missing = true;
  options.table_factory.reset(NewBlockBasedTableFactory(table_options));
  options.env = fault_env_.get();
  options.paranoid_file_checks = true;
  std::string dbname1 = test::PerThreadDBPath("db_t_1");
  ASSERT_OK(DestroyDB(dbname1, options));
  DB* db1 = nullptr;
  ASSERT_OK(DB::Open(options, dbname1, &db1));
  std::string dbname2 = test::PerThreadDBPath("db_t_2");
  ASSERT_OK(DestroyDB(dbname2, options));
  DB* db2 = nullptr;
  Options options2 = options;
  options2.lowest_used_cache_tier = CacheTier::kVolatileTier;
  ASSERT_OK(DB::Open(options2, dbname2, &db2));
  fault_fs_->SetFailGetUniqueId(true);

  // Set the file paranoid check, so after flush, the file will be read
  // all the blocks will be accessed.
  std::string session_id;
  ASSERT_OK(db1->GetDbSessionId(session_id));
  secondary_cache->SetDbSessionId(session_id);

  WriteOptions wo;
  Random rnd(301);
  const int N = 6;
  for (int i = 0; i < N; i++) {
    std::string p_v = rnd.RandomString(1007);
    ASSERT_OK(db1->Put(wo, Key(i), p_v));
  }

  ASSERT_EQ(secondary_cache->num_inserts(), 0u);
  ASSERT_EQ(secondary_cache->num_lookups(), 0u);
  ASSERT_OK(db1->Flush(FlushOptions()));

  ASSERT_EQ(secondary_cache->num_inserts(), 0u);
  ASSERT_EQ(secondary_cache->num_lookups(), 2u);

  for (int i = 0; i < N; i++) {
    std::string p_v = rnd.RandomString(1007);
    ASSERT_OK(db2->Put(wo, Key(i), p_v));
  }

  // No change in the secondary cache, since it is disabled in DB2
  ASSERT_EQ(secondary_cache->num_inserts(), 0u);
  ASSERT_EQ(secondary_cache->num_lookups(), 2u);
  ASSERT_OK(db2->Flush(FlushOptions()));
  ASSERT_EQ(secondary_cache->num_inserts(), 1u);
  ASSERT_EQ(secondary_cache->num_lookups(), 2u);

  Slice bg("a");
  Slice ed("b");
  ASSERT_OK(db1->CompactRange(CompactRangeOptions(), &bg, &ed));
  ASSERT_OK(db2->CompactRange(CompactRangeOptions(), &bg, &ed));

  ASSERT_EQ(secondary_cache->num_inserts(), 1u);
  ASSERT_EQ(secondary_cache->num_lookups(), 2u);

  ReadOptions ro;
  std::string v;
  ASSERT_OK(db1->Get(ro, Key(0), &v));
  ASSERT_EQ(1007, v.size());

  // DB 1 has lookup block 1 and it is miss in block cache, trigger secondary
  // cache lookup
  ASSERT_EQ(secondary_cache->num_inserts(), 1u);
  ASSERT_EQ(secondary_cache->num_lookups(), 3u);

  ASSERT_OK(db1->Get(ro, Key(5), &v));
  ASSERT_EQ(1007, v.size());

  // DB 1 lookup the second block and it is miss in block cache, trigger
  // secondary cache lookup
  ASSERT_EQ(secondary_cache->num_inserts(), 1u);
  ASSERT_EQ(secondary_cache->num_lookups(), 4u);

  ASSERT_OK(db2->Get(ro, Key(0), &v));
  ASSERT_EQ(1007, v.size());

  // For db2, it is not enabled with secondary cache, so no search in the
  // secondary cache
  ASSERT_EQ(secondary_cache->num_inserts(), 1u);
  ASSERT_EQ(secondary_cache->num_lookups(), 4u);

  ASSERT_OK(db2->Get(ro, Key(5), &v));
  ASSERT_EQ(1007, v.size());

  // For db2, it is not enabled with secondary cache, so no search in the
  // secondary cache
  ASSERT_EQ(secondary_cache->num_inserts(), 1u);
  ASSERT_EQ(secondary_cache->num_lookups(), 4u);

  fault_fs_->SetFailGetUniqueId(false);
  fault_fs_->SetFilesystemActive(true);
  delete db1;
  delete db2;
  ASSERT_OK(DestroyDB(dbname1, options));
  ASSERT_OK(DestroyDB(dbname2, options));
}

#endif  // ROCKSDB_LITE

}  // namespace ROCKSDB_NAMESPACE

int main(int argc, char** argv) {
  ::testing::InitGoogleTest(&argc, argv);
  return RUN_ALL_TESTS();
}<|MERGE_RESOLUTION|>--- conflicted
+++ resolved
@@ -206,13 +206,9 @@
   ValidateLRUList({"e", "f", "g", "Z", "d"}, 2);
 }
 
-<<<<<<< HEAD
+namespace fast_lru_cache {
+
 // TODO(guido) Replicate LRU policy tests from LRUCache here.
-=======
-namespace fast_lru_cache {
-// TODO(guido) Consolidate the following FastLRUCache tests with
-// that of LRUCache.
->>>>>>> c6055cba
 class FastLRUCacheTest : public testing::Test {
  public:
   FastLRUCacheTest() {}
@@ -290,8 +286,64 @@
   EXPECT_NOK(Insert('f', 0));
 }
 
-<<<<<<< HEAD
-// namespace clock_cache {
+TEST_F(FastLRUCacheTest, CalcHashBitsTest) {
+  size_t capacity = 1024;
+  size_t estimated_value_size = 1;
+  CacheMetadataChargePolicy metadata_charge_policy = kDontChargeCacheMetadata;
+  double max_occupancy =
+      CalcMaxOccupancy(capacity, estimated_value_size, metadata_charge_policy);
+  uint8_t hash_bits = CalcHashBitsWrapper(capacity, estimated_value_size,
+                                          metadata_charge_policy);
+  EXPECT_TRUE(TableSizeIsAppropriate(hash_bits, max_occupancy));
+
+  capacity = 1024;
+  estimated_value_size = 1;
+  metadata_charge_policy = kFullChargeCacheMetadata;
+  max_occupancy =
+      CalcMaxOccupancy(capacity, estimated_value_size, metadata_charge_policy);
+  hash_bits = CalcHashBitsWrapper(capacity, estimated_value_size,
+                                  metadata_charge_policy);
+  EXPECT_TRUE(TableSizeIsAppropriate(hash_bits, max_occupancy));
+
+  // No elements fit in cache.
+  capacity = 0;
+  estimated_value_size = 1;
+  metadata_charge_policy = kDontChargeCacheMetadata;
+  hash_bits = CalcHashBitsWrapper(capacity, estimated_value_size,
+                                  metadata_charge_policy);
+  EXPECT_TRUE(TableSizeIsAppropriate(hash_bits, 0 /* max_occupancy */));
+
+  // Set the capacity just below a single handle. Because the load factor is <
+  // 100% at least one handle will fit in the table.
+  estimated_value_size = 1;
+  size_t handle_charge = CalcEstimatedHandleChargeWrapper(
+      8192 /* estimated_value_size */, kDontChargeCacheMetadata);
+  capacity = handle_charge - 1;
+  // The load factor should be bounded away from 100%.
+  assert(static_cast<size_t>(capacity / fast_lru_cache::kLoadFactor) >
+         handle_charge);
+  metadata_charge_policy = kDontChargeCacheMetadata;
+  max_occupancy =
+      CalcMaxOccupancy(capacity, estimated_value_size, metadata_charge_policy);
+  hash_bits = CalcHashBitsWrapper(capacity, estimated_value_size,
+                                  metadata_charge_policy);
+  EXPECT_TRUE(TableSizeIsAppropriate(hash_bits, max_occupancy));
+
+  // Large capacity.
+  capacity = 31924172;
+  estimated_value_size = 321;
+  metadata_charge_policy = kFullChargeCacheMetadata;
+  max_occupancy =
+      CalcMaxOccupancy(capacity, estimated_value_size, metadata_charge_policy);
+  hash_bits = CalcHashBitsWrapper(capacity, estimated_value_size,
+                                  metadata_charge_policy);
+  EXPECT_TRUE(TableSizeIsAppropriate(hash_bits, max_occupancy));
+}
+
+}  // namespace fast_lru_cache
+
+
+namespace clock_cache {
 
 class ClockCacheTest : public testing::Test {
  public:
@@ -308,9 +360,9 @@
 
   void NewShard(size_t capacity) {
     DeleteShard();
-    shard_ = reinterpret_cast<clock_cache::ClockCacheShard*>(
-        port::cacheline_aligned_alloc(sizeof(clock_cache::ClockCacheShard)));
-    new (shard_) clock_cache::ClockCacheShard(
+    shard_ = reinterpret_cast<ClockCacheShard*>(
+        port::cacheline_aligned_alloc(sizeof(ClockCacheShard)));
+    new (shard_) ClockCacheShard(
         capacity, 1, true /*strict_capacity_limit*/,
         kDontChargeCacheMetadata);
   }
@@ -374,8 +426,6 @@
   clock_cache::ClockCacheShard* shard_ = nullptr;
 };
 
-// } // clock_cache namespace
-
 TEST_F(ClockCacheTest, Validate) {
   NewShard(3);
   EXPECT_OK(Insert('a', 16));
@@ -406,63 +456,8 @@
   handle.DecreasePriority();
   EXPECT_EQ(handle.GetPriority(), clock_cache::ClockHandle::ClockPriority::NONE);
 }
-=======
-TEST_F(FastLRUCacheTest, CalcHashBitsTest) {
-  size_t capacity = 1024;
-  size_t estimated_value_size = 1;
-  CacheMetadataChargePolicy metadata_charge_policy = kDontChargeCacheMetadata;
-  double max_occupancy =
-      CalcMaxOccupancy(capacity, estimated_value_size, metadata_charge_policy);
-  uint8_t hash_bits = CalcHashBitsWrapper(capacity, estimated_value_size,
-                                          metadata_charge_policy);
-  EXPECT_TRUE(TableSizeIsAppropriate(hash_bits, max_occupancy));
-
-  capacity = 1024;
-  estimated_value_size = 1;
-  metadata_charge_policy = kFullChargeCacheMetadata;
-  max_occupancy =
-      CalcMaxOccupancy(capacity, estimated_value_size, metadata_charge_policy);
-  hash_bits = CalcHashBitsWrapper(capacity, estimated_value_size,
-                                  metadata_charge_policy);
-  EXPECT_TRUE(TableSizeIsAppropriate(hash_bits, max_occupancy));
-
-  // No elements fit in cache.
-  capacity = 0;
-  estimated_value_size = 1;
-  metadata_charge_policy = kDontChargeCacheMetadata;
-  hash_bits = CalcHashBitsWrapper(capacity, estimated_value_size,
-                                  metadata_charge_policy);
-  EXPECT_TRUE(TableSizeIsAppropriate(hash_bits, 0 /* max_occupancy */));
-
-  // Set the capacity just below a single handle. Because the load factor is <
-  // 100% at least one handle will fit in the table.
-  estimated_value_size = 1;
-  size_t handle_charge = CalcEstimatedHandleChargeWrapper(
-      8192 /* estimated_value_size */, kDontChargeCacheMetadata);
-  capacity = handle_charge - 1;
-  // The load factor should be bounded away from 100%.
-  assert(static_cast<size_t>(capacity / fast_lru_cache::kLoadFactor) >
-         handle_charge);
-  metadata_charge_policy = kDontChargeCacheMetadata;
-  max_occupancy =
-      CalcMaxOccupancy(capacity, estimated_value_size, metadata_charge_policy);
-  hash_bits = CalcHashBitsWrapper(capacity, estimated_value_size,
-                                  metadata_charge_policy);
-  EXPECT_TRUE(TableSizeIsAppropriate(hash_bits, max_occupancy));
-
-  // Large capacity.
-  capacity = 31924172;
-  estimated_value_size = 321;
-  metadata_charge_policy = kFullChargeCacheMetadata;
-  max_occupancy =
-      CalcMaxOccupancy(capacity, estimated_value_size, metadata_charge_policy);
-  hash_bits = CalcHashBitsWrapper(capacity, estimated_value_size,
-                                  metadata_charge_policy);
-  EXPECT_TRUE(TableSizeIsAppropriate(hash_bits, max_occupancy));
-}
-
-}  // namespace fast_lru_cache
->>>>>>> c6055cba
+
+} // clock_cache namespace
 
 class TestSecondaryCache : public SecondaryCache {
  public:
