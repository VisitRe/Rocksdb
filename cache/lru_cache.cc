//  Copyright (c) 2011-present, Facebook, Inc.  All rights reserved.
//  This source code is licensed under both the GPLv2 (found in the
//  COPYING file in the root directory) and Apache 2.0 License
//  (found in the LICENSE.Apache file in the root directory).
//
// Copyright (c) 2011 The LevelDB Authors. All rights reserved.
// Use of this source code is governed by a BSD-style license that can be
// found in the LICENSE file. See the AUTHORS file for names of contributors.

#include "cache/lru_cache.h"

#include <cassert>
#include <cstdint>
#include <cstdio>
#include <cstdlib>

#include "monitoring/perf_context_imp.h"
#include "monitoring/statistics.h"
#include "port/lang.h"
#include "rocksdb/convenience.h"
#include "rocksdb/memory_allocator.h"
#include "rocksdb/utilities/object_registry.h"
#include "rocksdb/utilities/options_type.h"
#include "util/distributed_mutex.h"
#include "util/mutexlock.h"

namespace ROCKSDB_NAMESPACE {
namespace lru_cache {

LRUHandleTable::LRUHandleTable(int max_upper_hash_bits)
    : length_bits_(/* historical starting size*/ 4),
      list_(new LRUHandle* [size_t{1} << length_bits_] {}),
      elems_(0),
      max_length_bits_(max_upper_hash_bits) {}

LRUHandleTable::~LRUHandleTable() {
  ApplyToEntriesRange(
      [](LRUHandle* h) {
        if (!h->HasRefs()) {
          h->Free();
        }
      },
      0, uint32_t{1} << length_bits_);
}

LRUHandle* LRUHandleTable::Lookup(const Slice& key, uint32_t hash) {
  return *FindPointer(key, hash);
}

LRUHandle* LRUHandleTable::Insert(LRUHandle* h) {
  LRUHandle** ptr = FindPointer(h->key(), h->hash);
  LRUHandle* old = *ptr;
  h->next_hash = (old == nullptr ? nullptr : old->next_hash);
  *ptr = h;
  if (old == nullptr) {
    ++elems_;
    if ((elems_ >> length_bits_) > 0) {  // elems_ >= length
      // Since each cache entry is fairly large, we aim for a small
      // average linked list length (<= 1).
      Resize();
    }
  }
  return old;
}

LRUHandle* LRUHandleTable::Remove(const Slice& key, uint32_t hash) {
  LRUHandle** ptr = FindPointer(key, hash);
  LRUHandle* result = *ptr;
  if (result != nullptr) {
    *ptr = result->next_hash;
    --elems_;
  }
  return result;
}

LRUHandle** LRUHandleTable::FindPointer(const Slice& key, uint32_t hash) {
  LRUHandle** ptr = &list_[hash >> (32 - length_bits_)];
  while (*ptr != nullptr && ((*ptr)->hash != hash || key != (*ptr)->key())) {
    ptr = &(*ptr)->next_hash;
  }
  return ptr;
}

void LRUHandleTable::Resize() {
  if (length_bits_ >= max_length_bits_) {
    // Due to reaching limit of hash information, if we made the table bigger,
    // we would allocate more addresses but only the same number would be used.
    return;
  }
  if (length_bits_ >= 31) {
    // Avoid undefined behavior shifting uint32_t by 32.
    return;
  }

  uint32_t old_length = uint32_t{1} << length_bits_;
  int new_length_bits = length_bits_ + 1;
  std::unique_ptr<LRUHandle* []> new_list {
    new LRUHandle* [size_t{1} << new_length_bits] {}
  };
  uint32_t count = 0;
  for (uint32_t i = 0; i < old_length; i++) {
    LRUHandle* h = list_[i];
    while (h != nullptr) {
      LRUHandle* next = h->next_hash;
      uint32_t hash = h->hash;
      LRUHandle** ptr = &new_list[hash >> (32 - new_length_bits)];
      h->next_hash = *ptr;
      *ptr = h;
      h = next;
      count++;
    }
  }
  assert(elems_ == count);
  list_ = std::move(new_list);
  length_bits_ = new_length_bits;
}

LRUCacheShard::LRUCacheShard(
    size_t capacity, bool strict_capacity_limit, double high_pri_pool_ratio,
    double low_pri_pool_ratio, bool use_adaptive_mutex,
    CacheMetadataChargePolicy metadata_charge_policy, int max_upper_hash_bits,
    const std::shared_ptr<SecondaryCache>& secondary_cache)
    : capacity_(0),
      high_pri_pool_usage_(0),
      low_pri_pool_usage_(0),
      strict_capacity_limit_(strict_capacity_limit),
      high_pri_pool_ratio_(high_pri_pool_ratio),
      high_pri_pool_capacity_(0),
      low_pri_pool_ratio_(low_pri_pool_ratio),
      low_pri_pool_capacity_(0),
      table_(max_upper_hash_bits),
      usage_(0),
      lru_usage_(0),
      mutex_(use_adaptive_mutex),
      secondary_cache_(secondary_cache) {
  set_metadata_charge_policy(metadata_charge_policy);
  // Make empty circular linked list.
  lru_.next = &lru_;
  lru_.prev = &lru_;
  lru_low_pri_ = &lru_;
  lru_bottom_pri_ = &lru_;
  SetCapacity(capacity);
}

void LRUCacheShard::EraseUnRefEntries() {
  autovector<LRUHandle*> last_reference_list;
  {
    DMutexLock l(mutex_);
    while (lru_.next != &lru_) {
      LRUHandle* old = lru_.next;
      // LRU list contains only elements which can be evicted.
      assert(old->InCache() && !old->HasRefs());
      LRU_Remove(old);
      table_.Remove(old->key(), old->hash);
      old->SetInCache(false);
      assert(usage_ >= old->total_charge);
      usage_ -= old->total_charge;
      last_reference_list.push_back(old);
    }
  }

  for (auto entry : last_reference_list) {
    entry->Free();
  }
}

void LRUCacheShard::ApplyToSomeEntries(
    const std::function<void(const Slice& key, void* value, size_t charge,
                             DeleterFn deleter)>& callback,
    uint32_t average_entries_per_lock, uint32_t* state) {
  // The state is essentially going to be the starting hash, which works
  // nicely even if we resize between calls because we use upper-most
  // hash bits for table indexes.
  DMutexLock l(mutex_);
  uint32_t length_bits = table_.GetLengthBits();
  uint32_t length = uint32_t{1} << length_bits;

  assert(average_entries_per_lock > 0);
  // Assuming we are called with same average_entries_per_lock repeatedly,
  // this simplifies some logic (index_end will not overflow).
  assert(average_entries_per_lock < length || *state == 0);

  uint32_t index_begin = *state >> (32 - length_bits);
  uint32_t index_end = index_begin + average_entries_per_lock;
  if (index_end >= length) {
    // Going to end
    index_end = length;
    *state = UINT32_MAX;
  } else {
    *state = index_end << (32 - length_bits);
  }

  table_.ApplyToEntriesRange(
      [callback,
       metadata_charge_policy = metadata_charge_policy_](LRUHandle* h) {
        DeleterFn deleter = h->IsSecondaryCacheCompatible()
                                ? h->info_.helper->del_cb
                                : h->info_.deleter;
        callback(h->key(), h->value, h->GetCharge(metadata_charge_policy),
                 deleter);
      },
      index_begin, index_end);
}

void LRUCacheShard::TEST_GetLRUList(LRUHandle** lru, LRUHandle** lru_low_pri,
                                    LRUHandle** lru_bottom_pri) {
  DMutexLock l(mutex_);
  *lru = &lru_;
  *lru_low_pri = lru_low_pri_;
  *lru_bottom_pri = lru_bottom_pri_;
}

size_t LRUCacheShard::TEST_GetLRUSize() {
  DMutexLock l(mutex_);
  LRUHandle* lru_handle = lru_.next;
  size_t lru_size = 0;
  while (lru_handle != &lru_) {
    lru_size++;
    lru_handle = lru_handle->next;
  }
  return lru_size;
}

double LRUCacheShard::GetHighPriPoolRatio() {
  DMutexLock l(mutex_);
  return high_pri_pool_ratio_;
}

double LRUCacheShard::GetLowPriPoolRatio() {
  DMutexLock l(mutex_);
  return low_pri_pool_ratio_;
}

void LRUCacheShard::LRU_Remove(LRUHandle* e) {
  assert(e->next != nullptr);
  assert(e->prev != nullptr);
  if (lru_low_pri_ == e) {
    lru_low_pri_ = e->prev;
  }
  if (lru_bottom_pri_ == e) {
    lru_bottom_pri_ = e->prev;
  }
  e->next->prev = e->prev;
  e->prev->next = e->next;
  e->prev = e->next = nullptr;
  assert(lru_usage_ >= e->total_charge);
  lru_usage_ -= e->total_charge;
  assert(!e->InHighPriPool() || !e->InLowPriPool());
  if (e->InHighPriPool()) {
    assert(high_pri_pool_usage_ >= e->total_charge);
    high_pri_pool_usage_ -= e->total_charge;
  } else if (e->InLowPriPool()) {
    assert(low_pri_pool_usage_ >= e->total_charge);
    low_pri_pool_usage_ -= e->total_charge;
  }
}

void LRUCacheShard::LRU_Insert(LRUHandle* e) {
  assert(e->next == nullptr);
  assert(e->prev == nullptr);
  if (high_pri_pool_ratio_ > 0 && (e->IsHighPri() || e->HasHit())) {
    // Inset "e" to head of LRU list.
    e->next = &lru_;
    e->prev = lru_.prev;
    e->prev->next = e;
    e->next->prev = e;
    e->SetInHighPriPool(true);
    e->SetInLowPriPool(false);
    high_pri_pool_usage_ += e->total_charge;
    MaintainPoolSize();
  } else if (low_pri_pool_ratio_ > 0 &&
             (e->IsHighPri() || e->IsLowPri() || e->HasHit())) {
    // Insert "e" to the head of low-pri pool.
    e->next = lru_low_pri_->next;
    e->prev = lru_low_pri_;
    e->prev->next = e;
    e->next->prev = e;
    e->SetInHighPriPool(false);
    e->SetInLowPriPool(true);
    low_pri_pool_usage_ += e->total_charge;
    MaintainPoolSize();
    lru_low_pri_ = e;
  } else {
    // Insert "e" to the head of bottom-pri pool.
    e->next = lru_bottom_pri_->next;
    e->prev = lru_bottom_pri_;
    e->prev->next = e;
    e->next->prev = e;
    e->SetInHighPriPool(false);
    e->SetInLowPriPool(false);
    // if the low-pri pool is empty, lru_low_pri_ also needs to be updated.
    if (lru_bottom_pri_ == lru_low_pri_) {
      lru_low_pri_ = e;
    }
    lru_bottom_pri_ = e;
  }
  lru_usage_ += e->total_charge;
}

void LRUCacheShard::MaintainPoolSize() {
  while (high_pri_pool_usage_ > high_pri_pool_capacity_) {
    // Overflow last entry in high-pri pool to low-pri pool.
    lru_low_pri_ = lru_low_pri_->next;
    assert(lru_low_pri_ != &lru_);
    lru_low_pri_->SetInHighPriPool(false);
    lru_low_pri_->SetInLowPriPool(true);
    assert(high_pri_pool_usage_ >= lru_low_pri_->total_charge);
    high_pri_pool_usage_ -= lru_low_pri_->total_charge;
    low_pri_pool_usage_ += lru_low_pri_->total_charge;
  }

  while (low_pri_pool_usage_ > low_pri_pool_capacity_) {
    // Overflow last entry in low-pri pool to bottom-pri pool.
    lru_bottom_pri_ = lru_bottom_pri_->next;
    assert(lru_bottom_pri_ != &lru_);
    lru_bottom_pri_->SetInHighPriPool(false);
    lru_bottom_pri_->SetInLowPriPool(false);
    assert(low_pri_pool_usage_ >= lru_bottom_pri_->total_charge);
    low_pri_pool_usage_ -= lru_bottom_pri_->total_charge;
  }
}

void LRUCacheShard::EvictFromLRU(size_t charge,
                                 autovector<LRUHandle*>* deleted) {
  while ((usage_ + charge) > capacity_ && lru_.next != &lru_) {
    LRUHandle* old = lru_.next;
    // LRU list contains only elements which can be evicted.
    assert(old->InCache() && !old->HasRefs());
    LRU_Remove(old);
    table_.Remove(old->key(), old->hash);
    old->SetInCache(false);
    assert(usage_ >= old->total_charge);
    usage_ -= old->total_charge;
    deleted->push_back(old);
  }
}

void LRUCacheShard::TryInsertIntoSecondaryCache(
    autovector<LRUHandle*> evicted_handles) {
  for (auto entry : evicted_handles) {
    if (secondary_cache_ && entry->IsSecondaryCacheCompatible() &&
        !entry->IsInSecondaryCache()) {
      secondary_cache_->Insert(entry->key(), entry->value, entry->info_.helper)
          .PermitUncheckedError();
    }
    // Free the entries here outside of mutex for performance reasons.
    entry->Free();
  }
}

void LRUCacheShard::SetCapacity(size_t capacity) {
  autovector<LRUHandle*> last_reference_list;
  {
    DMutexLock l(mutex_);
    capacity_ = capacity;
    high_pri_pool_capacity_ = capacity_ * high_pri_pool_ratio_;
    low_pri_pool_capacity_ = capacity_ * low_pri_pool_ratio_;
    EvictFromLRU(0, &last_reference_list);
  }

  TryInsertIntoSecondaryCache(last_reference_list);
}

void LRUCacheShard::SetStrictCapacityLimit(bool strict_capacity_limit) {
  DMutexLock l(mutex_);
  strict_capacity_limit_ = strict_capacity_limit;
}

Status LRUCacheShard::InsertItem(LRUHandle* e, Cache::Handle** handle,
                                 bool free_handle_on_fail) {
  Status s = Status::OK();
  autovector<LRUHandle*> last_reference_list;

  {
    DMutexLock l(mutex_);

    // Free the space following strict LRU policy until enough space
    // is freed or the lru list is empty.
    EvictFromLRU(e->total_charge, &last_reference_list);

    if ((usage_ + e->total_charge) > capacity_ &&
        (strict_capacity_limit_ || handle == nullptr)) {
      e->SetInCache(false);
      if (handle == nullptr) {
        // Don't insert the entry but still return ok, as if the entry inserted
        // into cache and get evicted immediately.
        last_reference_list.push_back(e);
      } else {
        if (free_handle_on_fail) {
          delete[] reinterpret_cast<char*>(e);
          *handle = nullptr;
        }
        s = Status::MemoryLimit("Insert failed due to LRU cache being full.");
      }
    } else {
      // Insert into the cache. Note that the cache might get larger than its
      // capacity if not enough space was freed up.
      LRUHandle* old = table_.Insert(e);
      usage_ += e->total_charge;
      if (old != nullptr) {
        s = Status::OkOverwritten();
        assert(old->InCache());
        old->SetInCache(false);
        if (!old->HasRefs()) {
          // old is on LRU because it's in cache and its reference count is 0.
          LRU_Remove(old);
          assert(usage_ >= old->total_charge);
          usage_ -= old->total_charge;
          last_reference_list.push_back(old);
        }
      }
      if (handle == nullptr) {
        LRU_Insert(e);
      } else {
        // If caller already holds a ref, no need to take one here.
        if (!e->HasRefs()) {
          e->Ref();
        }
        *handle = reinterpret_cast<Cache::Handle*>(e);
      }
    }
  }

  TryInsertIntoSecondaryCache(last_reference_list);

  return s;
}

void LRUCacheShard::Promote(LRUHandle* e) {
  SecondaryCacheResultHandle* secondary_handle = e->sec_handle;

  assert(secondary_handle->IsReady());
  e->SetIncomplete(false);
  e->SetInCache(false);
  e->value = secondary_handle->Value();
  e->CalcTotalCharge(secondary_handle->Size(), metadata_charge_policy_);
  delete secondary_handle;

  if (e->value) {
    Status s;
    if (secondary_cache_ && secondary_cache_->SupportForceErase() &&
        e->IsStandalone()) {
      // Insert a dummy handle and return a standalone handle to caller.
      // Charge the standalone handle.
      autovector<LRUHandle*> last_reference_list;
      bool free_standalone_handle{false};
      {
        DMutexLock l(mutex_);

        // Free the space following strict LRU policy until enough space
        // is freed or the lru list is empty.
        EvictFromLRU(e->total_charge, &last_reference_list);

        if ((usage_ + e->total_charge) > capacity_ && strict_capacity_limit_) {
          free_standalone_handle = true;
        } else {
          usage_ += e->total_charge;
        }
      }

      TryInsertIntoSecondaryCache(last_reference_list);
      if (free_standalone_handle) {
        e->Unref();
        e->Free();
        e = nullptr;
      } else {
        PERF_COUNTER_ADD(block_cache_standalone_handle_count, 1);
      }

      // Insert a dummy handle into the primary cache. This dummy handle is
      // not IsSecondaryCacheCompatible().
      Cache::Priority priority =
          e->IsHighPri() ? Cache::Priority::HIGH : Cache::Priority::LOW;
      s = Insert(e->key(), e->hash, /*value=*/nullptr, 0,
                 /*deleter=*/nullptr, /*helper=*/nullptr, /*handle=*/nullptr,
                 priority);
    } else {
      e->SetInCache(true);
      e->SetIsStandalone(false);
      Cache::Handle* handle = reinterpret_cast<Cache::Handle*>(e);
      // This InsertItem() could fail if the cache is over capacity and
      // strict_capacity_limit_ is true. In such a case, we don't want
      // InsertItem() to free the handle, since the item is already in memory
      // and the caller will most likely just read it from disk if we erase it
      // here.
      s = InsertItem(e, &handle, /*free_handle_on_fail=*/false);
      if (s.ok()) {
        PERF_COUNTER_ADD(block_cache_real_handle_count, 1);
      }
    }

    if (!s.ok()) {
      // Item is in memory, but not accounted against the cache capacity.
      // When the handle is released, the item should get deleted.
      assert(!e->InCache());
    }

  } else {
    // Since the secondary cache lookup failed, mark the item as not in cache
    // Don't charge the cache as its only metadata that'll shortly be released
    DMutexLock l(mutex_);
    // TODO
    e->CalcTotalCharge(0, metadata_charge_policy_);
    e->SetInCache(false);
    e->SetIsStandalone(false);
  }
}

Cache::Handle* LRUCacheShard::Lookup(
    const Slice& key, uint32_t hash,
    const ShardedCache::CacheItemHelper* helper,
    const ShardedCache::CreateCallback& create_cb, Cache::Priority priority,
    bool wait, Statistics* stats) {
  LRUHandle* e = nullptr;
  bool found_dummy_entry{false};
  {
    DMutexLock l(mutex_);
    e = table_.Lookup(key, hash);
    if (e != nullptr) {
      assert(e->InCache());
      if (!e->HasRefs()) {
        // The entry is in LRU since it's in hash and has no external
        // references.
        LRU_Remove(e);
      }
      e->Ref();
      e->SetHit();

      // For a dummy handle, if it was retrieved from secondary cache,
      // it may still exist in secondary cache.
      // If the handle exists in secondary cache, the value should be
      // erased from sec cache and be inserted into primary cache.
      if (!e->value && secondary_cache_ &&
          secondary_cache_->SupportForceErase()) {
        found_dummy_entry = true;
      }
    }
  }

  // If handle table lookup failed or the handle is a dummy one, allocate
  // a handle outside the mutex if we re going to lookup in the secondary cache.
  //
  // When a block is firstly Lookup from CompressedSecondaryCache, we just
  // insert a dummy block into the primary cache (charging the actual size of
  // the block) and don't erase the block from CompressedSecondaryCache. A
  // standalone handle is returned to the caller. Only if the block is hit
  // again, we erase it from CompressedSecondaryCache and add it into the
  // primary cache.
  //
  // Only support synchronous for now.
  // TODO: Support asynchronous lookup in secondary cache
  if ((!e || found_dummy_entry) && secondary_cache_ && helper &&
      helper->saveto_cb) {
    // For objects from the secondary cache, we expect the caller to provide
    // a way to create/delete the primary cache object. The only case where
    // a deleter would not be required is for dummy entries inserted for
    // accounting purposes, which we won't demote to the secondary cache
    // anyway.
    assert(create_cb && helper->del_cb);
    // Release the dummy handle.
    if (e) {
      Release(reinterpret_cast<Cache::Handle*>(e), true /*erase_if_last_ref*/);
    }
    bool is_in_sec_cache{false};
    std::unique_ptr<SecondaryCacheResultHandle> secondary_handle =
        secondary_cache_->Lookup(key, create_cb, wait, found_dummy_entry,
                                 is_in_sec_cache);
    if (secondary_handle != nullptr) {
      e = reinterpret_cast<LRUHandle*>(
          new char[sizeof(LRUHandle) - 1 + key.size()]);

      e->flags = 0;
      e->SetSecondaryCacheCompatible(true);
      e->info_.helper = helper;
      e->key_length = key.size();
      e->hash = hash;
      e->refs = 0;
      e->next = e->prev = nullptr;
      e->SetPriority(priority);
      memcpy(e->key_data, key.data(), key.size());
      e->value = nullptr;
      e->sec_handle = secondary_handle.release();
      e->total_charge = 0;
      e->Ref();
      e->SetIsInSecondaryCache(is_in_sec_cache);

      if (secondary_cache_->SupportForceErase() && !found_dummy_entry) {
        e->SetIsStandalone(true);
      }

      if (wait) {
        Promote(e);
        if (e) {
          if (!e->value) {
            // The secondary cache returned a handle, but the lookup failed.
            e->Unref();
            e->Free();
            e = nullptr;
          } else {
            PERF_COUNTER_ADD(secondary_cache_hit_count, 1);
            RecordTick(stats, SECONDARY_CACHE_HITS);
          }
        }
      } else {
        // If wait is false, we always return a handle and let the caller
        // release the handle after checking for success or failure.
        e->SetIncomplete(true);
        // This may be slightly inaccurate, if the lookup eventually fails.
        // But the probability is very low.
        PERF_COUNTER_ADD(secondary_cache_hit_count, 1);
        RecordTick(stats, SECONDARY_CACHE_HITS);
      }
    } else {
      e = nullptr;
    }
  }
  return reinterpret_cast<Cache::Handle*>(e);
}

bool LRUCacheShard::Ref(Cache::Handle* h) {
  LRUHandle* e = reinterpret_cast<LRUHandle*>(h);
  DMutexLock l(mutex_);
  // To create another reference - entry must be already externally referenced.
  assert(e->HasRefs());
  e->Ref();
  return true;
}

void LRUCacheShard::SetHighPriorityPoolRatio(double high_pri_pool_ratio) {
  DMutexLock l(mutex_);
  high_pri_pool_ratio_ = high_pri_pool_ratio;
  high_pri_pool_capacity_ = capacity_ * high_pri_pool_ratio_;
  MaintainPoolSize();
}

void LRUCacheShard::SetLowPriorityPoolRatio(double low_pri_pool_ratio) {
  DMutexLock l(mutex_);
  low_pri_pool_ratio_ = low_pri_pool_ratio;
  low_pri_pool_capacity_ = capacity_ * low_pri_pool_ratio_;
  MaintainPoolSize();
}

bool LRUCacheShard::Release(Cache::Handle* handle, bool erase_if_last_ref) {
  if (handle == nullptr) {
    return false;
  }
  LRUHandle* e = reinterpret_cast<LRUHandle*>(handle);
  bool last_reference = false;
  {
    DMutexLock l(mutex_);
    last_reference = e->Unref();
    if (last_reference && e->InCache()) {
      // The item is still in cache, and nobody else holds a reference to it.
      if (usage_ > capacity_ || erase_if_last_ref) {
        // The LRU list must be empty since the cache is full.
        assert(lru_.next == &lru_ || erase_if_last_ref);
        // Take this opportunity and remove the item.
        table_.Remove(e->key(), e->hash);
        e->SetInCache(false);
      } else {
        // Put the item back on the LRU list, and don't free it.
        LRU_Insert(e);
        last_reference = false;
      }
    }
    // If it was the last reference, and the entry is either not secondary
    // cache compatible (i.e a dummy entry for accounting), or is secondary
    // cache compatible and has a non-null value, then decrement the cache
    // usage. If value is null in the latter case, that means the lookup
    // failed and we didn't charge the cache.
    if (last_reference && (!e->IsSecondaryCacheCompatible() || e->value)) {
      assert(usage_ >= e->total_charge);
      usage_ -= e->total_charge;
    }
  }

  // Free the entry here outside of mutex for performance reasons.
  if (last_reference) {
    e->Free();
  }
  return last_reference;
}

Status LRUCacheShard::Insert(const Slice& key, uint32_t hash, void* value,
                             size_t charge,
                             void (*deleter)(const Slice& key, void* value),
                             const Cache::CacheItemHelper* helper,
                             Cache::Handle** handle, Cache::Priority priority) {
  // Allocate the memory here outside of the mutex.
  // If the cache is full, we'll have to release it.
  // It shouldn't happen very often though.
  LRUHandle* e = reinterpret_cast<LRUHandle*>(
      new char[sizeof(LRUHandle) - 1 + key.size()]);

  e->value = value;
  e->flags = 0;
  if (helper) {
    e->SetSecondaryCacheCompatible(true);
    e->info_.helper = helper;
  } else {
#ifdef __SANITIZE_THREAD__
    e->is_secondary_cache_compatible_for_tsan = false;
#endif  // __SANITIZE_THREAD__
    e->info_.deleter = deleter;
  }
  e->key_length = key.size();
  e->hash = hash;
  e->refs = 0;
  e->next = e->prev = nullptr;
  e->SetInCache(true);
  e->SetPriority(priority);
  memcpy(e->key_data, key.data(), key.size());
  e->CalcTotalCharge(charge, metadata_charge_policy_);

  return InsertItem(e, handle, /* free_handle_on_fail */ true);
}

void LRUCacheShard::Erase(const Slice& key, uint32_t hash) {
  LRUHandle* e;
  bool last_reference = false;
  {
    DMutexLock l(mutex_);
    e = table_.Remove(key, hash);
    if (e != nullptr) {
      assert(e->InCache());
      e->SetInCache(false);
      if (!e->HasRefs()) {
        // The entry is in LRU since it's in hash and has no external references
        LRU_Remove(e);
        assert(usage_ >= e->total_charge);
        usage_ -= e->total_charge;
        last_reference = true;
      }
    }
  }

  // Free the entry here outside of mutex for performance reasons.
  // last_reference will only be true if e != nullptr.
  if (last_reference) {
    e->Free();
  }
}

bool LRUCacheShard::IsReady(Cache::Handle* handle) {
  LRUHandle* e = reinterpret_cast<LRUHandle*>(handle);
  DMutexLock l(mutex_);
  bool ready = true;
  if (e->IsPending()) {
    assert(secondary_cache_);
    assert(e->sec_handle);
    ready = e->sec_handle->IsReady();
  }
  return ready;
}

size_t LRUCacheShard::GetUsage() const {
  DMutexLock l(mutex_);
  return usage_;
}

size_t LRUCacheShard::GetPinnedUsage() const {
  DMutexLock l(mutex_);
  assert(usage_ >= lru_usage_);
  return usage_ - lru_usage_;
}

std::string LRUCacheShard::GetPrintableOptions() const {
  const int kBufferSize = 200;
  char buffer[kBufferSize];
  {
    DMutexLock l(mutex_);
    snprintf(buffer, kBufferSize, "    high_pri_pool_ratio: %.3lf\n",
             high_pri_pool_ratio_);
    snprintf(buffer + strlen(buffer), kBufferSize - strlen(buffer),
             "    low_pri_pool_ratio: %.3lf\n", low_pri_pool_ratio_);
  }
  return std::string(buffer);
}

namespace {
#ifndef ROCKSDB_LITE
static std::unordered_map<std::string, CacheMetadataChargePolicy>
    metadata_charge_policy_string_map = {
        {"kDontCharge", CacheMetadataChargePolicy::kDontChargeCacheMetadata},
        {"kFullCharge", CacheMetadataChargePolicy::kFullChargeCacheMetadata},
};
#endif  // ROCKSDB_LITE

static std::unordered_map<std::string, OptionTypeInfo>
    lru_cache_options_type_info = {
#ifndef ROCKSDB_LITE
        {"capacity",
         {offsetof(struct LRUCacheOptions, capacity), OptionType::kSizeT,
          OptionVerificationType::kNormal, OptionTypeFlags::kNone}},
        {"num_shard_bits",
         {offsetof(struct LRUCacheOptions, num_shard_bits), OptionType::kInt,
          OptionVerificationType::kNormal, OptionTypeFlags::kNone}},
        {"strict_capacity_limit",
         {offsetof(struct LRUCacheOptions, strict_capacity_limit),
          OptionType::kBoolean, OptionVerificationType::kNormal,
          OptionTypeFlags::kNone}},
        {"metadata_charge_policy",
         OptionTypeInfo::Enum(
             offsetof(struct LRUCacheOptions, metadata_charge_policy),
             &metadata_charge_policy_string_map)},
        {"high_pri_pool_ratio",
         {offsetof(struct LRUCacheOptions, high_pri_pool_ratio),
          OptionType::kDouble, OptionVerificationType::kNormal,
          OptionTypeFlags::kMutable}},
        {"low_pri_pool_ratio",
         {offsetof(struct LRUCacheOptions, low_pri_pool_ratio),
          OptionType::kDouble, OptionVerificationType::kNormal,
          OptionTypeFlags::kMutable}},
        {"secondary_cache",
         OptionTypeInfo::AsCustomSharedPtr<SecondaryCache>(
             offsetof(struct LRUCacheOptions, secondary_cache),
             OptionVerificationType::kNormal,
             OptionTypeFlags::kAllowNull | OptionTypeFlags::kCompareNever)},
#endif  // ROCKSDB_LITE
};
}  // namespace
LRUCache::LRUCache(const LRUCacheOptions& options)
    : ShardedCache(), shards_(nullptr), options_(options) {
  RegisterOptions(&options_, &lru_cache_options_type_info);
}

LRUCache::LRUCache() : ShardedCache(), shards_(nullptr) {
  RegisterOptions(&options_, &lru_cache_options_type_info);
}

bool LRUCache::IsMutable() const {
  MutexLock l(&options_mutex_);
  return (shards_ == nullptr);
}

Status LRUCache::PrepareOptions(const ConfigOptions& config_options) {
  MutexLock l(&options_mutex_);
  if (shards_ != nullptr) {  // Already prepared
    return Status::OK();
  } else if (options_.high_pri_pool_ratio < 0.0 ||
             options_.high_pri_pool_ratio > 1.0) {
    // invalid high_pri_pool_ratio
    return Status::InvalidArgument(
        "LRUCache: High priority pool ratio out of bounds");
  } else if (options_.num_shard_bits >= 20) {
    return Status::InvalidArgument(
        "The cache cannot be sharded into too many fine pieces");
  } else if (options_.num_shard_bits < 0) {
    options_.num_shard_bits = GetDefaultCacheShardBits(options_.capacity);
  }
  if (options_.low_pri_pool_ratio < 0.0 || options_.low_pri_pool_ratio > 1.0) {
    options_.low_pri_pool_ratio = 1.0 - options_.high_pri_pool_ratio;
  }
  if (options_.high_pri_pool_ratio < 0.0 ||
      options_.high_pri_pool_ratio > 1.0) {
    return Status::InvalidArgument(
        "LRUCache: High priority pool ratio out of bounds");
  }
  Status s = ShardedCache::PrepareOptions(config_options);
  if (s.ok()) {
    auto num_shards = SetNumShards(options_.num_shard_bits);
    shards_ = reinterpret_cast<LRUCacheShard*>(
        port::cacheline_aligned_alloc(sizeof(LRUCacheShard) * num_shards));
    size_t per_shard = (options_.capacity + (num_shards - 1)) / num_shards;
    for (uint32_t i = 0; i < num_shards; i++) {
      new (&shards_[i]) LRUCacheShard(
          per_shard, options_.strict_capacity_limit,
          options_.high_pri_pool_ratio, options_.low_pri_pool_ratio,
          options_.use_adaptive_mutex, options_.metadata_charge_policy,
          /* max_upper_hash_bits */ 32 - options_.num_shard_bits,
          options_.secondary_cache);
    }
  }
  return s;
}

LRUCache::~LRUCache() {
  if (shards_ != nullptr) {
    auto num_shards = GetNumShards();
    assert(num_shards > 0);
    for (uint32_t i = 0; i < num_shards; i++) {
      shards_[i].~LRUCacheShard();
    }
    port::cacheline_aligned_free(shards_);
  }
}

size_t LRUCache::GetCapacity() const {
  MutexLock l(&options_mutex_);
  return options_.capacity;
}

bool LRUCache::HasStrictCapacityLimit() const {
  MutexLock l(&options_mutex_);
  return options_.strict_capacity_limit;
}
void LRUCache::SetCapacity(size_t capacity) {
  uint32_t num_shards = GetNumShards();
  const size_t per_shard = (capacity + (num_shards - 1)) / num_shards;
  MutexLock l(&options_mutex_);
  if (shards_ != nullptr) {
    for (uint32_t s = 0; s < num_shards; s++) {
      GetShard(s)->SetCapacity(per_shard);
    }
  }
  options_.capacity = capacity;
}

void LRUCache::SetStrictCapacityLimit(bool strict_capacity_limit) {
  uint32_t num_shards = GetNumShards();
  MutexLock l(&options_mutex_);
  if (shards_ != nullptr) {
    for (uint32_t s = 0; s < num_shards; s++) {
      GetShard(s)->SetStrictCapacityLimit(strict_capacity_limit);
    }
  }
  options_.strict_capacity_limit = strict_capacity_limit;
}

CacheShard* LRUCache::GetShard(uint32_t shard) {
  return reinterpret_cast<CacheShard*>(&shards_[shard]);
}

const CacheShard* LRUCache::GetShard(uint32_t shard) const {
  return reinterpret_cast<CacheShard*>(&shards_[shard]);
}

void* LRUCache::Value(Handle* handle) {
  return reinterpret_cast<const LRUHandle*>(handle)->value;
}

size_t LRUCache::GetCharge(Handle* handle) const {
  CacheMetadataChargePolicy metadata_charge_policy = kDontChargeCacheMetadata;
  auto num_shards = GetNumShards();
  if (num_shards > 0) {
    metadata_charge_policy = shards_[0].metadata_charge_policy_;
  }
  return reinterpret_cast<const LRUHandle*>(handle)->GetCharge(
      metadata_charge_policy);
}

Cache::DeleterFn LRUCache::GetDeleter(Handle* handle) const {
  auto h = reinterpret_cast<const LRUHandle*>(handle);
  if (h->IsSecondaryCacheCompatible()) {
    return h->info_.helper->del_cb;
  } else {
    return h->info_.deleter;
  }
}

uint32_t LRUCache::GetHash(Handle* handle) const {
  return reinterpret_cast<const LRUHandle*>(handle)->hash;
}

void LRUCache::DisownData() {
  // Leak data only if that won't generate an ASAN/valgrind warning.
  if (!kMustFreeHeapAllocations) {
    shards_ = nullptr;
  }
}

size_t LRUCache::TEST_GetLRUSize() {
  size_t lru_size_of_all_shards = 0;
  auto num_shards = GetNumShards();
  for (uint32_t i = 0; i < num_shards; i++) {
    lru_size_of_all_shards += shards_[i].TEST_GetLRUSize();
  }
  return lru_size_of_all_shards;
}

double LRUCache::GetHighPriPoolRatio() {
  double result = 0.0;
  auto num_shards = GetNumShards();
  if (num_shards > 0) {
    result = shards_[0].GetHighPriPoolRatio();
  }
  return result;
}

void LRUCache::WaitAll(std::vector<Handle*>& handles) {
  if (options_.secondary_cache) {
    std::vector<SecondaryCacheResultHandle*> sec_handles;
    sec_handles.reserve(handles.size());
    for (Handle* handle : handles) {
      if (!handle) {
        continue;
      }
      LRUHandle* lru_handle = reinterpret_cast<LRUHandle*>(handle);
      if (!lru_handle->IsPending()) {
        continue;
      }
      sec_handles.emplace_back(lru_handle->sec_handle);
    }
    options_.secondary_cache->WaitAll(sec_handles);
    for (Handle* handle : handles) {
      if (!handle) {
        continue;
      }
      LRUHandle* lru_handle = reinterpret_cast<LRUHandle*>(handle);
      if (!lru_handle->IsPending()) {
        continue;
      }
      uint32_t hash = GetHash(handle);
      LRUCacheShard* shard = static_cast<LRUCacheShard*>(GetShard(Shard(hash)));
      shard->Promote(lru_handle);
    }
  }
}

std::string LRUCache::GetPrintableOptions() const {
  std::string ret;
  ret.reserve(20000);
  {
    const int kBufferSize = 200;
    char buffer[kBufferSize];

    MutexLock l(&options_mutex_);
    snprintf(buffer, kBufferSize, "    capacity : %" ROCKSDB_PRIszt "\n",
             options_.capacity);
    ret.append(buffer);
    snprintf(buffer, kBufferSize, "    num_shard_bits : %d\n",
             GetNumShardBits());
    ret.append(buffer);
    snprintf(buffer, kBufferSize, "    strict_capacity_limit : %d\n",
             options_.strict_capacity_limit);
    ret.append(buffer);
    snprintf(
        buffer, kBufferSize, "    memory_allocator : %s\n",
        options_.memory_allocator ? options_.memory_allocator->Name() : "None");
    ret.append(buffer);
  }
  ret.append(GetShard(0)->GetPrintableOptions());

  if (options_.secondary_cache) {
    ret.append("  secondary_cache:\n");
    ret.append(options_.secondary_cache->GetPrintableOptions());
  }
  return ret;
}

}  // namespace lru_cache

<<<<<<< HEAD
std::shared_ptr<Cache> NewLRUCache(const LRUCacheOptions& cache_opts) {
  auto cache = std::make_shared<lru_cache::LRUCache>(cache_opts);
  Status s = cache->PrepareOptions(ConfigOptions());
  if (s.ok()) {
    return cache;
  } else {
=======
std::shared_ptr<Cache> NewLRUCache(
    size_t capacity, int num_shard_bits, bool strict_capacity_limit,
    double high_pri_pool_ratio,
    std::shared_ptr<MemoryAllocator> memory_allocator, bool use_adaptive_mutex,
    CacheMetadataChargePolicy metadata_charge_policy,
    const std::shared_ptr<SecondaryCache>& secondary_cache,
    double low_pri_pool_ratio) {
  if (num_shard_bits >= 20) {
    return nullptr;  // The cache cannot be sharded into too many fine pieces.
  }
  if (high_pri_pool_ratio < 0.0 || high_pri_pool_ratio > 1.0) {
    // Invalid high_pri_pool_ratio
    return nullptr;
  }
  if (low_pri_pool_ratio < 0.0 || low_pri_pool_ratio > 1.0) {
    // Invalid high_pri_pool_ratio
    return nullptr;
  }
  if (low_pri_pool_ratio + high_pri_pool_ratio > 1.0) {
    // Invalid high_pri_pool_ratio and low_pri_pool_ratio combination
>>>>>>> 7dad4852
    return nullptr;
  }
}

std::shared_ptr<Cache> NewLRUCache(
    size_t capacity, int num_shard_bits, bool strict_capacity_limit,
    double high_pri_pool_ratio,
    std::shared_ptr<MemoryAllocator> memory_allocator, bool use_adaptive_mutex,
    CacheMetadataChargePolicy metadata_charge_policy,
    double low_pri_pool_ratio) {
  LRUCacheOptions options(capacity, num_shard_bits, strict_capacity_limit,
                          high_pri_pool_ratio, memory_allocator,
                          use_adaptive_mutex, metadata_charge_policy,
                          low_pri_pool_ratio);
  return NewLRUCache(options);
}
}  // namespace ROCKSDB_NAMESPACE<|MERGE_RESOLUTION|>--- conflicted
+++ resolved
@@ -848,13 +848,18 @@
   } else if (options_.num_shard_bits < 0) {
     options_.num_shard_bits = GetDefaultCacheShardBits(options_.capacity);
   }
-  if (options_.low_pri_pool_ratio < 0.0 || options_.low_pri_pool_ratio > 1.0) {
-    options_.low_pri_pool_ratio = 1.0 - options_.high_pri_pool_ratio;
-  }
   if (options_.high_pri_pool_ratio < 0.0 ||
       options_.high_pri_pool_ratio > 1.0) {
     return Status::InvalidArgument(
         "LRUCache: High priority pool ratio out of bounds");
+  } else if (options_.low_pri_pool_ratio < 0.0 ||
+	     options_.low_pri_pool_ratio > 1.0) {
+    return Status::InvalidArgument(
+        "LRUCache: Low priority pool ratio out of bounds");
+  } else if (options_.low_pri_pool_ratio + options_.high_pri_pool_ratio > 1.0) {
+    return Status::InvalidArgument(
+         "LRUCache: Invalid low/high priority pool ratio combination");
+  }
   }
   Status s = ShardedCache::PrepareOptions(config_options);
   if (s.ok()) {
@@ -1040,35 +1045,12 @@
 
 }  // namespace lru_cache
 
-<<<<<<< HEAD
 std::shared_ptr<Cache> NewLRUCache(const LRUCacheOptions& cache_opts) {
   auto cache = std::make_shared<lru_cache::LRUCache>(cache_opts);
   Status s = cache->PrepareOptions(ConfigOptions());
   if (s.ok()) {
     return cache;
   } else {
-=======
-std::shared_ptr<Cache> NewLRUCache(
-    size_t capacity, int num_shard_bits, bool strict_capacity_limit,
-    double high_pri_pool_ratio,
-    std::shared_ptr<MemoryAllocator> memory_allocator, bool use_adaptive_mutex,
-    CacheMetadataChargePolicy metadata_charge_policy,
-    const std::shared_ptr<SecondaryCache>& secondary_cache,
-    double low_pri_pool_ratio) {
-  if (num_shard_bits >= 20) {
-    return nullptr;  // The cache cannot be sharded into too many fine pieces.
-  }
-  if (high_pri_pool_ratio < 0.0 || high_pri_pool_ratio > 1.0) {
-    // Invalid high_pri_pool_ratio
-    return nullptr;
-  }
-  if (low_pri_pool_ratio < 0.0 || low_pri_pool_ratio > 1.0) {
-    // Invalid high_pri_pool_ratio
-    return nullptr;
-  }
-  if (low_pri_pool_ratio + high_pri_pool_ratio > 1.0) {
-    // Invalid high_pri_pool_ratio and low_pri_pool_ratio combination
->>>>>>> 7dad4852
     return nullptr;
   }
 }
