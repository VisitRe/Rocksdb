// Copyright (c) 2011-present, Facebook, Inc.  All rights reserved.
//  This source code is licensed under both the GPLv2 (found in the
//  COPYING file in the root directory) and Apache 2.0 License
//  (found in the LICENSE.Apache file in the root directory).
//
// Copyright (c) 2011 The LevelDB Authors. All rights reserved.
// Use of this source code is governed by a BSD-style license that can be
// found in the LICENSE file. See the AUTHORS file for names of contributors.

#pragma once

#include <sys/types.h>

#include <array>
#include <atomic>
#include <cstdint>
#include <memory>
#include <string>

#include "cache/cache_key.h"
#include "cache/sharded_cache.h"
#include "port/lang.h"
#include "port/malloc.h"
#include "port/port.h"
#include "rocksdb/cache.h"
#include "rocksdb/secondary_cache.h"
#include "util/autovector.h"

namespace ROCKSDB_NAMESPACE {

namespace clock_cache {

// Forward declaration of friend class.
class ClockCacheTest;

// An experimental alternative to LRUCache, using a lock-free, open-addressed
// hash table and clock eviction.

// ----------------------------------------------------------------------------
// 1. INTRODUCTION
//
// In RocksDB, a Cache is a concurrent unordered dictionary that supports
// external references (a.k.a. user references). A ClockCache is a type of Cache
// that uses the clock algorithm as its eviction policy. Internally, a
// ClockCache is an open-addressed hash table that stores all KV pairs in a
// large array. Every slot in the hash table is a ClockHandle, which holds a KV
// pair plus some additional metadata that controls the different aspects of the
// cache: external references, the hashing mechanism, concurrent access and the
// clock algorithm.
//
//
// 2. EXTERNAL REFERENCES
//
// An externally referenced handle can't be deleted (either evicted by the clock
// algorithm, or explicitly deleted) or replaced by a new version (via an insert
// of the same key) until all external references to it have been released by
// the users. ClockHandles have two members to support external references:
// - EXTERNAL_REFS counter: The number of external refs. When EXTERNAL_REFS > 0,
//    the handle is externally referenced. Updates that intend to modify the
//    handle will refrain from doing so. Eventually, when all references are
//    released, we have EXTERNAL_REFS == 0, and updates can operate normally on
//    the handle.
// - WILL_BE_DELETED flag: An handle is marked for deletion when an operation
//    decides the handle should be deleted. This happens either when the last
//    reference to a handle is released (and the release operation is instructed
//    to delete on last reference) or on when a delete operation is called on
//    the item. This flag is needed because an externally referenced handle
//    can't be immediately deleted. In these cases, the flag will be later read
//    and acted upon by the eviction algorithm. Importantly, WILL_BE_DELETED is
//    used not only to defer deletions, but also as a barrier for external
//    references: once WILL_BE_DELETED is set, lookups (which are the most
//    common way to acquire new external references) will ignore the handle.
//    For this reason, when WILL_BE_DELETED is set, we say the handle is
//    invisible (and, otherwise, that it's visible).
//
//
// 3. HASHING AND COLLISION RESOLUTION
//
// ClockCache uses an open-addressed hash table to store the handles.
// We use a variant of tombstones to manage collisions: every slot keeps a
// count of how many KV pairs that are currently in the cache have probed the
// slot in an attempt to insert. Probes are generated with double-hashing
// (although the code can be easily modified to use other probing schemes, like
// linear probing).
//
// A slot in the hash table can be in a few different states:
// - Element: The slot contains an element. This is indicated with the
//    IS_ELEMENT flag. Element can be sub-classified depending on the
//    value of WILL_BE_DELETED:
//    * Visible element.
//    * Invisible element.
// - Tombstone: The slot doesn't contain an element, but there is some other
//    element that probed this slot during its insertion.
// - Empty: The slot is unused---it's neither an element nor a tombstone.
//
// A slot cycles through the following sequence of states:
// empty or tombstone --> visible element --> invisible element -->
// empty or tombstone. Initially a slot is available---it's either
// empty or a tombstone. As soon as a KV pair is written into the slot, it
// becomes a visible element. At some point, the handle will be deleted
// by an explicit delete operation, the eviction algorithm, or an overwriting
// insert. In either case, the handle is marked for deletion. When the an
// attempt to delete the element finally succeeds, the slot is freed up
// and becomes available again.
//
//
// 4. CONCURRENCY
//
// ClockCache is lock-free. At a high level, we synchronize the operations
// using a read-prioritized, non-blocking variant of RW locks on every slot of
// the hash table. To do this we generalize the concept of reference:
// - Internal reference: Taken by a thread that is attempting to read a slot
//    or do a very precise type of update.
// - Exclusive reference: Taken by a thread that is attempting to write a
//    a slot extensively.
//
// We defer the precise definitions to the comments in the code below.
// A crucial feature of our references is that attempting to take one never
// blocks the thread. Another important feature is that readers are
// prioritized, as they use extremely fast synchronization primitives---they
// use atomic arithmetic/bit operations, but no compare-and-swaps (which are
// much slower).
//
// Internal references are used by threads to read slots during a probing
// sequence, making them the most common references (probing is performed
// in almost every operation, not just lookups). During a lookup, once
// the target element is found, and just before the handle is handed over
// to the user, an internal reference is converted into an external reference.
// During an update operation, once the target slot is found, an internal
// reference is converted into an exclusive reference. Interestingly, we
// can't atomically upgrade from internal to exclusive, or we may run into a
// deadlock. Releasing the internal reference and then taking an exclusive
// reference avoids the deadlock, but then the handle may change inbetween.
// One of the key observations we use in our implementation is that we can
// make up for this lack of atomicity using IS_ELEMENT and WILL_BE_DELETED.
//
// Distinguishing internal from external references is useful for two reasons:
// - Internal references are short lived, but external references are typically
//    not. This is helpful when acquiring an exclusive ref: if there are any
//    external references to the item, it's probably not worth waiting until
//    they go away.
// - We can precisely determine when there are no more external references to a
//    handle, and proceed to mark it for deletion. This is useful when users
//    release external references.
//
//
// 5. CLOCK ALGORITHM
//
// The clock algorithm circularly sweeps through the hash table to find the next
// victim. Recall that handles that are referenced are not evictable; the clock
// algorithm never picks those. We use different clock priorities: NONE, LOW,
// MEDIUM and HIGH. Priorities LOW, MEDIUM and HIGH represent how close an
// element is from being evicted, LOW being the closest to evicted. NONE means
// the slot is not evictable. NONE priority is used in one of the following
// cases:
// (a) the slot doesn't contain an element, or
// (b) the slot contains an externally referenced element, or
// (c) the slot contains an element that used to be externally referenced,
//      and the clock pointer has not swept through the slot since the element
//      stopped being externally referenced.
// ----------------------------------------------------------------------------

// The load factor p is a real number in (0, 1) such that at all
// times at most a fraction p of all slots, without counting tombstones,
// are occupied by elements. This means that the probability that a
// random probe hits an empty slot is at most p, and thus at most 1/p probes
// are required on average. For example, p = 70% implies that between 1 and 2
// probes are needed on average (bear in mind that this reasoning doesn't
// consider the effects of clustering over time).
// Because the size of the hash table is always rounded up to the next
// power of 2, p is really an upper bound on the actual load factor---the
// actual load factor is anywhere between p/2 and p. This is a bit wasteful,
// but bear in mind that slots only hold metadata, not actual values.
// Since space cost is dominated by the values (the LSM blocks),
// overprovisioning the table with metadata only increases the total cache space
// usage by a tiny fraction.
constexpr double kLoadFactor = 0.35;

// The user can exceed kLoadFactor if the sizes of the inserted values don't
// match estimated_value_size, or if strict_capacity_limit == false. To
// avoid a performance drop, we set a strict upper bound on the load factor.
constexpr double kStrictLoadFactor = 0.7;

// Maximum number of spins when trying to acquire a ref.
// TODO(Guido) This value was set arbitrarily. Is it appropriate?
// What's the best way to bound the spinning?
constexpr uint32_t kSpinsPerTry = 100000;

// Arbitrary seeds.
constexpr uint32_t kProbingSeed1 = 0xbc9f1d34;
constexpr uint32_t kProbingSeed2 = 0x7a2bb9d5;

struct ClockHandle {
  void* value;
  Cache::DeleterFn deleter;
  uint32_t hash;
  size_t total_charge;
  std::array<char, kCacheKeySize> key_data;

  static constexpr uint8_t kIsElementOffset = 0;
  static constexpr uint8_t kClockPriorityOffset = 1;
  static constexpr uint8_t kIsHitOffset = 3;
  static constexpr uint8_t kCachePriorityOffset = 4;

  enum Flags : uint8_t {
    // Whether the slot is in use by an element.
    IS_ELEMENT = 1 << kIsElementOffset,
    // Clock priorities. Represents how close a handle is from being evictable.
    CLOCK_PRIORITY = 3 << kClockPriorityOffset,
    // Whether the handle has been looked up after its insertion.
    HAS_HIT = 1 << kIsHitOffset,
    // The value of Cache::Priority of the handle.
    CACHE_PRIORITY = 1 << kCachePriorityOffset,
  };

  std::atomic<uint8_t> flags;

  enum ClockPriority : uint8_t {
    NONE = (0 << kClockPriorityOffset),
    LOW = (1 << kClockPriorityOffset),
    MEDIUM = (2 << kClockPriorityOffset),
    HIGH = (3 << kClockPriorityOffset)
  };

  // The number of elements that hash to this slot or a lower one, but wind
  // up in this slot or a higher one.
  std::atomic<uint32_t> displacements;

  static constexpr uint8_t kExternalRefsOffset = 0;
  static constexpr uint8_t kSharedRefsOffset = 15;
  static constexpr uint8_t kExclusiveRefOffset = 30;
  static constexpr uint8_t kWillBeDeletedOffset = 31;

  enum Refs : uint32_t {
    // Synchronization model:
    // - An external reference guarantees that hash, value, key_data
    //    and the IS_ELEMENT flag are not modified. Doesn't allow
    //    any writes.
    // - An internal reference has the same guarantees as an
    //    external reference, and additionally allows the following
    //    idempotent updates on the handle:
    //      * set CLOCK_PRIORITY to NONE;
    //      * set the HAS_HIT bit;
    //      * set the WILL_BE_DELETED bit.
    // - A shared reference is either an external reference or an
    //    internal reference.
    // - An exclusive reference guarantees that no other thread has a shared
    //    or exclusive reference to the handle, and allows writes
    //    on the handle.

    // Number of external references to the slot.
    EXTERNAL_REFS = ((uint32_t{1} << 15) - 1)
                    << kExternalRefsOffset,  // Bits 0, ..., 14
    // Number of internal references plus external references to the slot.
    SHARED_REFS = ((uint32_t{1} << 15) - 1)
                  << kSharedRefsOffset,  // Bits 15, ..., 29
    // Whether a thread has an exclusive reference to the slot.
    EXCLUSIVE_REF = uint32_t{1} << kExclusiveRefOffset,  // Bit 30
    // Whether the handle will be deleted soon. When this bit is set, new
    // internal references to this handle stop being accepted.
    // External references may still be granted---they can be created from
    // existing external references, or converting from existing internal
    // references.
    WILL_BE_DELETED = uint32_t{1} << kWillBeDeletedOffset  // Bit 31

    // Having these 4 fields in a single variable allows us to support the
    // following operations efficiently:
    // - Convert an internal reference into an external reference in a single
    //    atomic arithmetic operation.
    // - Attempt to take a shared reference using a single atomic arithmetic
    //    operation. This is because we can increment the internal ref count
    //    as well as checking whether the entry is marked for deletion using a
    //    single atomic arithmetic operation (and one non-atomic comparison).
  };

  static constexpr uint32_t kOneInternalRef = 0x8000;
  static constexpr uint32_t kOneExternalRef = 0x8001;

  std::atomic<uint32_t> refs;

  // True iff the handle is allocated separately from hash table.
  bool detached;

  ClockHandle()
      : value(nullptr),
        deleter(nullptr),
        hash(0),
        total_charge(0),
        flags(0),
        displacements(0),
        refs(0),
        detached(false) {
    SetWillBeDeleted(false);
    SetIsElement(false);
    SetClockPriority(ClockPriority::NONE);
    SetCachePriority(Cache::Priority::LOW);
    key_data.fill(0);
  }

  // The copy ctor and assignment operator are only used to copy a handle
  // for immediate deletion. (We need to copy because the slot may become
  // re-used before the deletion is completed.) We only copy the necessary
  // members to carry out the deletion. In particular, we don't need
  // the atomic members.
  ClockHandle(const ClockHandle& other) { *this = other; }

  void operator=(const ClockHandle& other) {
    value = other.value;
    deleter = other.deleter;
    key_data = other.key_data;
    hash = other.hash;
    total_charge = other.total_charge;
  }

  Slice key() const { return Slice(key_data.data(), kCacheKeySize); }

  void FreeData() {
    if (deleter) {
      (*deleter)(key(), value);
    }
  }

  // Calculate the memory usage by metadata.
  inline size_t CalcMetaCharge(
      CacheMetadataChargePolicy metadata_charge_policy) const {
    if (metadata_charge_policy != kFullChargeCacheMetadata) {
      return 0;
    } else {
      // #ifdef ROCKSDB_MALLOC_USABLE_SIZE
      //       return malloc_usable_size(
      //           const_cast<void*>(static_cast<const void*>(this)));
      // #else
      // TODO(Guido) malloc_usable_size only works when we call it on
      // a pointer allocated with malloc. Because our handles are all
      // allocated in a single shot as an array, the user can't call
      // CalcMetaCharge (or CalcTotalCharge or GetCharge) on a handle
      // pointer returned by the cache. Moreover, malloc_usable_size
      // expects a heap-allocated handle, but sometimes in our code we
      // wish to pass a stack-allocated handle (this is only a performance
      // concern).
      // What is the right way to compute metadata charges with pre-allocated
      // handles?
      return sizeof(ClockHandle);
      // #endif
    }
  }

  inline void CalcTotalCharge(
      size_t charge, CacheMetadataChargePolicy metadata_charge_policy) {
    total_charge = charge + CalcMetaCharge(metadata_charge_policy);
  }

  inline size_t GetCharge(
      CacheMetadataChargePolicy metadata_charge_policy) const {
    size_t meta_charge = CalcMetaCharge(metadata_charge_policy);
    assert(total_charge >= meta_charge);
    return total_charge - meta_charge;
  }

  // flags functions.

  bool IsElement() const { return flags & Flags::IS_ELEMENT; }

  void SetIsElement(bool is_element) {
    if (is_element) {
      flags |= Flags::IS_ELEMENT;
    } else {
      flags &= static_cast<uint8_t>(~Flags::IS_ELEMENT);
    }
  }

  bool HasHit() const { return flags & HAS_HIT; }

  void SetHit() { flags |= HAS_HIT; }

  Cache::Priority GetCachePriority() const {
    return static_cast<Cache::Priority>(flags & CACHE_PRIORITY);
  }

  void SetCachePriority(Cache::Priority priority) {
    if (priority == Cache::Priority::HIGH) {
      flags |= Flags::CACHE_PRIORITY;
    } else {
      flags &= static_cast<uint8_t>(~Flags::CACHE_PRIORITY);
    }
  }

  bool IsInClock() const {
    return GetClockPriority() != ClockHandle::ClockPriority::NONE;
  }

  ClockPriority GetClockPriority() const {
    return static_cast<ClockPriority>(flags & Flags::CLOCK_PRIORITY);
  }

  void SetClockPriority(ClockPriority priority) {
    flags &= static_cast<uint8_t>(~Flags::CLOCK_PRIORITY);
    flags |= priority;
  }

  void DecreaseClockPriority() {
    uint8_t p = static_cast<uint8_t>(flags & Flags::CLOCK_PRIORITY) >>
                kClockPriorityOffset;
    assert(p > 0);
    p--;
    flags &= static_cast<uint8_t>(~Flags::CLOCK_PRIORITY);
    ClockPriority new_priority =
        static_cast<ClockPriority>(p << kClockPriorityOffset);
    flags |= new_priority;
  }

  bool IsDetached() { return detached; }

  void SetDetached() { detached = true; }

  inline bool IsEmpty() const {
    return !this->IsElement() && this->displacements == 0;
  }

  inline bool IsTombstone() const {
    return !this->IsElement() && this->displacements > 0;
  }

  inline bool Matches(const Slice& some_key, uint32_t some_hash) const {
    return this->hash == some_hash && this->key() == some_key;
  }

  // refs functions.

  inline bool WillBeDeleted() const { return refs & WILL_BE_DELETED; }

  void SetWillBeDeleted(bool will_be_deleted) {
    if (will_be_deleted) {
      refs |= WILL_BE_DELETED;
    } else {
      refs &= ~WILL_BE_DELETED;
    }
  }

  uint32_t ExternalRefs() const {
    return (refs & EXTERNAL_REFS) >> kExternalRefsOffset;
  }

  // Tries to take an internal ref. Returns true iff it succeeds.
  inline bool TryInternalRef() {
    if (!((refs += kOneInternalRef) & (EXCLUSIVE_REF | WILL_BE_DELETED))) {
      return true;
    }
    refs -= kOneInternalRef;
    return false;
  }

  // Tries to take an external ref. Returns true iff it succeeds.
  inline bool TryExternalRef() {
    if (!((refs += kOneExternalRef) & EXCLUSIVE_REF)) {
      return true;
    }
    refs -= kOneExternalRef;
    return false;
  }

  // Tries to take an exclusive ref. Returns true iff it succeeds.
  // TODO(Guido) After every TryExclusiveRef call, we always call
  // WillBeDeleted(). We could save an atomic read by having an output parameter
  // with the last value of refs.
  inline bool TryExclusiveRef() {
    uint32_t will_be_deleted = refs & WILL_BE_DELETED;
    uint32_t expected = will_be_deleted;
    return refs.compare_exchange_strong(expected,
                                        EXCLUSIVE_REF | will_be_deleted);
  }

  // Repeatedly tries to take an exclusive reference, but aborts as soon
  // as an external or exclusive reference is detected (since the wait
  // would presumably be too long).
  inline bool SpinTryExclusiveRef() {
    uint32_t expected = 0;
    uint32_t will_be_deleted = 0;
    uint32_t spins = kSpinsPerTry;
    while (!refs.compare_exchange_strong(expected,
                                         EXCLUSIVE_REF | will_be_deleted) &&
           spins--) {
      std::this_thread::yield();
      if (expected & (EXTERNAL_REFS | EXCLUSIVE_REF)) {
        return false;
      }
      will_be_deleted = expected & WILL_BE_DELETED;
      expected = will_be_deleted;
    }
    return true;
  }

  // Take an external ref, assuming there is already one external ref
  // to the handle.
  void Ref() {
    // TODO(Guido) Is it okay to assume that the existing external reference
    // survives until this function returns?
    refs += kOneExternalRef;
  }

  inline void ReleaseExternalRef() { refs -= kOneExternalRef; }

  inline void ReleaseInternalRef() { refs -= kOneInternalRef; }

  inline void ReleaseExclusiveRef() { refs.fetch_and(~EXCLUSIVE_REF); }

  // Downgrade an exclusive ref to external.
  inline void ExclusiveToExternalRef() {
    refs += kOneExternalRef;
    ReleaseExclusiveRef();
  }

  // Convert an internal ref into external.
  inline void InternalToExternalRef() {
    refs += kOneExternalRef - kOneInternalRef;
  }

};  // struct ClockHandle

class ClockHandleTable {
 public:
  explicit ClockHandleTable(size_t capacity, int hash_bits);
  ~ClockHandleTable();

  // Returns a pointer to a visible handle matching the key/hash, or
  // nullptr if not present. When an actual handle is produced, an
  // internal reference is handed over.
  ClockHandle* Lookup(const Slice& key, uint32_t hash);

  // Inserts a copy of h into the hash table. Returns a pointer to the
  // inserted handle, or nullptr if no available slot was found. Every
  // existing visible handle matching the key is already present in the
  // hash table is marked as WILL_BE_DELETED. The deletion is also attempted,
  // and, if the attempt is successful, the handle is inserted into the
  // autovector deleted. When take_reference is true, the function hands
  // over an external reference on the handle, and otherwise no reference is
  // produced.
  ClockHandle* Insert(ClockHandle* h, autovector<ClockHandle>* deleted,
                      bool take_reference);

  // Assigns h the appropriate clock priority, making it evictable.
  void ClockOn(ClockHandle* h);

  // Makes h non-evictable.
  void ClockOff(ClockHandle* h);

  // Runs the clock eviction algorithm until usage_ + charge is at most
  // capacity_.
  void ClockRun(size_t charge);

  // Remove h from the hash table. Requires an exclusive ref to h.
  void Remove(ClockHandle* h, autovector<ClockHandle>* deleted);

  // Remove from the hash table all handles with matching key/hash along a
  // probe sequence, starting from the given probe number. Doesn't
  // require any references.
  void RemoveAll(const Slice& key, uint32_t hash, uint32_t& probe,
                 autovector<ClockHandle>* deleted);

  void RemoveAll(const Slice& key, uint32_t hash,
                 autovector<ClockHandle>* deleted) {
    uint32_t probe = 0;
    RemoveAll(key, hash, probe, deleted);
  }

  // Tries to remove h from the hash table. If the attempt is successful,
  // the function hands over an exclusive ref to h.
  bool TryRemove(ClockHandle* h, autovector<ClockHandle>* deleted);

  // Similar to TryRemove, except that it spins, increasing the chances of
  // success. Requires that the caller thread has no shared ref to h.
  bool SpinTryRemove(ClockHandle* h, autovector<ClockHandle>* deleted);

  // Call this function after an Insert, Remove, RemoveAll, TryRemove
  // or SpinTryRemove. It frees the deleted values and updates the hash table
  // metadata.
  void Free(autovector<ClockHandle>* deleted);

  template <typename T>
  void ApplyToEntriesRange(T func, uint32_t index_begin, uint32_t index_end,
                           bool apply_if_will_be_deleted) {
    for (uint32_t i = index_begin; i < index_end; i++) {
      ClockHandle* h = &array_[i];
      if (h->TryExclusiveRef()) {
        if (h->IsElement() &&
            (apply_if_will_be_deleted || !h->WillBeDeleted())) {
          func(h);
        }
        h->ReleaseExclusiveRef();
      }
    }
  }

  template <typename T>
  void ConstApplyToEntriesRange(T func, uint32_t index_begin,
                                uint32_t index_end,
                                bool apply_if_will_be_deleted) const {
    for (uint32_t i = index_begin; i < index_end; i++) {
      ClockHandle* h = &array_[i];
      // We take an external ref because we are handing over control
      // to a user-defined function, and because the handle will not be
      // modified.
      if (h->TryExternalRef()) {
        if (h->IsElement() &&
            (apply_if_will_be_deleted || !h->WillBeDeleted())) {
          func(h);
        }
        h->ReleaseExternalRef();
      }
    }
  }

  uint32_t GetTableSize() const { return uint32_t{1} << length_bits_; }

  int GetLengthBits() const { return length_bits_; }

  uint32_t GetOccupancyLimit() const { return occupancy_limit_; }

  uint32_t GetOccupancy() const { return occupancy_; }

  size_t GetUsage() const { return usage_; }

  size_t GetCapacity() const { return capacity_; }

  void SetCapacity(size_t capacity) { capacity_ = capacity; }

  // Returns x mod 2^{length_bits_}.
  uint32_t ModTableSize(uint32_t x) { return x & length_bits_mask_; }

 private:
  // Extracts the element information from a handle (src), and assigns it
  // to a hash table slot (dst). Doesn't touch displacements and refs,
  // which are maintained by the hash table algorithm.
  void Assign(ClockHandle* dst, ClockHandle* src);

  // Returns the first slot in the probe sequence, starting from the given
  // probe number, with a handle e such that match(e) is true. At every
  // step, the function first tests whether match(e) holds. If this is false,
  // it evaluates abort(e) to decide whether the search should be aborted,
  // and in the affirmative returns -1. For every handle e probed except
  // the last one, the function runs update(e).
  // The probe parameter is modified as follows. We say a probe to a handle
  // e is aborting if match(e) is false and abort(e) is true. Then the final
  // value of probe is one more than the last non-aborting probe during the
  // call. This is so that that the variable can be used to keep track of
  // progress across consecutive calls to FindSlot.
  inline ClockHandle* FindSlot(const Slice& key,
                               std::function<bool(ClockHandle*)> match,
                               std::function<bool(ClockHandle*)> stop,
                               std::function<void(ClockHandle*)> update,
                               uint32_t& probe);

  // Returns an available slot for the given key. All copies of the
  // key found along the probing sequence until an available slot is
  // found are marked for deletion. On each of them, a deletion is
  // attempted, and when the attempt succeeds the slot is assigned to
  // the new copy of the element.
  ClockHandle* FindAvailableSlot(const Slice& key, uint32_t hash,
                                 uint32_t& probe,
                                 autovector<ClockHandle>* deleted);

  // After a failed FindSlot call (i.e., with answer -1) in
  // FindAvailableSlot, this function fixes all displacements's
  // starting from the 0-th probe, until the given probe.
  void Rollback(const Slice& key, uint32_t probe);

  // Number of hash bits used for table index.
  // The size of the table is 1 << length_bits_.
  const int length_bits_;

  // For faster computation of ModTableSize.
  const uint32_t length_bits_mask_;

  // Maximum number of elements the user can store in the table.
  const uint32_t occupancy_limit_;

  // Maximum total charge of all elements stored in the table.
  size_t capacity_;

  // We partition the following members into different cache lines
  // to avoid false sharing among Lookup, Release, Erase and Insert
  // operations in ClockCacheShard.

  ALIGN_AS(CACHE_LINE_SIZE)
  // Array of slots comprising the hash table.
  std::unique_ptr<ClockHandle[]> array_;

  ALIGN_AS(CACHE_LINE_SIZE)
  // Clock algorithm sweep pointer.
  std::atomic<uint32_t> clock_pointer_;

  ALIGN_AS(CACHE_LINE_SIZE)
  // Number of elements in the table.
  std::atomic<uint32_t> occupancy_;

  // Memory size for entries residing in the cache.
  std::atomic<size_t> usage_;
};  // class ClockHandleTable

// A single shard of sharded cache.
class ALIGN_AS(CACHE_LINE_SIZE) ClockCacheShard final : public CacheShard {
 public:
  ClockCacheShard(size_t capacity, size_t estimated_value_size,
                  bool strict_capacity_limit,
                  CacheMetadataChargePolicy metadata_charge_policy);
  ~ClockCacheShard() override = default;

  // Separate from constructor so caller can easily make an array of ClockCache
  // if current usage is more than new capacity, the function will attempt to
  // free the needed space.
  void SetCapacity(size_t capacity) override;

  // Set the flag to reject insertion if cache if full.
  void SetStrictCapacityLimit(bool strict_capacity_limit) override;

  // Like Cache methods, but with an extra "hash" parameter.
  // Insert an item into the hash table and, if handle is null, make it
  // evictable by the clock algorithm. Older items are evicted as necessary.
  // If the cache is full and free_handle_on_fail is true, the item is deleted
  // and handle is set to nullptr.
  Status Insert(const Slice& key, uint32_t hash, void* value, size_t charge,
                Cache::DeleterFn deleter, Cache::Handle** handle,
                Cache::Priority priority) override;

  Status Insert(const Slice& key, uint32_t hash, void* value,
                const Cache::CacheItemHelper* helper, size_t charge,
                Cache::Handle** handle, Cache::Priority priority) override {
    return Insert(key, hash, value, charge, helper->del_cb, handle, priority);
  }

  Cache::Handle* Lookup(const Slice& key, uint32_t hash,
                        const Cache::CacheItemHelper* /*helper*/,
                        const Cache::CreateCallback& /*create_cb*/,
                        Cache::Priority /*priority*/, bool /*wait*/,
                        Statistics* /*stats*/) override {
    return Lookup(key, hash);
  }

  Cache::Handle* Lookup(const Slice& key, uint32_t hash) override;

  bool Release(Cache::Handle* handle, bool /*useful*/,
               bool erase_if_last_ref) override {
    return Release(handle, erase_if_last_ref);
  }

  bool IsReady(Cache::Handle* /*handle*/) override { return true; }

  void Wait(Cache::Handle* /*handle*/) override {}

  bool Ref(Cache::Handle* handle) override;

  bool Release(Cache::Handle* handle, bool erase_if_last_ref = false) override;

  void Erase(const Slice& key, uint32_t hash) override;

  size_t GetUsage() const override;

  size_t GetPinnedUsage() const override;

  void ApplyToSomeEntries(
      const std::function<void(const Slice& key, void* value, size_t charge,
                               DeleterFn deleter)>& callback,
      uint32_t average_entries_per_lock, uint32_t* state) override;

  void EraseUnRefEntries() override;

  std::string GetPrintableOptions() const override { return std::string{}; }

 private:
  friend class ClockCache;
  friend class ClockCacheTest;

  ClockHandle* DetachedInsert(ClockHandle* h);

  // Returns the charge of a single handle.
  static size_t CalcEstimatedHandleCharge(
      size_t estimated_value_size,
      CacheMetadataChargePolicy metadata_charge_policy);

  // Returns the number of bits used to hash an element in the hash
  // table.
  static int CalcHashBits(size_t capacity, size_t estimated_value_size,
                          CacheMetadataChargePolicy metadata_charge_policy);

  // Whether to reject insertion if cache reaches its full capacity.
  std::atomic<bool> strict_capacity_limit_;

  // Handles allocated separately from the table.
  std::atomic<size_t> detached_usage_;

  ClockHandleTable table_;
};  // class ClockCacheShard

struct ClockCacheOptions {
  static const char* kName() { return "ClockCacheOptions"; }

  // Capacity of the cache.
  size_t capacity = 1024 * 1024;

  // Cache is sharded into 2^num_shard_bits shards, by hash of key.
  // Refer to NewLRUCache for further information.
  int num_shard_bits = -1;

  size_t estimated_value_size = 0;

  // If strict_capacity_limit is set,
  // insert to the cache will fail when cache is full.
  bool strict_capacity_limit = false;
  // If non-nullptr will use this allocator instead of system allocator when
  // allocating memory for cache blocks. Call this method before you start using
  // the cache!
  //
  // Caveat: when the cache is used as block cache, the memory allocator is
  // ignored when dealing with compression libraries that allocate memory
  // internally (currently only XPRESS).
  std::shared_ptr<MemoryAllocator> memory_allocator = nullptr;

  CacheMetadataChargePolicy metadata_charge_policy =
      kDefaultCacheMetadataChargePolicy;

  ClockCacheOptions() = default;
  ClockCacheOptions(
      size_t _capacity, int _num_shard_bits, size_t _estimated_value_size,
      bool _strict_capacity_limit,
      std::shared_ptr<MemoryAllocator> _memory_allocator = nullptr,
      CacheMetadataChargePolicy _metadata_charge_policy =
          kDefaultCacheMetadataChargePolicy)
      : capacity(_capacity),
        num_shard_bits(_num_shard_bits),
        estimated_value_size(_estimated_value_size),
        strict_capacity_limit(_strict_capacity_limit),
        memory_allocator(std::move(_memory_allocator)),
        metadata_charge_policy(_metadata_charge_policy) {}
};

class ClockCache
#ifdef NDEBUG
    final
#endif
    : public ShardedCache {
 public:
  ClockCache();
  explicit ClockCache(const ClockCacheOptions& options);
  ~ClockCache() override;
  static const char* kClassName() { return "ClockCache"; }
  const char* Name() const override { return kClassName(); }
  Status PrepareOptions(const ConfigOptions& config_options) override;
  bool IsMutable() const override;
  std::string GetPrintableOptions() const override;

  void SetCapacity(size_t capacity) override;
  void SetStrictCapacityLimit(bool strict_capacity_limit) override;
  size_t GetCapacity() const override;
  bool HasStrictCapacityLimit() const override;

  CacheShard* GetShard(uint32_t shard) override;

  const CacheShard* GetShard(uint32_t shard) const override;

  void* Value(Handle* handle) override;

  size_t GetCharge(Handle* handle) const override;

  uint32_t GetHash(Handle* handle) const override;

  DeleterFn GetDeleter(Handle* handle) const override;

  void DisownData() override;

  MemoryAllocator* memory_allocator() const override {
    return options_.memory_allocator.get();
  }

 private:
  ClockCacheShard* shards_ = nullptr;
<<<<<<< HEAD
  ClockCacheOptions options_;
=======

  int num_shards_;
>>>>>>> 87649d32
};  // class ClockCache

}  // namespace clock_cache

// Only for internal testing, temporarily replacing NewClockCache.
// TODO(Guido) Remove once NewClockCache constructs a ClockCache again.
extern std::shared_ptr<Cache> ExperimentalNewClockCache(
    size_t capacity, size_t estimated_value_size, int num_shard_bits,
    bool strict_capacity_limit,
    CacheMetadataChargePolicy metadata_charge_policy);

}  // namespace ROCKSDB_NAMESPACE<|MERGE_RESOLUTION|>--- conflicted
+++ resolved
@@ -873,12 +873,7 @@
 
  private:
   ClockCacheShard* shards_ = nullptr;
-<<<<<<< HEAD
   ClockCacheOptions options_;
-=======
-
-  int num_shards_;
->>>>>>> 87649d32
 };  // class ClockCache
 
 }  // namespace clock_cache
