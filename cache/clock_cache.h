--- conflicted
+++ resolved
@@ -814,7 +814,6 @@
 #endif
     : public ShardedCache {
  public:
-<<<<<<< HEAD
   ClockCache();
   explicit ClockCache(const ClockCacheOptions& options);
   ~ClockCache() override;
@@ -828,16 +827,6 @@
   void SetStrictCapacityLimit(bool strict_capacity_limit) override;
   size_t GetCapacity() const override;
   bool HasStrictCapacityLimit() const override;
-=======
-  ClockCache(size_t capacity, size_t estimated_value_size, int num_shard_bits,
-             bool strict_capacity_limit,
-             CacheMetadataChargePolicy metadata_charge_policy =
-                 kDontChargeCacheMetadata);
-
-  ~ClockCache() override;
-
-  const char* Name() const override { return "ClockCache"; }
->>>>>>> 84e9b6ee
 
   CacheShard* GetShard(uint32_t shard) override;
 
@@ -859,11 +848,7 @@
 
  private:
   ClockCacheShard* shards_ = nullptr;
-<<<<<<< HEAD
   ClockCacheOptions options_;
-=======
-  int num_shards_;
->>>>>>> 84e9b6ee
 };  // class ClockCache
 
 }  // namespace clock_cache
