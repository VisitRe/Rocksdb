--- conflicted
+++ resolved
@@ -312,8 +312,6 @@
     handle = cache->Lookup("k1", &CompressedSecondaryCacheTest::helper_,
                            test_item_creator, Cache::Priority::LOW, true,
                            statistics);
-<<<<<<< HEAD
-=======
 
     if (sec_cache_is_compressed && LZ4_Supported()) {
       ASSERT_EQ(statistics->getTickerCount(COMP_SEC_CACHE_BYTES_UNCOMPRESSED),
@@ -323,7 +321,6 @@
       ASSERT_EQ(statistics->getTickerCount(COMP_SEC_CACHE_BYTES_COMPRESSED),
                 1017);
     }
->>>>>>> e5c8e306
     ASSERT_NE(handle, nullptr);
     TestItem* val1_1 = static_cast<TestItem*>(cache->Value(handle));
     ASSERT_NE(val1_1, nullptr);
