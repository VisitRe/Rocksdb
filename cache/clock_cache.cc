//  Copyright (c) 2011-present, Facebook, Inc.  All rights reserved.
//  This source code is licensed under both the GPLv2 (found in the
//  COPYING file in the root directory) and Apache 2.0 License
//  (found in the LICENSE.Apache file in the root directory).
//
// Copyright (c) 2011 The LevelDB Authors. All rights reserved.
// Use of this source code is governed by a BSD-style license that can be
// found in the LICENSE file. See the AUTHORS file for names of contributors.

#include "cache/clock_cache.h"

#include <algorithm>
#include <atomic>
#include <bitset>
#include <cassert>
#include <cinttypes>
#include <cstddef>
#include <exception>
#include <functional>
#include <numeric>
#include <string>
#include <thread>
#include <type_traits>

#include "cache/cache_key.h"
#include "cache/secondary_cache_adapter.h"
#include "logging/logging.h"
#include "monitoring/perf_context_imp.h"
#include "monitoring/statistics_impl.h"
#include "port/lang.h"
#include "rocksdb/env.h"
#include "util/hash.h"
#include "util/math.h"
#include "util/random.h"

namespace ROCKSDB_NAMESPACE {

namespace clock_cache {

namespace {
inline uint64_t GetRefcount(uint64_t meta) {
  return ((meta >> ClockHandle::kAcquireCounterShift) -
          (meta >> ClockHandle::kReleaseCounterShift)) &
         ClockHandle::kCounterMask;
}

inline uint64_t GetInitialCountdown(Cache::Priority priority) {
  // Set initial clock data from priority
  // TODO: configuration parameters for priority handling and clock cycle
  // count?
  switch (priority) {
    case Cache::Priority::HIGH:
      return ClockHandle::kHighCountdown;
    default:
      assert(false);
      FALLTHROUGH_INTENDED;
    case Cache::Priority::LOW:
      return ClockHandle::kLowCountdown;
    case Cache::Priority::BOTTOM:
      return ClockHandle::kBottomCountdown;
  }
}

inline void MarkEmpty(ClockHandle& h) {
#ifndef NDEBUG
  // Mark slot as empty, with assertion
  uint64_t meta = h.meta.Exchange(0);
  assert(meta >> ClockHandle::kStateShift == ClockHandle::kStateConstruction);
#else
  // Mark slot as empty
  h.meta.Store(0);
#endif
}

inline void FreeDataMarkEmpty(ClockHandle& h, MemoryAllocator* allocator) {
  // NOTE: in theory there's more room for parallelism if we copy the handle
  // data and delay actions like this until after marking the entry as empty,
  // but performance tests only show a regression by copying the few words
  // of data.
  h.FreeData(allocator);

  MarkEmpty(h);
}

// Called to undo the effect of referencing an entry for internal purposes,
// so it should not be marked as having been used.
inline void Unref(const ClockHandle& h, uint64_t count = 1) {
  // Pretend we never took the reference
  // WART: there's a tiny chance we release last ref to invisible
  // entry here. If that happens, we let eviction take care of it.
  uint64_t old_meta = h.meta.FetchSub(ClockHandle::kAcquireIncrement * count);
  assert(GetRefcount(old_meta) != 0);
  (void)old_meta;
}

inline bool ClockUpdate(ClockHandle& h, bool* purgeable = nullptr) {
  uint64_t meta;
  if (purgeable) {
    assert(*purgeable == false);
    // In AutoHCC, our eviction process follows the chain structure, so we
    // should ensure that we see the latest state of each entry, at least for
    // assertion checking.
    meta = h.meta.Load();
  } else {
    // In FixedHCC, our eviction process is a simple iteration without regard
    // to probing order, displacements, etc., so it doesn't matter if we see
    // somewhat stale data.
    meta = h.meta.LoadRelaxed();
  }

  if (((meta >> ClockHandle::kStateShift) & ClockHandle::kStateShareableBit) ==
      0) {
    // Only clock update Shareable entries
    if (purgeable) {
      *purgeable = true;
      // AutoHCC only: make sure we only attempt to update non-empty slots
      assert((meta >> ClockHandle::kStateShift) &
             ClockHandle::kStateOccupiedBit);
    }
    return false;
  }
  uint64_t acquire_count =
      (meta >> ClockHandle::kAcquireCounterShift) & ClockHandle::kCounterMask;
  uint64_t release_count =
      (meta >> ClockHandle::kReleaseCounterShift) & ClockHandle::kCounterMask;
  if (acquire_count != release_count) {
    // Only clock update entries with no outstanding refs
    return false;
  }
  if ((meta >> ClockHandle::kStateShift == ClockHandle::kStateVisible) &&
      acquire_count > 0) {
    // Decrement clock
    uint64_t new_count =
        std::min(acquire_count - 1, uint64_t{ClockHandle::kMaxCountdown} - 1);
    // Compare-exchange in the decremented clock info, but
    // not aggressively
    uint64_t new_meta =
        (uint64_t{ClockHandle::kStateVisible} << ClockHandle::kStateShift) |
        (meta & ClockHandle::kHitBitMask) |
        (new_count << ClockHandle::kReleaseCounterShift) |
        (new_count << ClockHandle::kAcquireCounterShift);
    h.meta.CasStrongRelaxed(meta, new_meta);
    return false;
  }
  // Otherwise, remove entry (either unreferenced invisible or
  // unreferenced and expired visible).
  if (h.meta.CasStrong(meta, (uint64_t{ClockHandle::kStateConstruction}
                              << ClockHandle::kStateShift) |
                                 (meta & ClockHandle::kHitBitMask))) {
    // Took ownership.
    return true;
  } else {
    // Compare-exchange failing probably
    // indicates the entry was used, so skip it in that case.
    return false;
  }
}

// If an entry doesn't receive clock updates but is repeatedly referenced &
// released, the acquire and release counters could overflow without some
// intervention. This is that intervention, which should be inexpensive
// because it only incurs a simple, very predictable check. (Applying a bit
// mask in addition to an increment to every Release likely would be
// relatively expensive, because it's an extra atomic update.)
//
// We do have to assume that we never have many millions of simultaneous
// references to a cache handle, because we cannot represent so many
// references with the difference in counters, masked to the number of
// counter bits. Similarly, we assume there aren't millions of threads
// holding transient references (which might be "undone" rather than
// released by the way).
//
// Consider these possible states for each counter:
// low: less than kMaxCountdown
// medium: kMaxCountdown to half way to overflow + kMaxCountdown
// high: half way to overflow + kMaxCountdown, or greater
//
// And these possible states for the combination of counters:
// acquire / release
// -------   -------
// low       low       - Normal / common, with caveats (see below)
// medium    low       - Can happen while holding some refs
// high      low       - Violates assumptions (too many refs)
// low       medium    - Violates assumptions (refs underflow, etc.)
// medium    medium    - Normal (very read heavy cache)
// high      medium    - Can happen while holding some refs
// low       high      - This function is supposed to prevent
// medium    high      - Violates assumptions (refs underflow, etc.)
// high      high      - Needs CorrectNearOverflow
//
// Basically, this function detects (high, high) state (inferred from
// release alone being high) and bumps it back down to (medium, medium)
// state with the same refcount and the same logical countdown counter
// (everything > kMaxCountdown is logically the same). Note that bumping
// down to (low, low) would modify the countdown counter, so is "reserved"
// in a sense.
//
// If near-overflow correction is triggered here, there's no guarantee
// that another thread hasn't freed the entry and replaced it with another.
// Therefore, it must be the case that the correction does not affect
// entries unless they are very old (many millions of acquire-release cycles).
// (Our bit manipulation is indeed idempotent and only affects entries in
// exceptional cases.) We assume a pre-empted thread will not stall that long.
// If it did, the state could be corrupted in the (unlikely) case that the top
// bit of the acquire counter is set but not the release counter, and thus
// we only clear the top bit of the acquire counter on resumption. It would
// then appear that there are too many refs and the entry would be permanently
// pinned (which is not terrible for an exceptionally rare occurrence), unless
// it is referenced enough (at least kMaxCountdown more times) for the release
// counter to reach "high" state again and bumped back to "medium." (This
// motivates only checking for release counter in high state, not both in high
// state.)
inline void CorrectNearOverflow(uint64_t old_meta,
                                AcqRelAtomic<uint64_t>& meta) {
  // We clear both top-most counter bits at the same time.
  constexpr uint64_t kCounterTopBit = uint64_t{1}
                                      << (ClockHandle::kCounterNumBits - 1);
  constexpr uint64_t kClearBits =
      (kCounterTopBit << ClockHandle::kAcquireCounterShift) |
      (kCounterTopBit << ClockHandle::kReleaseCounterShift);
  // A simple check that allows us to initiate clearing the top bits for
  // a large portion of the "high" state space on release counter.
  constexpr uint64_t kCheckBits =
      (kCounterTopBit | (ClockHandle::kMaxCountdown + 1))
      << ClockHandle::kReleaseCounterShift;

  if (UNLIKELY(old_meta & kCheckBits)) {
    meta.FetchAndRelaxed(~kClearBits);
  }
}

inline bool BeginSlotInsert(const ClockHandleBasicData& proto, ClockHandle& h,
                            uint64_t initial_countdown, bool* already_matches) {
  assert(*already_matches == false);
  // Optimistically transition the slot from "empty" to
  // "under construction" (no effect on other states)
  uint64_t old_meta = h.meta.FetchOr(uint64_t{ClockHandle::kStateOccupiedBit}
                                     << ClockHandle::kStateShift);
  uint64_t old_state = old_meta >> ClockHandle::kStateShift;

  if (old_state == ClockHandle::kStateEmpty) {
    // We've started inserting into an available slot, and taken
    // ownership.
    return true;
  } else if (old_state != ClockHandle::kStateVisible) {
    // Slot not usable / touchable now
    return false;
  }
  // Existing, visible entry, which might be a match.
  // But first, we need to acquire a ref to read it. In fact, number of
  // refs for initial countdown, so that we boost the clock state if
  // this is a match.
  old_meta =
      h.meta.FetchAdd(ClockHandle::kAcquireIncrement * initial_countdown);
  // Like Lookup
  if ((old_meta >> ClockHandle::kStateShift) == ClockHandle::kStateVisible) {
    // Acquired a read reference
    if (h.hashed_key == proto.hashed_key) {
      // Match. Release in a way that boosts the clock state
      old_meta =
          h.meta.FetchAdd(ClockHandle::kReleaseIncrement * initial_countdown);
      // Correct for possible (but rare) overflow
      CorrectNearOverflow(old_meta, h.meta);
      // Insert detached instead (only if return handle needed)
      *already_matches = true;
      return false;
    } else {
      // Mismatch.
      Unref(h, initial_countdown);
    }
  } else if (UNLIKELY((old_meta >> ClockHandle::kStateShift) ==
                      ClockHandle::kStateInvisible)) {
    // Pretend we never took the reference
    Unref(h, initial_countdown);
  } else {
    // For other states, incrementing the acquire counter has no effect
    // so we don't need to undo it.
    // Slot not usable / touchable now.
  }
  return false;
}

inline void FinishSlotInsert(const ClockHandleBasicData& proto, ClockHandle& h,
                             uint64_t initial_countdown, bool keep_ref) {
  // Save data fields
  ClockHandleBasicData* h_alias = &h;
  *h_alias = proto;

  // Transition from "under construction" state to "visible" state
  uint64_t new_meta = uint64_t{ClockHandle::kStateVisible}
                      << ClockHandle::kStateShift;

  // Maybe with an outstanding reference
  new_meta |= initial_countdown << ClockHandle::kAcquireCounterShift;
  new_meta |= (initial_countdown - keep_ref)
              << ClockHandle::kReleaseCounterShift;

#ifndef NDEBUG
  // Save the state transition, with assertion
  uint64_t old_meta = h.meta.Exchange(new_meta);
  assert(old_meta >> ClockHandle::kStateShift ==
         ClockHandle::kStateConstruction);
#else
  // Save the state transition
  h.meta.Store(new_meta);
#endif
}

bool TryInsert(const ClockHandleBasicData& proto, ClockHandle& h,
               uint64_t initial_countdown, bool keep_ref,
               bool* already_matches) {
  bool b = BeginSlotInsert(proto, h, initial_countdown, already_matches);
  if (b) {
    FinishSlotInsert(proto, h, initial_countdown, keep_ref);
  }
  return b;
}

// Func must be const HandleImpl& -> void callable
template <class HandleImpl, class Func>
void ConstApplyToEntriesRange(const Func& func, const HandleImpl* begin,
                              const HandleImpl* end,
                              bool apply_if_will_be_deleted) {
  uint64_t check_state_mask = ClockHandle::kStateShareableBit;
  if (!apply_if_will_be_deleted) {
    check_state_mask |= ClockHandle::kStateVisibleBit;
  }

  for (const HandleImpl* h = begin; h < end; ++h) {
    // Note: to avoid using compare_exchange, we have to be extra careful.
    uint64_t old_meta = h->meta.LoadRelaxed();
    // Check if it's an entry visible to lookups
    if ((old_meta >> ClockHandle::kStateShift) & check_state_mask) {
      // Increment acquire counter. Note: it's possible that the entry has
      // completely changed since we loaded old_meta, but incrementing acquire
      // count is always safe. (Similar to optimistic Lookup here.)
      old_meta = h->meta.FetchAdd(ClockHandle::kAcquireIncrement);
      // Check whether we actually acquired a reference.
      if ((old_meta >> ClockHandle::kStateShift) &
          ClockHandle::kStateShareableBit) {
        // Apply func if appropriate
        if ((old_meta >> ClockHandle::kStateShift) & check_state_mask) {
          func(*h);
        }
        // Pretend we never took the reference
        Unref(*h);
        // No net change, so don't need to check for overflow
      } else {
        // For other states, incrementing the acquire counter has no effect
        // so we don't need to undo it. Furthermore, we cannot safely undo
        // it because we did not acquire a read reference to lock the
        // entry in a Shareable state.
      }
    }
  }
}

}  // namespace

void ClockHandleBasicData::FreeData(MemoryAllocator* allocator) const {
  if (helper->del_cb) {
    helper->del_cb(value, allocator);
  }
}

template <class HandleImpl>
HandleImpl* BaseClockTable::StandaloneInsert(
    const ClockHandleBasicData& proto) {
  // Heap allocated separate from table
  HandleImpl* h = new HandleImpl();
  ClockHandleBasicData* h_alias = h;
  *h_alias = proto;
  h->SetStandalone();
  // Single reference (standalone entries only created if returning a refed
  // Handle back to user)
  uint64_t meta = uint64_t{ClockHandle::kStateInvisible}
                  << ClockHandle::kStateShift;
  meta |= uint64_t{1} << ClockHandle::kAcquireCounterShift;
  h->meta.Store(meta);
  // Keep track of how much of usage is standalone
  standalone_usage_.FetchAddRelaxed(proto.GetTotalCharge());
  return h;
}

template <class Table>
typename Table::HandleImpl* BaseClockTable::CreateStandalone(
    ClockHandleBasicData& proto, size_t capacity, bool strict_capacity_limit,
    bool allow_uncharged) {
  Table& derived = static_cast<Table&>(*this);
  typename Table::InsertState state;
  derived.StartInsert(state);

  const size_t total_charge = proto.GetTotalCharge();
  if (strict_capacity_limit) {
    Status s = ChargeUsageMaybeEvictStrict<Table>(
        total_charge, capacity,
        /*need_evict_for_occupancy=*/false, state);
    if (!s.ok()) {
      if (allow_uncharged) {
        proto.total_charge = 0;
      } else {
        return nullptr;
      }
    }
  } else {
    // Case strict_capacity_limit == false
    bool success = ChargeUsageMaybeEvictNonStrict<Table>(
        total_charge, capacity,
        /*need_evict_for_occupancy=*/false, state);
    if (!success) {
      // Force the issue
      usage_.FetchAddRelaxed(total_charge);
    }
  }

  return StandaloneInsert<typename Table::HandleImpl>(proto);
}

template <class Table>
Status BaseClockTable::ChargeUsageMaybeEvictStrict(
    size_t total_charge, size_t capacity, bool need_evict_for_occupancy,
    typename Table::InsertState& state) {
  if (total_charge > capacity) {
    return Status::MemoryLimit(
        "Cache entry too large for a single cache shard: " +
        std::to_string(total_charge) + " > " + std::to_string(capacity));
  }
  // Grab any available capacity, and free up any more required.
  size_t old_usage = usage_.LoadRelaxed();
  size_t new_usage;
  do {
    new_usage = std::min(capacity, old_usage + total_charge);
    if (new_usage == old_usage) {
      // No change needed
      break;
    }
  } while (!usage_.CasWeakRelaxed(old_usage, new_usage));
  // How much do we need to evict then?
  size_t need_evict_charge = old_usage + total_charge - new_usage;
  size_t request_evict_charge = need_evict_charge;
  if (UNLIKELY(need_evict_for_occupancy) && request_evict_charge == 0) {
    // Require at least 1 eviction.
    request_evict_charge = 1;
  }
  if (request_evict_charge > 0) {
    EvictionData data;
    static_cast<Table*>(this)->Evict(request_evict_charge, state, &data);
    occupancy_.FetchSub(data.freed_count);
    if (LIKELY(data.freed_charge > need_evict_charge)) {
      assert(data.freed_count > 0);
      // Evicted more than enough
      usage_.FetchSubRelaxed(data.freed_charge - need_evict_charge);
    } else if (data.freed_charge < need_evict_charge ||
               (UNLIKELY(need_evict_for_occupancy) && data.freed_count == 0)) {
      // Roll back to old usage minus evicted
      usage_.FetchSubRelaxed(data.freed_charge + (new_usage - old_usage));
      if (data.freed_charge < need_evict_charge) {
        return Status::MemoryLimit(
            "Insert failed because unable to evict entries to stay within "
            "capacity limit.");
      } else {
        return Status::MemoryLimit(
            "Insert failed because unable to evict entries to stay within "
            "table occupancy limit.");
      }
    }
    // If we needed to evict something and we are proceeding, we must have
    // evicted something.
    assert(data.freed_count > 0);
  }
  return Status::OK();
}

template <class Table>
inline bool BaseClockTable::ChargeUsageMaybeEvictNonStrict(
    size_t total_charge, size_t capacity, bool need_evict_for_occupancy,
    typename Table::InsertState& state) {
  // For simplicity, we consider that either the cache can accept the insert
  // with no evictions, or we must evict enough to make (at least) enough
  // space. It could lead to unnecessary failures or excessive evictions in
  // some extreme cases, but allows a fast, simple protocol. If we allow a
  // race to get us over capacity, then we might never get back to capacity
  // limit if the sizes of entries allow each insertion to evict the minimum
  // charge. Thus, we should evict some extra if it's not a signifcant
  // portion of the shard capacity. This can have the side benefit of
  // involving fewer threads in eviction.
  size_t old_usage = usage_.LoadRelaxed();
  size_t need_evict_charge;
  // NOTE: if total_charge > old_usage, there isn't yet enough to evict
  // `total_charge` amount. Even if we only try to evict `old_usage` amount,
  // there's likely something referenced and we would eat CPU looking for
  // enough to evict.
  if (old_usage + total_charge <= capacity || total_charge > old_usage) {
    // Good enough for me (might run over with a race)
    need_evict_charge = 0;
  } else {
    // Try to evict enough space, and maybe some extra
    need_evict_charge = total_charge;
    if (old_usage > capacity) {
      // Not too much to avoid thundering herd while avoiding strict
      // synchronization, such as the compare_exchange used with strict
      // capacity limit.
      need_evict_charge += std::min(capacity / 1024, total_charge) + 1;
    }
  }
  if (UNLIKELY(need_evict_for_occupancy) && need_evict_charge == 0) {
    // Special case: require at least 1 eviction if we only have to
    // deal with occupancy
    need_evict_charge = 1;
  }
  EvictionData data;
  if (need_evict_charge > 0) {
    static_cast<Table*>(this)->Evict(need_evict_charge, state, &data);
    // Deal with potential occupancy deficit
    if (UNLIKELY(need_evict_for_occupancy) && data.freed_count == 0) {
      assert(data.freed_charge == 0);
      // Can't meet occupancy requirement
      return false;
    } else {
      // Update occupancy for evictions
      occupancy_.FetchSub(data.freed_count);
    }
  }
  // Track new usage even if we weren't able to evict enough
  usage_.FetchAddRelaxed(total_charge - data.freed_charge);
  // No underflow
  assert(usage_.LoadRelaxed() < SIZE_MAX / 2);
  // Success
  return true;
}

void BaseClockTable::TrackAndReleaseEvictedEntry(
    ClockHandle* h, BaseClockTable::EvictionData* data) {
  data->freed_charge += h->GetTotalCharge();
  data->freed_count += 1;

  bool took_value_ownership = false;
  if (eviction_callback_) {
    // For key reconstructed from hash
    UniqueId64x2 unhashed;
    took_value_ownership =
        eviction_callback_(ClockCacheShard<FixedHyperClockTable>::ReverseHash(
                               h->GetHash(), &unhashed, hash_seed_),
                           reinterpret_cast<Cache::Handle*>(h),
                           h->meta.LoadRelaxed() & ClockHandle::kHitBitMask);
  }
  if (!took_value_ownership) {
    h->FreeData(allocator_);
  }
  MarkEmpty(*h);
}

template <class Table>
Status BaseClockTable::Insert(const ClockHandleBasicData& proto,
                              typename Table::HandleImpl** handle,
                              Cache::Priority priority, size_t capacity,
                              bool strict_capacity_limit) {
  using HandleImpl = typename Table::HandleImpl;
  Table& derived = static_cast<Table&>(*this);

  typename Table::InsertState state;
  derived.StartInsert(state);

  // Do we have the available occupancy? Optimistically assume we do
  // and deal with it if we don't.
  size_t old_occupancy = occupancy_.FetchAdd(1);
  // Whether we over-committed and need an eviction to make up for it
  bool need_evict_for_occupancy =
      !derived.GrowIfNeeded(old_occupancy + 1, state);

  // Usage/capacity handling is somewhat different depending on
  // strict_capacity_limit, but mostly pessimistic.
  bool use_standalone_insert = false;
  const size_t total_charge = proto.GetTotalCharge();
  if (strict_capacity_limit) {
    Status s = ChargeUsageMaybeEvictStrict<Table>(
        total_charge, capacity, need_evict_for_occupancy, state);
    if (!s.ok()) {
      // Revert occupancy
      occupancy_.FetchSubRelaxed(1);
      return s;
    }
  } else {
    // Case strict_capacity_limit == false
    bool success = ChargeUsageMaybeEvictNonStrict<Table>(
        total_charge, capacity, need_evict_for_occupancy, state);
    if (!success) {
      // Revert occupancy
      occupancy_.FetchSubRelaxed(1);
      if (handle == nullptr) {
        // Don't insert the entry but still return ok, as if the entry
        // inserted into cache and evicted immediately.
        proto.FreeData(allocator_);
        return Status::OK();
      } else {
        // Need to track usage of fallback standalone insert
        usage_.FetchAddRelaxed(total_charge);
        use_standalone_insert = true;
      }
    }
  }

  if (!use_standalone_insert) {
    // Attempt a table insert, but abort if we find an existing entry for the
    // key. If we were to overwrite old entries, we would either
    // * Have to gain ownership over an existing entry to overwrite it, which
    // would only work if there are no outstanding (read) references and would
    // create a small gap in availability of the entry (old or new) to lookups.
    // * Have to insert into a suboptimal location (more probes) so that the
    // old entry can be kept around as well.

    uint64_t initial_countdown = GetInitialCountdown(priority);
    assert(initial_countdown > 0);

    HandleImpl* e =
        derived.DoInsert(proto, initial_countdown, handle != nullptr, state);

    if (e) {
      // Successfully inserted
      if (handle) {
        *handle = e;
      }
      return Status::OK();
    }
    // Not inserted
    // Revert occupancy
    occupancy_.FetchSubRelaxed(1);
    // Maybe fall back on standalone insert
    if (handle == nullptr) {
      // Revert usage
      usage_.FetchSubRelaxed(total_charge);
      // No underflow
      assert(usage_.LoadRelaxed() < SIZE_MAX / 2);
      // As if unrefed entry immdiately evicted
      proto.FreeData(allocator_);
      return Status::OK();
    }

    use_standalone_insert = true;
  }

  // Run standalone insert
  assert(use_standalone_insert);

  *handle = StandaloneInsert<HandleImpl>(proto);

  // The OkOverwritten status is used to count "redundant" insertions into
  // block cache. This implementation doesn't strictly check for redundant
  // insertions, but we instead are probably interested in how many insertions
  // didn't go into the table (instead "standalone"), which could be redundant
  // Insert or some other reason (use_standalone_insert reasons above).
  return Status::OkOverwritten();
}

void BaseClockTable::Ref(ClockHandle& h) {
  // Increment acquire counter
  uint64_t old_meta = h.meta.FetchAdd(ClockHandle::kAcquireIncrement);

  assert((old_meta >> ClockHandle::kStateShift) &
         ClockHandle::kStateShareableBit);
  // Must have already had a reference
  assert(GetRefcount(old_meta) > 0);
  (void)old_meta;
}

#ifndef NDEBUG
void BaseClockTable::TEST_RefN(ClockHandle& h, size_t n) {
  // Increment acquire counter
  uint64_t old_meta = h.meta.FetchAdd(n * ClockHandle::kAcquireIncrement);

  assert((old_meta >> ClockHandle::kStateShift) &
         ClockHandle::kStateShareableBit);
  (void)old_meta;
}

void BaseClockTable::TEST_ReleaseNMinus1(ClockHandle* h, size_t n) {
  assert(n > 0);

  // Like n-1 Releases, but assumes one more will happen in the caller to take
  // care of anything like erasing an unreferenced, invisible entry.
  uint64_t old_meta =
      h->meta.FetchAdd((n - 1) * ClockHandle::kReleaseIncrement);
  assert((old_meta >> ClockHandle::kStateShift) &
         ClockHandle::kStateShareableBit);
  (void)old_meta;
}
#endif

FixedHyperClockTable::FixedHyperClockTable(
    size_t capacity, bool /*strict_capacity_limit*/,
    CacheMetadataChargePolicy metadata_charge_policy,
    MemoryAllocator* allocator,
    const Cache::EvictionCallback* eviction_callback, const uint32_t* hash_seed,
    const Opts& opts)
    : BaseClockTable(metadata_charge_policy, allocator, eviction_callback,
                     hash_seed),
      length_bits_(CalcHashBits(capacity, opts.estimated_value_size,
                                metadata_charge_policy)),
      length_bits_mask_((size_t{1} << length_bits_) - 1),
      occupancy_limit_(static_cast<size_t>((uint64_t{1} << length_bits_) *
                                           kStrictLoadFactor)),
      array_(new HandleImpl[size_t{1} << length_bits_]) {
  if (metadata_charge_policy ==
      CacheMetadataChargePolicy::kFullChargeCacheMetadata) {
    usage_.FetchAddRelaxed(size_t{GetTableSize()} * sizeof(HandleImpl));
  }

  static_assert(sizeof(HandleImpl) == 64U,
                "Expecting size / alignment with common cache line size");
}

FixedHyperClockTable::~FixedHyperClockTable() {
  // Assumes there are no references or active operations on any slot/element
  // in the table.
  for (size_t i = 0; i < GetTableSize(); i++) {
    HandleImpl& h = array_[i];
    switch (h.meta.LoadRelaxed() >> ClockHandle::kStateShift) {
      case ClockHandle::kStateEmpty:
        // noop
        break;
      case ClockHandle::kStateInvisible:  // rare but possible
      case ClockHandle::kStateVisible:
        assert(GetRefcount(h.meta.LoadRelaxed()) == 0);
        h.FreeData(allocator_);
#ifndef NDEBUG
        Rollback(h.hashed_key, &h);
        ReclaimEntryUsage(h.GetTotalCharge());
#endif
        break;
      // otherwise
      default:
        assert(false);
        break;
    }
  }

#ifndef NDEBUG
  for (size_t i = 0; i < GetTableSize(); i++) {
    assert(array_[i].displacements.LoadRelaxed() == 0);
  }
#endif

  assert(usage_.LoadRelaxed() == 0 ||
         usage_.LoadRelaxed() == size_t{GetTableSize()} * sizeof(HandleImpl));
  assert(occupancy_.LoadRelaxed() == 0);
}

void FixedHyperClockTable::StartInsert(InsertState&) {}

bool FixedHyperClockTable::GrowIfNeeded(size_t new_occupancy, InsertState&) {
  return new_occupancy <= occupancy_limit_;
}

FixedHyperClockTable::HandleImpl* FixedHyperClockTable::DoInsert(
    const ClockHandleBasicData& proto, uint64_t initial_countdown,
    bool keep_ref, InsertState&) {
  bool already_matches = false;
  HandleImpl* e = FindSlot(
      proto.hashed_key,
      [&](HandleImpl* h) {
        return TryInsert(proto, *h, initial_countdown, keep_ref,
                         &already_matches);
      },
      [&](HandleImpl* h) {
        if (already_matches) {
          // Stop searching & roll back displacements
          Rollback(proto.hashed_key, h);
          return true;
        } else {
          // Keep going
          return false;
        }
      },
      [&](HandleImpl* h, bool is_last) {
        if (is_last) {
          // Search is ending. Roll back displacements
          Rollback(proto.hashed_key, h);
        } else {
          h->displacements.FetchAddRelaxed(1);
        }
      });
  if (already_matches) {
    // Insertion skipped
    return nullptr;
  }
  if (e != nullptr) {
    // Successfully inserted
    return e;
  }
  // Else, no available slot found. Occupancy check should generally prevent
  // this, except it's theoretically possible for other threads to evict and
  // replace entries in the right order to hit every slot when it is populated.
  // Assuming random hashing, the chance of that should be no higher than
  // pow(kStrictLoadFactor, n) for n slots. That should be infeasible for
  // roughly n >= 256, so if this assertion fails, that suggests something is
  // going wrong.
  assert(GetTableSize() < 256);
  return nullptr;
}

FixedHyperClockTable::HandleImpl* FixedHyperClockTable::Lookup(
    const UniqueId64x2& hashed_key) {
  HandleImpl* e = FindSlot(
      hashed_key,
      [&](HandleImpl* h) {
        // Mostly branch-free version (similar performance)
        /*
        uint64_t old_meta = h->meta.FetchAdd(ClockHandle::kAcquireIncrement,
                                     std::memory_order_acquire);
        bool Shareable = (old_meta >> (ClockHandle::kStateShift + 1)) & 1U;
        bool visible = (old_meta >> ClockHandle::kStateShift) & 1U;
        bool match = (h->key == key) & visible;
        h->meta.FetchSub(static_cast<uint64_t>(Shareable & !match) <<
        ClockHandle::kAcquireCounterShift); return
        match;
        */
        // Optimistic lookup should pay off when the table is relatively
        // sparse.
        constexpr bool kOptimisticLookup = true;
        uint64_t old_meta;
        if (!kOptimisticLookup) {
          old_meta = h->meta.Load();
          if ((old_meta >> ClockHandle::kStateShift) !=
              ClockHandle::kStateVisible) {
            return false;
          }
        }
        // (Optimistically) increment acquire counter
        old_meta = h->meta.FetchAdd(ClockHandle::kAcquireIncrement);
        // Check if it's an entry visible to lookups
        if ((old_meta >> ClockHandle::kStateShift) ==
            ClockHandle::kStateVisible) {
          // Acquired a read reference
          if (h->hashed_key == hashed_key) {
            // Match
            // Update the hit bit
            if (eviction_callback_) {
              h->meta.FetchOrRelaxed(uint64_t{1} << ClockHandle::kHitBitShift);
            }
            return true;
          } else {
            // Mismatch. Pretend we never took the reference
            Unref(*h);
          }
        } else if (UNLIKELY((old_meta >> ClockHandle::kStateShift) ==
                            ClockHandle::kStateInvisible)) {
          // Pretend we never took the reference
          Unref(*h);
        } else {
          // For other states, incrementing the acquire counter has no effect
          // so we don't need to undo it. Furthermore, we cannot safely undo
          // it because we did not acquire a read reference to lock the
          // entry in a Shareable state.
        }
        return false;
      },
      [&](HandleImpl* h) { return h->displacements.LoadRelaxed() == 0; },
      [&](HandleImpl* /*h*/, bool /*is_last*/) {});

  return e;
}

bool FixedHyperClockTable::Release(HandleImpl* h, bool useful,
                                   bool erase_if_last_ref) {
  // In contrast with LRUCache's Release, this function won't delete the handle
  // when the cache is above capacity and the reference is the last one. Space
  // is only freed up by EvictFromClock (called by Insert when space is needed)
  // and Erase. We do this to avoid an extra atomic read of the variable usage_.

  uint64_t old_meta;
  if (useful) {
    // Increment release counter to indicate was used
    old_meta = h->meta.FetchAdd(ClockHandle::kReleaseIncrement);
  } else {
    // Decrement acquire counter to pretend it never happened
    old_meta = h->meta.FetchSub(ClockHandle::kAcquireIncrement);
  }

  assert((old_meta >> ClockHandle::kStateShift) &
         ClockHandle::kStateShareableBit);
  // No underflow
  assert(((old_meta >> ClockHandle::kAcquireCounterShift) &
          ClockHandle::kCounterMask) !=
         ((old_meta >> ClockHandle::kReleaseCounterShift) &
          ClockHandle::kCounterMask));

  if (erase_if_last_ref || UNLIKELY(old_meta >> ClockHandle::kStateShift ==
                                    ClockHandle::kStateInvisible)) {
    // FIXME: There's a chance here that another thread could replace this
    // entry and we end up erasing the wrong one.

    // Update for last FetchAdd op
    if (useful) {
      old_meta += ClockHandle::kReleaseIncrement;
    } else {
      old_meta -= ClockHandle::kAcquireIncrement;
    }
    // Take ownership if no refs
    do {
      if (GetRefcount(old_meta) != 0) {
        // Not last ref at some point in time during this Release call
        // Correct for possible (but rare) overflow
        CorrectNearOverflow(old_meta, h->meta);
        return false;
      }
      if ((old_meta & (uint64_t{ClockHandle::kStateShareableBit}
                       << ClockHandle::kStateShift)) == 0) {
        // Someone else took ownership
        return false;
      }
      // Note that there's a small chance that we release, another thread
      // replaces this entry with another, reaches zero refs, and then we end
      // up erasing that other entry. That's an acceptable risk / imprecision.
    } while (
        !h->meta.CasWeak(old_meta, uint64_t{ClockHandle::kStateConstruction}
                                       << ClockHandle::kStateShift));
    // Took ownership
    size_t total_charge = h->GetTotalCharge();
    if (UNLIKELY(h->IsStandalone())) {
      h->FreeData(allocator_);
      // Delete standalone handle
      delete h;
      standalone_usage_.FetchSubRelaxed(total_charge);
      usage_.FetchSubRelaxed(total_charge);
    } else {
      Rollback(h->hashed_key, h);
      FreeDataMarkEmpty(*h, allocator_);
      ReclaimEntryUsage(total_charge);
    }
    return true;
  } else {
    // Correct for possible (but rare) overflow
    CorrectNearOverflow(old_meta, h->meta);
    return false;
  }
}

#ifndef NDEBUG
void FixedHyperClockTable::TEST_ReleaseN(HandleImpl* h, size_t n) {
  if (n > 0) {
    // Do n-1 simple releases first
    TEST_ReleaseNMinus1(h, n);

    // Then the last release might be more involved
    Release(h, /*useful*/ true, /*erase_if_last_ref*/ false);
  }
}
#endif

void FixedHyperClockTable::Erase(const UniqueId64x2& hashed_key) {
  (void)FindSlot(
      hashed_key,
      [&](HandleImpl* h) {
        // Could be multiple entries in rare cases. Erase them all.
        // Optimistically increment acquire counter
        uint64_t old_meta = h->meta.FetchAdd(ClockHandle::kAcquireIncrement);
        // Check if it's an entry visible to lookups
        if ((old_meta >> ClockHandle::kStateShift) ==
            ClockHandle::kStateVisible) {
          // Acquired a read reference
          if (h->hashed_key == hashed_key) {
            // Match. Set invisible.
            old_meta =
                h->meta.FetchAnd(~(uint64_t{ClockHandle::kStateVisibleBit}
                                   << ClockHandle::kStateShift));
            // Apply update to local copy
            old_meta &= ~(uint64_t{ClockHandle::kStateVisibleBit}
                          << ClockHandle::kStateShift);
            for (;;) {
              uint64_t refcount = GetRefcount(old_meta);
              assert(refcount > 0);
              if (refcount > 1) {
                // Not last ref at some point in time during this Erase call
                // Pretend we never took the reference
                Unref(*h);
                break;
              } else if (h->meta.CasWeak(
                             old_meta, uint64_t{ClockHandle::kStateConstruction}
                                           << ClockHandle::kStateShift)) {
                // Took ownership
                assert(hashed_key == h->hashed_key);
                size_t total_charge = h->GetTotalCharge();
                FreeDataMarkEmpty(*h, allocator_);
                ReclaimEntryUsage(total_charge);
                // We already have a copy of hashed_key in this case, so OK to
                // delay Rollback until after releasing the entry
                Rollback(hashed_key, h);
                break;
              }
            }
          } else {
            // Mismatch. Pretend we never took the reference
            Unref(*h);
          }
        } else if (UNLIKELY((old_meta >> ClockHandle::kStateShift) ==
                            ClockHandle::kStateInvisible)) {
          // Pretend we never took the reference
          Unref(*h);
        } else {
          // For other states, incrementing the acquire counter has no effect
          // so we don't need to undo it.
        }
        return false;
      },
      [&](HandleImpl* h) { return h->displacements.LoadRelaxed() == 0; },
      [&](HandleImpl* /*h*/, bool /*is_last*/) {});
}

void FixedHyperClockTable::EraseUnRefEntries() {
  for (size_t i = 0; i <= this->length_bits_mask_; i++) {
    HandleImpl& h = array_[i];

    uint64_t old_meta = h.meta.LoadRelaxed();
    if (old_meta & (uint64_t{ClockHandle::kStateShareableBit}
                    << ClockHandle::kStateShift) &&
        GetRefcount(old_meta) == 0 &&
        h.meta.CasStrong(old_meta, uint64_t{ClockHandle::kStateConstruction}
                                       << ClockHandle::kStateShift)) {
      // Took ownership
      size_t total_charge = h.GetTotalCharge();
      Rollback(h.hashed_key, &h);
      FreeDataMarkEmpty(h, allocator_);
      ReclaimEntryUsage(total_charge);
    }
  }
}

template <typename MatchFn, typename AbortFn, typename UpdateFn>
inline FixedHyperClockTable::HandleImpl* FixedHyperClockTable::FindSlot(
    const UniqueId64x2& hashed_key, const MatchFn& match_fn,
    const AbortFn& abort_fn, const UpdateFn& update_fn) {
  // NOTE: upper 32 bits of hashed_key[0] is used for sharding
  //
  // We use double-hashing probing. Every probe in the sequence is a
  // pseudorandom integer, computed as a linear function of two random hashes,
  // which we call base and increment. Specifically, the i-th probe is base + i
  // * increment modulo the table size.
  size_t base = static_cast<size_t>(hashed_key[1]);
  // We use an odd increment, which is relatively prime with the power-of-two
  // table size. This implies that we cycle back to the first probe only
  // after probing every slot exactly once.
  // TODO: we could also reconsider linear probing, though locality benefits
  // are limited because each slot is a full cache line
  size_t increment = static_cast<size_t>(hashed_key[0]) | 1U;
  size_t first = ModTableSize(base);
  size_t current = first;
  bool is_last;
  do {
    HandleImpl* h = &array_[current];
    if (match_fn(h)) {
      return h;
    }
    if (abort_fn(h)) {
      return nullptr;
    }
    current = ModTableSize(current + increment);
    is_last = current == first;
    update_fn(h, is_last);
  } while (!is_last);
  // We looped back.
  return nullptr;
}

inline void FixedHyperClockTable::Rollback(const UniqueId64x2& hashed_key,
                                           const HandleImpl* h) {
  size_t current = ModTableSize(hashed_key[1]);
  size_t increment = static_cast<size_t>(hashed_key[0]) | 1U;
  while (&array_[current] != h) {
    array_[current].displacements.FetchSubRelaxed(1);
    current = ModTableSize(current + increment);
  }
}

inline void FixedHyperClockTable::ReclaimEntryUsage(size_t total_charge) {
  auto old_occupancy = occupancy_.FetchSub(1U);
  (void)old_occupancy;
  // No underflow
  assert(old_occupancy > 0);
  auto old_usage = usage_.FetchSubRelaxed(total_charge);
  (void)old_usage;
  // No underflow
  assert(old_usage >= total_charge);
}

inline void FixedHyperClockTable::Evict(size_t requested_charge, InsertState&,
                                        EvictionData* data) {
  // precondition
  assert(requested_charge > 0);

  // TODO: make a tuning parameter?
  constexpr size_t step_size = 4;

  // First (concurrent) increment clock pointer
  uint64_t old_clock_pointer = clock_pointer_.FetchAddRelaxed(step_size);

  // Cap the eviction effort at this thread (along with those operating in
  // parallel) circling through the whole structure kMaxCountdown times.
  // In other words, this eviction run must find something/anything that is
  // unreferenced at start of and during the eviction run that isn't reclaimed
  // by a concurrent eviction run.
  uint64_t max_clock_pointer =
      old_clock_pointer + (ClockHandle::kMaxCountdown << length_bits_);

  for (;;) {
    for (size_t i = 0; i < step_size; i++) {
      HandleImpl& h = array_[ModTableSize(Lower32of64(old_clock_pointer + i))];
      bool evicting = ClockUpdate(h);
      if (evicting) {
        Rollback(h.hashed_key, &h);
        TrackAndReleaseEvictedEntry(&h, data);
      }
    }

    // Loop exit condition
    if (data->freed_charge >= requested_charge) {
      return;
    }
    if (old_clock_pointer >= max_clock_pointer) {
      return;
    }

    // Advance clock pointer (concurrently)
    old_clock_pointer = clock_pointer_.FetchAddRelaxed(step_size);
  }
}

template <class Table>
ClockCacheShard<Table>::ClockCacheShard(
    size_t capacity, bool strict_capacity_limit,
    CacheMetadataChargePolicy metadata_charge_policy,
    MemoryAllocator* allocator,
    const Cache::EvictionCallback* eviction_callback, const uint32_t* hash_seed,
    const typename Table::Opts& opts)
    : CacheShardBase(metadata_charge_policy),
      table_(capacity, strict_capacity_limit, metadata_charge_policy, allocator,
             eviction_callback, hash_seed, opts),
      capacity_(capacity),
      strict_capacity_limit_(strict_capacity_limit) {
  // Initial charge metadata should not exceed capacity
  assert(table_.GetUsage() <= capacity_.LoadRelaxed() ||
         capacity_.LoadRelaxed() < sizeof(HandleImpl));
}

template <class Table>
void ClockCacheShard<Table>::EraseUnRefEntries() {
  table_.EraseUnRefEntries();
}

template <class Table>
void ClockCacheShard<Table>::ApplyToSomeEntries(
    const std::function<void(const Slice& key, Cache::ObjectPtr value,
                             size_t charge,
                             const Cache::CacheItemHelper* helper)>& callback,
    size_t average_entries_per_lock, size_t* state) {
  // The state will be a simple index into the table. Even with a dynamic
  // hyper clock cache, entries will generally stay in their existing
  // slots, so we don't need to be aware of the high-level organization
  // that makes lookup efficient.
  size_t length = table_.GetTableSize();

  assert(average_entries_per_lock > 0);

  size_t index_begin = *state;
  size_t index_end = index_begin + average_entries_per_lock;
  if (index_end >= length) {
    // Going to end.
    index_end = length;
    *state = SIZE_MAX;
  } else {
    *state = index_end;
  }

  auto hash_seed = table_.GetHashSeed();
  ConstApplyToEntriesRange(
      [callback, hash_seed](const HandleImpl& h) {
        UniqueId64x2 unhashed;
        callback(ReverseHash(h.hashed_key, &unhashed, hash_seed), h.value,
                 h.GetTotalCharge(), h.helper);
      },
      table_.HandlePtr(index_begin), table_.HandlePtr(index_end), false);
}

int FixedHyperClockTable::CalcHashBits(
    size_t capacity, size_t estimated_value_size,
    CacheMetadataChargePolicy metadata_charge_policy) {
  double average_slot_charge = estimated_value_size * kLoadFactor;
  if (metadata_charge_policy == kFullChargeCacheMetadata) {
    average_slot_charge += sizeof(HandleImpl);
  }
  assert(average_slot_charge > 0.0);
  uint64_t num_slots =
      static_cast<uint64_t>(capacity / average_slot_charge + 0.999999);

  int hash_bits = FloorLog2((num_slots << 1) - 1);
  if (metadata_charge_policy == kFullChargeCacheMetadata) {
    // For very small estimated value sizes, it's possible to overshoot
    while (hash_bits > 0 &&
           uint64_t{sizeof(HandleImpl)} << hash_bits > capacity) {
      hash_bits--;
    }
  }
  return hash_bits;
}

template <class Table>
void ClockCacheShard<Table>::SetCapacity(size_t capacity) {
  capacity_.StoreRelaxed(capacity);
  // next Insert will take care of any necessary evictions
}

template <class Table>
void ClockCacheShard<Table>::SetStrictCapacityLimit(
    bool strict_capacity_limit) {
  strict_capacity_limit_.StoreRelaxed(strict_capacity_limit);
  // next Insert will take care of any necessary evictions
}

template <class Table>
Status ClockCacheShard<Table>::Insert(const Slice& key,
                                      const UniqueId64x2& hashed_key,
                                      Cache::ObjectPtr value,
                                      const Cache::CacheItemHelper* helper,
                                      size_t charge, HandleImpl** handle,
                                      Cache::Priority priority) {
  if (UNLIKELY(key.size() != kCacheKeySize)) {
    return Status::NotSupported("ClockCache only supports key size " +
                                std::to_string(kCacheKeySize) + "B");
  }
  ClockHandleBasicData proto;
  proto.hashed_key = hashed_key;
  proto.value = value;
  proto.helper = helper;
  proto.total_charge = charge;
  return table_.template Insert<Table>(proto, handle, priority,
                                       capacity_.LoadRelaxed(),
                                       strict_capacity_limit_.LoadRelaxed());
}

template <class Table>
typename Table::HandleImpl* ClockCacheShard<Table>::CreateStandalone(
    const Slice& key, const UniqueId64x2& hashed_key, Cache::ObjectPtr obj,
    const Cache::CacheItemHelper* helper, size_t charge, bool allow_uncharged) {
  if (UNLIKELY(key.size() != kCacheKeySize)) {
    return nullptr;
  }
  ClockHandleBasicData proto;
  proto.hashed_key = hashed_key;
  proto.value = obj;
  proto.helper = helper;
  proto.total_charge = charge;
  return table_.template CreateStandalone<Table>(
      proto, capacity_.LoadRelaxed(), strict_capacity_limit_.LoadRelaxed(),
      allow_uncharged);
}

template <class Table>
typename ClockCacheShard<Table>::HandleImpl* ClockCacheShard<Table>::Lookup(
    const Slice& key, const UniqueId64x2& hashed_key) {
  if (UNLIKELY(key.size() != kCacheKeySize)) {
    return nullptr;
  }
  return table_.Lookup(hashed_key);
}

template <class Table>
bool ClockCacheShard<Table>::Ref(HandleImpl* h) {
  if (h == nullptr) {
    return false;
  }
  table_.Ref(*h);
  return true;
}

template <class Table>
bool ClockCacheShard<Table>::Release(HandleImpl* handle, bool useful,
                                     bool erase_if_last_ref) {
  if (handle == nullptr) {
    return false;
  }
  return table_.Release(handle, useful, erase_if_last_ref);
}

#ifndef NDEBUG
template <class Table>
void ClockCacheShard<Table>::TEST_RefN(HandleImpl* h, size_t n) {
  table_.TEST_RefN(*h, n);
}

template <class Table>
void ClockCacheShard<Table>::TEST_ReleaseN(HandleImpl* h, size_t n) {
  table_.TEST_ReleaseN(h, n);
}
#endif

template <class Table>
bool ClockCacheShard<Table>::Release(HandleImpl* handle,
                                     bool erase_if_last_ref) {
  return Release(handle, /*useful=*/true, erase_if_last_ref);
}

template <class Table>
void ClockCacheShard<Table>::Erase(const Slice& key,
                                   const UniqueId64x2& hashed_key) {
  if (UNLIKELY(key.size() != kCacheKeySize)) {
    return;
  }
  table_.Erase(hashed_key);
}

template <class Table>
size_t ClockCacheShard<Table>::GetUsage() const {
  return table_.GetUsage();
}

template <class Table>
size_t ClockCacheShard<Table>::GetStandaloneUsage() const {
  return table_.GetStandaloneUsage();
}

template <class Table>
size_t ClockCacheShard<Table>::GetCapacity() const {
  return capacity_.LoadRelaxed();
}

template <class Table>
size_t ClockCacheShard<Table>::GetPinnedUsage() const {
  // Computes the pinned usage by scanning the whole hash table. This
  // is slow, but avoids keeping an exact counter on the clock usage,
  // i.e., the number of not externally referenced elements.
  // Why avoid this counter? Because Lookup removes elements from the clock
  // list, so it would need to update the pinned usage every time,
  // which creates additional synchronization costs.
  size_t table_pinned_usage = 0;
  const bool charge_metadata =
      metadata_charge_policy_ == kFullChargeCacheMetadata;
  ConstApplyToEntriesRange(
      [&table_pinned_usage, charge_metadata](const HandleImpl& h) {
        uint64_t meta = h.meta.LoadRelaxed();
        uint64_t refcount = GetRefcount(meta);
        // Holding one ref for ConstApplyToEntriesRange
        assert(refcount > 0);
        if (refcount > 1) {
          table_pinned_usage += h.GetTotalCharge();
          if (charge_metadata) {
            table_pinned_usage += sizeof(HandleImpl);
          }
        }
      },
      table_.HandlePtr(0), table_.HandlePtr(table_.GetTableSize()), true);

  return table_pinned_usage + table_.GetStandaloneUsage();
}

template <class Table>
size_t ClockCacheShard<Table>::GetOccupancyCount() const {
  return table_.GetOccupancy();
}

template <class Table>
size_t ClockCacheShard<Table>::GetOccupancyLimit() const {
  return table_.GetOccupancyLimit();
}

template <class Table>
size_t ClockCacheShard<Table>::GetTableAddressCount() const {
  return table_.GetTableSize();
}

// Explicit instantiation
template class ClockCacheShard<FixedHyperClockTable>;
template class ClockCacheShard<AutoHyperClockTable>;

template <class Table>
BaseHyperClockCache<Table>::BaseHyperClockCache(
    const HyperClockCacheOptions& opts)
    : ShardedCache<ClockCacheShard<Table>>(opts) {
  // TODO: should not need to go through two levels of pointer indirection to
  // get to table entries
  size_t per_shard = this->GetPerShardCapacity();
  MemoryAllocator* alloc = this->memory_allocator();
  this->InitShards([&](Shard* cs) {
    typename Table::Opts table_opts{opts};
    new (cs) Shard(per_shard, opts.strict_capacity_limit,
                   opts.metadata_charge_policy, alloc,
                   &this->eviction_callback_, &this->hash_seed_, table_opts);
  });
}

template <class Table>
Cache::ObjectPtr BaseHyperClockCache<Table>::Value(Handle* handle) {
  return reinterpret_cast<const typename Table::HandleImpl*>(handle)->value;
}

template <class Table>
size_t BaseHyperClockCache<Table>::GetCharge(Handle* handle) const {
  return reinterpret_cast<const typename Table::HandleImpl*>(handle)
      ->GetTotalCharge();
}

template <class Table>
const Cache::CacheItemHelper* BaseHyperClockCache<Table>::GetCacheItemHelper(
    Handle* handle) const {
  auto h = reinterpret_cast<const typename Table::HandleImpl*>(handle);
  return h->helper;
}

namespace {

// For each cache shard, estimate what the table load factor would be if
// cache filled to capacity with average entries. This is considered
// indicative of a potential problem if the shard is essentially operating
// "at limit", which we define as high actual usage (>80% of capacity)
// or actual occupancy very close to limit (>95% of limit).
// Also, for each shard compute the recommended estimated_entry_charge,
// and keep the minimum one for use as overall recommendation.
void AddShardEvaluation(const FixedHyperClockCache::Shard& shard,
                        std::vector<double>& predicted_load_factors,
                        size_t& min_recommendation) {
  size_t usage = shard.GetUsage() - shard.GetStandaloneUsage();
  size_t capacity = shard.GetCapacity();
  double usage_ratio = 1.0 * usage / capacity;

  size_t occupancy = shard.GetOccupancyCount();
  size_t occ_limit = shard.GetOccupancyLimit();
  double occ_ratio = 1.0 * occupancy / occ_limit;
  if (usage == 0 || occupancy == 0 || (usage_ratio < 0.8 && occ_ratio < 0.95)) {
    // Skip as described above
    return;
  }

  // If filled to capacity, what would the occupancy ratio be?
  double ratio = occ_ratio / usage_ratio;
  // Given max load factor, what that load factor be?
  double lf = ratio * FixedHyperClockTable::kStrictLoadFactor;
  predicted_load_factors.push_back(lf);

  // Update min_recommendation also
  size_t recommendation = usage / occupancy;
  min_recommendation = std::min(min_recommendation, recommendation);
}

bool IsSlotOccupied(const ClockHandle& h) {
  return (h.meta.LoadRelaxed() >> ClockHandle::kStateShift) != 0;
}
}  // namespace

// NOTE: GCC might warn about subobject linkage if this is in anon namespace
template <size_t N = 500>
class LoadVarianceStats {
 public:
  std::string Report() const {
    return "Overall " + PercentStr(positive_count_, samples_) + " (" +
           std::to_string(positive_count_) + "/" + std::to_string(samples_) +
           "), Min/Max/Window = " + PercentStr(min_, N) + "/" +
           PercentStr(max_, N) + "/" + std::to_string(N) +
           ", MaxRun{Pos/Neg} = " + std::to_string(max_pos_run_) + "/" +
           std::to_string(max_neg_run_);
  }

  void Add(bool positive) {
    recent_[samples_ % N] = positive;
    if (positive) {
      ++positive_count_;
      ++cur_pos_run_;
      max_pos_run_ = std::max(max_pos_run_, cur_pos_run_);
      cur_neg_run_ = 0;
    } else {
      ++cur_neg_run_;
      max_neg_run_ = std::max(max_neg_run_, cur_neg_run_);
      cur_pos_run_ = 0;
    }
    ++samples_;
    if (samples_ >= N) {
      size_t count_set = recent_.count();
      max_ = std::max(max_, count_set);
      min_ = std::min(min_, count_set);
    }
  }

 private:
  size_t max_ = 0;
  size_t min_ = N;
  size_t positive_count_ = 0;
  size_t samples_ = 0;
  size_t max_pos_run_ = 0;
  size_t cur_pos_run_ = 0;
  size_t max_neg_run_ = 0;
  size_t cur_neg_run_ = 0;
  std::bitset<N> recent_;

  static std::string PercentStr(size_t a, size_t b) {
    if (b == 0) {
      return "??%";
    } else {
      return std::to_string(uint64_t{100} * a / b) + "%";
    }
  }
};

template <class Table>
void BaseHyperClockCache<Table>::ReportProblems(
    const std::shared_ptr<Logger>& info_log) const {
  if (info_log->GetInfoLogLevel() <= InfoLogLevel::DEBUG_LEVEL) {
    LoadVarianceStats slot_stats;
    this->ForEachShard([&](const BaseHyperClockCache<Table>::Shard* shard) {
      size_t count = shard->GetTableAddressCount();
      for (size_t i = 0; i < count; ++i) {
        slot_stats.Add(IsSlotOccupied(*shard->GetTable().HandlePtr(i)));
      }
    });
    ROCKS_LOG_AT_LEVEL(info_log, InfoLogLevel::DEBUG_LEVEL,
                       "Slot occupancy stats: %s", slot_stats.Report().c_str());
  }
}

void FixedHyperClockCache::ReportProblems(
    const std::shared_ptr<Logger>& info_log) const {
  BaseHyperClockCache::ReportProblems(info_log);

  uint32_t shard_count = GetNumShards();
  std::vector<double> predicted_load_factors;
  size_t min_recommendation = SIZE_MAX;
  ForEachShard([&](const FixedHyperClockCache::Shard* shard) {
    AddShardEvaluation(*shard, predicted_load_factors, min_recommendation);
  });

  if (predicted_load_factors.empty()) {
    // None operating "at limit" -> nothing to report
    return;
  }
  std::sort(predicted_load_factors.begin(), predicted_load_factors.end());

  // First, if the average load factor is within spec, we aren't going to
  // complain about a few shards being out of spec.
  // NOTE: this is only the average among cache shards operating "at limit,"
  // which should be representative of what we care about. It it normal, even
  // desirable, for a cache to operate "at limit" so this should not create
  // selection bias. See AddShardEvaluation().
  // TODO: Consider detecting cases where decreasing the number of shards
  // would be good, e.g. serious imbalance among shards.
  double average_load_factor =
      std::accumulate(predicted_load_factors.begin(),
                      predicted_load_factors.end(), 0.0) /
      shard_count;

  constexpr double kLowSpecLoadFactor = FixedHyperClockTable::kLoadFactor / 2;
  constexpr double kMidSpecLoadFactor =
      FixedHyperClockTable::kLoadFactor / 1.414;
  if (average_load_factor > FixedHyperClockTable::kLoadFactor) {
    // Out of spec => Consider reporting load factor too high
    // Estimate effective overall capacity loss due to enforcing occupancy limit
    double lost_portion = 0.0;
    int over_count = 0;
    for (double lf : predicted_load_factors) {
      if (lf > FixedHyperClockTable::kStrictLoadFactor) {
        ++over_count;
        lost_portion +=
            (lf - FixedHyperClockTable::kStrictLoadFactor) / lf / shard_count;
      }
    }
    // >= 20% loss -> error
    // >= 10% loss -> consistent warning
    // >= 1% loss -> intermittent warning
    InfoLogLevel level = InfoLogLevel::INFO_LEVEL;
    bool report = true;
    if (lost_portion > 0.2) {
      level = InfoLogLevel::ERROR_LEVEL;
    } else if (lost_portion > 0.1) {
      level = InfoLogLevel::WARN_LEVEL;
    } else if (lost_portion > 0.01) {
      int report_percent = static_cast<int>(lost_portion * 100.0);
      if (Random::GetTLSInstance()->PercentTrue(report_percent)) {
        level = InfoLogLevel::WARN_LEVEL;
      }
    } else {
      // don't report
      report = false;
    }
    if (report) {
      ROCKS_LOG_AT_LEVEL(
          info_log, level,
          "FixedHyperClockCache@%p unable to use estimated %.1f%% capacity "
          "because of full occupancy in %d/%u cache shards "
          "(estimated_entry_charge too high). "
          "Recommend estimated_entry_charge=%zu",
          this, lost_portion * 100.0, over_count, (unsigned)shard_count,
          min_recommendation);
    }
  } else if (average_load_factor < kLowSpecLoadFactor) {
    // Out of spec => Consider reporting load factor too low
    // But cautiously because low is not as big of a problem.

    // Only report if highest occupancy shard is also below
    // spec and only if average is substantially out of spec
    if (predicted_load_factors.back() < kLowSpecLoadFactor &&
        average_load_factor < kLowSpecLoadFactor / 1.414) {
      InfoLogLevel level = InfoLogLevel::INFO_LEVEL;
      if (average_load_factor < kLowSpecLoadFactor / 2) {
        level = InfoLogLevel::WARN_LEVEL;
      }
      ROCKS_LOG_AT_LEVEL(
          info_log, level,
          "FixedHyperClockCache@%p table has low occupancy at full capacity. "
          "Higher estimated_entry_charge (about %.1fx) would likely improve "
          "performance. Recommend estimated_entry_charge=%zu",
          this, kMidSpecLoadFactor / average_load_factor, min_recommendation);
    }
  }
}

// =======================================================================
//                             AutoHyperClockCache
// =======================================================================

// See AutoHyperClockTable::length_info_ etc. for how the linear hashing
// metadata is encoded. Here are some example values:
//
// Used length  | min shift  | threshold  | max shift
// 2            | 1          | 0          | 1
// 3            | 1          | 1          | 2
// 4            | 2          | 0          | 2
// 5            | 2          | 1          | 3
// 6            | 2          | 2          | 3
// 7            | 2          | 3          | 3
// 8            | 3          | 0          | 3
// 9            | 3          | 1          | 4
// ...
// Note:
// * min shift = floor(log2(used length))
// * max shift = ceil(log2(used length))
// * used length == (1 << shift) + threshold
// Also, shift=0 is never used in practice, so is reserved for "unset"

namespace {

inline int LengthInfoToMinShift(uint64_t length_info) {
  int mask_shift = BitwiseAnd(length_info, int{255});
  assert(mask_shift <= 63);
  assert(mask_shift > 0);
  return mask_shift;
}

inline size_t LengthInfoToThreshold(uint64_t length_info) {
  return static_cast<size_t>(length_info >> 8);
}

inline size_t LengthInfoToUsedLength(uint64_t length_info) {
  size_t threshold = LengthInfoToThreshold(length_info);
  int shift = LengthInfoToMinShift(length_info);
  assert(threshold < (size_t{1} << shift));
  size_t used_length = (size_t{1} << shift) + threshold;
  assert(used_length >= 2);
  return used_length;
}

inline uint64_t UsedLengthToLengthInfo(size_t used_length) {
  assert(used_length >= 2);
  int shift = FloorLog2(used_length);
  uint64_t threshold = BottomNBits(used_length, shift);
  uint64_t length_info =
      (uint64_t{threshold} << 8) + static_cast<uint64_t>(shift);
  assert(LengthInfoToUsedLength(length_info) == used_length);
  assert(LengthInfoToMinShift(length_info) == shift);
  assert(LengthInfoToThreshold(length_info) == threshold);
  return length_info;
}

inline size_t GetStartingLength(size_t capacity) {
  if (capacity > port::kPageSize) {
    // Start with one memory page
    return port::kPageSize / sizeof(AutoHyperClockTable::HandleImpl);
  } else {
    // Mostly to make unit tests happy
    return 4;
  }
}

inline size_t GetHomeIndex(uint64_t hash, int shift) {
  return static_cast<size_t>(BottomNBits(hash, shift));
}

inline void GetHomeIndexAndShift(uint64_t length_info, uint64_t hash,
                                 size_t* home, int* shift) {
  int min_shift = LengthInfoToMinShift(length_info);
  size_t threshold = LengthInfoToThreshold(length_info);
  bool extra_shift = GetHomeIndex(hash, min_shift) < threshold;
  *home = GetHomeIndex(hash, min_shift + extra_shift);
  *shift = min_shift + extra_shift;
  assert(*home < LengthInfoToUsedLength(length_info));
}

inline int GetShiftFromNextWithShift(uint64_t next_with_shift) {
  return BitwiseAnd(next_with_shift,
                    AutoHyperClockTable::HandleImpl::kShiftMask);
}

inline size_t GetNextFromNextWithShift(uint64_t next_with_shift) {
  return static_cast<size_t>(next_with_shift >>
                             AutoHyperClockTable::HandleImpl::kNextShift);
}

inline uint64_t MakeNextWithShift(size_t next, int shift) {
  return (uint64_t{next} << AutoHyperClockTable::HandleImpl::kNextShift) |
         static_cast<uint64_t>(shift);
}

inline uint64_t MakeNextWithShiftEnd(size_t head, int shift) {
  return AutoHyperClockTable::HandleImpl::kNextEndFlags |
         MakeNextWithShift(head, shift);
}

// Helper function for Lookup
inline bool MatchAndRef(const UniqueId64x2* hashed_key, const ClockHandle& h,
                        int shift = 0, size_t home = 0,
                        bool* full_match_or_unknown = nullptr) {
  // Must be at least something to match
  assert(hashed_key || shift > 0);

  uint64_t old_meta;
  // (Optimistically) increment acquire counter.
  old_meta = h.meta.FetchAdd(ClockHandle::kAcquireIncrement);
  // Check if it's a referencable (sharable) entry
  if ((old_meta & (uint64_t{ClockHandle::kStateShareableBit}
                   << ClockHandle::kStateShift)) == 0) {
    // For non-sharable states, incrementing the acquire counter has no effect
    // so we don't need to undo it. Furthermore, we cannot safely undo
    // it because we did not acquire a read reference to lock the
    // entry in a Shareable state.
    if (full_match_or_unknown) {
      *full_match_or_unknown = true;
    }
    return false;
  }
  // Else acquired a read reference
  assert(GetRefcount(old_meta + ClockHandle::kAcquireIncrement) > 0);
  if (hashed_key && h.hashed_key == *hashed_key &&
      LIKELY(old_meta & (uint64_t{ClockHandle::kStateVisibleBit}
                         << ClockHandle::kStateShift))) {
    // Match on full key, visible
    if (full_match_or_unknown) {
      *full_match_or_unknown = true;
    }
    return true;
  } else if (shift > 0 && home == BottomNBits(h.hashed_key[1], shift)) {
    // NOTE: upper 32 bits of hashed_key[0] is used for sharding
    // Match on home address, possibly invisible
    if (full_match_or_unknown) {
      *full_match_or_unknown = false;
    }
    return true;
  } else {
    // Mismatch. Pretend we never took the reference
    Unref(h);
    if (full_match_or_unknown) {
      *full_match_or_unknown = false;
    }
    return false;
  }
}

// Assumes a chain rewrite lock prevents concurrent modification of
// these chain pointers
void UpgradeShiftsOnRange(AutoHyperClockTable::HandleImpl* arr,
                          size_t& frontier, uint64_t stop_before_or_new_tail,
                          int old_shift, int new_shift) {
  assert(frontier != SIZE_MAX);
  assert(new_shift == old_shift + 1);
  (void)old_shift;
  (void)new_shift;
  using HandleImpl = AutoHyperClockTable::HandleImpl;
  for (;;) {
    uint64_t next_with_shift = arr[frontier].chain_next_with_shift.Load();
    assert(GetShiftFromNextWithShift(next_with_shift) == old_shift);
    if (next_with_shift == stop_before_or_new_tail) {
      // Stopping at entry with pointer matching "stop before"
      assert(!HandleImpl::IsEnd(next_with_shift));
      return;
    }
    if (HandleImpl::IsEnd(next_with_shift)) {
      // Also update tail to new tail
      assert(HandleImpl::IsEnd(stop_before_or_new_tail));
      arr[frontier].chain_next_with_shift.Store(stop_before_or_new_tail);
      // Mark nothing left to upgrade
      frontier = SIZE_MAX;
      return;
    }
    // Next is another entry to process, so upgrade and advance frontier
    arr[frontier].chain_next_with_shift.FetchAdd(1U);
    assert(GetShiftFromNextWithShift(next_with_shift + 1) == new_shift);
    frontier = GetNextFromNextWithShift(next_with_shift);
  }
}

size_t CalcOccupancyLimit(size_t used_length) {
  return static_cast<size_t>(used_length * AutoHyperClockTable::kMaxLoadFactor +
                             0.999);
}

}  // namespace

// An RAII wrapper for locking a chain of entries (flag bit on the head)
// so that there is only one thread allowed to remove entries from the
// chain, or to rewrite it by splitting for Grow. Without the lock,
// all lookups and insertions at the head can proceed wait-free.
// The class also provides functions for safely manipulating the head pointer
// while holding the lock--or wanting to should it become non-empty.
//
// The flag bits on the head are such that the head cannot be locked if it
// is an empty chain, so that a "blind" FetchOr will try to lock a non-empty
// chain but have no effect on an empty chain. When a potential rewrite
// operation see an empty head pointer, there is no need to lock as the
// operation is a no-op. However, there are some cases such as CAS-update
// where locking might be required after initially not being needed, if the
// operation is forced to revisit the head pointer.
class AutoHyperClockTable::ChainRewriteLock {
 public:
  using HandleImpl = AutoHyperClockTable::HandleImpl;

  // Acquire lock if head of h is not an end
  explicit ChainRewriteLock(HandleImpl* h, RelaxedAtomic<uint64_t>& yield_count)
      : head_ptr_(&h->head_next_with_shift) {
    Acquire(yield_count);
  }

  // RAII wrap existing lock held (or end)
  explicit ChainRewriteLock(HandleImpl* h,
                            RelaxedAtomic<uint64_t>& /*yield_count*/,
                            uint64_t already_locked_or_end)
      : head_ptr_(&h->head_next_with_shift) {
    saved_head_ = already_locked_or_end;
    // already locked or end
    assert(saved_head_ & HandleImpl::kHeadLocked);
  }

  ~ChainRewriteLock() {
    if (!IsEnd()) {
      // Release lock
      uint64_t old = head_ptr_->FetchAnd(~HandleImpl::kHeadLocked);
      (void)old;
      assert((old & HandleImpl::kNextEndFlags) == HandleImpl::kHeadLocked);
    }
  }

  void Reset(HandleImpl* h, RelaxedAtomic<uint64_t>& yield_count) {
    this->~ChainRewriteLock();
    new (this) ChainRewriteLock(h, yield_count);
  }

  // Expected current state, assuming no parallel updates.
  uint64_t GetSavedHead() const { return saved_head_; }

  bool CasUpdate(uint64_t next_with_shift,
                 RelaxedAtomic<uint64_t>& yield_count) {
    uint64_t new_head = next_with_shift | HandleImpl::kHeadLocked;
<<<<<<< HEAD
    uint64_t expected = GetNewHead();
    bool success = head_ptr_->CasStrong(expected, new_head);
=======
    uint64_t expected = GetSavedHead();
    bool success = head_ptr_->compare_exchange_strong(
        expected, new_head, std::memory_order_acq_rel);
>>>>>>> 9af25a39
    if (success) {
      // Ensure IsEnd() is kept up-to-date, including for dtor
      saved_head_ = new_head;
    } else {
      // Parallel update to head, such as Insert()
      if (IsEnd()) {
        // Didn't previously hold a lock
        if (HandleImpl::IsEnd(expected)) {
          // Still don't need to
          saved_head_ = expected;
        } else {
          // Need to acquire lock before proceeding
          Acquire(yield_count);
        }
      } else {
        // Parallel update must preserve our lock
        assert((expected & HandleImpl::kNextEndFlags) ==
               HandleImpl::kHeadLocked);
        saved_head_ = expected;
      }
    }
    return success;
  }

  bool IsEnd() const { return HandleImpl::IsEnd(saved_head_); }

 private:
  void Acquire(RelaxedAtomic<uint64_t>& yield_count) {
    for (;;) {
      // Acquire removal lock on the chain
      uint64_t old_head = head_ptr_->FetchOr(HandleImpl::kHeadLocked);
      if ((old_head & HandleImpl::kNextEndFlags) != HandleImpl::kHeadLocked) {
        // Either acquired the lock or lock not needed (end)
        assert((old_head & HandleImpl::kNextEndFlags) == 0 ||
               (old_head & HandleImpl::kNextEndFlags) ==
                   HandleImpl::kNextEndFlags);

        saved_head_ = old_head | HandleImpl::kHeadLocked;
        break;
      }
      // NOTE: one of the few yield-wait loops, which is rare enough in practice
      // for its performance to be insignificant. (E.g. using C++20 atomic
      // wait/notify would likely be worse because of wasted notify costs.)
      yield_count.FetchAddRelaxed(1);
      std::this_thread::yield();
    }
  }

<<<<<<< HEAD
  AcqRelAtomic<uint64_t>* head_ptr_;
  uint64_t new_head_;
=======
  std::atomic<uint64_t>* head_ptr_;
  uint64_t saved_head_;
>>>>>>> 9af25a39
};

AutoHyperClockTable::AutoHyperClockTable(
    size_t capacity, bool /*strict_capacity_limit*/,
    CacheMetadataChargePolicy metadata_charge_policy,
    MemoryAllocator* allocator,
    const Cache::EvictionCallback* eviction_callback, const uint32_t* hash_seed,
    const Opts& opts)
    : BaseClockTable(metadata_charge_policy, allocator, eviction_callback,
                     hash_seed),
      array_(MemMapping::AllocateLazyZeroed(
          sizeof(HandleImpl) * CalcMaxUsableLength(capacity,
                                                   opts.min_avg_value_size,
                                                   metadata_charge_policy))),
      length_info_(UsedLengthToLengthInfo(GetStartingLength(capacity))),
      occupancy_limit_(
          CalcOccupancyLimit(LengthInfoToUsedLength(length_info_.Load()))),
      grow_frontier_(GetTableSize()),
      clock_pointer_mask_(
          BottomNBits(UINT64_MAX, LengthInfoToMinShift(length_info_.Load()))) {
  if (metadata_charge_policy ==
      CacheMetadataChargePolicy::kFullChargeCacheMetadata) {
    // NOTE: ignoring page boundaries for simplicity
    usage_.FetchAddRelaxed(size_t{GetTableSize()} * sizeof(HandleImpl));
  }

  static_assert(sizeof(HandleImpl) == 64U,
                "Expecting size / alignment with common cache line size");

  // Populate head pointers
  uint64_t length_info = length_info_.Load();
  int min_shift = LengthInfoToMinShift(length_info);
  int max_shift = min_shift + 1;
  size_t major = uint64_t{1} << min_shift;
  size_t used_length = GetTableSize();

  assert(major <= used_length);
  assert(used_length <= major * 2);

  // Initialize the initial usable set of slots. This slightly odd iteration
  // order makes it easier to get the correct shift amount on each head.
  for (size_t i = 0; i < major; ++i) {
#ifndef NDEBUG
    int shift;
    size_t home;
#endif
    if (major + i < used_length) {
      array_[i].head_next_with_shift.StoreRelaxed(
          MakeNextWithShiftEnd(i, max_shift));
      array_[major + i].head_next_with_shift.StoreRelaxed(
          MakeNextWithShiftEnd(major + i, max_shift));
#ifndef NDEBUG  // Extra invariant checking
      GetHomeIndexAndShift(length_info, i, &home, &shift);
      assert(home == i);
      assert(shift == max_shift);
      GetHomeIndexAndShift(length_info, major + i, &home, &shift);
      assert(home == major + i);
      assert(shift == max_shift);
#endif
    } else {
      array_[i].head_next_with_shift.StoreRelaxed(
          MakeNextWithShiftEnd(i, min_shift));
#ifndef NDEBUG  // Extra invariant checking
      GetHomeIndexAndShift(length_info, i, &home, &shift);
      assert(home == i);
      assert(shift == min_shift);
      GetHomeIndexAndShift(length_info, major + i, &home, &shift);
      assert(home == i);
      assert(shift == min_shift);
#endif
    }
  }
}

AutoHyperClockTable::~AutoHyperClockTable() {
  // As usual, destructor assumes there are no references or active operations
  // on any slot/element in the table.

  // It's possible that there were not enough Insert() after final concurrent
  // Grow to ensure length_info_ (published GetTableSize()) is fully up to
  // date. Probe for first unused slot to ensure we see the whole structure.
  size_t used_end = GetTableSize();
  while (used_end < array_.Count() &&
         array_[used_end].head_next_with_shift.LoadRelaxed() !=
             HandleImpl::kUnusedMarker) {
    used_end++;
  }
#ifndef NDEBUG
  for (size_t i = used_end; i < array_.Count(); i++) {
    assert(array_[i].head_next_with_shift.LoadRelaxed() == 0);
    assert(array_[i].chain_next_with_shift.LoadRelaxed() == 0);
    assert(array_[i].meta.LoadRelaxed() == 0);
  }
  std::vector<bool> was_populated(used_end);
  std::vector<bool> was_pointed_to(used_end);
#endif
  for (size_t i = 0; i < used_end; i++) {
    HandleImpl& h = array_[i];
    switch (h.meta.LoadRelaxed() >> ClockHandle::kStateShift) {
      case ClockHandle::kStateEmpty:
        // noop
        break;
      case ClockHandle::kStateInvisible:  // rare but possible
      case ClockHandle::kStateVisible:
        assert(GetRefcount(h.meta.LoadRelaxed()) == 0);
        h.FreeData(allocator_);
#ifndef NDEBUG  // Extra invariant checking
        usage_.FetchSubRelaxed(h.total_charge);
        occupancy_.FetchSubRelaxed(1U);
        was_populated[i] = true;
        if (!HandleImpl::IsEnd(h.chain_next_with_shift.LoadRelaxed())) {
          assert((h.chain_next_with_shift.LoadRelaxed() &
                  HandleImpl::kHeadLocked) == 0);
          size_t next =
              GetNextFromNextWithShift(h.chain_next_with_shift.LoadRelaxed());
          assert(!was_pointed_to[next]);
          was_pointed_to[next] = true;
        }
#endif
        break;
      // otherwise
      default:
        assert(false);
        break;
    }
#ifndef NDEBUG  // Extra invariant checking
    if (!HandleImpl::IsEnd(h.head_next_with_shift.LoadRelaxed())) {
      size_t next =
          GetNextFromNextWithShift(h.head_next_with_shift.LoadRelaxed());
      assert(!was_pointed_to[next]);
      was_pointed_to[next] = true;
    }
#endif
  }
#ifndef NDEBUG  // Extra invariant checking
  // This check is not perfect, but should detect most reasonable cases
  // of abandonned or floating entries, etc.  (A floating cycle would not
  // be reported as bad.)
  for (size_t i = 0; i < used_end; i++) {
    if (was_populated[i]) {
      assert(was_pointed_to[i]);
    } else {
      assert(!was_pointed_to[i]);
    }
  }
#endif

  // Metadata charging only follows the published table size
  assert(usage_.LoadRelaxed() == 0 ||
         usage_.LoadRelaxed() == GetTableSize() * sizeof(HandleImpl));
  assert(occupancy_.LoadRelaxed() == 0);
}

size_t AutoHyperClockTable::GetTableSize() const {
  return LengthInfoToUsedLength(length_info_.Load());
}

size_t AutoHyperClockTable::GetOccupancyLimit() const {
  return occupancy_limit_.LoadRelaxed();
}

void AutoHyperClockTable::StartInsert(InsertState& state) {
  state.saved_length_info = length_info_.Load();
}

// Because we have linked lists, bugs or even hardware errors can make it
// possible to create a cycle, which would lead to infinite loop.
// Furthermore, when we have retry cases in the code, we want to be sure
// these are not (and do not become) spin-wait loops. Given the assumption
// of quality hashing and the infeasibility of consistently recurring
// concurrent modifications to an entry or chain, we can safely bound the
// number of loop iterations in feasible operation, whether following chain
// pointers or retrying with some backtracking. A smaller limit is used for
// stress testing, to detect potential issues such as cycles or spin-waits,
// and a larger limit is used to break cycles should they occur in production.
#define CHECK_TOO_MANY_ITERATIONS(i) \
  {                                  \
    assert(i < 768);                 \
    if (UNLIKELY(i >= 4096)) {       \
      std::terminate();              \
    }                                \
  }

bool AutoHyperClockTable::GrowIfNeeded(size_t new_occupancy,
                                       InsertState& state) {
  // new_occupancy has taken into account other threads that are also trying
  // to insert, so as soon as we see sufficient *published* usable size, we
  // can declare success even if we aren't the one that grows the table.
  // However, there's an awkward state where other threads own growing the
  // table to sufficient usable size, but the udpated size is not yet
  // published. If we wait, then that likely slows the ramp-up cache
  // performance. If we unblock ourselves by ensuring we grow by at least one
  // slot, we could technically overshoot required size by number of parallel
  // threads accessing block cache. On balance considering typical cases and
  // the modest consequences of table being slightly too large, the latter
  // seems preferable.
  //
  // So if the published occupancy limit is too small, we unblock ourselves
  // by committing to growing the table by at least one slot. Also note that
  // we might need to grow more than once to actually increase the occupancy
  // limit (due to max load factor < 1.0)

  while (UNLIKELY(new_occupancy > occupancy_limit_.LoadRelaxed())) {
    // At this point we commit the thread to growing unless we've reached the
    // limit (returns false).
    if (!Grow(state)) {
      return false;
    }
  }
  // Success (didn't need to grow, or did successfully)
  return true;
}

bool AutoHyperClockTable::Grow(InsertState& state) {
  // Allocate the next grow slot
  size_t grow_home = grow_frontier_.FetchAddRelaxed(1);
  if (grow_home >= array_.Count()) {
    // Can't grow any more.
    // (Tested by unit test ClockCacheTest/Limits)
    // Make sure we don't overflow grow_frontier_ by reaching here repeatedly
    grow_frontier_.StoreRelaxed(array_.Count());
    return false;
  }
#ifdef COERCE_CONTEXT_SWITCH
  // This is useful in reproducing concurrency issues in Grow()
  while (Random::GetTLSInstance()->OneIn(2)) {
    std::this_thread::yield();
  }
#endif
  // Basically, to implement https://en.wikipedia.org/wiki/Linear_hashing
  // entries that belong in a new chain starting at grow_home will be
  // split off from the chain starting at old_home, which is computed here.
  int old_shift = FloorLog2(grow_home);
  size_t old_home = BottomNBits(grow_home, old_shift);
  assert(old_home + (size_t{1} << old_shift) == grow_home);

  // Wait here to ensure any Grow operations that would directly feed into
  // this one are finished, though the full waiting actually completes in
  // acquiring the rewrite lock for old_home in SplitForGrow. Here we ensure
  // the expected shift amount has been reached, and there we ensure the
  // chain rewrite lock has been released.
  size_t old_old_home = BottomNBits(grow_home, old_shift - 1);
  for (;;) {
    uint64_t old_old_head = array_[old_old_home].head_next_with_shift.Load();
    if (GetShiftFromNextWithShift(old_old_head) >= old_shift) {
      if ((old_old_head & HandleImpl::kNextEndFlags) !=
          HandleImpl::kHeadLocked) {
        break;
      }
    }
    // NOTE: one of the few yield-wait loops, which is rare enough in practice
    // for its performance to be insignificant.
    yield_count_.FetchAddRelaxed(1);
    std::this_thread::yield();
  }

  // Do the dirty work of splitting the chain, including updating heads and
  // chain nexts for new shift amounts.
  SplitForGrow(grow_home, old_home, old_shift);

  // length_info_ can be updated any time after the new shift amount is
  // published to both heads, potentially before the end of SplitForGrow.
  // But we also can't update length_info_ until the previous Grow operation
  // (with grow_home := this grow_home - 1) has published the new shift amount
  // to both of its heads. However, we don't want to artificially wait here
  // on that Grow that is otherwise irrelevant.
  //
  // We could have each Grow operation advance length_info_ here as far as it
  // can without waiting, by checking for updated shift on the corresponding
  // old home and also stopping at an empty head value for possible grow_home.
  // However, this could increase CPU cache line sharing and in 1/64 cases
  // bring in an extra page from our mmap.
  //
  // Instead, part of the strategy is delegated to DoInsert():
  // * Here we try to bring length_info_ up to date with this grow_home as
  // much as we can without waiting. It will fall short if a previous Grow
  // is still between reserving the grow slot and making the first big step
  // to publish the new shift amount.
  // * To avoid length_info_ being perpetually out-of-date (for a small number
  // of heads) after our last Grow, we do the same when Insert has to "fall
  // forward" due to length_info_ being out-of-date.
  CatchUpLengthInfoNoWait(grow_home);

  // See usage in DoInsert()
  state.likely_empty_slot = grow_home;

  // Success
  return true;
}

// See call in Grow()
void AutoHyperClockTable::CatchUpLengthInfoNoWait(
    size_t known_usable_grow_home) {
  uint64_t current_length_info = length_info_.Load();
  size_t published_usable_size = LengthInfoToUsedLength(current_length_info);
  while (published_usable_size <= known_usable_grow_home) {
    // For when published_usable_size was grow_home
    size_t next_usable_size = published_usable_size + 1;
    uint64_t next_length_info = UsedLengthToLengthInfo(next_usable_size);

    // known_usable_grow_home is known to be ready for Lookup/Insert with
    // the new shift amount, but between that and published usable size, we
    // need to check.
    if (published_usable_size < known_usable_grow_home) {
      int old_shift = FloorLog2(next_usable_size - 1);
      size_t old_home = BottomNBits(published_usable_size, old_shift);
      int shift = GetShiftFromNextWithShift(
          array_[old_home].head_next_with_shift.Load());
      if (shift <= old_shift) {
        // Not ready
        break;
      }
    }
    // CAS update length_info_. This only moves in one direction, so if CAS
    // fails, someone else made progress like we are trying, and we can just
    // pick up the new value and keep going as appropriate.
    if (length_info_.CasStrong(current_length_info, next_length_info)) {
      current_length_info = next_length_info;
      // Update usage_ if metadata charge policy calls for it
      if (metadata_charge_policy_ ==
          CacheMetadataChargePolicy::kFullChargeCacheMetadata) {
        // NOTE: ignoring page boundaries for simplicity
        usage_.FetchAddRelaxed(sizeof(HandleImpl));
      }
    }
    published_usable_size = LengthInfoToUsedLength(current_length_info);
  }

  // After updating lengh_info_ we can update occupancy_limit_,
  // allowing for later operations to update it before us.
  // Note: there is no AcqRelAtomic max operation, so we have to use a CAS loop
  size_t old_occupancy_limit = occupancy_limit_.LoadRelaxed();
  size_t new_occupancy_limit = CalcOccupancyLimit(published_usable_size);
  while (old_occupancy_limit < new_occupancy_limit) {
    if (occupancy_limit_.CasWeakRelaxed(old_occupancy_limit,
                                        new_occupancy_limit)) {
      break;
    }
  }
}

void AutoHyperClockTable::SplitForGrow(size_t grow_home, size_t old_home,
                                       int old_shift) {
  int new_shift = old_shift + 1;
  HandleImpl* const arr = array_.Get();

  // We implement a somewhat complicated splitting algorithm to ensure that
  // entries are always wait-free visible to Lookup, without Lookup needing
  // to double-check length_info_ to ensure every potentially relevant
  // existing entry is seen. This works step-by-step, carefully sharing
  // unmigrated parts of the chain between the source chain and the new
  // destination chain. This means that Lookup might see a partially migrated
  // chain so has to take that into consideration when checking that it hasn't
  // "jumped off" its intended chain (due to a parallel modification to an
  // "under (de)construction" entry that was found on the chain but has
  // been reassigned).
  //
  // We use a "rewrite lock" on the source and desination chains to exclude
  // removals from those, and we have a prior waiting step that ensures any Grow
  // operations feeding into this one have completed. But this process does have
  // to gracefully handle concurrent insertions to the head of the source chain,
  // and once marked ready, the destination chain.
  //
  // With those considerations, the migration starts with one "big step,"
  // potentially with retries to deal with insertions in parallel. Part of the
  // big step is to mark the two chain heads as updated with the new shift
  // amount, which redirects Lookups to the appropriate new chain.
  //
  // After that big step that updates the heads, the rewrite lock makes it
  // relatively easy to deal with the rest of the migration. Big
  // simplifications come from being able to read the hashed_key of each
  // entry on the chain without needing to hold a read reference, and
  // from never "jumping our to another chain." Concurrent insertions only
  // happen at the chain head, which is outside of what is left to migrate.
  //
  // A series of smaller steps finishes splitting apart the existing chain into
  // two distinct chains, followed by some steps to fully commit the result.
  //
  // Except for trivial cases in which all entries (or remaining entries)
  // on the input chain go to one output chain, there is an important invariant
  // after each step of migration, including after the initial "big step":
  // For each output chain, the "zero chain" (new hash bit is zero) and the
  // "one chain" (new hash bit is one) we have a "frontier" entry marking the
  // boundary between what has been migrated and what has not. One of the
  // frontiers is along the old chain after the other, and all entries between
  // them are for the same target chain as the earlier frontier. Thus, the
  // chains share linked list tails starting at the latter frontier. All
  // pointers from the new head locations to the frontier entries are marked
  // with the new shift amount, while all pointers after the frontiers use the
  // old shift amount.
  //
  // And after each step there is a strengthening step to reach a stronger
  // invariant: the frontier earlier in the original chain is advanced to be
  // immediately before the other frontier.
  //
  // Consider this original input chain,
  //
  // OldHome  -Old-> A0 -Old-> B0 -Old-> A1 -Old-> C0 -Old-> OldHome(End)
  // GrowHome (empty)
  //
  // == BIG STEP ==
  // The initial big step finds the first entry that will be on the each
  // output chain (in this case A0 and A1). We use brackets ([]) to mark them
  // as our prospective frontiers.
  //
  // OldHome  -Old-> [A0] -Old-> B0 -Old-> [A1] -Old-> C0 -Old-> OldHome(End)
  // GrowHome (empty)
  //
  // Next we speculatively update grow_home head to point to the first entry for
  // the one chain. This will not be used by Lookup until the head at old_home
  // uses the new shift amount.
  //
  // OldHome  -Old-> [A0] -Old-> B0 -Old-> [A1] -Old-> C0 -Old-> OldHome(End)
  // GrowHome --------------New------------/
  //
  // Observe that if Lookup were to use the new head at GrowHome, it would be
  // able to find all relevant entries. Finishing the initial big step
  // requires a CAS (compare_exchange) of the OldHome head because there
  // might have been parallel insertions there, in which case we roll back
  // and try again. (We might need to point GrowHome head differently.)
  //
  // OldHome  -New-> [A0] -Old-> B0 -Old-> [A1] -Old-> C0 -Old-> OldHome(End)
  // GrowHome --------------New------------/
  //
  // Upgrading the OldHome head pointer with the new shift amount, with a
  // compare_exchange, completes the initial big step, with [A0] as zero
  // chain frontier and [A1] as one chain frontier. Links before the frontiers
  // use the new shift amount and links after use the old shift amount.
  // == END BIG STEP==
  // == STRENGTHENING ==
  // Zero chain frontier is advanced to [B0] (immediately before other
  // frontier) by updating pointers with new shift amounts.
  //
  // OldHome  -New-> A0 -New-> [B0] -Old-> [A1] -Old-> C0 -Old-> OldHome(End)
  // GrowHome -------------New-----------/
  //
  // == END STRENGTHENING ==
  // == SMALL STEP #1 ==
  // From the strong invariant state, we need to find the next entry for
  // the new chain with the earlier frontier. In this case, we need to find
  // the next entry for the zero chain that comes after [B0], which in this
  // case is C0. This will be our next zero chain frontier, at least under
  // the weak invariant. To get there, we simply update the link between
  // the current two frontiers to skip over the entries irreleveant to the
  // ealier frontier chain. In this case, the zero chain skips over A1. As a
  // result, he other chain is now the "earlier."
  //
  // OldHome  -New-> A0 -New-> B0 -New-> [C0] -Old-> OldHome(End)
  // GrowHome -New-> [A1] ------Old-----/
  //
  // == END SMALL STEP #1 ==
  //
  // Repeating the cycle and end handling is not as interesting.

  // Acquire rewrite lock on zero chain (if it's non-empty)
  ChainRewriteLock zero_head_lock(&arr[old_home], yield_count_);

  // Used for locking the one chain below
  uint64_t saved_one_head;
  // One head has not been written to
  assert(arr[grow_home].head_next_with_shift.Load() == 0);

  // old_home will also the head of the new "zero chain" -- all entries in the
  // "from" chain whose next hash bit is 0. grow_home will be head of the new
  // "one chain".

  // For these, SIZE_MAX is like nullptr (unknown)
  size_t zero_chain_frontier = SIZE_MAX;
  size_t one_chain_frontier = SIZE_MAX;
  size_t cur = SIZE_MAX;

  // Set to 0 (zero chain frontier earlier), 1 (one chain), or -1 (unknown)
  int chain_frontier_first = -1;

  // Might need to retry initial update of heads
  for (int i = 0;; ++i) {
    CHECK_TOO_MANY_ITERATIONS(i);
    assert(zero_chain_frontier == SIZE_MAX);
    assert(one_chain_frontier == SIZE_MAX);
    assert(cur == SIZE_MAX);
    assert(chain_frontier_first == -1);

    uint64_t next_with_shift = zero_head_lock.GetSavedHead();

    // Find a single representative for each target chain, or scan the whole
    // chain if some target chain has no representative.
    for (;; ++i) {
      CHECK_TOO_MANY_ITERATIONS(i);

      // Loop invariants
      assert((chain_frontier_first < 0) == (zero_chain_frontier == SIZE_MAX &&
                                            one_chain_frontier == SIZE_MAX));
      assert((cur == SIZE_MAX) == (zero_chain_frontier == SIZE_MAX &&
                                   one_chain_frontier == SIZE_MAX));

      assert(GetShiftFromNextWithShift(next_with_shift) == old_shift);

      // Check for end of original chain
      if (HandleImpl::IsEnd(next_with_shift)) {
        cur = SIZE_MAX;
        break;
      }

      // next_with_shift is not End
      cur = GetNextFromNextWithShift(next_with_shift);

      if (BottomNBits(arr[cur].hashed_key[1], new_shift) == old_home) {
        // Entry for zero chain
        if (zero_chain_frontier == SIZE_MAX) {
          zero_chain_frontier = cur;
          if (one_chain_frontier != SIZE_MAX) {
            // Ready to update heads
            break;
          }
          // Nothing yet for one chain
          chain_frontier_first = 0;
        }
      } else {
        assert(BottomNBits(arr[cur].hashed_key[1], new_shift) == grow_home);
        // Entry for one chain
        if (one_chain_frontier == SIZE_MAX) {
          one_chain_frontier = cur;
          if (zero_chain_frontier != SIZE_MAX) {
            // Ready to update heads
            break;
          }
          // Nothing yet for zero chain
          chain_frontier_first = 1;
        }
      }

      next_with_shift = arr[cur].chain_next_with_shift.Load();
    }

    // Try to update heads for initial migration info
    // We only reached the end of the migrate-from chain already if one of the
    // target chains will be empty.
    assert((cur == SIZE_MAX) ==
           (zero_chain_frontier == SIZE_MAX || one_chain_frontier == SIZE_MAX));
    assert((chain_frontier_first < 0) ==
           (zero_chain_frontier == SIZE_MAX && one_chain_frontier == SIZE_MAX));

    // Always update one chain's head first (safe), and mark it as locked
    saved_one_head = HandleImpl::kHeadLocked |
                     (one_chain_frontier != SIZE_MAX
                          ? MakeNextWithShift(one_chain_frontier, new_shift)
                          : MakeNextWithShiftEnd(grow_home, new_shift));
    arr[grow_home].head_next_with_shift.Store(saved_one_head);

    // Make sure length_info_ hasn't been updated too early, as we're about
    // to make the change that makes it safe to update (e.g. in DoInsert())
    assert(LengthInfoToUsedLength(length_info_.Load()) <= grow_home);

    // Try to set zero's head.
    if (zero_head_lock.CasUpdate(
            zero_chain_frontier != SIZE_MAX
                ? MakeNextWithShift(zero_chain_frontier, new_shift)
                : MakeNextWithShiftEnd(old_home, new_shift),
            yield_count_)) {
      // Both heads successfully updated to new shift
      break;
    } else {
      // Concurrent insertion. This should not happen too many times.
      CHECK_TOO_MANY_ITERATIONS(i);
      // The easiest solution is to restart.
      zero_chain_frontier = SIZE_MAX;
      one_chain_frontier = SIZE_MAX;
      cur = SIZE_MAX;
      chain_frontier_first = -1;
      continue;
    }
  }

  // Create an RAII wrapper for the one chain rewrite lock we are already
  // holding (if was not end) and is now "published" after successful CAS on
  // zero chain head.
  ChainRewriteLock one_head_lock(&arr[grow_home], yield_count_, saved_one_head);

  // Except for trivial cases, we have something like
  // AHome -New-> [A0] -Old-> [B0] -Old-> [C0] \                        |
  // BHome --------------------New------------> [A1] -Old-> ...
  // And we need to upgrade as much as we can on the "first" chain
  // (the one eventually pointing to the other's frontier). This will
  // also finish off any case in which one of the target chains will be empty.
  if (chain_frontier_first >= 0) {
    size_t& first_frontier = chain_frontier_first == 0
                                 ? /*&*/ zero_chain_frontier
                                 : /*&*/ one_chain_frontier;
    size_t& other_frontier = chain_frontier_first != 0
                                 ? /*&*/ zero_chain_frontier
                                 : /*&*/ one_chain_frontier;
    uint64_t stop_before_or_new_tail =
        other_frontier != SIZE_MAX
            ? /*stop before*/ MakeNextWithShift(other_frontier, old_shift)
            : /*new tail*/ MakeNextWithShiftEnd(
                  chain_frontier_first == 0 ? old_home : grow_home, new_shift);
    UpgradeShiftsOnRange(arr, first_frontier, stop_before_or_new_tail,
                         old_shift, new_shift);
  }

  if (zero_chain_frontier == SIZE_MAX) {
    // Already finished migrating
    assert(one_chain_frontier == SIZE_MAX);
    assert(cur == SIZE_MAX);
  } else {
    // Still need to migrate between two target chains
    for (int i = 0;; ++i) {
      CHECK_TOO_MANY_ITERATIONS(i);
      // Overall loop invariants
      assert(zero_chain_frontier != SIZE_MAX);
      assert(one_chain_frontier != SIZE_MAX);
      assert(cur != SIZE_MAX);
      assert(chain_frontier_first >= 0);
      size_t& first_frontier = chain_frontier_first == 0
                                   ? /*&*/ zero_chain_frontier
                                   : /*&*/ one_chain_frontier;
      size_t& other_frontier = chain_frontier_first != 0
                                   ? /*&*/ zero_chain_frontier
                                   : /*&*/ one_chain_frontier;
      assert(cur != first_frontier);
      assert(GetNextFromNextWithShift(
                 arr[first_frontier].chain_next_with_shift.Load()) ==
             other_frontier);

      uint64_t next_with_shift = arr[cur].chain_next_with_shift.Load();

      // Check for end of original chain
      if (HandleImpl::IsEnd(next_with_shift)) {
        // Can set upgraded tail on first chain
        uint64_t first_new_tail = MakeNextWithShiftEnd(
            chain_frontier_first == 0 ? old_home : grow_home, new_shift);
        arr[first_frontier].chain_next_with_shift.Store(first_new_tail);
        // And upgrade remainder of other chain
        uint64_t other_new_tail = MakeNextWithShiftEnd(
            chain_frontier_first != 0 ? old_home : grow_home, new_shift);
        UpgradeShiftsOnRange(arr, other_frontier, other_new_tail, old_shift,
                             new_shift);
        assert(other_frontier == SIZE_MAX);  // Finished
        break;
      }

      // next_with_shift is not End
      cur = GetNextFromNextWithShift(next_with_shift);

      int target_chain;
      if (BottomNBits(arr[cur].hashed_key[1], new_shift) == old_home) {
        // Entry for zero chain
        target_chain = 0;
      } else {
        assert(BottomNBits(arr[cur].hashed_key[1], new_shift) == grow_home);
        // Entry for one chain
        target_chain = 1;
      }
      if (target_chain == chain_frontier_first) {
        // Found next entry to skip to on the first chain
        uint64_t skip_to = MakeNextWithShift(cur, new_shift);
        arr[first_frontier].chain_next_with_shift.Store(skip_to);
        first_frontier = cur;
        // Upgrade other chain up to entry before that one
        UpgradeShiftsOnRange(arr, other_frontier, next_with_shift, old_shift,
                             new_shift);
        // Swap which is marked as first
        chain_frontier_first = 1 - chain_frontier_first;
      } else {
        // Nothing to do yet, as we need to keep old generation pointers in
        // place for lookups
      }
    }
  }
}

// Variant of PurgeImplLocked: Removes all "under (de) construction" entries
// from a chain where already holding a rewrite lock
using PurgeLockedOpData = void;
// Variant of PurgeImplLocked: Clock-updates all entries in a chain, in
// addition to functionality of PurgeLocked, where already holding a rewrite
// lock. (Caller finalizes eviction on entries added to the autovector, in part
// so that we don't hold the rewrite lock while doing potentially expensive
// callback and allocator free.)
using ClockUpdateChainLockedOpData =
    autovector<AutoHyperClockTable::HandleImpl*>;

template <class OpData>
void AutoHyperClockTable::PurgeImplLocked(OpData* op_data,
                                          ChainRewriteLock& rewrite_lock,
                                          size_t home) {
  constexpr bool kIsPurge = std::is_same_v<OpData, PurgeLockedOpData>;
  constexpr bool kIsClockUpdateChain =
      std::is_same_v<OpData, ClockUpdateChainLockedOpData>;

  // Exactly one op specified
  static_assert(kIsPurge + kIsClockUpdateChain == 1);

  HandleImpl* const arr = array_.Get();

  uint64_t next_with_shift = rewrite_lock.GetSavedHead();
  assert(!HandleImpl::IsEnd(next_with_shift));
  int home_shift = GetShiftFromNextWithShift(next_with_shift);
  (void)home;
  (void)home_shift;
  size_t next = GetNextFromNextWithShift(next_with_shift);
  assert(next < array_.Count());
  HandleImpl* h = &arr[next];
  HandleImpl* prev_to_keep = nullptr;
#ifndef NDEBUG
  uint64_t prev_to_keep_next_with_shift = 0;
#endif
  // Whether there are entries between h and prev_to_keep that should be
  // purged from the chain.
  bool pending_purge = false;

  // Walk the chain, and stitch together any entries that are still
  // "shareable," possibly after clock update. prev_to_keep tells us where
  // the last "stitch back to" location is (nullptr => head).
  for (size_t i = 0;; ++i) {
    CHECK_TOO_MANY_ITERATIONS(i);

    bool purgeable = false;
    // In last iteration, h will be nullptr, to stitch together the tail of
    // the chain.
    if (h) {
      // NOTE: holding a rewrite lock on the chain prevents any "under
      // (de)construction" entries in the chain from being marked empty, which
      // allows us to access the hashed_keys without holding a read ref.
      assert(home == BottomNBits(h->hashed_key[1], home_shift));
      if constexpr (kIsClockUpdateChain) {
        // Clock update and/or check for purgeable (under (de)construction)
        if (ClockUpdate(*h, &purgeable)) {
          // Remember for finishing eviction
          op_data->push_back(h);
          // Entries for eviction become purgeable
          purgeable = true;
          assert((h->meta.Load() >> ClockHandle::kStateShift) ==
                 ClockHandle::kStateConstruction);
        }
      } else {
        (void)op_data;
        purgeable = ((h->meta.Load() >> ClockHandle::kStateShift) &
                     ClockHandle::kStateShareableBit) == 0;
      }
    }

    if (purgeable) {
      assert((h->meta.Load() >> ClockHandle::kStateShift) ==
             ClockHandle::kStateConstruction);
      pending_purge = true;
    } else if (pending_purge) {
      if (prev_to_keep) {
        // Update chain next to skip purgeable entries
        assert(prev_to_keep->chain_next_with_shift.Load() ==
               prev_to_keep_next_with_shift);
        prev_to_keep->chain_next_with_shift.Store(next_with_shift);
      } else if (rewrite_lock.CasUpdate(next_with_shift, yield_count_)) {
        // Managed to update head without any parallel insertions
      } else {
        // Parallel insertion must have interfered. Need to do a purge
        // from updated head to here. Since we have no prev_to_keep, there's
        // no risk of duplicate clock updates to entries. Any entries already
        // updated must have been evicted (purgeable) and it's OK to clock
        // update any new entries just inserted in parallel.
        // Can simply restart (GetSavedHead() already updated from CAS failure).
        next_with_shift = rewrite_lock.GetSavedHead();
        assert(!HandleImpl::IsEnd(next_with_shift));
        next = GetNextFromNextWithShift(next_with_shift);
        assert(next < array_.Count());
        h = &arr[next];
        pending_purge = false;
        assert(prev_to_keep == nullptr);
        assert(GetShiftFromNextWithShift(next_with_shift) == home_shift);
        continue;
      }
      pending_purge = false;
      prev_to_keep = h;
    } else {
      prev_to_keep = h;
    }

    if (h == nullptr) {
      // Reached end of the chain
      return;
    }

    // Read chain pointer
    next_with_shift = h->chain_next_with_shift.Load();
#ifndef NDEBUG
    if (prev_to_keep == h) {
      prev_to_keep_next_with_shift = next_with_shift;
    }
#endif

    assert(GetShiftFromNextWithShift(next_with_shift) == home_shift);

    // Check for end marker
    if (HandleImpl::IsEnd(next_with_shift)) {
      h = nullptr;
    } else {
      next = GetNextFromNextWithShift(next_with_shift);
      assert(next < array_.Count());
      h = &arr[next];
      assert(h != prev_to_keep);
    }
  }
}

// Variant of PurgeImpl: Removes all "under (de) construction" entries in a
// chain, such that any entry with the given key must have been purged.
using PurgeOpData = const UniqueId64x2;
// Variant of PurgeImpl: Clock-updates all entries in a chain, in addition to
// purging as appropriate. (Caller finalizes eviction on entries added to the
// autovector, in part so that we don't hold the rewrite lock while doing
// potentially expensive callback and allocator free.)
using ClockUpdateChainOpData = ClockUpdateChainLockedOpData;

template <class OpData>
void AutoHyperClockTable::PurgeImpl(OpData* op_data, size_t home) {
  // Early efforts to make AutoHCC fully wait-free ran into too many problems
  // that needed obscure and potentially inefficient work-arounds to have a
  // chance at working.
  //
  // The implementation settled on "essentially wait-free" which can be
  // achieved by locking at the level of each probing chain and only for
  // operations that might remove entries from the chain. Because parallel
  // clock updates and Grow operations are ordered, contention is very rare.
  // However, parallel insertions at any chain head have to be accommodated
  // to keep them wait-free.
  //
  // This function implements Purge and ClockUpdateChain functions (see above
  // OpData type definitions) as part of higher-level operations. This function
  // ensures the correct chain is (eventually) covered and handles rewrite
  // locking the chain. PurgeImplLocked has lower level details.
  //
  // In general, these operations and Grow are kept simpler by allowing eager
  // purging of under (de-)construction entries. For example, an Erase
  // operation might find that another thread has purged the entry from the
  // chain by the time its own purge operation acquires the rewrite lock and
  // proceeds. This is OK, and potentially reduces the number of lock/unlock
  // cycles because empty chains are not rewrite-lockable.

  constexpr bool kIsPurge = std::is_same_v<OpData, PurgeOpData>;
  constexpr bool kIsClockUpdateChain =
      std::is_same_v<OpData, ClockUpdateChainOpData>;

  // Exactly one op specified
  static_assert(kIsPurge + kIsClockUpdateChain == 1);

  int home_shift = 0;
  if constexpr (kIsPurge) {
    // Purge callers leave home unspecified, to be determined from key
    assert(home == SIZE_MAX);
    GetHomeIndexAndShift(length_info_.Load(), (*op_data)[1], &home,
                         &home_shift);
    assert(home_shift > 0);
  } else {
    assert(kIsClockUpdateChain);
    // Evict callers must specify home
    assert(home < SIZE_MAX);
  }

  HandleImpl* const arr = array_.Get();

  // Acquire the RAII rewrite lock (if not an empty chain)
  ChainRewriteLock rewrite_lock(&arr[home], yield_count_);

  if constexpr (kIsPurge) {
    // Ensure we are at the correct home for the shift in effect for the
    // chain head.
    for (;;) {
      int shift = GetShiftFromNextWithShift(rewrite_lock.GetSavedHead());

      if (shift > home_shift) {
        // Found a newer shift at candidate head, which must apply to us.
        // Newer shift might not yet be reflected in length_info_ (an atomicity
        // gap in Grow), so operate as if it is. Note that other insertions
        // could happen using this shift before length_info_ is updated, and
        // it's possible (though unlikely) that multiple generations of Grow
        // have occurred. If shift is more than one generation ahead of
        // home_shift, it's possible that not all descendent homes have
        // reached the `shift` generation. Thus, we need to advance only one
        // shift at a time looking for a home+head with a matching shift
        // amount.
        home_shift++;
        home = GetHomeIndex((*op_data)[1], home_shift);
        rewrite_lock.Reset(&arr[home], yield_count_);
        continue;
      } else {
        assert(shift == home_shift);
      }
      break;
    }
  }

  // If the chain is empty, nothing to do
  if (!rewrite_lock.IsEnd()) {
    if constexpr (kIsPurge) {
      PurgeLockedOpData* locked_op_data{};
      PurgeImplLocked(locked_op_data, rewrite_lock, home);
    } else {
      PurgeImplLocked(op_data, rewrite_lock, home);
    }
  }
}

AutoHyperClockTable::HandleImpl* AutoHyperClockTable::DoInsert(
    const ClockHandleBasicData& proto, uint64_t initial_countdown,
    bool take_ref, InsertState& state) {
  size_t home;
  int orig_home_shift;
  GetHomeIndexAndShift(state.saved_length_info, proto.hashed_key[1], &home,
                       &orig_home_shift);
  HandleImpl* const arr = array_.Get();

  // We could go searching through the chain for any duplicate, but that's
  // not typically helpful, except for the REDUNDANT block cache stats.
  // (Inferior duplicates will age out with eviction.) However, we do skip
  // insertion if the home slot (or some other we happen to probe) already
  // has a match (already_matches below). This helps to keep better locality
  // when we can.
  //
  // And we can do that as part of searching for an available slot to
  // insert the new entry, because our preferred location and first slot
  // checked will be the home slot.
  //
  // As the table initially grows to size, few entries will be in the same
  // cache line as the chain head. However, churn in the cache relatively
  // quickly improves the proportion of entries sharing that cache line with
  // the chain head. Data:
  //
  // Initial population only: (cache_bench with -ops_per_thread=1)
  // Entries at home count: 29,202 (out of 129,170 entries in 94,411 chains)
  // Approximate average cache lines read to find an existing entry:
  //           129.2 / 94.4 [without the heads]
  // + (94.4 - 29.2) / 94.4 [the heads not included with entries]
  // = 2.06 cache lines
  //
  // After 10 million ops: (-threads=10 -ops_per_thread=100000)
  // Entries at home count: 67,556 (out of 129,359 entries in 94,756 chains)
  // That's a majority of entries and more than 2/3rds of chains.
  // Approximate average cache lines read to find an existing entry:
  // = 1.65 cache lines

  // Even if we aren't saving a ref to this entry (take_ref == false), we need
  // to keep a reference while we are inserting the entry into a chain, so that
  // it is not erased by another thread while trying to insert it on the chain.
  constexpr bool initial_take_ref = true;

  size_t used_length = LengthInfoToUsedLength(state.saved_length_info);
  assert(home < used_length);

  size_t idx = home;
  bool already_matches = false;
  bool already_matches_ignore = false;
  if (TryInsert(proto, arr[idx], initial_countdown, initial_take_ref,
                &already_matches)) {
    assert(idx == home);
  } else if (already_matches) {
    return nullptr;
    // Here we try to populate newly-opened slots in the table, but not
    // when we can add something to its home slot. This makes the structure
    // more performant more quickly on (initial) growth. We ignore "already
    // matches" in this case because it is unlikely and difficult to
    // incorporate logic for here cleanly and efficiently.
  } else if (UNLIKELY(state.likely_empty_slot > 0) &&
             TryInsert(proto, arr[state.likely_empty_slot], initial_countdown,
                       initial_take_ref, &already_matches_ignore)) {
    idx = state.likely_empty_slot;
  } else {
    // We need to search for an available slot outside of the home.
    // Linear hashing provides nice resizing but does typically mean
    // that some heads (home locations) have (in expectation) twice as
    // many entries mapped to them as other heads. For example if the
    // usable length is 80, then heads 16-63 are (in expectation) twice
    // as loaded as heads 0-15 and 64-79, which are using another hash bit.
    //
    // This means that if we just use linear probing (by a small constant)
    // to find an available slot, part of the structure could easily fill up
    // and resort to linear time operations even when the overall load factor
    // is only modestly high, like 70%. Even though each slot has its own CPU
    // cache line, there appears to be a small locality benefit (e.g. TLB and
    // paging) to iterating one by one, as long as we don't afoul of the
    // linear hashing imbalance.
    //
    // In a traditional non-concurrent structure, we could keep a "free list"
    // to ensure immediate access to an available slot, but maintaining such
    // a structure could require more cross-thread coordination to ensure
    // all entries are eventually available to all threads.
    //
    // The way we solve this problem is to use unit-increment linear probing
    // with a small bound, and then fall back on big jumps to have a good
    // chance of finding a slot in an under-populated region quickly if that
    // doesn't work.
    size_t i = 0;
    constexpr size_t kMaxLinearProbe = 4;
    for (; i < kMaxLinearProbe; i++) {
      idx++;
      if (idx >= used_length) {
        idx -= used_length;
      }
      if (TryInsert(proto, arr[idx], initial_countdown, initial_take_ref,
                    &already_matches)) {
        break;
      }
      if (already_matches) {
        return nullptr;
      }
    }
    if (i == kMaxLinearProbe) {
      // Keep searching, but change to a search method that should quickly
      // find any under-populated region. Switching to an increment based
      // on the golden ratio helps with that, but we also inject some minor
      // variation (less than 2%, 1 in 2^6) to avoid clustering effects on
      // this larger increment (if it were a fixed value in steady state
      // operation). Here we are primarily using upper bits of hashed_key[1]
      // while home is based on lowest bits.
      uint64_t incr_ratio = 0x9E3779B185EBCA87U + (proto.hashed_key[1] >> 6);
      size_t incr = FastRange64(incr_ratio, used_length);
      assert(incr > 0);
      size_t start = idx;
      for (;; i++) {
        idx += incr;
        if (idx >= used_length) {
          // Wrap around (faster than %)
          idx -= used_length;
        }
        if (idx == start) {
          // We have just completed a cycle that might not have covered all
          // slots. (incr and used_length could have common factors.)
          // Increment for the next cycle, which eventually ensures complete
          // iteration over the set of slots before repeating.
          idx++;
          if (idx >= used_length) {
            idx -= used_length;
          }
          start++;
          if (start >= used_length) {
            start -= used_length;
          }
          if (i >= used_length) {
            used_length = LengthInfoToUsedLength(length_info_.Load());
            if (i >= used_length * 2) {
              // Cycling back should not happen unless there is enough random
              // churn in parallel that we happen to hit each slot at a time
              // that it's occupied, which is really only feasible for small
              // structures, though with linear probing to find empty slots,
              // "small" here might be larger than for double hashing.
              assert(used_length <= 256);
              // Fall back on standalone insert in case something goes awry to
              // cause this
              return nullptr;
            }
          }
        }
        if (TryInsert(proto, arr[idx], initial_countdown, initial_take_ref,
                      &already_matches)) {
          break;
        }
        if (already_matches) {
          return nullptr;
        }
      }
    }
  }

  // Now insert into chain using head pointer
  uint64_t next_with_shift;
  int home_shift = orig_home_shift;

  // Might need to retry
  for (int i = 0;; ++i) {
    CHECK_TOO_MANY_ITERATIONS(i);
    next_with_shift = arr[home].head_next_with_shift.Load();
    int shift = GetShiftFromNextWithShift(next_with_shift);

    if (UNLIKELY(shift != home_shift)) {
      // NOTE: shift increases with table growth
      if (shift > home_shift) {
        // Must be grow in progress or completed since reading length_info.
        // Pull out one more hash bit. (See Lookup() for why we can't
        // safely jump to the shift that was read.)
        home_shift++;
        uint64_t hash_bit_mask = uint64_t{1} << (home_shift - 1);
        assert((home & hash_bit_mask) == 0);
        // BEGIN leftover updates to length_info_ for Grow()
        size_t grow_home = home + hash_bit_mask;
        assert(arr[grow_home].head_next_with_shift.Load() !=
               HandleImpl::kUnusedMarker);
        CatchUpLengthInfoNoWait(grow_home);
        // END leftover updates to length_info_ for Grow()
        home += proto.hashed_key[1] & hash_bit_mask;
        continue;
      } else {
        // Should not happen because length_info_ is only updated after both
        // old and new home heads are marked with new shift
        assert(false);
      }
    }

    // Values to update to
    uint64_t head_next_with_shift = MakeNextWithShift(idx, home_shift);
    uint64_t chain_next_with_shift = next_with_shift;

    // Preserve the locked state in head, without propagating to chain next
    // where it is meaningless (and not allowed)
    if (UNLIKELY((next_with_shift & HandleImpl::kNextEndFlags) ==
                 HandleImpl::kHeadLocked)) {
      head_next_with_shift |= HandleImpl::kHeadLocked;
      chain_next_with_shift &= ~HandleImpl::kHeadLocked;
    }

    arr[idx].chain_next_with_shift.Store(chain_next_with_shift);
    if (arr[home].head_next_with_shift.CasWeak(next_with_shift,
                                               head_next_with_shift)) {
      // Success
      if (!take_ref) {
        Unref(arr[idx]);
      }
      return arr + idx;
    }
  }
}

AutoHyperClockTable::HandleImpl* AutoHyperClockTable::Lookup(
    const UniqueId64x2& hashed_key) {
  // Lookups are wait-free with low occurrence of retries, back-tracking,
  // and fallback. We do not have the benefit of holding a rewrite lock on
  // the chain so must be prepared for many kinds of mayhem, most notably
  // "falling off our chain" where a slot that Lookup has identified but
  // has not read-referenced is removed from one chain and inserted into
  // another. The full algorithm uses the following mitigation strategies to
  // ensure every relevant entry inserted before this Lookup, and not yet
  // evicted, is seen by Lookup, without excessive backtracking etc.:
  // * Keep a known good read ref in the chain for "island hopping." When
  // we observe that a concurrent write takes us off to another chain, we
  // only need to fall back to our last known good read ref (most recent
  // entry on the chain that is not "under construction," which is a transient
  // state). We don't want to compound the CPU toil of a long chain with
  // operations that might need to retry from scratch, with probability
  // in proportion to chain length.
  // * Only detect a chain is potentially incomplete because of a Grow in
  // progress by looking at shift in the next pointer tags (rather than
  // re-checking length_info_).
  // * SplitForGrow, Insert, and PurgeImplLocked ensure that there are no
  // transient states that might cause this full Lookup algorithm to skip over
  // live entries.

  // Reading length_info_ is not strictly required for Lookup, if we were
  // to increment shift sizes until we see a shift size match on the
  // relevant head pointer. Thus, reading with relaxed memory order gives
  // us a safe and almost always up-to-date jump into finding the correct
  // home and head.
  size_t home;
  int home_shift;
  GetHomeIndexAndShift(length_info_.LoadRelaxed(), hashed_key[1], &home,
                       &home_shift);
  assert(home_shift > 0);

  // The full Lookup algorithm however is not great for hot path efficiency,
  // because of the extra careful tracking described above. Overwhelmingly,
  // we can find what we're looking for with a naive linked list traversal
  // of the chain. Even if we "fall off our chain" to another, we don't
  // violate memory safety. We just won't match the key we're looking for.
  // And we would eventually reach an end state, possibly even experiencing a
  // cycle as an entry is freed and reused during our traversal (though at
  // any point in time the structure doesn't have cycles).
  //
  // So for hot path efficiency, we start with a naive Lookup attempt, and
  // then fall back on full Lookup if we don't find the correct entry. To
  // cap how much we invest into the naive Lookup, we simply cap the traversal
  // length before falling back. Also, when we do fall back on full Lookup,
  // we aren't paying much penalty by starting over. Much or most of the cost
  // of Lookup is memory latency in following the chain pointers, and the
  // naive Lookup has warmed the CPU cache for these entries, using as tight
  // of a loop as possible.

  HandleImpl* const arr = array_.Get();
  uint64_t next_with_shift = arr[home].head_next_with_shift.LoadRelaxed();
  for (size_t i = 0; !HandleImpl::IsEnd(next_with_shift) && i < 10; ++i) {
    HandleImpl* h = &arr[GetNextFromNextWithShift(next_with_shift)];
    // Attempt cheap key match without acquiring a read ref. This could give a
    // false positive, which is re-checked after acquiring read ref, or false
    // negative, which is re-checked in the full Lookup. Also, this is a
    // technical UB data race according to TSAN, but we don't need to read
    // a "correct" value here for correct overall behavior.
#ifdef __SANITIZE_THREAD__
    bool probably_equal = Random::GetTLSInstance()->OneIn(2);
#else
    bool probably_equal = h->hashed_key == hashed_key;
#endif
    if (probably_equal) {
      // Increment acquire counter for definitive check
      uint64_t old_meta = h->meta.FetchAdd(ClockHandle::kAcquireIncrement);
      // Check if it's a referencable (sharable) entry
      if (LIKELY(old_meta & (uint64_t{ClockHandle::kStateShareableBit}
                             << ClockHandle::kStateShift))) {
        assert(GetRefcount(old_meta + ClockHandle::kAcquireIncrement) > 0);
        if (LIKELY(h->hashed_key == hashed_key) &&
            LIKELY(old_meta & (uint64_t{ClockHandle::kStateVisibleBit}
                               << ClockHandle::kStateShift))) {
          return h;
        } else {
          Unref(*h);
        }
      } else {
        // For non-sharable states, incrementing the acquire counter has no
        // effect so we don't need to undo it. Furthermore, we cannot safely
        // undo it because we did not acquire a read reference to lock the entry
        // in a Shareable state.
      }
    }

    next_with_shift = h->chain_next_with_shift.LoadRelaxed();
  }

  // If we get here, falling back on full Lookup algorithm.
  HandleImpl* h = nullptr;
  HandleImpl* read_ref_on_chain = nullptr;

  for (size_t i = 0;; ++i) {
    CHECK_TOO_MANY_ITERATIONS(i);
    // Read head or chain pointer
    next_with_shift = h ? h->chain_next_with_shift.Load()
                        : arr[home].head_next_with_shift.Load();
    int shift = GetShiftFromNextWithShift(next_with_shift);

    // Make sure it's usable
    size_t effective_home = home;
    if (UNLIKELY(shift != home_shift)) {
      // We have potentially gone awry somehow, but it's possible we're just
      // hitting old data that is not yet completed Grow.
      // NOTE: shift bits goes up with table growth.
      if (shift < home_shift) {
        // To avoid waiting on Grow in progress, an old shift amount needs
        // to be processed as if we were still using it and (potentially
        // different or the same) the old home.
        // We can assert it's not too old, because each generation of Grow
        // waits on its ancestor in the previous generation.
        assert(shift + 1 == home_shift);
        effective_home = GetHomeIndex(home, shift);
      } else if (h == read_ref_on_chain) {
        assert(shift > home_shift);
        // At head or coming from an entry on our chain where we're holding
        // a read reference. Thus, we know the newer shift applies to us.
        // Newer shift might not yet be reflected in length_info_ (an atomicity
        // gap in Grow), so operate as if it is. Note that other insertions
        // could happen using this shift before length_info_ is updated, and
        // it's possible (though unlikely) that multiple generations of Grow
        // have occurred. If shift is more than one generation ahead of
        // home_shift, it's possible that not all descendent homes have
        // reached the `shift` generation. Thus, we need to advance only one
        // shift at a time looking for a home+head with a matching shift
        // amount.
        home_shift++;
        // Update home in case it has changed
        home = GetHomeIndex(hashed_key[1], home_shift);
        // This should be rare enough occurrence that it's simplest just
        // to restart (TODO: improve in some cases?)
        h = nullptr;
        if (read_ref_on_chain) {
          Unref(*read_ref_on_chain);
          read_ref_on_chain = nullptr;
        }
        // Didn't make progress & retry
        continue;
      } else {
        assert(shift > home_shift);
        assert(h != nullptr);
        // An "under (de)construction" entry has a new shift amount, which
        // means we have either gotten off our chain or our home shift is out
        // of date. If we revert back to saved ref, we will get updated info.
        h = read_ref_on_chain;
        // Didn't make progress & retry
        continue;
      }
    }

    // Check for end marker
    if (HandleImpl::IsEnd(next_with_shift)) {
      // To ensure we didn't miss anything in the chain, the end marker must
      // point back to the correct home.
      if (LIKELY(GetNextFromNextWithShift(next_with_shift) == effective_home)) {
        // Complete, clean iteration of the chain, not found.
        // Clean up.
        if (read_ref_on_chain) {
          Unref(*read_ref_on_chain);
        }
        return nullptr;
      } else {
        // Something went awry. Revert back to a safe point (if we have it)
        h = read_ref_on_chain;
        // Didn't make progress & retry
        continue;
      }
    }

    // Follow the next and check for full key match, home match, or neither
    h = &arr[GetNextFromNextWithShift(next_with_shift)];
    bool full_match_or_unknown = false;
    if (MatchAndRef(&hashed_key, *h, shift, effective_home,
                    &full_match_or_unknown)) {
      // Got a read ref on next (h).
      //
      // There is a very small chance that between getting the next pointer
      // (now h) and doing MatchAndRef on it, another thread erased/evicted it
      // reinserted it into the same chain, causing us to cycle back in the
      // same chain and potentially see some entries again if we keep walking.
      // Newly-inserted entries are inserted before older ones, so we are at
      // least guaranteed not to miss anything. Here in Lookup, it's just a
      // transient, slight hiccup in performance.

      if (full_match_or_unknown) {
        // Full match.
        // Release old read ref on chain if applicable
        if (read_ref_on_chain) {
          // Pretend we never took the reference.
          Unref(*read_ref_on_chain);
        }
        // Update the hit bit
        if (eviction_callback_) {
          h->meta.FetchOrRelaxed(uint64_t{1} << ClockHandle::kHitBitShift);
        }
        // All done.
        return h;
      } else if (UNLIKELY(shift != home_shift) &&
                 home != BottomNBits(h->hashed_key[1], home_shift)) {
        // This chain is in a Grow operation and we've landed on an entry
        // that belongs to the wrong destination chain. We can keep going, but
        // there's a chance we'll need to backtrack back *before* this entry,
        // if the Grow finishes before this Lookup. We cannot save this entry
        // for backtracking because it might soon or already be on the wrong
        // chain.
        // NOTE: if we simply backtrack rather than continuing, we would
        // be in a wait loop (not allowed in Lookup!) until the other thread
        // finishes its Grow.
        Unref(*h);
      } else {
        // Correct home location, so we are on the right chain.
        // With new usable read ref, can release old one (if applicable).
        if (read_ref_on_chain) {
          // Pretend we never took the reference.
          Unref(*read_ref_on_chain);
        }
        // And keep the new one.
        read_ref_on_chain = h;
      }
    } else {
      if (full_match_or_unknown) {
        // Must have been an "under construction" entry. Can safely skip it,
        // but there's a chance we'll have to backtrack later
      } else {
        // Home mismatch! Revert back to a safe point (if we have it)
        h = read_ref_on_chain;
        // Didn't make progress & retry
      }
    }
  }
}

void AutoHyperClockTable::Remove(HandleImpl* h) {
  assert((h->meta.Load() >> ClockHandle::kStateShift) ==
         ClockHandle::kStateConstruction);

  const HandleImpl& c_h = *h;
  PurgeImpl(&c_h.hashed_key);
}

bool AutoHyperClockTable::TryEraseHandle(HandleImpl* h, bool holding_ref,
                                         bool mark_invisible) {
  uint64_t meta;
  if (mark_invisible) {
    // Set invisible
    meta = h->meta.FetchAnd(
        ~(uint64_t{ClockHandle::kStateVisibleBit} << ClockHandle::kStateShift));
    // To local variable also
    meta &=
        ~(uint64_t{ClockHandle::kStateVisibleBit} << ClockHandle::kStateShift);
  } else {
    meta = h->meta.Load();
  }

  // Take ownership if no other refs
  do {
    if (GetRefcount(meta) != uint64_t{holding_ref}) {
      // Not last ref at some point in time during this call
      return false;
    }
    if ((meta & (uint64_t{ClockHandle::kStateShareableBit}
                 << ClockHandle::kStateShift)) == 0) {
      // Someone else took ownership
      return false;
    }
    // Note that if !holding_ref, there's a small chance that we release,
    // another thread replaces this entry with another, reaches zero refs, and
    // then we end up erasing that other entry. That's an acceptable risk /
    // imprecision.
  } while (!h->meta.CasWeak(meta, uint64_t{ClockHandle::kStateConstruction}
                                      << ClockHandle::kStateShift));
  // Took ownership
  // TODO? Delay freeing?
  h->FreeData(allocator_);
  size_t total_charge = h->total_charge;
  if (UNLIKELY(h->IsStandalone())) {
    // Delete detached handle
    delete h;
    standalone_usage_.FetchSubRelaxed(total_charge);
  } else {
    Remove(h);
    MarkEmpty(*h);
    occupancy_.FetchSub(1U);
  }
  usage_.FetchSubRelaxed(total_charge);
  assert(usage_.LoadRelaxed() < SIZE_MAX / 2);
  return true;
}

bool AutoHyperClockTable::Release(HandleImpl* h, bool useful,
                                  bool erase_if_last_ref) {
  // In contrast with LRUCache's Release, this function won't delete the handle
  // when the cache is above capacity and the reference is the last one. Space
  // is only freed up by Evict/PurgeImpl (called by Insert when space
  // is needed) and Erase. We do this to avoid an extra atomic read of the
  // variable usage_.

  uint64_t old_meta;
  if (useful) {
    // Increment release counter to indicate was used
    old_meta = h->meta.FetchAdd(ClockHandle::kReleaseIncrement);
    // Correct for possible (but rare) overflow
    CorrectNearOverflow(old_meta, h->meta);
  } else {
    // Decrement acquire counter to pretend it never happened
    old_meta = h->meta.FetchSub(ClockHandle::kAcquireIncrement);
  }

  assert((old_meta >> ClockHandle::kStateShift) &
         ClockHandle::kStateShareableBit);
  // No underflow
  assert(((old_meta >> ClockHandle::kAcquireCounterShift) &
          ClockHandle::kCounterMask) !=
         ((old_meta >> ClockHandle::kReleaseCounterShift) &
          ClockHandle::kCounterMask));

  if ((erase_if_last_ref || UNLIKELY(old_meta >> ClockHandle::kStateShift ==
                                     ClockHandle::kStateInvisible))) {
    // FIXME: There's a chance here that another thread could replace this
    // entry and we end up erasing the wrong one.
    return TryEraseHandle(h, /*holding_ref=*/false, /*mark_invisible=*/false);
  } else {
    return false;
  }
}

#ifndef NDEBUG
void AutoHyperClockTable::TEST_ReleaseN(HandleImpl* h, size_t n) {
  if (n > 0) {
    // Do n-1 simple releases first
    TEST_ReleaseNMinus1(h, n);

    // Then the last release might be more involved
    Release(h, /*useful*/ true, /*erase_if_last_ref*/ false);
  }
}
#endif

void AutoHyperClockTable::Erase(const UniqueId64x2& hashed_key) {
  // Don't need to be efficient.
  // Might be one match masking another, so loop.
  while (HandleImpl* h = Lookup(hashed_key)) {
    bool gone =
        TryEraseHandle(h, /*holding_ref=*/true, /*mark_invisible=*/true);
    if (!gone) {
      // Only marked invisible, which is ok.
      // Pretend we never took the reference from Lookup.
      Unref(*h);
    }
  }
}

void AutoHyperClockTable::EraseUnRefEntries() {
  size_t usable_size = GetTableSize();
  for (size_t i = 0; i < usable_size; i++) {
    HandleImpl& h = array_[i];

    uint64_t old_meta = h.meta.LoadRelaxed();
    if (old_meta & (uint64_t{ClockHandle::kStateShareableBit}
                    << ClockHandle::kStateShift) &&
        GetRefcount(old_meta) == 0 &&
        h.meta.CasStrong(old_meta, uint64_t{ClockHandle::kStateConstruction}
                                       << ClockHandle::kStateShift)) {
      // Took ownership
      h.FreeData(allocator_);
      usage_.FetchSubRelaxed(h.total_charge);
      // NOTE: could be more efficient with a dedicated variant of
      // PurgeImpl, but this is not a common operation
      Remove(&h);
      MarkEmpty(h);
      occupancy_.FetchSub(1U);
    }
  }
}

void AutoHyperClockTable::Evict(size_t requested_charge, InsertState& state,
                                EvictionData* data) {
  // precondition
  assert(requested_charge > 0);

  // We need the clock pointer to seemlessly "wrap around" at the end of the
  // table, and to be reasonably stable under Grow operations. This is
  // challenging when the linear hashing progressively opens additional
  // most-significant-hash-bits in determining home locations.

  // TODO: make a tuning parameter?
  // Up to 2x this number of homes will be evicted per step. In very rare
  // cases, possibly more, as homes of an out-of-date generation will be
  // resolved to multiple in a newer generation.
  constexpr size_t step_size = 4;

  // A clock_pointer_mask_ field separate from length_info_ enables us to use
  // the same mask (way of dividing up the space among evicting threads) for
  // iterating over the whole structure before considering changing the mask
  // at the beginning of each pass. This ensures we do not have a large portion
  // of the space that receives redundant or missed clock updates. However,
  // with two variables, for each update to clock_pointer_mask (< 64 ever in
  // the life of the cache), there will be a brief period where concurrent
  // eviction threads could use the old mask value, possibly causing redundant
  // or missed clock updates for a *small* portion of the table.
  size_t clock_pointer_mask = clock_pointer_mask_.LoadRelaxed();

  uint64_t max_clock_pointer = 0;  // unset

  // TODO: consider updating during a long eviction
  size_t used_length = LengthInfoToUsedLength(state.saved_length_info);

  autovector<HandleImpl*> to_finish_eviction;

  // Loop until enough freed, or limit reached (see bottom of loop)
  for (;;) {
    // First (concurrent) increment clock pointer
    uint64_t old_clock_pointer = clock_pointer_.FetchAddRelaxed(step_size);

    if (UNLIKELY((old_clock_pointer & clock_pointer_mask) == 0)) {
      // Back at the beginning. See if clock_pointer_mask should be updated.
      uint64_t mask = BottomNBits(
          UINT64_MAX, LengthInfoToMinShift(state.saved_length_info));
      if (clock_pointer_mask != mask) {
        clock_pointer_mask = static_cast<size_t>(mask);
        clock_pointer_mask_.StoreRelaxed(clock_pointer_mask);
      }
    }

    size_t major_step = clock_pointer_mask + 1;
    assert((major_step & clock_pointer_mask) == 0);

    for (size_t base_home = old_clock_pointer & clock_pointer_mask;
         base_home < used_length; base_home += major_step) {
      for (size_t i = 0; i < step_size; i++) {
        size_t home = base_home + i;
        if (home >= used_length) {
          break;
        }
        PurgeImpl(&to_finish_eviction, home);
      }
    }

    for (HandleImpl* h : to_finish_eviction) {
      TrackAndReleaseEvictedEntry(h, data);
      // NOTE: setting likely_empty_slot here can cause us to reduce the
      // portion of "at home" entries, probably because an evicted entry
      // is more likely to come back than a random new entry and would be
      // unable to go into its home slot.
    }
    to_finish_eviction.clear();

    // Loop exit conditions
    if (data->freed_charge >= requested_charge) {
      return;
    }

    if (max_clock_pointer == 0) {
      // Cap the eviction effort at this thread (along with those operating in
      // parallel) circling through the whole structure kMaxCountdown times.
      // In other words, this eviction run must find something/anything that is
      // unreferenced at start of and during the eviction run that isn't
      // reclaimed by a concurrent eviction run.
      // TODO: Does HyperClockCache need kMaxCountdown + 1?
      max_clock_pointer =
          old_clock_pointer +
          (uint64_t{ClockHandle::kMaxCountdown + 1} * major_step);
    }

    if (old_clock_pointer + step_size >= max_clock_pointer) {
      return;
    }
  }
}

size_t AutoHyperClockTable::CalcMaxUsableLength(
    size_t capacity, size_t min_avg_value_size,
    CacheMetadataChargePolicy metadata_charge_policy) {
  double min_avg_slot_charge = min_avg_value_size * kMaxLoadFactor;
  if (metadata_charge_policy == kFullChargeCacheMetadata) {
    min_avg_slot_charge += sizeof(HandleImpl);
  }
  assert(min_avg_slot_charge > 0.0);
  size_t num_slots =
      static_cast<size_t>(capacity / min_avg_slot_charge + 0.999999);

  const size_t slots_per_page = port::kPageSize / sizeof(HandleImpl);

  // Round up to page size
  return ((num_slots + slots_per_page - 1) / slots_per_page) * slots_per_page;
}

namespace {
bool IsHeadNonempty(const AutoHyperClockTable::HandleImpl& h) {
  return !AutoHyperClockTable::HandleImpl::IsEnd(
      h.head_next_with_shift.LoadRelaxed());
}
bool IsEntryAtHome(const AutoHyperClockTable::HandleImpl& h, int shift,
                   size_t home) {
  if (MatchAndRef(nullptr, h, shift, home)) {
    Unref(h);
    return true;
  } else {
    return false;
  }
}
}  // namespace

void AutoHyperClockCache::ReportProblems(
    const std::shared_ptr<Logger>& info_log) const {
  BaseHyperClockCache::ReportProblems(info_log);

  if (info_log->GetInfoLogLevel() <= InfoLogLevel::DEBUG_LEVEL) {
    LoadVarianceStats head_stats;
    size_t entry_at_home_count = 0;
    uint64_t yield_count = 0;
    this->ForEachShard([&](const Shard* shard) {
      size_t count = shard->GetTableAddressCount();
      uint64_t length_info = UsedLengthToLengthInfo(count);
      for (size_t i = 0; i < count; ++i) {
        const auto& h = *shard->GetTable().HandlePtr(i);
        head_stats.Add(IsHeadNonempty(h));
        int shift;
        size_t home;
        GetHomeIndexAndShift(length_info, i, &home, &shift);
        assert(home == i);
        entry_at_home_count += IsEntryAtHome(h, shift, home);
      }
      yield_count += shard->GetTable().GetYieldCount();
    });
    ROCKS_LOG_AT_LEVEL(info_log, InfoLogLevel::DEBUG_LEVEL,
                       "Head occupancy stats: %s", head_stats.Report().c_str());
    ROCKS_LOG_AT_LEVEL(info_log, InfoLogLevel::DEBUG_LEVEL,
                       "Entries at home count: %zu", entry_at_home_count);
    ROCKS_LOG_AT_LEVEL(info_log, InfoLogLevel::DEBUG_LEVEL,
                       "Yield count: %" PRIu64, yield_count);
  }
}

}  // namespace clock_cache

// DEPRECATED (see public API)
std::shared_ptr<Cache> NewClockCache(
    size_t capacity, int num_shard_bits, bool strict_capacity_limit,
    CacheMetadataChargePolicy metadata_charge_policy) {
  return NewLRUCache(capacity, num_shard_bits, strict_capacity_limit,
                     /* high_pri_pool_ratio */ 0.5, nullptr,
                     kDefaultToAdaptiveMutex, metadata_charge_policy,
                     /* low_pri_pool_ratio */ 0.0);
}

std::shared_ptr<Cache> HyperClockCacheOptions::MakeSharedCache() const {
  // For sanitized options
  HyperClockCacheOptions opts = *this;
  if (opts.num_shard_bits >= 20) {
    return nullptr;  // The cache cannot be sharded into too many fine pieces.
  }
  if (opts.num_shard_bits < 0) {
    // Use larger shard size to reduce risk of large entries clustering
    // or skewing individual shards.
    constexpr size_t min_shard_size = 32U * 1024U * 1024U;
    opts.num_shard_bits =
        GetDefaultCacheShardBits(opts.capacity, min_shard_size);
  }
  std::shared_ptr<Cache> cache;
  if (opts.estimated_entry_charge == 0) {
    cache = std::make_shared<clock_cache::AutoHyperClockCache>(opts);
  } else {
    cache = std::make_shared<clock_cache::FixedHyperClockCache>(opts);
  }
  if (opts.secondary_cache) {
    cache = std::make_shared<CacheWithSecondaryAdapter>(cache,
                                                        opts.secondary_cache);
  }
  return cache;
}

}  // namespace ROCKSDB_NAMESPACE<|MERGE_RESOLUTION|>--- conflicted
+++ resolved
@@ -1852,14 +1852,8 @@
   bool CasUpdate(uint64_t next_with_shift,
                  RelaxedAtomic<uint64_t>& yield_count) {
     uint64_t new_head = next_with_shift | HandleImpl::kHeadLocked;
-<<<<<<< HEAD
-    uint64_t expected = GetNewHead();
+    uint64_t expected = GetSavedHead();
     bool success = head_ptr_->CasStrong(expected, new_head);
-=======
-    uint64_t expected = GetSavedHead();
-    bool success = head_ptr_->compare_exchange_strong(
-        expected, new_head, std::memory_order_acq_rel);
->>>>>>> 9af25a39
     if (success) {
       // Ensure IsEnd() is kept up-to-date, including for dtor
       saved_head_ = new_head;
@@ -1908,13 +1902,8 @@
     }
   }
 
-<<<<<<< HEAD
   AcqRelAtomic<uint64_t>* head_ptr_;
-  uint64_t new_head_;
-=======
-  std::atomic<uint64_t>* head_ptr_;
   uint64_t saved_head_;
->>>>>>> 9af25a39
 };
 
 AutoHyperClockTable::AutoHyperClockTable(
