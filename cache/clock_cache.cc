//  Copyright (c) 2011-present, Facebook, Inc.  All rights reserved.
//  This source code is licensed under both the GPLv2 (found in the
//  COPYING file in the root directory) and Apache 2.0 License
//  (found in the LICENSE.Apache file in the root directory).
//
// Copyright (c) 2011 The LevelDB Authors. All rights reserved.
// Use of this source code is governed by a BSD-style license that can be
// found in the LICENSE file. See the AUTHORS file for names of contributors.

#include "cache/clock_cache.h"

#include <cassert>
#include <cstdint>
#include <cstdio>
#include <functional>

#include "monitoring/perf_context_imp.h"
#include "monitoring/statistics.h"
#include "port/lang.h"
#include "util/distributed_mutex.h"
#include "util/hash.h"
#include "util/math.h"
#include "util/random.h"

namespace ROCKSDB_NAMESPACE {

namespace clock_cache {

ClockHandleTable::ClockHandleTable(int hash_bits)
    : length_bits_(hash_bits),
      length_bits_mask_((uint32_t{1} << length_bits_) - 1),
      occupancy_(0),
      occupancy_limit_(static_cast<uint32_t>((uint32_t{1} << length_bits_) *
                                             kStrictLoadFactor)),
      array_(new ClockHandle[size_t{1} << length_bits_]) {
  assert(hash_bits <= 32);
}

ClockHandleTable::~ClockHandleTable() {
  ApplyToEntriesRange([](ClockHandle* h) { h->FreeData(); }, 0, GetTableSize());
}

ClockHandle* ClockHandleTable::Lookup(const Slice& key) {
  int probe = 0;
  int slot = FindVisibleElement(key, probe, 0);
  return (slot == -1) ? nullptr : &array_[slot];
}

ClockHandle* ClockHandleTable::Insert(ClockHandle* h, ClockHandle** old) {
  int probe = 0;
  int slot =
      FindVisibleElementOrAvailableSlot(h->key(), probe, 1 /*displacement*/);
  *old = nullptr;
  if (slot == -1) {
    return nullptr;
  }

  if (array_[slot].IsEmpty() || array_[slot].IsTombstone()) {
    bool empty = array_[slot].IsEmpty();
    Assign(slot, h);
    ClockHandle* new_entry = &array_[slot];
    if (empty) {
      // This used to be an empty slot.
      return new_entry;
    }
    // It used to be a tombstone, so there may already be a copy of the
    // key in the table.
    slot = FindVisibleElement(h->key(), probe, 0 /*displacement*/);
    if (slot == -1) {
      // No existing copy of the key.
      return new_entry;
    }
    *old = &array_[slot];
    return new_entry;
  } else {
    // There is an existing copy of the key.
    *old = &array_[slot];
    // Find an available slot for the new element.
    array_[slot].displacements++;
    slot = FindAvailableSlot(h->key(), probe, 1 /*displacement*/);
    if (slot == -1) {
      // No available slots. Roll back displacements.
      probe = 0;
      slot = FindVisibleElement(h->key(), probe, -1);
      array_[slot].displacements--;
      FindAvailableSlot(h->key(), probe, -1);
      return nullptr;
    }
    Assign(slot, h);
    return &array_[slot];
  }
}

void ClockHandleTable::Remove(ClockHandle* h) {
  assert(!h->IsInClockList());  // Already off the clock list.
  int probe = 0;
  FindSlot(
      h->key(), [&h](ClockHandle* e) { return e == h; }, probe,
      -1 /*displacement*/);
  h->SetIsVisible(false);
  h->SetIsElement(false);
  occupancy_--;
}

void ClockHandleTable::Assign(int slot, ClockHandle* h) {
  ClockHandle* dst = &array_[slot];
  uint32_t disp = dst->displacements;
  *dst = *h;
  dst->displacements = disp;
  dst->SetIsVisible(true);
  dst->SetIsElement(true);
  dst->SetPriority(ClockHandle::ClockPriority::NONE);
  occupancy_++;
}

void ClockHandleTable::Exclude(ClockHandle* h) { h->SetIsVisible(false); }

int ClockHandleTable::FindVisibleElement(const Slice& key, int& probe,
                                         int displacement) {
  return FindSlot(
      key, [&](ClockHandle* h) { return h->Matches(key) && h->IsVisible(); },
      probe, displacement);
}

int ClockHandleTable::FindAvailableSlot(const Slice& key, int& probe,
                                        int displacement) {
  return FindSlot(
      key, [](ClockHandle* h) { return h->IsEmpty() || h->IsTombstone(); },
      probe, displacement);
}

int ClockHandleTable::FindVisibleElementOrAvailableSlot(const Slice& key,
                                                        int& probe,
                                                        int displacement) {
  return FindSlot(
      key,
      [&](ClockHandle* h) {
        return h->IsEmpty() || h->IsTombstone() ||
               (h->Matches(key) && h->IsVisible());
      },
      probe, displacement);
}

inline int ClockHandleTable::FindSlot(const Slice& key,
                                      std::function<bool(ClockHandle*)> cond,
                                      int& probe, int displacement) {
  uint32_t base = ModTableSize(Hash(key.data(), key.size(), kProbingSeed1));
  uint32_t increment =
      ModTableSize((Hash(key.data(), key.size(), kProbingSeed2) << 1) | 1);
  uint32_t current = ModTableSize(base + probe * increment);
  while (true) {
    ClockHandle* h = &array_[current];
    probe++;
    if (current == base && probe > 1) {
      // We looped back.
      return -1;
    }
    if (cond(h)) {
      return current;
    }
    if (h->IsEmpty()) {
      // We check emptyness after the condition, because
      // the condition may be emptyness.
      return -1;
    }
    h->displacements += displacement;
    current = ModTableSize(current + increment);
  }
}

ClockCacheShard::ClockCacheShard(
    size_t capacity, size_t estimated_value_size, bool strict_capacity_limit,
    CacheMetadataChargePolicy metadata_charge_policy)
    : capacity_(capacity),
      strict_capacity_limit_(strict_capacity_limit),
      clock_pointer_(0),
      table_(
          CalcHashBits(capacity, estimated_value_size, metadata_charge_policy)),
      usage_(0),
      clock_usage_(0) {
  set_metadata_charge_policy(metadata_charge_policy);
}

void ClockCacheShard::EraseUnRefEntries() {
  autovector<ClockHandle> last_reference_list;
  {
    DMutexLock l(mutex_);
    uint32_t slot = 0;
    do {
      ClockHandle* old = &(table_.array_[slot]);
      if (!old->IsInClockList()) {
        continue;
      }
      ClockRemove(old);
      table_.Remove(old);
      assert(usage_ >= old->total_charge);
      usage_ -= old->total_charge;
      last_reference_list.push_back(*old);
      slot = table_.ModTableSize(slot + 1);
    } while (slot != 0);
  }

  // Free the entries here outside of mutex for performance reasons.
  for (auto& h : last_reference_list) {
    h.FreeData();
  }
}

void ClockCacheShard::ApplyToSomeEntries(
    const std::function<void(const Slice& key, void* value, size_t charge,
                             DeleterFn deleter)>& callback,
    uint32_t average_entries_per_lock, uint32_t* state) {
  // The state is essentially going to be the starting hash, which works
  // nicely even if we resize between calls because we use upper-most
  // hash bits for table indexes.
  DMutexLock l(mutex_);
  uint32_t length_bits = table_.GetLengthBits();
  uint32_t length = table_.GetTableSize();

  assert(average_entries_per_lock > 0);
  // Assuming we are called with same average_entries_per_lock repeatedly,
  // this simplifies some logic (index_end will not overflow).
  assert(average_entries_per_lock < length || *state == 0);

  uint32_t index_begin = *state >> (32 - length_bits);
  uint32_t index_end = index_begin + average_entries_per_lock;
  if (index_end >= length) {
    // Going to end
    index_end = length;
    *state = UINT32_MAX;
  } else {
    *state = index_end << (32 - length_bits);
  }

  table_.ApplyToEntriesRange(
      [callback,
       metadata_charge_policy = metadata_charge_policy_](ClockHandle* h) {
        callback(h->key(), h->value, h->GetCharge(metadata_charge_policy),
                 h->deleter);
      },
      index_begin, index_end);
}

void ClockCacheShard::ClockRemove(ClockHandle* h) {
  assert(h->IsInClockList());
  h->SetPriority(ClockHandle::ClockPriority::NONE);
  assert(clock_usage_ >= h->total_charge);
  clock_usage_ -= h->total_charge;
}

void ClockCacheShard::ClockInsert(ClockHandle* h) {
  assert(!h->IsInClockList());
  h->SetPriority(ClockHandle::ClockPriority::HIGH);
  clock_usage_ += h->total_charge;
}

void ClockCacheShard::EvictFromClock(size_t charge,
                                     autovector<ClockHandle>* deleted) {
  assert(charge <= capacity_);
  while (clock_usage_ > 0 && (usage_ + charge) > capacity_) {
    ClockHandle* old = &table_.array_[clock_pointer_];
    clock_pointer_ = table_.ModTableSize(clock_pointer_ + 1);
    // Clock list contains only elements which can be evicted.
    if (!old->IsInClockList()) {
      continue;
    }
    if (old->GetPriority() == ClockHandle::ClockPriority::LOW) {
      ClockRemove(old);
      table_.Remove(old);
      assert(usage_ >= old->total_charge);
      usage_ -= old->total_charge;
      deleted->push_back(*old);
      return;
    }
    old->DecreasePriority();
  }
}

size_t ClockCacheShard::CalcEstimatedHandleCharge(
    size_t estimated_value_size,
    CacheMetadataChargePolicy metadata_charge_policy) {
  ClockHandle h;
  h.CalcTotalCharge(estimated_value_size, metadata_charge_policy);
  return h.total_charge;
}

int ClockCacheShard::CalcHashBits(
    size_t capacity, size_t estimated_value_size,
    CacheMetadataChargePolicy metadata_charge_policy) {
  size_t handle_charge =
      CalcEstimatedHandleCharge(estimated_value_size, metadata_charge_policy);
  assert(handle_charge > 0);
  uint32_t num_entries =
      static_cast<uint32_t>(capacity / (kLoadFactor * handle_charge)) + 1;
  assert(num_entries <= uint32_t{1} << 31);
  return FloorLog2((num_entries << 1) - 1);
}

void ClockCacheShard::SetCapacity(size_t capacity) {
  assert(false);  // Not supported. TODO(Guido) Support it?
  autovector<ClockHandle> last_reference_list;
  {
    DMutexLock l(mutex_);
    capacity_ = capacity;
    EvictFromClock(0, &last_reference_list);
  }

  // Free the entries here outside of mutex for performance reasons.
  for (auto& h : last_reference_list) {
    h.FreeData();
  }
}

void ClockCacheShard::SetStrictCapacityLimit(bool strict_capacity_limit) {
  DMutexLock l(mutex_);
  strict_capacity_limit_ = strict_capacity_limit;
}

Status ClockCacheShard::Insert(const Slice& key, uint32_t hash, void* value,
                               size_t charge, Cache::DeleterFn deleter,
                               Cache::Handle** handle,
                               Cache::Priority /*priority*/) {
<<<<<<< HEAD
  CleanupContext context;
  HashTable::accessor accessor;
  char* key_data = new char[key.size()];
  memcpy(key_data, key.data(), key.size());
  Slice key_copy(key_data, key.size());
  bool overwritten = false;
  CacheHandle* handle = Insert(key_copy, hash, value, charge, deleter,
                               out_handle != nullptr, &context, &overwritten);
  Status s;
  if (out_handle != nullptr) {
    if (handle == nullptr) {
      s = Status::MemoryLimit("Insert failed due to CLOCK cache being full.");
=======
  if (key.size() != kCacheKeySize) {
    return Status::NotSupported("ClockCache only supports key size " +
                                std::to_string(kCacheKeySize) + "B");
  }

  ClockHandle tmp;
  tmp.value = value;
  tmp.deleter = deleter;
  tmp.hash = hash;
  tmp.CalcTotalCharge(charge, metadata_charge_policy_);
  for (int i = 0; i < kCacheKeySize; i++) {
    tmp.key_data[i] = key.data()[i];
  }

  Status s = Status::OK();
  autovector<ClockHandle> last_reference_list;
  {
    DMutexLock l(mutex_);
    assert(table_.GetOccupancy() <= table_.GetOccupancyLimit());
    // Free the space following strict clock policy until enough space
    // is freed or the clock list is empty.
    EvictFromClock(tmp.total_charge, &last_reference_list);
    if ((usage_ + tmp.total_charge > capacity_ &&
         (strict_capacity_limit_ || handle == nullptr)) ||
        table_.GetOccupancy() == table_.GetOccupancyLimit()) {
      if (handle == nullptr) {
        // Don't insert the entry but still return ok, as if the entry inserted
        // into cache and get evicted immediately.
        last_reference_list.push_back(tmp);
      } else {
        if (table_.GetOccupancy() == table_.GetOccupancyLimit()) {
          s = Status::Incomplete(
              "Insert failed because all slots in the hash table are full.");
          // TODO(Guido) Use the correct statuses.
        } else {
          s = Status::Incomplete(
              "Insert failed because the total charge has exceeded the "
              "capacity.");
        }
      }
>>>>>>> 0ff77131
    } else {
      // Insert into the cache. Note that the cache might get larger than its
      // capacity if not enough space was freed up.
      ClockHandle* old;
      ClockHandle* h = table_.Insert(&tmp, &old);
      assert(h != nullptr);  // We're below occupancy, so this insertion should
                             // never fail.
      usage_ += h->total_charge;
      if (old != nullptr) {
        s = Status::OkOverwritten();
        assert(old->IsVisible());
        table_.Exclude(old);
        if (!old->HasRefs()) {
          // old is in clock because it's in cache and its reference count is 0.
          ClockRemove(old);
          table_.Remove(old);
          assert(usage_ >= old->total_charge);
          usage_ -= old->total_charge;
          last_reference_list.push_back(*old);
        }
      }
      if (handle == nullptr) {
        ClockInsert(h);
      } else {
        // If caller already holds a ref, no need to take one here.
        if (!h->HasRefs()) {
          h->Ref();
        }
        *handle = reinterpret_cast<Cache::Handle*>(h);
      }
    }
  }

  // Free the entries here outside of mutex for performance reasons.
  for (auto& h : last_reference_list) {
    h.FreeData();
  }

  return s;
}

Cache::Handle* ClockCacheShard::Lookup(const Slice& key, uint32_t /* hash */) {
  ClockHandle* h = nullptr;
  {
    DMutexLock l(mutex_);
    h = table_.Lookup(key);
    if (h != nullptr) {
      assert(h->IsVisible());
      if (!h->HasRefs()) {
        // The entry is in clock since it's in the hash table and has no
        // external references.
        ClockRemove(h);
      }
      h->Ref();
    }
  }
  return reinterpret_cast<Cache::Handle*>(h);
}

bool ClockCacheShard::Ref(Cache::Handle* h) {
  ClockHandle* e = reinterpret_cast<ClockHandle*>(h);
  DMutexLock l(mutex_);
  // To create another reference - entry must be already externally referenced.
  assert(e->HasRefs());
  e->Ref();
  return true;
}

bool ClockCacheShard::Release(Cache::Handle* handle, bool erase_if_last_ref) {
  if (handle == nullptr) {
    return false;
  }
  ClockHandle* h = reinterpret_cast<ClockHandle*>(handle);
  ClockHandle copy;
  bool last_reference = false;
  assert(!h->IsInClockList());
  {
    DMutexLock l(mutex_);
    last_reference = h->Unref();
    if (last_reference && h->IsVisible()) {
      // The item is still in cache, and nobody else holds a reference to it.
      if (usage_ > capacity_ || erase_if_last_ref) {
        // The clock list must be empty since the cache is full.
        assert(clock_usage_ == 0 || erase_if_last_ref);
        // Take this opportunity and remove the item.
        table_.Remove(h);
      } else {
        // Put the item back on the clock list, and don't free it.
        ClockInsert(h);
        last_reference = false;
      }
    }
    // If it was the last reference, then decrement the cache usage.
    if (last_reference) {
      assert(usage_ >= h->total_charge);
      usage_ -= h->total_charge;
      copy = *h;
    }
  }

  // Free the entry here outside of mutex for performance reasons.
  if (last_reference) {
    copy.FreeData();
  }
  return last_reference;
}

void ClockCacheShard::Erase(const Slice& key, uint32_t /* hash */) {
  ClockHandle copy;
  bool last_reference = false;
  {
    DMutexLock l(mutex_);
    ClockHandle* h = table_.Lookup(key);
    if (h != nullptr) {
      table_.Exclude(h);
      if (!h->HasRefs()) {
        // The entry is in Clock since it's in cache and has no external
        // references.
        ClockRemove(h);
        table_.Remove(h);
        assert(usage_ >= h->total_charge);
        usage_ -= h->total_charge;
        last_reference = true;
        copy = *h;
      }
    }
  }
  // Free the entry here outside of mutex for performance reasons.
  // last_reference will only be true if e != nullptr.
  if (last_reference) {
    copy.FreeData();
  }
}

size_t ClockCacheShard::GetUsage() const {
  DMutexLock l(mutex_);
  return usage_;
}

size_t ClockCacheShard::GetPinnedUsage() const {
  DMutexLock l(mutex_);
  assert(usage_ >= clock_usage_);
  return usage_ - clock_usage_;
}

std::string ClockCacheShard::GetPrintableOptions() const {
  return std::string{};
}

ClockCache::ClockCache(size_t capacity, size_t estimated_value_size,
                       int num_shard_bits, bool strict_capacity_limit,
                       CacheMetadataChargePolicy metadata_charge_policy)
    : ShardedCache(capacity, num_shard_bits, strict_capacity_limit) {
  assert(estimated_value_size > 0 ||
         metadata_charge_policy != kDontChargeCacheMetadata);
  num_shards_ = 1 << num_shard_bits;
  shards_ = reinterpret_cast<ClockCacheShard*>(
      port::cacheline_aligned_alloc(sizeof(ClockCacheShard) * num_shards_));
  size_t per_shard = (capacity + (num_shards_ - 1)) / num_shards_;
  for (int i = 0; i < num_shards_; i++) {
    new (&shards_[i])
        ClockCacheShard(per_shard, estimated_value_size, strict_capacity_limit,
                        metadata_charge_policy);
  }
}

ClockCache::~ClockCache() {
  if (shards_ != nullptr) {
    assert(num_shards_ > 0);
    for (int i = 0; i < num_shards_; i++) {
      shards_[i].~ClockCacheShard();
    }
    port::cacheline_aligned_free(shards_);
  }
}

CacheShard* ClockCache::GetShard(uint32_t shard) {
  return reinterpret_cast<CacheShard*>(&shards_[shard]);
}

const CacheShard* ClockCache::GetShard(uint32_t shard) const {
  return reinterpret_cast<CacheShard*>(&shards_[shard]);
}

void* ClockCache::Value(Handle* handle) {
  return reinterpret_cast<const ClockHandle*>(handle)->value;
}

size_t ClockCache::GetCharge(Handle* handle) const {
  CacheMetadataChargePolicy metadata_charge_policy = kDontChargeCacheMetadata;
  if (num_shards_ > 0) {
    metadata_charge_policy = shards_[0].metadata_charge_policy_;
  }
  return reinterpret_cast<const ClockHandle*>(handle)->GetCharge(
      metadata_charge_policy);
}

Cache::DeleterFn ClockCache::GetDeleter(Handle* handle) const {
  auto h = reinterpret_cast<const ClockHandle*>(handle);
  return h->deleter;
}

uint32_t ClockCache::GetHash(Handle* handle) const {
  return reinterpret_cast<const ClockHandle*>(handle)->hash;
}

void ClockCache::DisownData() {
  // Leak data only if that won't generate an ASAN/valgrind warning.
  if (!kMustFreeHeapAllocations) {
    shards_ = nullptr;
    num_shards_ = 0;
  }
}

}  // namespace clock_cache

std::shared_ptr<Cache> NewClockCache(
    size_t capacity, size_t estimated_value_size, int num_shard_bits,
    bool strict_capacity_limit,
    CacheMetadataChargePolicy metadata_charge_policy) {
  if (num_shard_bits >= 20) {
    return nullptr;  // The cache cannot be sharded into too many fine pieces.
  }
  if (num_shard_bits < 0) {
    num_shard_bits = GetDefaultCacheShardBits(capacity);
  }
  return std::make_shared<clock_cache::ClockCache>(
      capacity, estimated_value_size, num_shard_bits, strict_capacity_limit,
      metadata_charge_policy);
}

}  // namespace ROCKSDB_NAMESPACE<|MERGE_RESOLUTION|>--- conflicted
+++ resolved
@@ -320,20 +320,6 @@
                                size_t charge, Cache::DeleterFn deleter,
                                Cache::Handle** handle,
                                Cache::Priority /*priority*/) {
-<<<<<<< HEAD
-  CleanupContext context;
-  HashTable::accessor accessor;
-  char* key_data = new char[key.size()];
-  memcpy(key_data, key.data(), key.size());
-  Slice key_copy(key_data, key.size());
-  bool overwritten = false;
-  CacheHandle* handle = Insert(key_copy, hash, value, charge, deleter,
-                               out_handle != nullptr, &context, &overwritten);
-  Status s;
-  if (out_handle != nullptr) {
-    if (handle == nullptr) {
-      s = Status::MemoryLimit("Insert failed due to CLOCK cache being full.");
-=======
   if (key.size() != kCacheKeySize) {
     return Status::NotSupported("ClockCache only supports key size " +
                                 std::to_string(kCacheKeySize) + "B");
@@ -365,16 +351,16 @@
         last_reference_list.push_back(tmp);
       } else {
         if (table_.GetOccupancy() == table_.GetOccupancyLimit()) {
-          s = Status::Incomplete(
+          // TODO: Consider using a distinct status for this case, but usually
+          // it will be handled the same way as reaching charge capacity limit
+          s = Status::MemoryLimit(
               "Insert failed because all slots in the hash table are full.");
-          // TODO(Guido) Use the correct statuses.
         } else {
-          s = Status::Incomplete(
+          s = Status::MemoryLimit(
               "Insert failed because the total charge has exceeded the "
               "capacity.");
         }
       }
->>>>>>> 0ff77131
     } else {
       // Insert into the cache. Note that the cache might get larger than its
       // capacity if not enough space was freed up.
