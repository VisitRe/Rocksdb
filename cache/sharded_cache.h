//  Copyright (c) 2011-present, Facebook, Inc.  All rights reserved.
//  This source code is licensed under both the GPLv2 (found in the
//  COPYING file in the root directory) and Apache 2.0 License
//  (found in the LICENSE.Apache file in the root directory).
//
// Copyright (c) 2011 The LevelDB Authors. All rights reserved.
// Use of this source code is governed by a BSD-style license that can be
// found in the LICENSE file. See the AUTHORS file for names of contributors.

#pragma once

#include <atomic>
#include <string>

#include "port/port.h"
#include "rocksdb/cache.h"

namespace ROCKSDB_NAMESPACE {

// Single cache shard interface.
class CacheShard {
 public:
  CacheShard() = default;
  virtual ~CacheShard() = default;

  using DeleterFn = Cache::DeleterFn;
  virtual Status Insert(const Slice& key, uint32_t hash, void* value,
                        size_t charge, DeleterFn deleter,
                        Cache::Handle** handle, Cache::Priority priority) = 0;
  virtual Status Insert(const Slice& key, uint32_t hash, void* value,
                        const Cache::CacheItemHelper* helper, size_t charge,
                        Cache::Handle** handle, Cache::Priority priority) = 0;
  virtual Cache::Handle* Lookup(const Slice& key, uint32_t hash) = 0;
  virtual Cache::Handle* Lookup(const Slice& key, uint32_t hash,
                                const Cache::CacheItemHelper* helper,
                                const Cache::CreateCallback& create_cb,
                                Cache::Priority priority, bool wait) = 0;
  virtual bool Release(Cache::Handle* handle, bool useful,
                       bool force_erase) = 0;
  virtual bool IsReady(Cache::Handle* handle) = 0;
  virtual void Wait(Cache::Handle* handle) = 0;
  virtual bool Ref(Cache::Handle* handle) = 0;
  virtual bool Release(Cache::Handle* handle, bool force_erase) = 0;
  virtual void Erase(const Slice& key, uint32_t hash) = 0;
  virtual void SetCapacity(size_t capacity) = 0;
  virtual void SetStrictCapacityLimit(bool strict_capacity_limit) = 0;
  virtual size_t GetUsage() const = 0;
  virtual size_t GetPinnedUsage() const = 0;
  // Handles iterating over roughly `average_entries_per_lock` entries, using
  // `state` to somehow record where it last ended up. Caller initially uses
  // *state == 0 and implementation sets *state = UINT32_MAX to indicate
  // completion.
  virtual void ApplyToSomeEntries(
      const std::function<void(const Slice& key, void* value, size_t charge,
                               DeleterFn deleter)>& callback,
      uint32_t average_entries_per_lock, uint32_t* state) = 0;
  virtual void EraseUnRefEntries() = 0;
  virtual std::string GetPrintableOptions() const { return ""; }
  void set_metadata_charge_policy(
      CacheMetadataChargePolicy metadata_charge_policy) {
    metadata_charge_policy_ = metadata_charge_policy;
  }

 protected:
  CacheMetadataChargePolicy metadata_charge_policy_ = kDontChargeCacheMetadata;
};

// Generic cache interface which shards cache by hash of keys. 2^num_shard_bits
// shards will be created, with capacity split evenly to each of the shards.
// Keys are sharded by the highest num_shard_bits bits of hash value.
class ShardedCache : public Cache {
 public:
  ShardedCache(size_t capacity, int num_shard_bits, bool strict_capacity_limit,
               std::shared_ptr<MemoryAllocator> memory_allocator = nullptr);
  virtual ~ShardedCache() = default;
  virtual CacheShard* GetShard(uint32_t shard) = 0;
  virtual const CacheShard* GetShard(uint32_t shard) const = 0;
<<<<<<< HEAD
=======
  virtual void* Value(Handle* handle) override = 0;
  virtual size_t GetCharge(Handle* handle) const override = 0;
  virtual void WaitAll(std::vector<Handle*>& handles) override = 0;
>>>>>>> feb06e83

  virtual uint32_t GetHash(Handle* handle) const = 0;

  virtual void SetCapacity(size_t capacity) override;
  virtual void SetStrictCapacityLimit(bool strict_capacity_limit) override;

  virtual Status Insert(const Slice& key, void* value, size_t charge,
                        DeleterFn deleter, Handle** handle,
                        Priority priority) override;
  virtual Status Insert(const Slice& key, void* value,
                        const CacheItemHelper* helper, size_t chargge,
                        Handle** handle = nullptr,
                        Priority priority = Priority::LOW) override;
  virtual Handle* Lookup(const Slice& key, Statistics* stats) override;
  virtual Handle* Lookup(const Slice& key, const CacheItemHelper* helper,
                         const CreateCallback& create_cb, Priority priority,
                         bool wait, Statistics* stats = nullptr) override;
  virtual bool Release(Handle* handle, bool useful,
                       bool force_erase = false) override;
  virtual bool IsReady(Handle* handle) override;
  virtual void Wait(Handle* handle) override;
  virtual bool Ref(Handle* handle) override;
  virtual bool Release(Handle* handle, bool force_erase = false) override;
  virtual void Erase(const Slice& key) override;
  virtual uint64_t NewId() override;
  virtual size_t GetCapacity() const override;
  virtual bool HasStrictCapacityLimit() const override;
  virtual size_t GetUsage() const override;
  virtual size_t GetUsage(Handle* handle) const override;
  virtual size_t GetPinnedUsage() const override;
  virtual void ApplyToAllEntries(
      const std::function<void(const Slice& key, void* value, size_t charge,
                               DeleterFn deleter)>& callback,
      const ApplyToAllEntriesOptions& opts) override;
  virtual void EraseUnRefEntries() override;
  virtual std::string GetPrintableOptions() const override;

  int GetNumShardBits() const;
  uint32_t GetNumShards() const;

 private:
  inline uint32_t Shard(uint32_t hash) { return hash & shard_mask_; }

  const uint32_t shard_mask_;
  mutable port::Mutex capacity_mutex_;
  size_t capacity_;
  bool strict_capacity_limit_;
  std::atomic<uint64_t> last_id_;
};

extern int GetDefaultCacheShardBits(size_t capacity);

}  // namespace ROCKSDB_NAMESPACE<|MERGE_RESOLUTION|>--- conflicted
+++ resolved
@@ -75,12 +75,6 @@
   virtual ~ShardedCache() = default;
   virtual CacheShard* GetShard(uint32_t shard) = 0;
   virtual const CacheShard* GetShard(uint32_t shard) const = 0;
-<<<<<<< HEAD
-=======
-  virtual void* Value(Handle* handle) override = 0;
-  virtual size_t GetCharge(Handle* handle) const override = 0;
-  virtual void WaitAll(std::vector<Handle*>& handles) override = 0;
->>>>>>> feb06e83
 
   virtual uint32_t GetHash(Handle* handle) const = 0;
 
