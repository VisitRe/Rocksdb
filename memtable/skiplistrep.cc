--- conflicted
+++ resolved
@@ -277,11 +277,7 @@
 #ifndef ROCKSDB_LITE
     {"lookahead",
      {0, OptionType::kSizeT, OptionVerificationType::kNormal,
-<<<<<<< HEAD
-      OptionTypeFlags::kDontSerialize /*Since it is part of the ID*/, 0}},
-=======
       OptionTypeFlags::kDontSerialize /*Since it is part of the ID*/}},
->>>>>>> 100a41b1
 #endif
 };
 
