# This cmake build is for Windows 64-bit only.
#
# Prerequisites:
#     You must have Visual Studio 2013 Update 4 installed. Start the Developer Command Prompt window that is a part of Visual Studio installation.
#     Run the build commands from within the Developer Command Prompt window to have paths to the compiler and runtime libraries set.
#     You must have git.exe in your %PATH% environment variable.
#
# To build Rocksdb for Windows is as easy as 1-2-3-4-5:
#
# 1. Update paths to third-party libraries in thirdparty.inc file
# 2. Create a new directory for build artifacts
#        mkdir build
#        cd build
# 3. Run cmake to generate project files for Windows, add more options to enable required third-party libraries.
#    See thirdparty.inc for more information.
#        sample command: cmake -G "Visual Studio 12 Win64" -DGFLAGS=1 -DSNAPPY=1 -DJEMALLOC=1 -DJNI=1 ..
#        OR for VS Studio 15 cmake -G "Visual Studio 14 Win64" -DGFLAGS=1 -DSNAPPY=1 -DJEMALLOC=1 -DJNI=1 ..
# 4. Then build the project in debug mode (you may want to add /m[:<N>] flag to run msbuild in <N> parallel threads
#                                          or simply /m ot use all avail cores)
#        msbuild rocksdb.sln
#
#        rocksdb.sln build features exclusions of test only code in Release. If you build ALL_BUILD then everything
#        will be attempted but test only code does not build in Release mode.
#
# 5. And release mode (/m[:<N>] is also supported)
#        msbuild rocksdb.sln /p:Configuration=Release
#

cmake_minimum_required(VERSION 2.6)
project(rocksdb)

include(${CMAKE_CURRENT_SOURCE_DIR}/thirdparty.inc)
execute_process(COMMAND powershell -Command "Get-Date -format MM_dd_yyyy" OUTPUT_VARIABLE DATE)
execute_process(COMMAND powershell -Command "Get-Date -format HH:mm:ss" OUTPUT_VARIABLE TIME)
string(REGEX REPLACE "(..)_(..)_..(..).*" "\\1/\\2/\\3" DATE "${DATE}")
string(REGEX REPLACE "(..):(.....).*" " \\1:\\2" TIME "${TIME}")
string(CONCAT GIT_DATE_TIME ${DATE} ${TIME})

find_package(Git)

if (GIT_FOUND AND EXISTS "${CMAKE_CURRENT_SOURCE_DIR}/.git")
    execute_process(COMMAND $ENV{COMSPEC} /C ${GIT_EXECUTABLE} -C ${CMAKE_CURRENT_SOURCE_DIR} rev-parse HEAD OUTPUT_VARIABLE GIT_SHA)
else()
    set(GIT_SHA 0)
endif()

string(REGEX REPLACE "[^0-9a-f]+" "" GIT_SHA "${GIT_SHA}")

set(BUILD_VERSION_CC ${CMAKE_CURRENT_SOURCE_DIR}/util/build_version.cc)

add_custom_command(OUTPUT ${BUILD_VERSION_CC}
    COMMAND echo "#include \"build_version.h\"" > ${BUILD_VERSION_CC}
    COMMAND echo "const char* rocksdb_build_git_sha = \"rocksdb_build_git_sha:${GIT_SHA}\";" >> ${BUILD_VERSION_CC}
    COMMAND echo "const char* rocksdb_build_git_datetime = \"rocksdb_build_git_datetime:${GIT_DATE_TIME}\";" >> ${BUILD_VERSION_CC}
    COMMAND echo const char* rocksdb_build_compile_date = __DATE__\; >> ${BUILD_VERSION_CC}
)

add_custom_target(GenerateBuildVersion DEPENDS ${BUILD_VERSION_CC})

set(CMAKE_CXX_FLAGS "${CMAKE_CXX_FLAGS} /Zi /nologo  /EHsc /GS /Gd /GR /GF /fp:precise /Zc:wchar_t /Zc:forScope /errorReport:queue")

set(CMAKE_CXX_FLAGS "${CMAKE_CXX_FLAGS} /FC /d2Zi+ /W3 /WX /wd4127 /wd4800 /wd4996 /wd4351")

# Used to run CI build and tests so we can run faster
set(OPTIMIZE_DEBUG_DEFAULT 0)        # Debug build is unoptimized by default use -DOPTDBG=1 to optimize

if(DEFINED OPTDBG)
   set(OPTIMIZE_DEBUG ${OPTDBG})
else()
   set(OPTIMIZE_DEBUG ${OPTIMIZE_DEBUG_DEFAULT})
endif()

if((${OPTIMIZE_DEBUG} EQUAL 1))
   message(STATUS "Debug optimization is enabled")
   set(CMAKE_CXX_FLAGS_DEBUG "/Oxt /MDd")
else()
   set(CMAKE_CXX_FLAGS_DEBUG "${CMAKE_CXX_FLAGS_DEBUG} /Od /RTC1 /Gm /MDd")
endif()

set(CMAKE_CXX_FLAGS_RELEASE "${CMAKE_CXX_FLAGS_RELEASE} /Oxt /Zp8 /Gm- /Gy /MD")

set(CMAKE_SHARED_LINKER_FLAGS "${CMAKE_SHARED_LINKER_FLAGS} /DEBUG")
set(CMAKE_EXE_LINKER_FLAGS "${CMAKE_EXE_LINKER_FLAGS} /DEBUG")

add_definitions(-DWIN32 -DOS_WIN -D_MBCS -DWIN64 -DNOMINMAX)

include_directories(${PROJECT_SOURCE_DIR})
include_directories(${PROJECT_SOURCE_DIR}/include)
include_directories(${PROJECT_SOURCE_DIR}/third-party/gtest-1.7.0/fused-src)

set(ROCKSDB_LIBS rocksdblib${ARTIFACT_SUFFIX})
set(THIRDPARTY_LIBS ${THIRDPARTY_LIBS} gtest)
set(SYSTEM_LIBS ${SYSTEM_LIBS} Shlwapi.lib Rpcrt4.lib)

set(LIBS ${ROCKSDB_LIBS} ${THIRDPARTY_LIBS} ${SYSTEM_LIBS})

add_subdirectory(third-party/gtest-1.7.0/fused-src/gtest)

# Main library source code
set(SOURCES
        db/auto_roll_logger.cc
        db/builder.cc
        db/c.cc
        db/column_family.cc
        db/compacted_db_impl.cc
        db/compaction.cc
        db/compaction_iterator.cc
        db/compaction_job.cc
        db/compaction_picker.cc
        db/convenience.cc
        db/dbformat.cc
        db/db_filesnapshot.cc
        db/db_impl.cc
        db/db_impl_debug.cc
        db/db_impl_experimental.cc
        db/db_impl_add_file.cc
        db/db_impl_readonly.cc
        db/db_info_dumper.cc
        db/db_iter.cc
        db/event_helpers.cc
        db/experimental.cc
        db/filename.cc
        db/file_indexer.cc
        db/flush_job.cc
        db/flush_scheduler.cc
        db/forward_iterator.cc
        db/internal_stats.cc
        db/log_reader.cc
        db/log_writer.cc
        db/managed_iterator.cc
        db/memtable.cc
        db/memtable_allocator.cc
        db/memtable_list.cc
        db/merge_helper.cc
        db/merge_operator.cc
        db/repair.cc
        db/snapshot_impl.cc
        db/table_cache.cc
        db/table_properties_collector.cc
        db/transaction_log_impl.cc
        db/version_builder.cc
        db/version_edit.cc
        db/version_set.cc
        db/wal_manager.cc
        db/write_batch.cc
        db/write_batch_base.cc
        db/write_controller.cc
        db/write_thread.cc
        db/xfunc_test_points.cc
        memtable/hash_cuckoo_rep.cc
        memtable/hash_linklist_rep.cc
        memtable/hash_skiplist_rep.cc
        memtable/skiplistrep.cc
        memtable/vectorrep.cc
        port/stack_trace.cc
        port/win/io_win.cc
        port/win/env_win.cc
        port/win/env_default.cc
        port/win/port_win.cc
        port/win/win_logger.cc
        port/win/xpress_win.cc
        table/adaptive_table_factory.cc
        table/block.cc
        table/block_based_filter_block.cc
        table/block_based_table_builder.cc
        table/block_based_table_factory.cc
        table/block_based_table_reader.cc
        table/block_builder.cc
        table/block_prefix_index.cc
        table/bloom_block.cc
        table/cuckoo_table_builder.cc
        table/cuckoo_table_factory.cc
        table/cuckoo_table_reader.cc
        table/flush_block_policy.cc
        table/format.cc
        table/full_filter_block.cc
        table/get_context.cc
        table/iterator.cc
        table/merger.cc
        table/sst_file_writer.cc
        table/meta_blocks.cc
        table/plain_table_builder.cc
        table/plain_table_factory.cc
        table/plain_table_index.cc
        table/plain_table_key_coding.cc
        table/plain_table_reader.cc
        table/persistent_cache_helper.cc
        table/table_properties.cc
        table/two_level_iterator.cc
        tools/sst_dump_tool.cc
        tools/db_bench_tool.cc
        tools/dump/db_dump_tool.cc
        util/arena.cc
        util/bloom.cc
        util/build_version.cc
        util/cf_options.cc
        util/clock_cache.cc
        util/coding.cc
        util/compaction_job_stats_impl.cc
        util/comparator.cc
        util/concurrent_arena.cc
        util/crc32c.cc
        util/delete_scheduler.cc
        util/dynamic_bloom.cc
        util/env.cc
        util/env_chroot.cc
        util/env_hdfs.cc
        util/event_logger.cc
        util/file_util.cc
        util/file_reader_writer.cc
        util/sst_file_manager_impl.cc
        util/filter_policy.cc
        util/hash.cc
        util/histogram.cc
        util/histogram_windowing.cc
        util/instrumented_mutex.cc
        util/iostats_context.cc
        util/lru_cache.cc
        tools/ldb_cmd.cc
        tools/ldb_tool.cc
        util/logging.cc
        util/log_buffer.cc
        util/memenv.cc
        util/murmurhash.cc
<<<<<<< HEAD
        util/cf_options.cc
=======
>>>>>>> ce1be2ce
        util/options.cc
        util/options_helper.cc
        util/options_parser.cc
        util/options_sanity_check.cc
        util/perf_context.cc
        util/perf_level.cc
        util/random.cc
        util/rate_limiter.cc
        util/sharded_cache.cc
        util/slice.cc
        util/statistics.cc
        util/status.cc
        util/status_message.cc
        util/string_util.cc
        util/sync_point.cc
        util/testharness.cc
        util/testutil.cc
        util/thread_local.cc
        util/threadpool_imp.cc
        util/thread_status_impl.cc
        util/thread_status_updater.cc
        util/thread_status_util.cc
        util/thread_status_util_debug.cc
        util/transaction_test_util.cc
        util/xfunc.cc
        util/xxhash.cc
        utilities/backupable/backupable_db.cc
        utilities/blob_db/blob_db.cc
        utilities/checkpoint/checkpoint.cc
        utilities/compaction_filters/remove_emptyvalue_compactionfilter.cc
        utilities/date_tiered/date_tiered_db_impl.cc
        utilities/document/document_db.cc
        utilities/document/json_document.cc
        utilities/document/json_document_builder.cc
        utilities/env_mirror.cc
        utilities/env_registry.cc
        utilities/flashcache/flashcache.cc
        utilities/geodb/geodb_impl.cc
        utilities/leveldb_options/leveldb_options.cc
        utilities/memory/memory_util.cc
        utilities/merge_operators/string_append/stringappend.cc
        utilities/merge_operators/string_append/stringappend2.cc
        utilities/merge_operators/put.cc
        utilities/merge_operators/max.cc
        utilities/merge_operators/uint64add.cc
        utilities/option_change_migration/option_change_migration.cc
        utilities/options/options_util.cc
        utilities/persistent_cache/block_cache_tier.cc
        utilities/persistent_cache/block_cache_tier_file.cc
        utilities/persistent_cache/block_cache_tier_metadata.cc
        utilities/persistent_cache/persistent_cache_tier.cc
        utilities/persistent_cache/volatile_tier_impl.cc
        utilities/redis/redis_lists.cc
        utilities/simulator_cache/sim_cache.cc
        utilities/spatialdb/spatial_db.cc
        utilities/table_properties_collectors/compact_on_deletion_collector.cc
        utilities/transactions/optimistic_transaction_impl.cc
        utilities/transactions/optimistic_transaction_db_impl.cc
        utilities/transactions/transaction_base.cc
        utilities/transactions/transaction_impl.cc
        utilities/transactions/transaction_db_impl.cc
        utilities/transactions/transaction_db_mutex_impl.cc
        utilities/transactions/transaction_lock_mgr.cc
        utilities/transactions/transaction_util.cc
        utilities/ttl/db_ttl_impl.cc
        utilities/write_batch_with_index/write_batch_with_index.cc
        utilities/write_batch_with_index/write_batch_with_index_internal.cc
        utilities/col_buf_encoder.cc
        utilities/col_buf_decoder.cc
        utilities/column_aware_encoding_util.cc
)

# For test util library that is build only in DEBUG mode
# and linked to tests. Add test only code that is not #ifdefed for Release here.
set(TESTUTIL_SOURCE
    db/db_test_util.cc
    table/mock_table.cc
    util/mock_env.cc
    util/fault_injection_test_env.cc
    util/thread_status_updater_debug.cc
)

add_library(rocksdblib${ARTIFACT_SUFFIX} ${SOURCES})
set_target_properties(rocksdblib${ARTIFACT_SUFFIX} PROPERTIES COMPILE_FLAGS "/Fd${CMAKE_CFG_INTDIR}/rocksdblib${ARTIFACT_SUFFIX}.pdb")
add_dependencies(rocksdblib${ARTIFACT_SUFFIX} GenerateBuildVersion)

add_library(rocksdb${ARTIFACT_SUFFIX} SHARED ${SOURCES})
set_target_properties(rocksdb${ARTIFACT_SUFFIX} PROPERTIES COMPILE_FLAGS "-DROCKSDB_DLL -DROCKSDB_LIBRARY_EXPORTS /Fd${CMAKE_CFG_INTDIR}/rocksdb${ARTIFACT_SUFFIX}.pdb")
add_dependencies(rocksdb${ARTIFACT_SUFFIX} GenerateBuildVersion)
target_link_libraries(rocksdb${ARTIFACT_SUFFIX} ${LIBS})

if (DEFINED JNI)
  if (${JNI} EQUAL 1)
    message(STATUS "JNI library is enabled")
    add_subdirectory(${CMAKE_CURRENT_SOURCE_DIR}/java)
  else()
    message(STATUS "JNI library is disabled")
  endif()
else()
  message(STATUS "JNI library is disabled")
endif()

set(APPS
        tools/db_bench.cc
        db/memtablerep_bench.cc
        table/table_reader_bench.cc
        tools/db_stress.cc
        tools/write_stress.cc
        tools/db_repl_stress.cc
        tools/ldb.cc
        tools/sst_dump.cc
        tools/dump/rocksdb_dump.cc
        tools/dump/rocksdb_undump.cc
        util/cache_bench.cc
        utilities/persistent_cache/hash_table_bench.cc
        utilities/column_aware_encoding_exp.cc
)

set(C_TESTS db/c_test.c)

set(TESTS
        db/auto_roll_logger_test.cc
        db/column_family_test.cc
        db/compact_files_test.cc
        db/compaction_iterator_test.cc
        db/compaction_job_test.cc
        db/compaction_job_stats_test.cc
        db/compaction_picker_test.cc
        db/comparator_db_test.cc
        db/corruption_test.cc
        db/cuckoo_table_db_test.cc
        db/db_compaction_filter_test.cc
        db/db_compaction_test.cc
        db/db_dynamic_level_test.cc
        db/db_inplace_update_test.cc
        db/db_iter_test.cc
        db/db_log_iter_test.cc
        db/db_options_test.cc
        db/db_properties_test.cc
        db/db_table_properties_test.cc
        db/db_tailing_iter_test.cc
        db/db_test.cc
        db/db_test2.cc
        db/db_block_cache_test.cc
        db/db_bloom_filter_test.cc
        db/db_flush_test.cc
        db/db_iterator_test.cc
        db/db_sst_test.cc
        db/db_universal_compaction_test.cc
        db/db_wal_test.cc
        db/dbformat_test.cc
        db/deletefile_test.cc
        db/fault_injection_test.cc
        db/file_indexer_test.cc
        db/filename_test.cc
        db/flush_job_test.cc
        db/inlineskiplist_test.cc
        db/listener_test.cc
        db/log_test.cc
        db/manual_compaction_test.cc
        db/memtable_list_test.cc
        db/merge_test.cc
        db/merge_helper_test.cc
        db/options_file_test.cc
        db/perf_context_test.cc
        db/plain_table_db_test.cc
        db/prefix_test.cc
        db/repair_test.cc
        db/skiplist_test.cc
        db/table_properties_collector_test.cc
        db/version_builder_test.cc
        db/version_edit_test.cc
        db/version_set_test.cc
        db/wal_manager_test.cc
        db/write_batch_test.cc
        db/write_callback_test.cc
        db/write_controller_test.cc
        db/db_io_failure_test.cc
        table/block_based_filter_block_test.cc
        table/block_test.cc
        table/cuckoo_table_builder_test.cc
        table/cuckoo_table_reader_test.cc
        table/full_filter_block_test.cc
        table/merger_test.cc
        table/table_test.cc
        tools/db_sanity_test.cc
        tools/ldb_cmd_test.cc
        tools/reduce_levels_test.cc
        tools/sst_dump_test.cc
        util/arena_test.cc
        util/autovector_test.cc
        util/bloom_test.cc
        util/cache_test.cc
        util/coding_test.cc
        util/crc32c_test.cc
        util/delete_scheduler_test.cc
        util/dynamic_bloom_test.cc
        util/env_basic_test.cc
        util/env_test.cc
        util/event_logger_test.cc
        util/filelock_test.cc
        util/file_reader_writer_test.cc
        util/heap_test.cc
        util/histogram_test.cc
        util/iostats_context_test.cc
        util/lru_cache_test.cc
        util/mock_env_test.cc
        util/options_settable_test.cc
        util/options_test.cc
        util/rate_limiter_test.cc
        util/slice_transform_test.cc
        util/statistics_test.cc
        util/thread_list_test.cc
        util/thread_local_test.cc
        utilities/backupable/backupable_db_test.cc
        utilities/blob_db/blob_db_test.cc
        utilities/checkpoint/checkpoint_test.cc
        utilities/date_tiered/date_tiered_test.cc
        utilities/document/document_db_test.cc
        utilities/document/json_document_test.cc
        utilities/env_registry_test.cc
        utilities/geodb/geodb_test.cc
        utilities/memory/memory_test.cc
        utilities/merge_operators/string_append/stringappend_test.cc
        utilities/option_change_migration/option_change_migration_test.cc
        utilities/options/options_util_test.cc
        utilities/persistent_cache/hash_table_test.cc
        utilities/persistent_cache/persistent_cache_test.cc
        utilities/redis/redis_lists_test.cc
        utilities/spatialdb/spatial_db_test.cc
        utilities/table_properties_collectors/compact_on_deletion_collector_test.cc
        utilities/transactions/optimistic_transaction_test.cc
        utilities/transactions/transaction_test.cc
        utilities/ttl/ttl_test.cc
        utilities/write_batch_with_index/write_batch_with_index_test.cc
        utilities/column_aware_encoding_test.cc
)

set(EXES ${APPS})

foreach(sourcefile ${EXES})
    string(REPLACE ".cc" "" exename ${sourcefile})
    string(REGEX REPLACE "^((.+)/)+" "" exename ${exename})
    add_executable(${exename}${ARTIFACT_SUFFIX} ${sourcefile})
    target_link_libraries(${exename}${ARTIFACT_SUFFIX} ${LIBS})
endforeach(sourcefile ${EXES})

# test utilities are only build in debug
set(TESTUTILLIB testutillib${ARTIFACT_SUFFIX})
add_library(${TESTUTILLIB} STATIC ${TESTUTIL_SOURCE})
set_target_properties(${TESTUTILLIB} PROPERTIES COMPILE_FLAGS "/Fd${CMAKE_CFG_INTDIR}/testutillib${ARTIFACT_SUFFIX}.pdb")
set_target_properties(${TESTUTILLIB}
      PROPERTIES EXCLUDE_FROM_DEFAULT_BUILD_RELEASE 1
      EXCLUDE_FROM_DEFAULT_BUILD_MINRELEASE 1
      EXCLUDE_FROM_DEFAULT_BUILD_RELWITHDEBINFO 1
      )

# Tests are excluded from Release builds
set(TEST_EXES ${TESTS})

foreach(sourcefile ${TEST_EXES})
    string(REPLACE ".cc" "" exename ${sourcefile})
    string(REGEX REPLACE "^((.+)/)+" "" exename ${exename})
    add_executable(${exename}${ARTIFACT_SUFFIX} ${sourcefile})
    set_target_properties(${exename}${ARTIFACT_SUFFIX}
      PROPERTIES EXCLUDE_FROM_DEFAULT_BUILD_RELEASE 1
      EXCLUDE_FROM_DEFAULT_BUILD_MINRELEASE 1
      EXCLUDE_FROM_DEFAULT_BUILD_RELWITHDEBINFO 1
      )
    target_link_libraries(${exename}${ARTIFACT_SUFFIX} ${LIBS} testutillib${ARTIFACT_SUFFIX})
endforeach(sourcefile ${TEST_EXES})

# C executables must link to a shared object
set(C_TEST_EXES ${C_TESTS})

foreach(sourcefile ${C_TEST_EXES})
    string(REPLACE ".c" "" exename ${sourcefile})
    string(REGEX REPLACE "^((.+)/)+" "" exename ${exename})
    add_executable(${exename}${ARTIFACT_SUFFIX} ${sourcefile})
    set_target_properties(${exename}${ARTIFACT_SUFFIX}
      PROPERTIES EXCLUDE_FROM_DEFAULT_BUILD_RELEASE 1
      EXCLUDE_FROM_DEFAULT_BUILD_MINRELEASE 1
      EXCLUDE_FROM_DEFAULT_BUILD_RELWITHDEBINFO 1
      )
    target_link_libraries(${exename}${ARTIFACT_SUFFIX} rocksdb${ARTIFACT_SUFFIX} testutillib${ARTIFACT_SUFFIX})
endforeach(sourcefile ${C_TEST_EXES})<|MERGE_RESOLUTION|>--- conflicted
+++ resolved
@@ -222,10 +222,6 @@
         util/log_buffer.cc
         util/memenv.cc
         util/murmurhash.cc
-<<<<<<< HEAD
-        util/cf_options.cc
-=======
->>>>>>> ce1be2ce
         util/options.cc
         util/options_helper.cc
         util/options_parser.cc
