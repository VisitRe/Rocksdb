--- conflicted
+++ resolved
@@ -12,21 +12,14 @@
   directories:
   - "$BUILD_DIR/aws"
 addons:
-<<<<<<< HEAD
-   apt:
-      packages:
-      - zlib1g-dev
-=======
   apt:
     update: true
     sources:
       - ubuntu-toolchain-r-test
     packages:
       - libgflags-dev
->>>>>>> 51b54092
       - libbz2-dev
       - libsnappy-dev
-<<<<<<< HEAD
       - curl
       - libgflags-dev
       - mingw-w64
@@ -45,180 +38,6 @@
     - script: OPT=-DTRAVIS V=1 USE_AWS=1 USE_KAFKA=1 make -j4 db_test && LD_LIBRARY_PATH=/usr/local/lib ./db_test --gtest_filter=MultiThreaded/MultiThreadedDBTest*
     - script: OPT=-DTRAVIS V=1 USE_AWS=1 USE_KAFKA=1 make -j4 db_test2 db_basic_test env_basic_test && LD_LIBRARY_PATH=/usr/local/lib ./db_test2 && LD_LIBRARY_PATH=/usr/local/lib ./db_basic_test --gtest_filter=-DBBasicTest.CompactBetweenSnapshots && LD_LIBRARY_PATH=/usr/local/lib ./env_basic_test
     - script: build_tools/spinup_kafka.sh && sleep 10 && OPT=-DTRAVIS V=1 USE_AWS=1 USE_KAFKA=1 make -j4 db_cloud_test cloud_manifest_test && LD_LIBRARY_PATH=/usr/local/lib ./db_cloud_test && LD_LIBRARY_PATH=/usr/local/lib ./cloud_manifest_test
-=======
-      - liblzma-dev  # xv
-      - libzstd-dev
-      - zlib1g-dev
-
-env:
-  - TEST_GROUP=platform_dependent # 16-18 minutes
-  - TEST_GROUP=1 # 33-35 minutes
-  - TEST_GROUP=2 # 18-20 minutes
-  - TEST_GROUP=3 # 20-22 minutes
-  - TEST_GROUP=4 # 12-14 minutes
-  # Run java tests
-  - JOB_NAME=java_test # 4-11 minutes
-  # Build ROCKSDB_LITE
-  - JOB_NAME=lite_build # 3-4 minutes
-  # Build examples
-  - JOB_NAME=examples # 5-7 minutes
-  - JOB_NAME=cmake # 3-5 minutes
-  - JOB_NAME=cmake-gcc8 # 3-5 minutes
-  - JOB_NAME=cmake-gcc9 # 3-5 minutes
-  - JOB_NAME=cmake-gcc9-c++20 # 3-5 minutes
-  - JOB_NAME=cmake-mingw # 3 minutes
-  - JOB_NAME=make-gcc4.8
-  - JOB_NAME=status_checked
-
-matrix:
-  exclude:
-  - os : linux
-    arch: arm64
-    env: JOB_NAME=cmake-mingw
-  - os : linux
-    arch: arm64
-    env: JOB_NAME=make-gcc4.8
-  - os: linux
-    arch: ppc64le
-    env: JOB_NAME=cmake-mingw
-  - os: linux
-    arch: ppc64le
-    env: JOB_NAME=make-gcc4.8
-  - os: linux
-    compiler: clang
-  - if: type = pull_request AND commit_message !~ /FULL_CI/
-    os: linux
-    arch: arm64
-    env: TEST_GROUP=platform_dependent
-  - if: type = pull_request AND commit_message !~ /FULL_CI/
-    os : linux
-    arch: arm64
-    env: TEST_GROUP=1
-  - if: type = pull_request AND commit_message !~ /FULL_CI/
-    os: linux
-    arch: ppc64le
-    env: TEST_GROUP=1
-  - if: type = pull_request AND commit_message !~ /FULL_CI/
-    os : linux
-    arch: arm64
-    env: TEST_GROUP=2
-  - if: type = pull_request AND commit_message !~ /FULL_CI/
-    os: linux
-    arch: ppc64le
-    env: TEST_GROUP=2
-  - if: type = pull_request AND commit_message !~ /FULL_CI/
-    os : linux
-    arch: arm64
-    env: TEST_GROUP=3
-  - if: type = pull_request AND commit_message !~ /FULL_CI/
-    os: linux
-    arch: ppc64le
-    env: TEST_GROUP=3
-  - if: type = pull_request AND commit_message !~ /FULL_CI/
-    os : linux
-    arch: arm64
-    env: TEST_GROUP=4
-  - if: type = pull_request AND commit_message !~ /FULL_CI/
-    os: linux
-    arch: ppc64le
-    env: TEST_GROUP=4
-  - if: type = pull_request AND commit_message !~ /FULL_CI/
-    os : linux
-    arch: arm64
-    env: JOB_NAME=cmake
-  - if: type = pull_request AND commit_message !~ /FULL_CI/ AND commit_message !~ /java/
-    os : linux
-    arch: arm64
-    env: JOB_NAME=java_test
-  - if: type = pull_request AND commit_message !~ /FULL_CI/ AND commit_message !~ /java/
-    os: linux
-    arch: ppc64le
-    env: JOB_NAME=java_test
-  - if: type = pull_request AND commit_message !~ /FULL_CI/
-    os : linux
-    arch: arm64
-    env: JOB_NAME=lite_build
-  - if: type = pull_request AND commit_message !~ /FULL_CI/
-    os: linux
-    arch: ppc64le
-    env: JOB_NAME=lite_build
-  - if: type = pull_request AND commit_message !~ /FULL_CI/
-    os : linux
-    arch: arm64
-    env: JOB_NAME=examples
-  - if: type = pull_request AND commit_message !~ /FULL_CI/
-    os: linux
-    arch: ppc64le
-    env: JOB_NAME=examples
-  - if: type = pull_request AND commit_message !~ /FULL_CI/
-    os : linux
-    arch: arm64
-    env: JOB_NAME=cmake-gcc8
-  - if: type = pull_request AND commit_message !~ /FULL_CI/
-    os: linux
-    arch: ppc64le
-    env: JOB_NAME=cmake-gcc8
-  - if: type = pull_request AND commit_message !~ /FULL_CI/
-    os : linux
-    arch: arm64
-    env: JOB_NAME=cmake-gcc9
-  - if: type = pull_request AND commit_message !~ /FULL_CI/
-    os: linux
-    arch: ppc64le
-    env: JOB_NAME=cmake-gcc9
-  - if: type = pull_request AND commit_message !~ /FULL_CI/
-    os : linux
-    arch: arm64
-    env: JOB_NAME=cmake-gcc9-c++20
-  - if: type = pull_request AND commit_message !~ /FULL_CI/
-    os: linux
-    arch: ppc64le
-    env: JOB_NAME=cmake-gcc9-c++20
-  - if: type = pull_request AND commit_message !~ /FULL_CI/
-    os : linux
-    arch: arm64
-    env: JOB_NAME=status_checked
-  - if: type = pull_request AND commit_message !~ /FULL_CI/
-    os: linux
-    arch: ppc64le
-    env: JOB_NAME=status_checked
-
-install:
-  - if [ "${JOB_NAME}" == cmake-gcc8 ]; then
-      sudo apt-get install -y g++-8 || exit $?;
-      CC=gcc-8 && CXX=g++-8;
-    fi
-  - if [ "${JOB_NAME}" == cmake-gcc9 ] || [ "${JOB_NAME}" == cmake-gcc9-c++20 ]; then
-      sudo apt-get install -y g++-9 || exit $?;
-      CC=gcc-9 && CXX=g++-9;
-    fi
-  - if [ "${JOB_NAME}" == cmake-mingw ]; then
-      sudo apt-get install -y mingw-w64 || exit $?;
-    fi
-  - if [ "${JOB_NAME}" == make-gcc4.8 ]; then
-      sudo apt-get install -y g++-4.8 || exit $?;
-      CC=gcc-4.8 && CXX=g++-4.8;
-    fi
-  - |
-    if [[ "${JOB_NAME}" == cmake* ]]; then
-      sudo apt-get remove -y cmake cmake-data
-      export CMAKE_DEB="cmake-3.14.5-Linux-$(uname -m).deb"
-      export CMAKE_DEB_URL="https://rocksdb-deps.s3-us-west-2.amazonaws.com/cmake/${CMAKE_DEB}"
-      curl --silent --fail --show-error --location --output "${CMAKE_DEB}" "${CMAKE_DEB_URL}" || exit $?
-      sudo dpkg -i "${CMAKE_DEB}" || exit $?
-      which cmake && cmake --version
-    fi
-  - |
-    if [[ "${JOB_NAME}" == java_test || "${JOB_NAME}" == cmake* ]]; then
-      # Ensure JDK 8
-      sudo apt-get install -y openjdk-8-jdk || exit $?
-      export PATH=/usr/lib/jvm/java-8-openjdk-$(dpkg --print-architecture)/bin:$PATH
-      export JAVA_HOME=/usr/lib/jvm/java-8-openjdk-$(dpkg --print-architecture)
-      echo "JAVA_HOME=${JAVA_HOME}"
-      which java && java -version
-      which javac && javac -version
-    fi
->>>>>>> 51b54092
 
 before_script:
   # Increase the maximum number of open file descriptors, since some tests use
@@ -232,59 +51,6 @@
   - tar -zxvf v${LIBRDKAFKA_VERSION}.tar.gz
   - sudo bash -c "cd librdkafka-${LIBRDKAFKA_VERSION} && ./configure && make && make install"
 
-<<<<<<< HEAD
-=======
-script:
-  - date; ${CXX} --version
-  - if [ `command -v ccache` ]; then ccache -C; fi
-  - case $TEST_GROUP in
-    platform_dependent)
-      OPT=-DTRAVIS LIB_MODE=shared V=1 ROCKSDBTESTS_PLATFORM_DEPENDENT=only make -j4 all_but_some_tests check_some
-      ;;
-    1)
-      OPT=-DTRAVIS LIB_MODE=shared V=1 ROCKSDBTESTS_PLATFORM_DEPENDENT=exclude ROCKSDBTESTS_END=backupable_db_test make -j4 check_some
-      ;;
-    2)
-      OPT="-DTRAVIS -DROCKSDB_NAMESPACE=alternative_rocksdb_ns" LIB_MODE=shared V=1 make -j4 tools && OPT="-DTRAVIS -DROCKSDB_NAMESPACE=alternative_rocksdb_ns" LIB_MODE=shared V=1 ROCKSDBTESTS_PLATFORM_DEPENDENT=exclude ROCKSDBTESTS_START=backupable_db_test ROCKSDBTESTS_END=db_universal_compaction_test make -j4 check_some
-      ;;
-    3)
-      OPT=-DTRAVIS LIB_MODE=shared V=1 ROCKSDBTESTS_PLATFORM_DEPENDENT=exclude ROCKSDBTESTS_START=db_universal_compaction_test ROCKSDBTESTS_END=table_properties_collector_test make -j4 check_some
-      ;;
-    4)
-      OPT=-DTRAVIS LIB_MODE=shared V=1 ROCKSDBTESTS_PLATFORM_DEPENDENT=exclude ROCKSDBTESTS_START=table_properties_collector_test make -j4 check_some
-      ;;
-    esac
-  - case $JOB_NAME in
-    java_test)
-      OPT=-DTRAVIS LIB_MODE=shared V=1 make rocksdbjava jtest
-      ;;
-    lite_build)
-      OPT='-DTRAVIS -DROCKSDB_LITE' LIB_MODE=shared V=1 make -j4 all
-      ;;
-    examples)
-      OPT=-DTRAVIS LIB_MODE=shared V=1 make -j4 static_lib && cd examples && make -j4
-      ;;
-    cmake-mingw)
-      sudo update-alternatives --set x86_64-w64-mingw32-g++ /usr/bin/x86_64-w64-mingw32-g++-posix;
-      mkdir build && cd build && cmake -DJNI=1 -DWITH_GFLAGS=OFF .. -DCMAKE_C_COMPILER=x86_64-w64-mingw32-gcc -DCMAKE_CXX_COMPILER=x86_64-w64-mingw32-g++ -DCMAKE_SYSTEM_NAME=Windows && make -j4 rocksdb rocksdbjni
-      ;;
-    cmake*)
-      case $JOB_NAME in
-        *-c++20)
-          OPT=-DCMAKE_CXX_STANDARD=20
-          ;;
-      esac
-
-      mkdir build && cd build && cmake -DCMAKE_BUILD_TYPE=Release -DWITH_TESTS=0 -DWITH_GFLAGS=0 -DWITH_BENCHMARK_TOOLS=0 -DWITH_TOOLS=0 -DWITH_CORE_TOOLS=1 .. && make -j4 && cd  .. && rm -rf build && mkdir build && cd build && cmake -DJNI=1 .. -DCMAKE_BUILD_TYPE=Release $OPT && make -j4 rocksdb rocksdbjni
-      ;;
-    make-gcc4.8)
-      OPT=-DTRAVIS LIB_MODE=shared V=1 SKIP_LINK=1 make -j4 all && [ "Linking broken because libgflags compiled with newer ABI" ]
-      ;;
-    status_checked)
-      OPT=-DTRAVIS LIB_MODE=shared V=1 ASSERT_STATUS_CHECKED=1 make -j4 check_some
-      ;;
-    esac
->>>>>>> 51b54092
 notifications:
   slack:
     rooms:
