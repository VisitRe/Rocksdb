cmake_minimum_required(VERSION 3.4)

if(${CMAKE_VERSION} VERSION_LESS "3.11.4")
    message("Please consider switching to CMake 3.11.4 or newer")
endif()

set(CMAKE_JAVA_COMPILE_FLAGS -source 8)

set(JNI_NATIVE_SOURCES
        rocksjni/backup_engine_options.cc
        rocksjni/backupenginejni.cc
        rocksjni/cassandra_compactionfilterjni.cc
        rocksjni/cassandra_value_operator.cc
        rocksjni/checkpoint.cc
        rocksjni/clock_cache.cc
<<<<<<< HEAD
        rocksjni/collection_merge_operator.cc
=======
        rocksjni/cache.cc
>>>>>>> 40b618f2
        rocksjni/columnfamilyhandle.cc
        rocksjni/compaction_filter.cc
        rocksjni/compaction_filter_factory.cc
        rocksjni/compaction_filter_factory_jnicallback.cc
        rocksjni/compaction_job_info.cc
        rocksjni/compaction_job_stats.cc
        rocksjni/compaction_options.cc
        rocksjni/compaction_options_fifo.cc
        rocksjni/compaction_options_universal.cc
        rocksjni/compact_range_options.cc
        rocksjni/comparator.cc
        rocksjni/comparatorjnicallback.cc
        rocksjni/compression_options.cc
        rocksjni/concurrent_task_limiter.cc
        rocksjni/config_options.cc
        rocksjni/env.cc
        rocksjni/env_options.cc
        rocksjni/event_listener.cc
        rocksjni/event_listener_jnicallback.cc
        rocksjni/filter.cc
        rocksjni/ingest_external_file_options.cc
        rocksjni/iterator.cc
        rocksjni/jnicallback.cc
        rocksjni/loggerjnicallback.cc
        rocksjni/lru_cache.cc
        rocksjni/memory_util.cc
        rocksjni/memtablejni.cc
        rocksjni/merge_operator.cc
        rocksjni/native_comparator_wrapper_test.cc
        rocksjni/optimistic_transaction_db.cc
        rocksjni/optimistic_transaction_options.cc
        rocksjni/options.cc
        rocksjni/options_util.cc
        rocksjni/persistent_cache.cc
        rocksjni/ratelimiterjni.cc
        rocksjni/remove_emptyvalue_compactionfilterjni.cc
        rocksjni/restorejni.cc
        rocksjni/rocks_callback_object.cc
        rocksjni/rocksdb_exception_test.cc
        rocksjni/rocksjni.cc
        rocksjni/slice.cc
        rocksjni/snapshot.cc
        rocksjni/sst_file_manager.cc
        rocksjni/sst_file_writerjni.cc
        rocksjni/sst_file_readerjni.cc
        rocksjni/sst_file_reader_iterator.cc
        rocksjni/sst_partitioner.cc
        rocksjni/statistics.cc
        rocksjni/statisticsjni.cc
        rocksjni/table.cc
        rocksjni/table_filter.cc
        rocksjni/table_filter_jnicallback.cc
        rocksjni/testable_event_listener.cc
        rocksjni/thread_status.cc
        rocksjni/trace_writer.cc
        rocksjni/trace_writer_jnicallback.cc
        rocksjni/transaction.cc
        rocksjni/transaction_db.cc
        rocksjni/transaction_db_options.cc
        rocksjni/transaction_log.cc
        rocksjni/transaction_notifier.cc
        rocksjni/transaction_notifier_jnicallback.cc
        rocksjni/transaction_options.cc
        rocksjni/ttl.cc
        rocksjni/wal_filter.cc
        rocksjni/wal_filter_jnicallback.cc
        rocksjni/write_batch.cc
        rocksjni/writebatchhandlerjnicallback.cc
        rocksjni/write_batch_test.cc
        rocksjni/write_batch_with_index.cc
        rocksjni/write_buffer_manager.cc
)

set(JAVA_MAIN_CLASSES
  src/main/java/org/rocksdb/AbstractCompactionFilter.java
  src/main/java/org/rocksdb/AbstractCompactionFilterFactory.java
  src/main/java/org/rocksdb/AbstractComparator.java
  src/main/java/org/rocksdb/AbstractEventListener.java
  src/main/java/org/rocksdb/AbstractImmutableNativeReference.java
  src/main/java/org/rocksdb/AbstractMutableOptions.java
  src/main/java/org/rocksdb/AbstractNativeReference.java
  src/main/java/org/rocksdb/AbstractRocksIterator.java
  src/main/java/org/rocksdb/AbstractSlice.java
  src/main/java/org/rocksdb/AbstractTableFilter.java
  src/main/java/org/rocksdb/AbstractTraceWriter.java
  src/main/java/org/rocksdb/AbstractTransactionNotifier.java
  src/main/java/org/rocksdb/AbstractWalFilter.java
  src/main/java/org/rocksdb/AbstractWriteBatch.java
  src/main/java/org/rocksdb/AccessHint.java
  src/main/java/org/rocksdb/AdvancedColumnFamilyOptionsInterface.java
  src/main/java/org/rocksdb/AdvancedMutableColumnFamilyOptionsInterface.java
  src/main/java/org/rocksdb/BackgroundErrorReason.java
  src/main/java/org/rocksdb/BackupEngineOptions.java
  src/main/java/org/rocksdb/BackupEngine.java
  src/main/java/org/rocksdb/BackupInfo.java
  src/main/java/org/rocksdb/BlockBasedTableConfig.java
  src/main/java/org/rocksdb/BloomFilter.java
  src/main/java/org/rocksdb/BuiltinComparator.java
  src/main/java/org/rocksdb/ByteBufferGetStatus.java
  src/main/java/org/rocksdb/Cache.java
  src/main/java/org/rocksdb/CassandraCompactionFilter.java
  src/main/java/org/rocksdb/CassandraValueMergeOperator.java
  src/main/java/org/rocksdb/Checkpoint.java
  src/main/java/org/rocksdb/ChecksumType.java
  src/main/java/org/rocksdb/ClockCache.java
  src/main/java/org/rocksdb/CollectionMergeOperator.java
  src/main/java/org/rocksdb/ColumnFamilyDescriptor.java
  src/main/java/org/rocksdb/ColumnFamilyHandle.java
  src/main/java/org/rocksdb/ColumnFamilyMetaData.java
  src/main/java/org/rocksdb/ColumnFamilyOptionsInterface.java
  src/main/java/org/rocksdb/ColumnFamilyOptions.java
  src/main/java/org/rocksdb/CompactionJobInfo.java
  src/main/java/org/rocksdb/CompactionJobStats.java
  src/main/java/org/rocksdb/CompactionOptions.java
  src/main/java/org/rocksdb/CompactionOptionsFIFO.java
  src/main/java/org/rocksdb/CompactionOptionsUniversal.java
  src/main/java/org/rocksdb/CompactionPriority.java
  src/main/java/org/rocksdb/CompactionReason.java
  src/main/java/org/rocksdb/CompactRangeOptions.java
  src/main/java/org/rocksdb/CompactionStopStyle.java
  src/main/java/org/rocksdb/CompactionStyle.java
  src/main/java/org/rocksdb/ComparatorOptions.java
  src/main/java/org/rocksdb/ComparatorType.java
  src/main/java/org/rocksdb/CompressionOptions.java
  src/main/java/org/rocksdb/CompressionType.java
  src/main/java/org/rocksdb/ConfigOptions.java
  src/main/java/org/rocksdb/DataBlockIndexType.java
  src/main/java/org/rocksdb/DBOptionsInterface.java
  src/main/java/org/rocksdb/DBOptions.java
  src/main/java/org/rocksdb/DbPath.java
  src/main/java/org/rocksdb/DirectSlice.java
  src/main/java/org/rocksdb/EncodingType.java
  src/main/java/org/rocksdb/Env.java
  src/main/java/org/rocksdb/EnvOptions.java
  src/main/java/org/rocksdb/EventListener.java
  src/main/java/org/rocksdb/Experimental.java
  src/main/java/org/rocksdb/ExternalFileIngestionInfo.java
  src/main/java/org/rocksdb/Filter.java
  src/main/java/org/rocksdb/FileOperationInfo.java
  src/main/java/org/rocksdb/FlushJobInfo.java
  src/main/java/org/rocksdb/FlushReason.java
  src/main/java/org/rocksdb/FlushOptions.java
  src/main/java/org/rocksdb/HashLinkedListMemTableConfig.java
  src/main/java/org/rocksdb/HashSkipListMemTableConfig.java
  src/main/java/org/rocksdb/HistogramData.java
  src/main/java/org/rocksdb/HistogramType.java
  src/main/java/org/rocksdb/Holder.java
  src/main/java/org/rocksdb/IndexShorteningMode.java
  src/main/java/org/rocksdb/IndexType.java
  src/main/java/org/rocksdb/InfoLogLevel.java
  src/main/java/org/rocksdb/IngestExternalFileOptions.java
  src/main/java/org/rocksdb/LevelMetaData.java
  src/main/java/org/rocksdb/ConcurrentTaskLimiter.java
  src/main/java/org/rocksdb/ConcurrentTaskLimiterImpl.java
  src/main/java/org/rocksdb/KeyMayExist.java
  src/main/java/org/rocksdb/LiveFileMetaData.java
  src/main/java/org/rocksdb/LogFile.java
  src/main/java/org/rocksdb/Logger.java
  src/main/java/org/rocksdb/LRUCache.java
  src/main/java/org/rocksdb/MemoryUsageType.java
  src/main/java/org/rocksdb/MemoryUtil.java
  src/main/java/org/rocksdb/MemTableConfig.java
  src/main/java/org/rocksdb/MemTableInfo.java
  src/main/java/org/rocksdb/MergeOperator.java
  src/main/java/org/rocksdb/MutableColumnFamilyOptions.java
  src/main/java/org/rocksdb/MutableColumnFamilyOptionsInterface.java
  src/main/java/org/rocksdb/MutableDBOptions.java
  src/main/java/org/rocksdb/MutableDBOptionsInterface.java
  src/main/java/org/rocksdb/MutableOptionKey.java
  src/main/java/org/rocksdb/MutableOptionValue.java
  src/main/java/org/rocksdb/NativeComparatorWrapper.java
  src/main/java/org/rocksdb/NativeLibraryLoader.java
  src/main/java/org/rocksdb/OperationStage.java
  src/main/java/org/rocksdb/OperationType.java
  src/main/java/org/rocksdb/OptimisticTransactionDB.java
  src/main/java/org/rocksdb/OptimisticTransactionOptions.java
  src/main/java/org/rocksdb/Options.java
  src/main/java/org/rocksdb/OptionString.java
  src/main/java/org/rocksdb/OptionsUtil.java
  src/main/java/org/rocksdb/PersistentCache.java
  src/main/java/org/rocksdb/PlainTableConfig.java
  src/main/java/org/rocksdb/PrepopulateBlobCache.java
  src/main/java/org/rocksdb/Priority.java
  src/main/java/org/rocksdb/Range.java
  src/main/java/org/rocksdb/RateLimiter.java
  src/main/java/org/rocksdb/RateLimiterMode.java
  src/main/java/org/rocksdb/ReadOptions.java
  src/main/java/org/rocksdb/ReadTier.java
  src/main/java/org/rocksdb/RemoveEmptyValueCompactionFilter.java
  src/main/java/org/rocksdb/RestoreOptions.java
  src/main/java/org/rocksdb/ReusedSynchronisationType.java
  src/main/java/org/rocksdb/RocksCallbackObject.java
  src/main/java/org/rocksdb/RocksDBException.java
  src/main/java/org/rocksdb/RocksDB.java
  src/main/java/org/rocksdb/RocksEnv.java
  src/main/java/org/rocksdb/RocksIteratorInterface.java
  src/main/java/org/rocksdb/RocksIterator.java
  src/main/java/org/rocksdb/RocksMemEnv.java
  src/main/java/org/rocksdb/RocksMutableObject.java
  src/main/java/org/rocksdb/RocksObject.java
  src/main/java/org/rocksdb/SanityLevel.java
  src/main/java/org/rocksdb/SizeApproximationFlag.java
  src/main/java/org/rocksdb/SkipListMemTableConfig.java
  src/main/java/org/rocksdb/Slice.java
  src/main/java/org/rocksdb/Snapshot.java
  src/main/java/org/rocksdb/SstFileManager.java
  src/main/java/org/rocksdb/SstFileMetaData.java
  src/main/java/org/rocksdb/SstFileReader.java
  src/main/java/org/rocksdb/SstFileReaderIterator.java
  src/main/java/org/rocksdb/SstFileWriter.java
  src/main/java/org/rocksdb/SstPartitionerFactory.java
  src/main/java/org/rocksdb/SstPartitionerFixedPrefixFactory.java
  src/main/java/org/rocksdb/StateType.java
  src/main/java/org/rocksdb/StatisticsCollectorCallback.java
  src/main/java/org/rocksdb/StatisticsCollector.java
  src/main/java/org/rocksdb/Statistics.java
  src/main/java/org/rocksdb/StatsCollectorInput.java
  src/main/java/org/rocksdb/StatsLevel.java
  src/main/java/org/rocksdb/Status.java
  src/main/java/org/rocksdb/StringAppendOperator.java
  src/main/java/org/rocksdb/TableFileCreationBriefInfo.java
  src/main/java/org/rocksdb/TableFileCreationInfo.java
  src/main/java/org/rocksdb/TableFileCreationReason.java
  src/main/java/org/rocksdb/TableFileDeletionInfo.java
  src/main/java/org/rocksdb/TableFilter.java
  src/main/java/org/rocksdb/TableProperties.java
  src/main/java/org/rocksdb/TableFormatConfig.java
  src/main/java/org/rocksdb/ThreadType.java
  src/main/java/org/rocksdb/ThreadStatus.java
  src/main/java/org/rocksdb/TickerType.java
  src/main/java/org/rocksdb/TimedEnv.java
  src/main/java/org/rocksdb/TraceOptions.java
  src/main/java/org/rocksdb/TraceWriter.java
  src/main/java/org/rocksdb/TransactionalDB.java
  src/main/java/org/rocksdb/TransactionalOptions.java
  src/main/java/org/rocksdb/TransactionDB.java
  src/main/java/org/rocksdb/TransactionDBOptions.java
  src/main/java/org/rocksdb/Transaction.java
  src/main/java/org/rocksdb/TransactionLogIterator.java
  src/main/java/org/rocksdb/TransactionOptions.java
  src/main/java/org/rocksdb/TtlDB.java
  src/main/java/org/rocksdb/TxnDBWritePolicy.java
  src/main/java/org/rocksdb/VectorMemTableConfig.java
  src/main/java/org/rocksdb/WalFileType.java
  src/main/java/org/rocksdb/WalFilter.java
  src/main/java/org/rocksdb/WalProcessingOption.java
  src/main/java/org/rocksdb/WALRecoveryMode.java
  src/main/java/org/rocksdb/WBWIRocksIterator.java
  src/main/java/org/rocksdb/WriteBatch.java
  src/main/java/org/rocksdb/WriteBatchInterface.java
  src/main/java/org/rocksdb/WriteBatchWithIndex.java
  src/main/java/org/rocksdb/WriteOptions.java
  src/main/java/org/rocksdb/WriteBufferManager.java
  src/main/java/org/rocksdb/WriteStallCondition.java
  src/main/java/org/rocksdb/WriteStallInfo.java
  src/main/java/org/rocksdb/util/ByteUtil.java
  src/main/java/org/rocksdb/util/BytewiseComparator.java
  src/main/java/org/rocksdb/util/Environment.java
  src/main/java/org/rocksdb/util/IntComparator.java
  src/main/java/org/rocksdb/util/ReverseBytewiseComparator.java
  src/main/java/org/rocksdb/util/SizeUnit.java
  src/main/java/org/rocksdb/UInt64AddOperator.java
)

set(JAVA_TEST_CLASSES
  src/test/java/org/rocksdb/BackupEngineTest.java
  src/test/java/org/rocksdb/IngestExternalFileOptionsTest.java
  src/test/java/org/rocksdb/NativeComparatorWrapperTest.java
  src/test/java/org/rocksdb/PlatformRandomHelper.java
  src/test/java/org/rocksdb/RocksDBExceptionTest.java
  src/test/java/org/rocksdb/RocksNativeLibraryResource.java
  src/test/java/org/rocksdb/SnapshotTest.java
  src/test/java/org/rocksdb/WriteBatchTest.java
  src/test/java/org/rocksdb/util/CapturingWriteBatchHandler.java
  src/test/java/org/rocksdb/util/WriteBatchGetter.java
  src/test/java/org/rocksdb/test/TestableEventListener.java
)

include(FindJava)
include(UseJava)
find_package(JNI)

include_directories(${JNI_INCLUDE_DIRS})
include_directories(${PROJECT_SOURCE_DIR}/java)

set(JAVA_TEST_LIBDIR ${PROJECT_SOURCE_DIR}/java/test-libs)
set(JAVA_TMP_JAR ${JAVA_TEST_LIBDIR}/tmp.jar)
set(JAVA_JUNIT_JAR ${JAVA_TEST_LIBDIR}/junit-4.12.jar)
set(JAVA_HAMCR_JAR ${JAVA_TEST_LIBDIR}/hamcrest-core-1.3.jar)
set(JAVA_MOCKITO_JAR ${JAVA_TEST_LIBDIR}/mockito-all-1.10.19.jar)
set(JAVA_CGLIB_JAR ${JAVA_TEST_LIBDIR}/cglib-2.2.2.jar)
set(JAVA_ASSERTJ_JAR ${JAVA_TEST_LIBDIR}/assertj-core-1.7.1.jar)
set(JAVA_TESTCLASSPATH ${JAVA_JUNIT_JAR} ${JAVA_HAMCR_JAR} ${JAVA_MOCKITO_JAR} ${JAVA_CGLIB_JAR} ${JAVA_ASSERTJ_JAR})

set(JNI_OUTPUT_DIR ${PROJECT_SOURCE_DIR}/java/include)
file(MAKE_DIRECTORY ${JNI_OUTPUT_DIR})

if(${Java_VERSION_MINOR} VERSION_LESS_EQUAL "7" AND ${Java_VERSION_MAJOR} STREQUAL "1")
  message(FATAL_ERROR "Detected Java 7 or older (${Java_VERSION_STRING}), minimum required version in now Java 8")
endif()

if(${Java_VERSION_MAJOR} VERSION_GREATER_EQUAL "10" AND ${CMAKE_VERSION} VERSION_LESS "3.11.4")
  # Java 10 and newer don't have javah, but the alternative GENERATE_NATIVE_HEADERS requires CMake 3.11.4 or newer
  message(FATAL_ERROR "Detected Java 10 or newer (${Java_VERSION_STRING}), to build with CMake please upgrade CMake to 3.11.4 or newer")

elseif(${CMAKE_VERSION} VERSION_LESS "3.11.4")
  # Old CMake
  message("Using an old CMAKE (${CMAKE_VERSION}) - JNI headers generated in separate step")
  add_jar(
      rocksdbjni_classes
      SOURCES
      ${JAVA_MAIN_CLASSES}
      ${JAVA_TEST_CLASSES}
      INCLUDE_JARS ${JAVA_TESTCLASSPATH}
  )

else ()
  # Java 1.8 or newer prepare the JAR...
  message("Preparing Jar for JDK ${Java_VERSION_STRING}")
  add_jar(
      rocksdbjni_classes
      SOURCES
      ${JAVA_MAIN_CLASSES}
      ${JAVA_TEST_CLASSES}
      INCLUDE_JARS ${JAVA_TESTCLASSPATH}
      GENERATE_NATIVE_HEADERS rocksdbjni_headers DESTINATION ${JNI_OUTPUT_DIR}
  )

endif()

if(NOT EXISTS ${PROJECT_SOURCE_DIR}/java/classes)
  file(MAKE_DIRECTORY ${PROJECT_SOURCE_DIR}/java/classes)
endif()

if(NOT EXISTS ${JAVA_TEST_LIBDIR})
  file(MAKE_DIRECTORY mkdir ${JAVA_TEST_LIBDIR})
endif()

if (DEFINED CUSTOM_DEPS_URL)
  set(DEPS_URL ${CUSTOM_DEPS_URL}/)
else ()
  # Using a Facebook AWS account for S3 storage. (maven.org has a history
  # of failing in Travis builds.)
  set(DEPS_URL "https://rocksdb-deps.s3-us-west-2.amazonaws.com/jars")
endif()

if(NOT EXISTS ${JAVA_JUNIT_JAR})
  message("Downloading ${JAVA_JUNIT_JAR}")
  file(DOWNLOAD ${DEPS_URL}/junit-4.12.jar ${JAVA_TMP_JAR} STATUS downloadStatus)
  list(GET downloadStatus 0 error_code)
  list(GET downloadStatus 1 error_message)
  if(NOT error_code EQUAL 0)
    message(FATAL_ERROR "Failed downloading ${JAVA_JUNIT_JAR}: ${error_message}")
  endif()
  file(RENAME ${JAVA_TMP_JAR} ${JAVA_JUNIT_JAR})
endif()
if(NOT EXISTS ${JAVA_HAMCR_JAR})
  message("Downloading ${JAVA_HAMCR_JAR}")
  file(DOWNLOAD ${DEPS_URL}/hamcrest-core-1.3.jar ${JAVA_TMP_JAR} STATUS downloadStatus)
  list(GET downloadStatus 0 error_code)
  list(GET downloadStatus 1 error_message)
  if(NOT error_code EQUAL 0)
    message(FATAL_ERROR "Failed downloading ${JAVA_HAMCR_JAR}: ${error_message}")
  endif()
  file(RENAME ${JAVA_TMP_JAR} ${JAVA_HAMCR_JAR})
endif()
if(NOT EXISTS ${JAVA_MOCKITO_JAR})
  message("Downloading ${JAVA_MOCKITO_JAR}")
  file(DOWNLOAD ${DEPS_URL}/mockito-all-1.10.19.jar ${JAVA_TMP_JAR} STATUS downloadStatus)
  list(GET downloadStatus 0 error_code)
  list(GET downloadStatus 1 error_message)
  if(NOT error_code EQUAL 0)
    message(FATAL_ERROR "Failed downloading ${JAVA_MOCKITO_JAR}: ${error_message}")
  endif()
  file(RENAME ${JAVA_TMP_JAR} ${JAVA_MOCKITO_JAR})
endif()
if(NOT EXISTS ${JAVA_CGLIB_JAR})
  message("Downloading ${JAVA_CGLIB_JAR}")
  file(DOWNLOAD ${DEPS_URL}/cglib-2.2.2.jar ${JAVA_TMP_JAR} STATUS downloadStatus)
  list(GET downloadStatus 0 error_code)
  list(GET downloadStatus 1 error_message)
  if(NOT error_code EQUAL 0)
    message(FATAL_ERROR "Failed downloading ${JAVA_CGLIB_JAR}: ${error_message}")
  endif()
  file(RENAME ${JAVA_TMP_JAR} ${JAVA_CGLIB_JAR})
endif()
if(NOT EXISTS ${JAVA_ASSERTJ_JAR})
  message("Downloading ${JAVA_ASSERTJ_JAR}")
  file(DOWNLOAD ${DEPS_URL}/assertj-core-1.7.1.jar ${JAVA_TMP_JAR} STATUS downloadStatus)
  list(GET downloadStatus 0 error_code)
  list(GET downloadStatus 1 error_message)
  if(NOT error_code EQUAL 0)
    message(FATAL_ERROR "Failed downloading ${JAVA_ASSERTJ_JAR}: ${error_message}")
  endif()
  file(RENAME ${JAVA_TMP_JAR} ${JAVA_ASSERTJ_JAR})
endif()

if(${CMAKE_VERSION} VERSION_LESS "3.11.4")
  # Old CMake ONLY generate JNI headers, otherwise JNI is handled in add_jar step above
  message("Preparing JNI headers for old CMake (${CMAKE_VERSION})")
  set(NATIVE_JAVA_CLASSES
          org.rocksdb.AbstractCompactionFilter
          org.rocksdb.AbstractCompactionFilterFactory
          org.rocksdb.AbstractComparator
          org.rocksdb.AbstractEventListener
          org.rocksdb.AbstractImmutableNativeReference
          org.rocksdb.AbstractNativeReference
          org.rocksdb.AbstractRocksIterator
          org.rocksdb.AbstractSlice
          org.rocksdb.AbstractTableFilter
          org.rocksdb.AbstractTraceWriter
          org.rocksdb.AbstractTransactionNotifier
          org.rocksdb.AbstractWalFilter
          org.rocksdb.BackupEngineOptions
          org.rocksdb.BackupEngine
          org.rocksdb.BlockBasedTableConfig
          org.rocksdb.BloomFilter
          org.rocksdb.CassandraCompactionFilter
          org.rocksdb.CassandraValueMergeOperator
          org.rocksdb.Checkpoint
          org.rocksdb.ClockCache
<<<<<<< HEAD
          org.rocksdb.CollectionMergeOperator
=======
          org.rocksdb.Cache
>>>>>>> 40b618f2
          org.rocksdb.ColumnFamilyHandle
          org.rocksdb.ColumnFamilyOptions
          org.rocksdb.CompactionJobInfo
          org.rocksdb.CompactionJobStats
          org.rocksdb.CompactionOptions
          org.rocksdb.CompactionOptionsFIFO
          org.rocksdb.CompactionOptionsUniversal
          org.rocksdb.CompactRangeOptions
          org.rocksdb.ComparatorOptions
          org.rocksdb.CompressionOptions
          org.rocksdb.ConcurrentTaskLimiterImpl
          org.rocksdb.ConfigOptions
          org.rocksdb.DBOptions
          org.rocksdb.DirectSlice
          org.rocksdb.Env
          org.rocksdb.EnvOptions
          org.rocksdb.Filter
          org.rocksdb.FlushOptions
          org.rocksdb.HashLinkedListMemTableConfig
          org.rocksdb.HashSkipListMemTableConfig
          org.rocksdb.IngestExternalFileOptions
          org.rocksdb.Logger
          org.rocksdb.LRUCache
          org.rocksdb.MemoryUtil
          org.rocksdb.MemTableConfig
          org.rocksdb.NativeComparatorWrapper
          org.rocksdb.NativeLibraryLoader
          org.rocksdb.OptimisticTransactionDB
          org.rocksdb.OptimisticTransactionOptions
          org.rocksdb.Options
          org.rocksdb.OptionsUtil
          org.rocksdb.PersistentCache
          org.rocksdb.PlainTableConfig
          org.rocksdb.RateLimiter
          org.rocksdb.ReadOptions
          org.rocksdb.RemoveEmptyValueCompactionFilter
          org.rocksdb.RestoreOptions
          org.rocksdb.RocksCallbackObject
          org.rocksdb.RocksDB
          org.rocksdb.RocksEnv
          org.rocksdb.RocksIterator
          org.rocksdb.RocksIteratorInterface
          org.rocksdb.RocksMemEnv
          org.rocksdb.RocksMutableObject
          org.rocksdb.RocksObject
          org.rocksdb.SkipListMemTableConfig
          org.rocksdb.Slice
          org.rocksdb.Snapshot
          org.rocksdb.SstFileManager
          org.rocksdb.SstFileWriter
          org.rocksdb.SstFileReader
          org.rocksdb.SstFileReaderIterator
          org.rocksdb.SstPartitionerFactory
          org.rocksdb.SstPartitionerFixedPrefixFactory
          org.rocksdb.Statistics
          org.rocksdb.StringAppendOperator
          org.rocksdb.TableFormatConfig
          org.rocksdb.ThreadStatus
          org.rocksdb.TimedEnv
          org.rocksdb.Transaction
          org.rocksdb.TransactionDB
          org.rocksdb.TransactionDBOptions
          org.rocksdb.TransactionLogIterator
          org.rocksdb.TransactionOptions
          org.rocksdb.TtlDB
          org.rocksdb.UInt64AddOperator
          org.rocksdb.VectorMemTableConfig
          org.rocksdb.WBWIRocksIterator
          org.rocksdb.WriteBatch
          org.rocksdb.WriteBatch.Handler
          org.rocksdb.WriteBatchInterface
          org.rocksdb.WriteBatchWithIndex
          org.rocksdb.WriteOptions
          org.rocksdb.NativeComparatorWrapperTest
          org.rocksdb.RocksDBExceptionTest
          org.rocksdb.SnapshotTest
          org.rocksdb.WriteBatchTest
          org.rocksdb.WriteBatchTestInternalHelper
          org.rocksdb.WriteBufferManager
          org.rocksdb.test.TestableEventListener
  )

  create_javah(
    TARGET rocksdbjni_headers
    CLASSES ${NATIVE_JAVA_CLASSES}
    CLASSPATH rocksdbjni_classes ${JAVA_TESTCLASSPATH}
    OUTPUT_DIR ${JNI_OUTPUT_DIR}
  )
endif()

if(NOT MSVC)
  set_property(TARGET ${ROCKSDB_STATIC_LIB} PROPERTY POSITION_INDEPENDENT_CODE ON)
endif()

set(ROCKSDBJNI_STATIC_LIB rocksdbjni${ARTIFACT_SUFFIX})
add_library(${ROCKSDBJNI_STATIC_LIB} ${JNI_NATIVE_SOURCES})
add_dependencies(${ROCKSDBJNI_STATIC_LIB} rocksdbjni_headers)
target_link_libraries(${ROCKSDBJNI_STATIC_LIB} ${ROCKSDB_STATIC_LIB} ${ROCKSDB_LIB})

if(NOT MINGW)
  set(ROCKSDBJNI_SHARED_LIB rocksdbjni-shared${ARTIFACT_SUFFIX})
  add_library(${ROCKSDBJNI_SHARED_LIB} SHARED ${JNI_NATIVE_SOURCES})
  add_dependencies(${ROCKSDBJNI_SHARED_LIB} rocksdbjni_headers)
  target_link_libraries(${ROCKSDBJNI_SHARED_LIB} ${ROCKSDB_STATIC_LIB} ${ROCKSDB_LIB})

  set_target_properties(
    ${ROCKSDBJNI_SHARED_LIB}
    PROPERTIES
    COMPILE_PDB_OUTPUT_DIRECTORY ${CMAKE_CFG_INTDIR}
    COMPILE_PDB_NAME ${ROCKSDBJNI_STATIC_LIB}.pdb
  )
endif()<|MERGE_RESOLUTION|>--- conflicted
+++ resolved
@@ -13,11 +13,8 @@
         rocksjni/cassandra_value_operator.cc
         rocksjni/checkpoint.cc
         rocksjni/clock_cache.cc
-<<<<<<< HEAD
         rocksjni/collection_merge_operator.cc
-=======
         rocksjni/cache.cc
->>>>>>> 40b618f2
         rocksjni/columnfamilyhandle.cc
         rocksjni/compaction_filter.cc
         rocksjni/compaction_filter_factory.cc
@@ -439,11 +436,8 @@
           org.rocksdb.CassandraValueMergeOperator
           org.rocksdb.Checkpoint
           org.rocksdb.ClockCache
-<<<<<<< HEAD
           org.rocksdb.CollectionMergeOperator
-=======
           org.rocksdb.Cache
->>>>>>> 40b618f2
           org.rocksdb.ColumnFamilyHandle
           org.rocksdb.ColumnFamilyOptions
           org.rocksdb.CompactionJobInfo
