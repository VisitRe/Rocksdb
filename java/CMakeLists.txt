--- conflicted
+++ resolved
@@ -60,11 +60,7 @@
         rocksjni/options.cc
         rocksjni/options_util.cc
         rocksjni/persistent_cache.cc
-<<<<<<< HEAD
-        rocksjni/jni_perf_context.cc
         rocksjni/raw_sst_file_reader_iterator.cc
-=======
->>>>>>> a0aade7e
         rocksjni/ratelimiterjni.cc
         rocksjni/remove_emptyvalue_compactionfilterjni.cc
         rocksjni/restorejni.cc
@@ -224,6 +220,7 @@
   src/main/java/org/rocksdb/PlainTableConfig.java
   src/main/java/org/rocksdb/PrepopulateBlobCache.java
   src/main/java/org/rocksdb/Priority.java
+  src/main/java/org/rocksdb/RawSstFileReaderIterator.java
   src/main/java/org/rocksdb/Range.java
   src/main/java/org/rocksdb/RateLimiter.java
   src/main/java/org/rocksdb/RateLimiterMode.java
