--- conflicted
+++ resolved
@@ -139,19 +139,11 @@
           *cfOptions));
   }
   if (openROnly) {
-<<<<<<< HEAD
     s = rocksdb::DB::OpenForReadOnly(*opt, db_path, column_families, &handles,
-=======
-    s = rocksdb::DB::OpenForReadOnly(*opt, db_path, column_families, &handles, 
->>>>>>> d889a544
       &db);
   } else {
     s = rocksdb::DB::Open(*opt, db_path, column_families, &handles, &db);
   }
-<<<<<<< HEAD
-=======
-        
->>>>>>> d889a544
   env->ReleaseStringUTFChars(jdb_path, db_path);
   // free jbyte allocations
   for (std::vector<jbyte*>::size_type i = 0;
