// Copyright (c) 2011-present, Facebook, Inc.  All rights reserved.
//  This source code is licensed under both the GPLv2 (found in the
//  COPYING file in the root directory) and Apache 2.0 License
//  (found in the LICENSE.Apache file in the root directory).
//
// This file implements the "bridge" between Java and C++ and enables
// calling c++ ROCKSDB_NAMESPACE::DB methods from Java side.

#include <jni.h>
#include <stdio.h>
#include <stdlib.h>

#include <algorithm>
#include <functional>
#include <memory>
#include <string>
#include <tuple>
#include <vector>

#include "include/org_rocksdb_RocksDB.h"
#include "rocksdb/cache.h"
#include "rocksdb/convenience.h"
#include "rocksdb/db.h"
#include "rocksdb/options.h"
#include "rocksdb/perf_context.h"
#include "rocksdb/types.h"
#include "rocksdb/version.h"
#include "rocksjni/cplusplus_to_java_convert.h"
#include "rocksjni/jni_multiget_helpers.h"
#include "rocksjni/kv_helper.h"
#include "rocksjni/portal.h"

#ifdef min
#undef min
#endif

jlong rocksdb_open_helper(JNIEnv* env, jlong jopt_handle, jstring jdb_path,
                          std::function<ROCKSDB_NAMESPACE::Status(
                              const ROCKSDB_NAMESPACE::Options&,
                              const std::string&, ROCKSDB_NAMESPACE::DB**)>
                              open_fn) {
  const char* db_path = env->GetStringUTFChars(jdb_path, nullptr);
  if (db_path == nullptr) {
    // exception thrown: OutOfMemoryError
    return 0;
  }

  auto* opt = reinterpret_cast<ROCKSDB_NAMESPACE::Options*>(jopt_handle);
  ROCKSDB_NAMESPACE::DB* db = nullptr;
  ROCKSDB_NAMESPACE::Status s = open_fn(*opt, db_path, &db);

  env->ReleaseStringUTFChars(jdb_path, db_path);

  if (s.ok()) {
    return GET_CPLUSPLUS_POINTER(db);
  } else {
    ROCKSDB_NAMESPACE::RocksDBExceptionJni::ThrowNew(env, s);
    return 0;
  }
}

/*
 * Class:     org_rocksdb_RocksDB
 * Method:    open
 * Signature: (JLjava/lang/String;)J
 */
jlong Java_org_rocksdb_RocksDB_open__JLjava_lang_String_2(JNIEnv* env, jclass,
                                                          jlong jopt_handle,
                                                          jstring jdb_path) {
  return rocksdb_open_helper(env, jopt_handle, jdb_path,
                             (ROCKSDB_NAMESPACE::Status(*)(
                                 const ROCKSDB_NAMESPACE::Options&,
                                 const std::string&, ROCKSDB_NAMESPACE::DB**)) &
                                 ROCKSDB_NAMESPACE::DB::Open);
}

/*
 * Class:     org_rocksdb_RocksDB
 * Method:    openROnly
 * Signature: (JLjava/lang/String;Z)J
 */
jlong Java_org_rocksdb_RocksDB_openROnly__JLjava_lang_String_2Z(
    JNIEnv* env, jclass, jlong jopt_handle, jstring jdb_path,
    jboolean jerror_if_wal_file_exists) {
  const bool error_if_wal_file_exists = jerror_if_wal_file_exists == JNI_TRUE;
  return rocksdb_open_helper(
      env, jopt_handle, jdb_path,
      [error_if_wal_file_exists](const ROCKSDB_NAMESPACE::Options& options,
                                 const std::string& db_path,
                                 ROCKSDB_NAMESPACE::DB** db) {
        return ROCKSDB_NAMESPACE::DB::OpenForReadOnly(options, db_path, db,
                                                      error_if_wal_file_exists);
      });
}

jlongArray rocksdb_open_helper(
    JNIEnv* env, jlong jopt_handle, jstring jdb_path,
    jobjectArray jcolumn_names, jlongArray jcolumn_options,
    std::function<ROCKSDB_NAMESPACE::Status(
        const ROCKSDB_NAMESPACE::DBOptions&, const std::string&,
        const std::vector<ROCKSDB_NAMESPACE::ColumnFamilyDescriptor>&,
        std::vector<ROCKSDB_NAMESPACE::ColumnFamilyHandle*>*,
        ROCKSDB_NAMESPACE::DB**)>
        open_fn) {
  const char* db_path = env->GetStringUTFChars(jdb_path, nullptr);
  if (db_path == nullptr) {
    // exception thrown: OutOfMemoryError
    return nullptr;
  }

  const jsize len_cols = env->GetArrayLength(jcolumn_names);
  jlong* jco = env->GetLongArrayElements(jcolumn_options, nullptr);
  if (jco == nullptr) {
    // exception thrown: OutOfMemoryError
    env->ReleaseStringUTFChars(jdb_path, db_path);
    return nullptr;
  }

  std::vector<ROCKSDB_NAMESPACE::ColumnFamilyDescriptor> column_families;
  jboolean has_exception = JNI_FALSE;
  ROCKSDB_NAMESPACE::JniUtil::byteStrings<std::string>(
      env, jcolumn_names,
      [](const char* str_data, const size_t str_len) {
        return std::string(str_data, str_len);
      },
      [&jco, &column_families](size_t idx, std::string cf_name) {
        ROCKSDB_NAMESPACE::ColumnFamilyOptions* cf_options =
            reinterpret_cast<ROCKSDB_NAMESPACE::ColumnFamilyOptions*>(jco[idx]);
        column_families.push_back(
            ROCKSDB_NAMESPACE::ColumnFamilyDescriptor(cf_name, *cf_options));
      },
      &has_exception);

  env->ReleaseLongArrayElements(jcolumn_options, jco, JNI_ABORT);

  if (has_exception == JNI_TRUE) {
    // exception occurred
    env->ReleaseStringUTFChars(jdb_path, db_path);
    return nullptr;
  }

  auto* opt = reinterpret_cast<ROCKSDB_NAMESPACE::DBOptions*>(jopt_handle);
  std::vector<ROCKSDB_NAMESPACE::ColumnFamilyHandle*> cf_handles;
  ROCKSDB_NAMESPACE::DB* db = nullptr;
  ROCKSDB_NAMESPACE::Status s =
      open_fn(*opt, db_path, column_families, &cf_handles, &db);

  // we have now finished with db_path
  env->ReleaseStringUTFChars(jdb_path, db_path);

  // check if open operation was successful
  if (!s.ok()) {
    ROCKSDB_NAMESPACE::RocksDBExceptionJni::ThrowNew(env, s);
    return nullptr;
  }

  const jsize resultsLen = 1 + len_cols;  // db handle + column family handles
  std::unique_ptr<jlong[]> results =
      std::unique_ptr<jlong[]>(new jlong[resultsLen]);
  results[0] = GET_CPLUSPLUS_POINTER(db);
  for (int i = 1; i <= len_cols; i++) {
    results[i] = GET_CPLUSPLUS_POINTER(cf_handles[i - 1]);
  }

  jlongArray jresults = env->NewLongArray(resultsLen);
  if (jresults == nullptr) {
    // exception thrown: OutOfMemoryError
    return nullptr;
  }

  env->SetLongArrayRegion(jresults, 0, resultsLen, results.get());
  if (env->ExceptionCheck()) {
    // exception thrown: ArrayIndexOutOfBoundsException
    env->DeleteLocalRef(jresults);
    return nullptr;
  }

  return jresults;
}

/*
 * Class:     org_rocksdb_RocksDB
 * Method:    openROnly
 * Signature: (JLjava/lang/String;[[B[JZ)[J
 */
jlongArray Java_org_rocksdb_RocksDB_openROnly__JLjava_lang_String_2_3_3B_3JZ(
    JNIEnv* env, jclass, jlong jopt_handle, jstring jdb_path,
    jobjectArray jcolumn_names, jlongArray jcolumn_options,
    jboolean jerror_if_wal_file_exists) {
  const bool error_if_wal_file_exists = jerror_if_wal_file_exists == JNI_TRUE;
  return rocksdb_open_helper(
      env, jopt_handle, jdb_path, jcolumn_names, jcolumn_options,
      [error_if_wal_file_exists](
          const ROCKSDB_NAMESPACE::DBOptions& options,
          const std::string& db_path,
          const std::vector<ROCKSDB_NAMESPACE::ColumnFamilyDescriptor>&
              column_families,
          std::vector<ROCKSDB_NAMESPACE::ColumnFamilyHandle*>* handles,
          ROCKSDB_NAMESPACE::DB** db) {
        return ROCKSDB_NAMESPACE::DB::OpenForReadOnly(
            options, db_path, column_families, handles, db,
            error_if_wal_file_exists);
      });
}

/*
 * Class:     org_rocksdb_RocksDB
 * Method:    open
 * Signature: (JLjava/lang/String;[[B[J)[J
 */
jlongArray Java_org_rocksdb_RocksDB_open__JLjava_lang_String_2_3_3B_3J(
    JNIEnv* env, jclass, jlong jopt_handle, jstring jdb_path,
    jobjectArray jcolumn_names, jlongArray jcolumn_options) {
  return rocksdb_open_helper(
      env, jopt_handle, jdb_path, jcolumn_names, jcolumn_options,
      (ROCKSDB_NAMESPACE::Status(*)(
          const ROCKSDB_NAMESPACE::DBOptions&, const std::string&,
          const std::vector<ROCKSDB_NAMESPACE::ColumnFamilyDescriptor>&,
          std::vector<ROCKSDB_NAMESPACE::ColumnFamilyHandle*>*,
          ROCKSDB_NAMESPACE::DB**)) &
          ROCKSDB_NAMESPACE::DB::Open);
}

/*
 * Class:     org_rocksdb_RocksDB
 * Method:    openAsSecondary
 * Signature: (JLjava/lang/String;Ljava/lang/String;)J
 */
jlong Java_org_rocksdb_RocksDB_openAsSecondary__JLjava_lang_String_2Ljava_lang_String_2(
    JNIEnv* env, jclass, jlong jopt_handle, jstring jdb_path,
    jstring jsecondary_db_path) {
  const char* secondary_db_path =
      env->GetStringUTFChars(jsecondary_db_path, nullptr);
  if (secondary_db_path == nullptr) {
    // exception thrown: OutOfMemoryError
    return 0;
  }

  jlong db_handle = rocksdb_open_helper(
      env, jopt_handle, jdb_path,
      [secondary_db_path](const ROCKSDB_NAMESPACE::Options& options,
                          const std::string& db_path,
                          ROCKSDB_NAMESPACE::DB** db) {
        return ROCKSDB_NAMESPACE::DB::OpenAsSecondary(options, db_path,
                                                      secondary_db_path, db);
      });

  // we have now finished with secondary_db_path
  env->ReleaseStringUTFChars(jsecondary_db_path, secondary_db_path);

  return db_handle;
}

/*
 * Class:     org_rocksdb_RocksDB
 * Method:    openAsSecondary
 * Signature: (JLjava/lang/String;Ljava/lang/String;[[B[J)[J
 */
jlongArray
Java_org_rocksdb_RocksDB_openAsSecondary__JLjava_lang_String_2Ljava_lang_String_2_3_3B_3J(
    JNIEnv* env, jclass, jlong jopt_handle, jstring jdb_path,
    jstring jsecondary_db_path, jobjectArray jcolumn_names,
    jlongArray jcolumn_options) {
  const char* secondary_db_path =
      env->GetStringUTFChars(jsecondary_db_path, nullptr);
  if (secondary_db_path == nullptr) {
    // exception thrown: OutOfMemoryError
    return nullptr;
  }

  jlongArray jhandles = rocksdb_open_helper(
      env, jopt_handle, jdb_path, jcolumn_names, jcolumn_options,
      [secondary_db_path](
          const ROCKSDB_NAMESPACE::DBOptions& options,
          const std::string& db_path,
          const std::vector<ROCKSDB_NAMESPACE::ColumnFamilyDescriptor>&
              column_families,
          std::vector<ROCKSDB_NAMESPACE::ColumnFamilyHandle*>* handles,
          ROCKSDB_NAMESPACE::DB** db) {
        return ROCKSDB_NAMESPACE::DB::OpenAsSecondary(
            options, db_path, secondary_db_path, column_families, handles, db);
      });

  // we have now finished with secondary_db_path
  env->ReleaseStringUTFChars(jsecondary_db_path, secondary_db_path);

  return jhandles;
}

/*
 * Class:     org_rocksdb_RocksDB
 * Method:    disposeInternal
 * Signature: (J)V
 */
void Java_org_rocksdb_RocksDB_disposeInternalJni(JNIEnv*, jclass,
                                                 jlong jhandle) {
  auto* db = reinterpret_cast<ROCKSDB_NAMESPACE::DB*>(jhandle);
  assert(db != nullptr);
  delete db;
}

/*
 * Class:     org_rocksdb_RocksDB
 * Method:    closeDatabase
 * Signature: (J)V
 */
void Java_org_rocksdb_RocksDB_closeDatabase(JNIEnv* env, jclass,
                                            jlong jhandle) {
  auto* db = reinterpret_cast<ROCKSDB_NAMESPACE::DB*>(jhandle);
  assert(db != nullptr);
  ROCKSDB_NAMESPACE::Status s = db->Close();
  ROCKSDB_NAMESPACE::RocksDBExceptionJni::ThrowNew(env, s);
}

/*
 * Class:     org_rocksdb_RocksDB
 * Method:    listColumnFamilies
 * Signature: (JLjava/lang/String;)[[B
 */
jobjectArray Java_org_rocksdb_RocksDB_listColumnFamilies(JNIEnv* env, jclass,
                                                         jlong jopt_handle,
                                                         jstring jdb_path) {
  std::vector<std::string> column_family_names;
  const char* db_path = env->GetStringUTFChars(jdb_path, nullptr);
  if (db_path == nullptr) {
    // exception thrown: OutOfMemoryError
    return nullptr;
  }

  auto* opt = reinterpret_cast<ROCKSDB_NAMESPACE::Options*>(jopt_handle);
  ROCKSDB_NAMESPACE::Status s = ROCKSDB_NAMESPACE::DB::ListColumnFamilies(
      *opt, db_path, &column_family_names);

  env->ReleaseStringUTFChars(jdb_path, db_path);

  jobjectArray jcolumn_family_names =
      ROCKSDB_NAMESPACE::JniUtil::stringsBytes(env, column_family_names);

  return jcolumn_family_names;
}

/*
 * Class:     org_rocksdb_RocksDB
 * Method:    createColumnFamily
 * Signature: (J[BIJ)J
 */
jlong Java_org_rocksdb_RocksDB_createColumnFamily(JNIEnv* env, jclass,
                                                  jlong jhandle,
                                                  jbyteArray jcf_name,
                                                  jint jcf_name_len,
                                                  jlong jcf_options_handle) {
  auto* db = reinterpret_cast<ROCKSDB_NAMESPACE::DB*>(jhandle);
  jboolean has_exception = JNI_FALSE;
  const std::string cf_name =
      ROCKSDB_NAMESPACE::JniUtil::byteString<std::string>(
          env, jcf_name, jcf_name_len,
          [](const char* str, const size_t len) {
            return std::string(str, len);
          },
          &has_exception);
  if (has_exception == JNI_TRUE) {
    // exception occurred
    return 0;
  }
  auto* cf_options = reinterpret_cast<ROCKSDB_NAMESPACE::ColumnFamilyOptions*>(
      jcf_options_handle);
  ROCKSDB_NAMESPACE::ColumnFamilyHandle* cf_handle;
  ROCKSDB_NAMESPACE::Status s =
      db->CreateColumnFamily(*cf_options, cf_name, &cf_handle);
  if (!s.ok()) {
    // error occurred
    ROCKSDB_NAMESPACE::RocksDBExceptionJni::ThrowNew(env, s);
    return 0;
  }
  return GET_CPLUSPLUS_POINTER(cf_handle);
}

/*
 * Class:     org_rocksdb_RocksDB
 * Method:    createColumnFamilies
 * Signature: (JJ[[B)[J
 */
jlongArray Java_org_rocksdb_RocksDB_createColumnFamilies__JJ_3_3B(
    JNIEnv* env, jclass, jlong jhandle, jlong jcf_options_handle,
    jobjectArray jcf_names) {
  auto* db = reinterpret_cast<ROCKSDB_NAMESPACE::DB*>(jhandle);
  auto* cf_options = reinterpret_cast<ROCKSDB_NAMESPACE::ColumnFamilyOptions*>(
      jcf_options_handle);
  jboolean has_exception = JNI_FALSE;
  std::vector<std::string> cf_names;
  ROCKSDB_NAMESPACE::JniUtil::byteStrings<std::string>(
      env, jcf_names,
      [](const char* str, const size_t len) { return std::string(str, len); },
      [&cf_names](const size_t, std::string str) { cf_names.push_back(str); },
      &has_exception);
  if (has_exception == JNI_TRUE) {
    // exception occurred
    return nullptr;
  }

  std::vector<ROCKSDB_NAMESPACE::ColumnFamilyHandle*> cf_handles;
  ROCKSDB_NAMESPACE::Status s =
      db->CreateColumnFamilies(*cf_options, cf_names, &cf_handles);
  if (!s.ok()) {
    // error occurred
    ROCKSDB_NAMESPACE::RocksDBExceptionJni::ThrowNew(env, s);
    return nullptr;
  }

  jlongArray jcf_handles = ROCKSDB_NAMESPACE::JniUtil::toJPointers<
      ROCKSDB_NAMESPACE::ColumnFamilyHandle>(env, cf_handles, &has_exception);
  if (has_exception == JNI_TRUE) {
    // exception occurred
    return nullptr;
  }
  return jcf_handles;
}

/*
 * Class:     org_rocksdb_RocksDB
 * Method:    createColumnFamilies
 * Signature: (J[J[[B)[J
 */
jlongArray Java_org_rocksdb_RocksDB_createColumnFamilies__J_3J_3_3B(
    JNIEnv* env, jclass, jlong jhandle, jlongArray jcf_options_handles,
    jobjectArray jcf_names) {
  auto* db = reinterpret_cast<ROCKSDB_NAMESPACE::DB*>(jhandle);
  const jsize jlen = env->GetArrayLength(jcf_options_handles);
  std::vector<ROCKSDB_NAMESPACE::ColumnFamilyDescriptor> cf_descriptors;
  cf_descriptors.reserve(jlen);

  jlong* jcf_options_handles_elems =
      env->GetLongArrayElements(jcf_options_handles, nullptr);
  if (jcf_options_handles_elems == nullptr) {
    // exception thrown: OutOfMemoryError
    return nullptr;
  }

  // extract the column family descriptors
  jboolean has_exception = JNI_FALSE;
  for (jsize i = 0; i < jlen; i++) {
    auto* cf_options =
        reinterpret_cast<ROCKSDB_NAMESPACE::ColumnFamilyOptions*>(
            jcf_options_handles_elems[i]);
    jbyteArray jcf_name =
        static_cast<jbyteArray>(env->GetObjectArrayElement(jcf_names, i));
    if (env->ExceptionCheck()) {
      // exception thrown: ArrayIndexOutOfBoundsException
      env->ReleaseLongArrayElements(jcf_options_handles,
                                    jcf_options_handles_elems, JNI_ABORT);
      return nullptr;
    }
    const std::string cf_name =
        ROCKSDB_NAMESPACE::JniUtil::byteString<std::string>(
            env, jcf_name,
            [](const char* str, const size_t len) {
              return std::string(str, len);
            },
            &has_exception);
    if (has_exception == JNI_TRUE) {
      // exception occurred
      env->DeleteLocalRef(jcf_name);
      env->ReleaseLongArrayElements(jcf_options_handles,
                                    jcf_options_handles_elems, JNI_ABORT);
      return nullptr;
    }

    cf_descriptors.push_back(
        ROCKSDB_NAMESPACE::ColumnFamilyDescriptor(cf_name, *cf_options));

    env->DeleteLocalRef(jcf_name);
  }

  std::vector<ROCKSDB_NAMESPACE::ColumnFamilyHandle*> cf_handles;
  ROCKSDB_NAMESPACE::Status s =
      db->CreateColumnFamilies(cf_descriptors, &cf_handles);

  env->ReleaseLongArrayElements(jcf_options_handles, jcf_options_handles_elems,
                                JNI_ABORT);

  if (!s.ok()) {
    // error occurred
    ROCKSDB_NAMESPACE::RocksDBExceptionJni::ThrowNew(env, s);
    return nullptr;
  }

  jlongArray jcf_handles = ROCKSDB_NAMESPACE::JniUtil::toJPointers<
      ROCKSDB_NAMESPACE::ColumnFamilyHandle>(env, cf_handles, &has_exception);
  if (has_exception == JNI_TRUE) {
    // exception occurred
    return nullptr;
  }
  return jcf_handles;
}

/*
 * Class:     org_rocksdb_RocksDB
 * Method:    createColumnFamilyWithImport
 * Signature: (J[BIJJ[J)J
 */
jlong Java_org_rocksdb_RocksDB_createColumnFamilyWithImport(
    JNIEnv* env, jclass, jlong jdb_handle, jbyteArray jcf_name,
    jint jcf_name_len, jlong j_cf_options, jlong j_cf_import_options,
    jlongArray j_metadata_handle_array) {
  auto* db = reinterpret_cast<ROCKSDB_NAMESPACE::DB*>(jdb_handle);
  jboolean has_exception = JNI_FALSE;
  const std::string cf_name =
      ROCKSDB_NAMESPACE::JniUtil::byteString<std::string>(
          env, jcf_name, jcf_name_len,
          [](const char* str, const size_t len) {
            return std::string(str, len);
          },
          &has_exception);
  if (has_exception == JNI_TRUE) {
    // exception occurred
    return 0;
  }
  auto* cf_options =
      reinterpret_cast<ROCKSDB_NAMESPACE::ColumnFamilyOptions*>(j_cf_options);

  auto* cf_import_options =
      reinterpret_cast<ROCKSDB_NAMESPACE::ImportColumnFamilyOptions*>(
          j_cf_import_options);

  std::vector<const ROCKSDB_NAMESPACE::ExportImportFilesMetaData*> metadatas;
  jlong* ptr_metadata_handle_array =
      env->GetLongArrayElements(j_metadata_handle_array, nullptr);
  if (j_metadata_handle_array == nullptr) {
    // exception thrown: OutOfMemoryError
    return 0;
  }
  const jsize array_size = env->GetArrayLength(j_metadata_handle_array);
  for (jsize i = 0; i < array_size; ++i) {
    const ROCKSDB_NAMESPACE::ExportImportFilesMetaData* metadata_ptr =
        reinterpret_cast<ROCKSDB_NAMESPACE::ExportImportFilesMetaData*>(
            ptr_metadata_handle_array[i]);
    metadatas.push_back(metadata_ptr);
  }
  env->ReleaseLongArrayElements(j_metadata_handle_array,
                                ptr_metadata_handle_array, JNI_ABORT);

  ROCKSDB_NAMESPACE::ColumnFamilyHandle* cf_handle = nullptr;
  ROCKSDB_NAMESPACE::Status s = db->CreateColumnFamilyWithImport(
      *cf_options, cf_name, *cf_import_options, metadatas, &cf_handle);
  if (!s.ok()) {
    // error occurred
    ROCKSDB_NAMESPACE::RocksDBExceptionJni::ThrowNew(env, s);
    return 0;
  }
  return GET_CPLUSPLUS_POINTER(cf_handle);
}

/*
 * Class:     org_rocksdb_RocksDB
 * Method:    dropColumnFamily
 * Signature: (JJ)V;
 */
void Java_org_rocksdb_RocksDB_dropColumnFamily(JNIEnv* env, jclass,
                                               jlong jdb_handle,
                                               jlong jcf_handle) {
  auto* db_handle = reinterpret_cast<ROCKSDB_NAMESPACE::DB*>(jdb_handle);
  auto* cf_handle =
      reinterpret_cast<ROCKSDB_NAMESPACE::ColumnFamilyHandle*>(jcf_handle);
  ROCKSDB_NAMESPACE::Status s = db_handle->DropColumnFamily(cf_handle);
  if (!s.ok()) {
    ROCKSDB_NAMESPACE::RocksDBExceptionJni::ThrowNew(env, s);
  }
}

/*
 * Class:     org_rocksdb_RocksDB
 * Method:    dropColumnFamilies
 * Signature: (J[J)V
 */
void Java_org_rocksdb_RocksDB_dropColumnFamilies(
    JNIEnv* env, jclass, jlong jdb_handle, jlongArray jcolumn_family_handles) {
  auto* db_handle = reinterpret_cast<ROCKSDB_NAMESPACE::DB*>(jdb_handle);

  std::vector<ROCKSDB_NAMESPACE::ColumnFamilyHandle*> cf_handles;
  if (jcolumn_family_handles != nullptr) {
    const jsize len_cols = env->GetArrayLength(jcolumn_family_handles);

    jlong* jcfh = env->GetLongArrayElements(jcolumn_family_handles, nullptr);
    if (jcfh == nullptr) {
      // exception thrown: OutOfMemoryError
      return;
    }

    for (jsize i = 0; i < len_cols; i++) {
      auto* cf_handle =
          reinterpret_cast<ROCKSDB_NAMESPACE::ColumnFamilyHandle*>(jcfh[i]);
      cf_handles.push_back(cf_handle);
    }
    env->ReleaseLongArrayElements(jcolumn_family_handles, jcfh, JNI_ABORT);
  }

  ROCKSDB_NAMESPACE::Status s = db_handle->DropColumnFamilies(cf_handles);
  if (!s.ok()) {
    ROCKSDB_NAMESPACE::RocksDBExceptionJni::ThrowNew(env, s);
  }
}

//////////////////////////////////////////////////////////////////////////////
// ROCKSDB_NAMESPACE::DB::Put

/*
 * Class:     org_rocksdb_RocksDB
 * Method:    put
 * Signature: (J[BII[BII)V
 */
void Java_org_rocksdb_RocksDB_put__J_3BII_3BII(JNIEnv* env, jclass,
                                               jlong jdb_handle,
                                               jbyteArray jkey, jint jkey_off,
                                               jint jkey_len, jbyteArray jval,
                                               jint jval_off, jint jval_len) {
  auto* db = reinterpret_cast<ROCKSDB_NAMESPACE::DB*>(jdb_handle);
  static const ROCKSDB_NAMESPACE::WriteOptions default_write_options =
      ROCKSDB_NAMESPACE::WriteOptions();
  try {
    ROCKSDB_NAMESPACE::JByteArraySlice key(env, jkey, jkey_off, jkey_len);
    ROCKSDB_NAMESPACE::JByteArraySlice value(env, jval, jval_off, jval_len);
    ROCKSDB_NAMESPACE::KVException::ThrowOnError(
        env, db->Put(default_write_options, key.slice(), value.slice()));
  } catch (ROCKSDB_NAMESPACE::KVException&) {
    return;
  }
}

/*
 * Class:     org_rocksdb_RocksDB
 * Method:    put
 * Signature: (J[BII[BIIJ)V
 */
void Java_org_rocksdb_RocksDB_put__J_3BII_3BIIJ(JNIEnv* env, jclass,
                                                jlong jdb_handle,
                                                jbyteArray jkey, jint jkey_off,
                                                jint jkey_len, jbyteArray jval,
                                                jint jval_off, jint jval_len,
                                                jlong jcf_handle) {
  auto* db = reinterpret_cast<ROCKSDB_NAMESPACE::DB*>(jdb_handle);
  static const ROCKSDB_NAMESPACE::WriteOptions default_write_options =
      ROCKSDB_NAMESPACE::WriteOptions();
  auto* cf_handle =
      reinterpret_cast<ROCKSDB_NAMESPACE::ColumnFamilyHandle*>(jcf_handle);
  if (cf_handle == nullptr) {
    ROCKSDB_NAMESPACE::RocksDBExceptionJni::ThrowNew(
        env, ROCKSDB_NAMESPACE::Status::InvalidArgument(
                 "Invalid ColumnFamilyHandle."));
    return;
  }

  try {
    ROCKSDB_NAMESPACE::JByteArraySlice key(env, jkey, jkey_off, jkey_len);
    ROCKSDB_NAMESPACE::JByteArraySlice value(env, jval, jval_off, jval_len);
    ROCKSDB_NAMESPACE::KVException::ThrowOnError(
        env,
        db->Put(default_write_options, cf_handle, key.slice(), value.slice()));
  } catch (ROCKSDB_NAMESPACE::KVException&) {
    return;
  }
}

/*
 * Class:     org_rocksdb_RocksDB
 * Method:    put
 * Signature: (JJ[BII[BII)V
 */
void Java_org_rocksdb_RocksDB_put__JJ_3BII_3BII(JNIEnv* env, jclass,
                                                jlong jdb_handle,
                                                jlong jwrite_options_handle,
                                                jbyteArray jkey, jint jkey_off,
                                                jint jkey_len, jbyteArray jval,
                                                jint jval_off, jint jval_len) {
  auto* db = reinterpret_cast<ROCKSDB_NAMESPACE::DB*>(jdb_handle);
  auto* write_options =
      reinterpret_cast<ROCKSDB_NAMESPACE::WriteOptions*>(jwrite_options_handle);

  try {
    ROCKSDB_NAMESPACE::JByteArraySlice key(env, jkey, jkey_off, jkey_len);
    ROCKSDB_NAMESPACE::JByteArraySlice value(env, jval, jval_off, jval_len);
    ROCKSDB_NAMESPACE::KVException::ThrowOnError(
        env, db->Put(*write_options, key.slice(), value.slice()));
  } catch (ROCKSDB_NAMESPACE::KVException&) {
    return;
  }
}

/*
 * Class:     org_rocksdb_RocksDB
 * Method:    put
 * Signature: (JJ[BII[BIIJ)V
 */
void Java_org_rocksdb_RocksDB_put__JJ_3BII_3BIIJ(
    JNIEnv* env, jclass, jlong jdb_handle, jlong jwrite_options_handle,
    jbyteArray jkey, jint jkey_off, jint jkey_len, jbyteArray jval,
    jint jval_off, jint jval_len, jlong jcf_handle) {
  auto* db = reinterpret_cast<ROCKSDB_NAMESPACE::DB*>(jdb_handle);
  auto* write_options =
      reinterpret_cast<ROCKSDB_NAMESPACE::WriteOptions*>(jwrite_options_handle);
  auto* cf_handle =
      reinterpret_cast<ROCKSDB_NAMESPACE::ColumnFamilyHandle*>(jcf_handle);
  if (cf_handle == nullptr) {
    ROCKSDB_NAMESPACE::RocksDBExceptionJni::ThrowNew(
        env, ROCKSDB_NAMESPACE::Status::InvalidArgument(
                 "Invalid ColumnFamilyHandle."));
    return;
  }
  try {
    ROCKSDB_NAMESPACE::JByteArraySlice key(env, jkey, jkey_off, jkey_len);
    ROCKSDB_NAMESPACE::JByteArraySlice value(env, jval, jval_off, jval_len);
    ROCKSDB_NAMESPACE::KVException::ThrowOnError(
        env, db->Put(*write_options, cf_handle, key.slice(), value.slice()));
  } catch (ROCKSDB_NAMESPACE::KVException&) {
    return;
  }
}

/*
 * Class:     org_rocksdb_RocksDB
 * Method:    putDirect
 * Signature: (JJLjava/nio/ByteBuffer;IILjava/nio/ByteBuffer;IIJ)V
 */
void Java_org_rocksdb_RocksDB_putDirect(
    JNIEnv* env, jclass /*jdb*/, jlong jdb_handle, jlong jwrite_options_handle,
    jobject jkey, jint jkey_off, jint jkey_len, jobject jval, jint jval_off,
    jint jval_len, jlong jcf_handle) {
  auto* db = reinterpret_cast<ROCKSDB_NAMESPACE::DB*>(jdb_handle);
  auto* write_options =
      reinterpret_cast<ROCKSDB_NAMESPACE::WriteOptions*>(jwrite_options_handle);
  auto* cf_handle =
      reinterpret_cast<ROCKSDB_NAMESPACE::ColumnFamilyHandle*>(jcf_handle);
  auto put = [&env, &db, &cf_handle, &write_options](
                 ROCKSDB_NAMESPACE::Slice& key,
                 ROCKSDB_NAMESPACE::Slice& value) {
    ROCKSDB_NAMESPACE::Status s;
    if (cf_handle == nullptr) {
      s = db->Put(*write_options, key, value);
    } else {
      s = db->Put(*write_options, cf_handle, key, value);
    }
    if (s.ok()) {
      return;
    }
    ROCKSDB_NAMESPACE::RocksDBExceptionJni::ThrowNew(env, s);
  };
  ROCKSDB_NAMESPACE::JniUtil::kv_op_direct(put, env, jkey, jkey_off, jkey_len,
                                           jval, jval_off, jval_len);
}

//////////////////////////////////////////////////////////////////////////////
// ROCKSDB_NAMESPACE::DB::Delete()

/**
 * @return true if the delete succeeded, false if a Java Exception was thrown
 */
bool rocksdb_delete_helper(JNIEnv* env, ROCKSDB_NAMESPACE::DB* db,
                           const ROCKSDB_NAMESPACE::WriteOptions& write_options,
                           ROCKSDB_NAMESPACE::ColumnFamilyHandle* cf_handle,
                           jbyteArray jkey, jint jkey_off, jint jkey_len) {
  jbyte* key = new jbyte[jkey_len];
  env->GetByteArrayRegion(jkey, jkey_off, jkey_len, key);
  if (env->ExceptionCheck()) {
    // exception thrown: ArrayIndexOutOfBoundsException
    delete[] key;
    return false;
  }
  ROCKSDB_NAMESPACE::Slice key_slice(reinterpret_cast<char*>(key), jkey_len);

  ROCKSDB_NAMESPACE::Status s;
  if (cf_handle != nullptr) {
    s = db->Delete(write_options, cf_handle, key_slice);
  } else {
    // backwards compatibility
    s = db->Delete(write_options, key_slice);
  }

  // cleanup
  delete[] key;

  if (s.ok()) {
    return true;
  }

  ROCKSDB_NAMESPACE::RocksDBExceptionJni::ThrowNew(env, s);
  return false;
}

/*
 * Class:     org_rocksdb_RocksDB
 * Method:    delete
 * Signature: (J[BII)V
 */
void Java_org_rocksdb_RocksDB_delete__J_3BII(JNIEnv* env, jclass,
                                             jlong jdb_handle, jbyteArray jkey,
                                             jint jkey_off, jint jkey_len) {
  auto* db = reinterpret_cast<ROCKSDB_NAMESPACE::DB*>(jdb_handle);
  static const ROCKSDB_NAMESPACE::WriteOptions default_write_options =
      ROCKSDB_NAMESPACE::WriteOptions();
  rocksdb_delete_helper(env, db, default_write_options, nullptr, jkey, jkey_off,
                        jkey_len);
}

/*
 * Class:     org_rocksdb_RocksDB
 * Method:    delete
 * Signature: (J[BIIJ)V
 */
void Java_org_rocksdb_RocksDB_delete__J_3BIIJ(JNIEnv* env, jclass,
                                              jlong jdb_handle, jbyteArray jkey,
                                              jint jkey_off, jint jkey_len,
                                              jlong jcf_handle) {
  auto* db = reinterpret_cast<ROCKSDB_NAMESPACE::DB*>(jdb_handle);
  static const ROCKSDB_NAMESPACE::WriteOptions default_write_options =
      ROCKSDB_NAMESPACE::WriteOptions();
  auto* cf_handle =
      reinterpret_cast<ROCKSDB_NAMESPACE::ColumnFamilyHandle*>(jcf_handle);
  if (cf_handle != nullptr) {
    rocksdb_delete_helper(env, db, default_write_options, cf_handle, jkey,
                          jkey_off, jkey_len);
  } else {
    ROCKSDB_NAMESPACE::RocksDBExceptionJni::ThrowNew(
        env, ROCKSDB_NAMESPACE::Status::InvalidArgument(
                 "Invalid ColumnFamilyHandle."));
  }
}

/*
 * Class:     org_rocksdb_RocksDB
 * Method:    delete
 * Signature: (JJ[BII)V
 */
void Java_org_rocksdb_RocksDB_delete__JJ_3BII(JNIEnv* env, jclass,
                                              jlong jdb_handle,
                                              jlong jwrite_options,
                                              jbyteArray jkey, jint jkey_off,
                                              jint jkey_len) {
  auto* db = reinterpret_cast<ROCKSDB_NAMESPACE::DB*>(jdb_handle);
  auto* write_options =
      reinterpret_cast<ROCKSDB_NAMESPACE::WriteOptions*>(jwrite_options);
  rocksdb_delete_helper(env, db, *write_options, nullptr, jkey, jkey_off,
                        jkey_len);
}

/*
 * Class:     org_rocksdb_RocksDB
 * Method:    delete
 * Signature: (JJ[BIIJ)V
 */
void Java_org_rocksdb_RocksDB_delete__JJ_3BIIJ(
    JNIEnv* env, jclass, jlong jdb_handle, jlong jwrite_options,
    jbyteArray jkey, jint jkey_off, jint jkey_len, jlong jcf_handle) {
  auto* db = reinterpret_cast<ROCKSDB_NAMESPACE::DB*>(jdb_handle);
  auto* write_options =
      reinterpret_cast<ROCKSDB_NAMESPACE::WriteOptions*>(jwrite_options);
  auto* cf_handle =
      reinterpret_cast<ROCKSDB_NAMESPACE::ColumnFamilyHandle*>(jcf_handle);
  if (cf_handle != nullptr) {
    rocksdb_delete_helper(env, db, *write_options, cf_handle, jkey, jkey_off,
                          jkey_len);
  } else {
    ROCKSDB_NAMESPACE::RocksDBExceptionJni::ThrowNew(
        env, ROCKSDB_NAMESPACE::Status::InvalidArgument(
                 "Invalid ColumnFamilyHandle."));
  }
}

//////////////////////////////////////////////////////////////////////////////
// ROCKSDB_NAMESPACE::DB::SingleDelete()
/**
 * @return true if the single delete succeeded, false if a Java Exception
 *     was thrown
 */
bool rocksdb_single_delete_helper(
    JNIEnv* env, ROCKSDB_NAMESPACE::DB* db,
    const ROCKSDB_NAMESPACE::WriteOptions& write_options,
    ROCKSDB_NAMESPACE::ColumnFamilyHandle* cf_handle, jbyteArray jkey,
    jint jkey_len) {
  jbyte* key = new jbyte[jkey_len];
  env->GetByteArrayRegion(jkey, 0, jkey_len, key);
  if (env->ExceptionCheck()) {
    // exception thrown: ArrayIndexOutOfBoundsException
    delete[] key;
    return false;
  }
  ROCKSDB_NAMESPACE::Slice key_slice(reinterpret_cast<char*>(key), jkey_len);

  ROCKSDB_NAMESPACE::Status s;
  if (cf_handle != nullptr) {
    s = db->SingleDelete(write_options, cf_handle, key_slice);
  } else {
    // backwards compatibility
    s = db->SingleDelete(write_options, key_slice);
  }

  delete[] key;

  if (s.ok()) {
    return true;
  }

  ROCKSDB_NAMESPACE::RocksDBExceptionJni::ThrowNew(env, s);
  return false;
}

/*
 * Class:     org_rocksdb_RocksDB
 * Method:    singleDelete
 * Signature: (J[BI)V
 */
void Java_org_rocksdb_RocksDB_singleDelete__J_3BI(JNIEnv* env, jclass,
                                                  jlong jdb_handle,
                                                  jbyteArray jkey,
                                                  jint jkey_len) {
  auto* db = reinterpret_cast<ROCKSDB_NAMESPACE::DB*>(jdb_handle);
  static const ROCKSDB_NAMESPACE::WriteOptions default_write_options =
      ROCKSDB_NAMESPACE::WriteOptions();
  rocksdb_single_delete_helper(env, db, default_write_options, nullptr, jkey,
                               jkey_len);
}

/*
 * Class:     org_rocksdb_RocksDB
 * Method:    singleDelete
 * Signature: (J[BIJ)V
 */
void Java_org_rocksdb_RocksDB_singleDelete__J_3BIJ(JNIEnv* env, jclass,
                                                   jlong jdb_handle,
                                                   jbyteArray jkey,
                                                   jint jkey_len,
                                                   jlong jcf_handle) {
  auto* db = reinterpret_cast<ROCKSDB_NAMESPACE::DB*>(jdb_handle);
  static const ROCKSDB_NAMESPACE::WriteOptions default_write_options =
      ROCKSDB_NAMESPACE::WriteOptions();
  auto* cf_handle =
      reinterpret_cast<ROCKSDB_NAMESPACE::ColumnFamilyHandle*>(jcf_handle);
  if (cf_handle != nullptr) {
    rocksdb_single_delete_helper(env, db, default_write_options, cf_handle,
                                 jkey, jkey_len);
  } else {
    ROCKSDB_NAMESPACE::RocksDBExceptionJni::ThrowNew(
        env, ROCKSDB_NAMESPACE::Status::InvalidArgument(
                 "Invalid ColumnFamilyHandle."));
  }
}

/*
 * Class:     org_rocksdb_RocksDB
 * Method:    singleDelete
 * Signature: (JJ[BIJ)V
 */
void Java_org_rocksdb_RocksDB_singleDelete__JJ_3BI(JNIEnv* env, jclass,
                                                   jlong jdb_handle,
                                                   jlong jwrite_options,
                                                   jbyteArray jkey,
                                                   jint jkey_len) {
  auto* db = reinterpret_cast<ROCKSDB_NAMESPACE::DB*>(jdb_handle);
  auto* write_options =
      reinterpret_cast<ROCKSDB_NAMESPACE::WriteOptions*>(jwrite_options);
  rocksdb_single_delete_helper(env, db, *write_options, nullptr, jkey,
                               jkey_len);
}

/*
 * Class:     org_rocksdb_RocksDB
 * Method:    singleDelete
 * Signature: (JJ[BIJ)V
 */
void Java_org_rocksdb_RocksDB_singleDelete__JJ_3BIJ(
    JNIEnv* env, jclass, jlong jdb_handle, jlong jwrite_options,
    jbyteArray jkey, jint jkey_len, jlong jcf_handle) {
  auto* db = reinterpret_cast<ROCKSDB_NAMESPACE::DB*>(jdb_handle);
  auto* write_options =
      reinterpret_cast<ROCKSDB_NAMESPACE::WriteOptions*>(jwrite_options);
  auto* cf_handle =
      reinterpret_cast<ROCKSDB_NAMESPACE::ColumnFamilyHandle*>(jcf_handle);
  if (cf_handle != nullptr) {
    rocksdb_single_delete_helper(env, db, *write_options, cf_handle, jkey,
                                 jkey_len);
  } else {
    ROCKSDB_NAMESPACE::RocksDBExceptionJni::ThrowNew(
        env, ROCKSDB_NAMESPACE::Status::InvalidArgument(
                 "Invalid ColumnFamilyHandle."));
  }
}

//////////////////////////////////////////////////////////////////////////////
// ROCKSDB_NAMESPACE::DB::DeleteRange()
/**
 * @return true if the delete range succeeded, false if a Java Exception
 *     was thrown
 */
bool rocksdb_delete_range_helper(
    JNIEnv* env, ROCKSDB_NAMESPACE::DB* db,
    const ROCKSDB_NAMESPACE::WriteOptions& write_options,
    ROCKSDB_NAMESPACE::ColumnFamilyHandle* cf_handle, jbyteArray jbegin_key,
    jint jbegin_key_off, jint jbegin_key_len, jbyteArray jend_key,
    jint jend_key_off, jint jend_key_len) {
  jbyte* begin_key = new jbyte[jbegin_key_len];
  env->GetByteArrayRegion(jbegin_key, jbegin_key_off, jbegin_key_len,
                          begin_key);
  if (env->ExceptionCheck()) {
    // exception thrown: ArrayIndexOutOfBoundsException
    delete[] begin_key;
    return false;
  }
  ROCKSDB_NAMESPACE::Slice begin_key_slice(reinterpret_cast<char*>(begin_key),
                                           jbegin_key_len);

  jbyte* end_key = new jbyte[jend_key_len];
  env->GetByteArrayRegion(jend_key, jend_key_off, jend_key_len, end_key);
  if (env->ExceptionCheck()) {
    // exception thrown: ArrayIndexOutOfBoundsException
    delete[] begin_key;
    delete[] end_key;
    return false;
  }
  ROCKSDB_NAMESPACE::Slice end_key_slice(reinterpret_cast<char*>(end_key),
                                         jend_key_len);

  ROCKSDB_NAMESPACE::Status s;
  if (cf_handle != nullptr) {
    s = db->DeleteRange(write_options, cf_handle, begin_key_slice,
                        end_key_slice);
  } else {
    s = db->DeleteRange(write_options, begin_key_slice, end_key_slice);
  }

  // cleanup
  delete[] begin_key;
  delete[] end_key;

  if (s.ok()) {
    return true;
  }

  ROCKSDB_NAMESPACE::RocksDBExceptionJni::ThrowNew(env, s);
  return false;
}

/*
 * Class:     org_rocksdb_RocksDB
 * Method:    deleteRange
 * Signature: (J[BII[BII)V
 */
void Java_org_rocksdb_RocksDB_deleteRange__J_3BII_3BII(
    JNIEnv* env, jclass, jlong jdb_handle, jbyteArray jbegin_key,
    jint jbegin_key_off, jint jbegin_key_len, jbyteArray jend_key,
    jint jend_key_off, jint jend_key_len) {
  auto* db = reinterpret_cast<ROCKSDB_NAMESPACE::DB*>(jdb_handle);
  static const ROCKSDB_NAMESPACE::WriteOptions default_write_options =
      ROCKSDB_NAMESPACE::WriteOptions();
  rocksdb_delete_range_helper(env, db, default_write_options, nullptr,
                              jbegin_key, jbegin_key_off, jbegin_key_len,
                              jend_key, jend_key_off, jend_key_len);
}

/*
 * Class:     org_rocksdb_RocksDB
 * Method:    deleteRange
 * Signature: (J[BII[BIIJ)V
 */
void Java_org_rocksdb_RocksDB_deleteRange__J_3BII_3BIIJ(
    JNIEnv* env, jclass, jlong jdb_handle, jbyteArray jbegin_key,
    jint jbegin_key_off, jint jbegin_key_len, jbyteArray jend_key,
    jint jend_key_off, jint jend_key_len, jlong jcf_handle) {
  auto* db = reinterpret_cast<ROCKSDB_NAMESPACE::DB*>(jdb_handle);
  static const ROCKSDB_NAMESPACE::WriteOptions default_write_options =
      ROCKSDB_NAMESPACE::WriteOptions();
  auto* cf_handle =
      reinterpret_cast<ROCKSDB_NAMESPACE::ColumnFamilyHandle*>(jcf_handle);
  if (cf_handle != nullptr) {
    rocksdb_delete_range_helper(env, db, default_write_options, cf_handle,
                                jbegin_key, jbegin_key_off, jbegin_key_len,
                                jend_key, jend_key_off, jend_key_len);
  } else {
    ROCKSDB_NAMESPACE::RocksDBExceptionJni::ThrowNew(
        env, ROCKSDB_NAMESPACE::Status::InvalidArgument(
                 "Invalid ColumnFamilyHandle."));
  }
}

/*
 * Class:     org_rocksdb_RocksDB
 * Method:    deleteRange
 * Signature: (JJ[BII[BII)V
 */
void Java_org_rocksdb_RocksDB_deleteRange__JJ_3BII_3BII(
    JNIEnv* env, jclass, jlong jdb_handle, jlong jwrite_options,
    jbyteArray jbegin_key, jint jbegin_key_off, jint jbegin_key_len,
    jbyteArray jend_key, jint jend_key_off, jint jend_key_len) {
  auto* db = reinterpret_cast<ROCKSDB_NAMESPACE::DB*>(jdb_handle);
  auto* write_options =
      reinterpret_cast<ROCKSDB_NAMESPACE::WriteOptions*>(jwrite_options);
  rocksdb_delete_range_helper(env, db, *write_options, nullptr, jbegin_key,
                              jbegin_key_off, jbegin_key_len, jend_key,
                              jend_key_off, jend_key_len);
}

/*
 * Class:     org_rocksdb_RocksDB
 * Method:    deleteRange
 * Signature: (JJ[BII[BIIJ)V
 */
void Java_org_rocksdb_RocksDB_deleteRange__JJ_3BII_3BIIJ(
    JNIEnv* env, jclass, jlong jdb_handle, jlong jwrite_options,
    jbyteArray jbegin_key, jint jbegin_key_off, jint jbegin_key_len,
    jbyteArray jend_key, jint jend_key_off, jint jend_key_len,
    jlong jcf_handle) {
  auto* db = reinterpret_cast<ROCKSDB_NAMESPACE::DB*>(jdb_handle);
  auto* write_options =
      reinterpret_cast<ROCKSDB_NAMESPACE::WriteOptions*>(jwrite_options);
  auto* cf_handle =
      reinterpret_cast<ROCKSDB_NAMESPACE::ColumnFamilyHandle*>(jcf_handle);
  if (cf_handle != nullptr) {
    rocksdb_delete_range_helper(env, db, *write_options, cf_handle, jbegin_key,
                                jbegin_key_off, jbegin_key_len, jend_key,
                                jend_key_off, jend_key_len);
  } else {
    ROCKSDB_NAMESPACE::RocksDBExceptionJni::ThrowNew(
        env, ROCKSDB_NAMESPACE::Status::InvalidArgument(
                 "Invalid ColumnFamilyHandle."));
  }
}

/*
 * Class:     org_rocksdb_RocksDB
 * Method:    clipColumnFamily
 * Signature: (JJ[BII[BII)V
 */
void Java_org_rocksdb_RocksDB_clipColumnFamily(
    JNIEnv* env, jclass, jlong jdb_handle, jlong jcf_handle,
    jbyteArray jbegin_key, jint jbegin_key_off, jint jbegin_key_len,
    jbyteArray jend_key, jint jend_key_off, jint jend_key_len) {
  auto* db = reinterpret_cast<ROCKSDB_NAMESPACE::DB*>(jdb_handle);
  auto* cf_handle =
      reinterpret_cast<ROCKSDB_NAMESPACE::ColumnFamilyHandle*>(jcf_handle);
  if (cf_handle != nullptr) {
    jbyte* begin_key = new jbyte[jbegin_key_len];
    env->GetByteArrayRegion(jbegin_key, jbegin_key_off, jbegin_key_len,
                            begin_key);
    if (env->ExceptionCheck()) {
      // exception thrown: ArrayIndexOutOfBoundsException
      delete[] begin_key;
      return;
    }
    ROCKSDB_NAMESPACE::Slice begin_key_slice(reinterpret_cast<char*>(begin_key),
                                             jbegin_key_len);

    jbyte* end_key = new jbyte[jend_key_len];
    env->GetByteArrayRegion(jend_key, jend_key_off, jend_key_len, end_key);
    if (env->ExceptionCheck()) {
      // exception thrown: ArrayIndexOutOfBoundsException
      delete[] begin_key;
      delete[] end_key;
      return;
    }
    ROCKSDB_NAMESPACE::Slice end_key_slice(reinterpret_cast<char*>(end_key),
                                           jend_key_len);

    ROCKSDB_NAMESPACE::Status s =
        db->ClipColumnFamily(cf_handle, begin_key_slice, end_key_slice);

    // cleanup
    delete[] begin_key;
    delete[] end_key;

    if (s.ok()) {
      return;
    }

    ROCKSDB_NAMESPACE::RocksDBExceptionJni::ThrowNew(env, s);
    return;
  } else {
    ROCKSDB_NAMESPACE::RocksDBExceptionJni::ThrowNew(
        env, ROCKSDB_NAMESPACE::Status::InvalidArgument(
                 "Invalid ColumnFamilyHandle."));
  }
}

/*
 * Class:     org_rocksdb_RocksDB
 * Method:    getDirect
 * Signature: (JJLjava/nio/ByteBuffer;IILjava/nio/ByteBuffer;IIJ)I
 */
jint Java_org_rocksdb_RocksDB_getDirect(JNIEnv* env, jclass /*jdb*/,
                                        jlong jdb_handle, jlong jropt_handle,
                                        jobject jkey, jint jkey_off,
                                        jint jkey_len, jobject jval,
                                        jint jval_off, jint jval_len,
                                        jlong jcf_handle) {
  auto* db = reinterpret_cast<ROCKSDB_NAMESPACE::DB*>(jdb_handle);
  auto* ro_opt =
      reinterpret_cast<ROCKSDB_NAMESPACE::ReadOptions*>(jropt_handle);
  auto* cf_handle =
      reinterpret_cast<ROCKSDB_NAMESPACE::ColumnFamilyHandle*>(jcf_handle);

  try {
    ROCKSDB_NAMESPACE::JDirectBufferSlice key(env, jkey, jkey_off, jkey_len);
    ROCKSDB_NAMESPACE::JDirectBufferPinnableSlice value(env, jval, jval_off,
                                                        jval_len);
    ROCKSDB_NAMESPACE::Status s;
    if (cf_handle != nullptr) {
      s = db->Get(
          ro_opt == nullptr ? ROCKSDB_NAMESPACE::ReadOptions() : *ro_opt,
          cf_handle, key.slice(), &value.pinnable_slice());
    } else {
      // backwards compatibility
      s = db->Get(
          ro_opt == nullptr ? ROCKSDB_NAMESPACE::ReadOptions() : *ro_opt,
          db->DefaultColumnFamily(), key.slice(), &value.pinnable_slice());
    }

    ROCKSDB_NAMESPACE::KVException::ThrowOnError(env, s);
    return value.Fetch();
  } catch (ROCKSDB_NAMESPACE::KVException& e) {
    return e.Code();
  }
}

//////////////////////////////////////////////////////////////////////////////
// ROCKSDB_NAMESPACE::DB::Merge

/*
 * Class:     org_rocksdb_RocksDB
 * Method:    merge
 * Signature: (J[BII[BII)V
 */
void Java_org_rocksdb_RocksDB_merge__J_3BII_3BII(JNIEnv* env, jclass,
                                                 jlong jdb_handle,
                                                 jbyteArray jkey, jint jkey_off,
                                                 jint jkey_len, jbyteArray jval,
                                                 jint jval_off, jint jval_len) {
  auto* db = reinterpret_cast<ROCKSDB_NAMESPACE::DB*>(jdb_handle);
  static const ROCKSDB_NAMESPACE::WriteOptions default_write_options =
      ROCKSDB_NAMESPACE::WriteOptions();
  try {
    ROCKSDB_NAMESPACE::JByteArraySlice key(env, jkey, jkey_off, jkey_len);
    ROCKSDB_NAMESPACE::JByteArraySlice value(env, jval, jval_off, jval_len);
    ROCKSDB_NAMESPACE::KVException::ThrowOnError(
        env, db->Merge(default_write_options, key.slice(), value.slice()));
  } catch (ROCKSDB_NAMESPACE::KVException&) {
    return;
  }
}

/*
 * Class:     org_rocksdb_RocksDB
 * Method:    merge
 * Signature: (J[BII[BIIJ)V
 */
void Java_org_rocksdb_RocksDB_merge__J_3BII_3BIIJ(
    JNIEnv* env, jclass, jlong jdb_handle, jbyteArray jkey, jint jkey_off,
    jint jkey_len, jbyteArray jval, jint jval_off, jint jval_len,
    jlong jcf_handle) {
  auto* db = reinterpret_cast<ROCKSDB_NAMESPACE::DB*>(jdb_handle);
  static const ROCKSDB_NAMESPACE::WriteOptions default_write_options =
      ROCKSDB_NAMESPACE::WriteOptions();
  auto* cf_handle =
      reinterpret_cast<ROCKSDB_NAMESPACE::ColumnFamilyHandle*>(jcf_handle);
  if (cf_handle != nullptr) {
    try {
      ROCKSDB_NAMESPACE::JByteArraySlice key(env, jkey, jkey_off, jkey_len);
      ROCKSDB_NAMESPACE::JByteArraySlice value(env, jval, jval_off, jval_len);
      ROCKSDB_NAMESPACE::KVException::ThrowOnError(
          env, db->Merge(default_write_options, cf_handle, key.slice(),
                         value.slice()));
    } catch (ROCKSDB_NAMESPACE::KVException&) {
      return;
    }
  } else {
    ROCKSDB_NAMESPACE::RocksDBExceptionJni::ThrowNew(
        env, ROCKSDB_NAMESPACE::Status::InvalidArgument(
                 "Invalid ColumnFamilyHandle."));
  }
}

/*
 * Class:     org_rocksdb_RocksDB
 * Method:    merge
 * Signature: (JJ[BII[BII)V
 */
void Java_org_rocksdb_RocksDB_merge__JJ_3BII_3BII(
    JNIEnv* env, jclass, jlong jdb_handle, jlong jwrite_options_handle,
    jbyteArray jkey, jint jkey_off, jint jkey_len, jbyteArray jval,
    jint jval_off, jint jval_len) {
  auto* db = reinterpret_cast<ROCKSDB_NAMESPACE::DB*>(jdb_handle);
  auto* write_options =
      reinterpret_cast<ROCKSDB_NAMESPACE::WriteOptions*>(jwrite_options_handle);
  try {
    ROCKSDB_NAMESPACE::JByteArraySlice key(env, jkey, jkey_off, jkey_len);
    ROCKSDB_NAMESPACE::JByteArraySlice value(env, jval, jval_off, jval_len);
    ROCKSDB_NAMESPACE::KVException::ThrowOnError(
        env, db->Merge(*write_options, key.slice(), value.slice()));
  } catch (ROCKSDB_NAMESPACE::KVException&) {
    return;
  }
}

/*
 * Class:     org_rocksdb_RocksDB
 * Method:    merge
 * Signature: (JJ[BII[BIIJ)V
 */
void Java_org_rocksdb_RocksDB_merge__JJ_3BII_3BIIJ(
    JNIEnv* env, jclass, jlong jdb_handle, jlong jwrite_options_handle,
    jbyteArray jkey, jint jkey_off, jint jkey_len, jbyteArray jval,
    jint jval_off, jint jval_len, jlong jcf_handle) {
  auto* db = reinterpret_cast<ROCKSDB_NAMESPACE::DB*>(jdb_handle);
  auto* write_options =
      reinterpret_cast<ROCKSDB_NAMESPACE::WriteOptions*>(jwrite_options_handle);
  auto* cf_handle =
      reinterpret_cast<ROCKSDB_NAMESPACE::ColumnFamilyHandle*>(jcf_handle);
  if (cf_handle != nullptr) {
    try {
      ROCKSDB_NAMESPACE::JByteArraySlice key(env, jkey, jkey_off, jkey_len);
      ROCKSDB_NAMESPACE::JByteArraySlice value(env, jval, jval_off, jval_len);
      ROCKSDB_NAMESPACE::KVException::ThrowOnError(
          env,
          db->Merge(*write_options, cf_handle, key.slice(), value.slice()));
    } catch (ROCKSDB_NAMESPACE::KVException&) {
      return;
    }
  } else {
    ROCKSDB_NAMESPACE::RocksDBExceptionJni::ThrowNew(
        env, ROCKSDB_NAMESPACE::Status::InvalidArgument(
                 "Invalid ColumnFamilyHandle."));
  }
}

/*
 * Class:     org_rocksdb_RocksDB
 * Method:    mergeDirect
 * Signature: (JJLjava/nio/ByteBuffer;IILjava/nio/ByteBuffer;IIJ)V
 */
void Java_org_rocksdb_RocksDB_mergeDirect(
    JNIEnv* env, jclass /*jdb*/, jlong jdb_handle, jlong jwrite_options_handle,
    jobject jkey, jint jkey_off, jint jkey_len, jobject jval, jint jval_off,
    jint jval_len, jlong jcf_handle) {
  auto* db = reinterpret_cast<ROCKSDB_NAMESPACE::DB*>(jdb_handle);
  auto* write_options =
      reinterpret_cast<ROCKSDB_NAMESPACE::WriteOptions*>(jwrite_options_handle);
  auto* cf_handle =
      reinterpret_cast<ROCKSDB_NAMESPACE::ColumnFamilyHandle*>(jcf_handle);

  auto merge = [&env, &db, &cf_handle, &write_options](
                   ROCKSDB_NAMESPACE::Slice& key,
                   ROCKSDB_NAMESPACE::Slice& value) {
    ROCKSDB_NAMESPACE::Status s;
    if (cf_handle == nullptr) {
      s = db->Merge(*write_options, key, value);
    } else {
      s = db->Merge(*write_options, cf_handle, key, value);
    }
    if (s.ok()) {
      return;
    }
    ROCKSDB_NAMESPACE::RocksDBExceptionJni::ThrowNew(env, s);
  };
  ROCKSDB_NAMESPACE::JniUtil::kv_op_direct(merge, env, jkey, jkey_off, jkey_len,
                                           jval, jval_off, jval_len);
}

/*
 * Class:     org_rocksdb_RocksDB
 * Method:    deleteDirect
 * Signature: (JJLjava/nio/ByteBuffer;IIJ)V
 */
void Java_org_rocksdb_RocksDB_deleteDirect(JNIEnv* env, jclass /*jdb*/,
                                           jlong jdb_handle,
                                           jlong jwrite_options, jobject jkey,
                                           jint jkey_offset, jint jkey_len,
                                           jlong jcf_handle) {
  auto* db = reinterpret_cast<ROCKSDB_NAMESPACE::DB*>(jdb_handle);
  auto* write_options =
      reinterpret_cast<ROCKSDB_NAMESPACE::WriteOptions*>(jwrite_options);
  auto* cf_handle =
      reinterpret_cast<ROCKSDB_NAMESPACE::ColumnFamilyHandle*>(jcf_handle);
  auto remove = [&env, &db, &write_options,
                 &cf_handle](ROCKSDB_NAMESPACE::Slice& key) {
    ROCKSDB_NAMESPACE::Status s;
    if (cf_handle == nullptr) {
      s = db->Delete(*write_options, key);
    } else {
      s = db->Delete(*write_options, cf_handle, key);
    }
    if (s.ok()) {
      return;
    }
    ROCKSDB_NAMESPACE::RocksDBExceptionJni::ThrowNew(env, s);
  };
  ROCKSDB_NAMESPACE::JniUtil::k_op_direct(remove, env, jkey, jkey_offset,
                                          jkey_len);
}

//////////////////////////////////////////////////////////////////////////////
// ROCKSDB_NAMESPACE::DB::Write
/*
 * Class:     org_rocksdb_RocksDB
 * Method:    write0
 * Signature: (JJJ)V
 */
void Java_org_rocksdb_RocksDB_write0(JNIEnv* env, jclass, jlong jdb_handle,
                                     jlong jwrite_options_handle,
                                     jlong jwb_handle) {
  auto* db = reinterpret_cast<ROCKSDB_NAMESPACE::DB*>(jdb_handle);
  auto* write_options =
      reinterpret_cast<ROCKSDB_NAMESPACE::WriteOptions*>(jwrite_options_handle);
  auto* wb = reinterpret_cast<ROCKSDB_NAMESPACE::WriteBatch*>(jwb_handle);

  ROCKSDB_NAMESPACE::Status s = db->Write(*write_options, wb);

  if (!s.ok()) {
    ROCKSDB_NAMESPACE::RocksDBExceptionJni::ThrowNew(env, s);
  }
}

/*
 * Class:     org_rocksdb_RocksDB
 * Method:    write1
 * Signature: (JJJ)V
 */
void Java_org_rocksdb_RocksDB_write1(JNIEnv* env, jclass, jlong jdb_handle,
                                     jlong jwrite_options_handle,
                                     jlong jwbwi_handle) {
  auto* db = reinterpret_cast<ROCKSDB_NAMESPACE::DB*>(jdb_handle);
  auto* write_options =
      reinterpret_cast<ROCKSDB_NAMESPACE::WriteOptions*>(jwrite_options_handle);
  auto* wbwi =
      reinterpret_cast<ROCKSDB_NAMESPACE::WriteBatchWithIndex*>(jwbwi_handle);
  auto* wb = wbwi->GetWriteBatch();

  ROCKSDB_NAMESPACE::Status s = db->Write(*write_options, wb);

  if (!s.ok()) {
    ROCKSDB_NAMESPACE::RocksDBExceptionJni::ThrowNew(env, s);
  }
}

//////////////////////////////////////////////////////////////////////////////
// ROCKSDB_NAMESPACE::DB::Get

/*
 * Class:     org_rocksdb_RocksDB
 * Method:    get
 * Signature: (J[BII)[B
 */
jbyteArray Java_org_rocksdb_RocksDB_get__J_3BII(JNIEnv* env, jclass,
                                                jlong jdb_handle,
                                                jbyteArray jkey, jint jkey_off,
                                                jint jkey_len) {
  auto* db = reinterpret_cast<ROCKSDB_NAMESPACE::DB*>(jdb_handle);

  try {
    ROCKSDB_NAMESPACE::JByteArraySlice key(env, jkey, jkey_off, jkey_len);
    ROCKSDB_NAMESPACE::JByteArrayPinnableSlice value(env);
    ROCKSDB_NAMESPACE::KVException::ThrowOnError(
        env,
        db->Get(ROCKSDB_NAMESPACE::ReadOptions(), db->DefaultColumnFamily(),
                key.slice(), &value.pinnable_slice()));
    return value.NewByteArray();

  } catch (ROCKSDB_NAMESPACE::KVException&) {
    return nullptr;
  }
}

/*
 * Class:     org_rocksdb_RocksDB
 * Method:    get
 * Signature: (J[BIIJ)[B
 */
jbyteArray Java_org_rocksdb_RocksDB_get__J_3BIIJ(JNIEnv* env, jclass,
                                                 jlong jdb_handle,
                                                 jbyteArray jkey, jint jkey_off,
                                                 jint jkey_len,
                                                 jlong jcf_handle) {
  auto* db = reinterpret_cast<ROCKSDB_NAMESPACE::DB*>(jdb_handle);
  auto cf_handle = ROCKSDB_NAMESPACE::ColumnFamilyJNIHelpers::handleFromJLong(
      env, jcf_handle);
  if (cf_handle == nullptr) {
    return nullptr;
  }

  try {
    ROCKSDB_NAMESPACE::JByteArraySlice key(env, jkey, jkey_off, jkey_len);
    ROCKSDB_NAMESPACE::JByteArrayPinnableSlice value(env);
    ROCKSDB_NAMESPACE::KVException::ThrowOnError(
        env, db->Get(ROCKSDB_NAMESPACE::ReadOptions(), cf_handle, key.slice(),
                     &value.pinnable_slice()));
    return value.NewByteArray();

  } catch (ROCKSDB_NAMESPACE::KVException&) {
    return nullptr;
  }
}

/*
 * Class:     org_rocksdb_RocksDB
 * Method:    get
 * Signature: (JJ[BII)[B
 */
jbyteArray Java_org_rocksdb_RocksDB_get__JJ_3BII(JNIEnv* env, jclass,
                                                 jlong jdb_handle,
                                                 jlong jropt_handle,
                                                 jbyteArray jkey, jint jkey_off,
                                                 jint jkey_len) {
  auto* db = reinterpret_cast<ROCKSDB_NAMESPACE::DB*>(jdb_handle);

  try {
    ROCKSDB_NAMESPACE::JByteArraySlice key(env, jkey, jkey_off, jkey_len);
    ROCKSDB_NAMESPACE::JByteArrayPinnableSlice value(env);
    ROCKSDB_NAMESPACE::KVException::ThrowOnError(
        env,
        db->Get(
            *reinterpret_cast<ROCKSDB_NAMESPACE::ReadOptions*>(jropt_handle),
            db->DefaultColumnFamily(), key.slice(), &value.pinnable_slice()));
    return value.NewByteArray();
  } catch (ROCKSDB_NAMESPACE::KVException&) {
    return nullptr;
  }
}

/*
 * Class:     org_rocksdb_RocksDB
 * Method:    get
 * Signature: (JJ[BIIJ)[B
 */
jbyteArray Java_org_rocksdb_RocksDB_get__JJ_3BIIJ(
    JNIEnv* env, jclass, jlong jdb_handle, jlong jropt_handle, jbyteArray jkey,
    jint jkey_off, jint jkey_len, jlong jcf_handle) {
  auto* db = reinterpret_cast<ROCKSDB_NAMESPACE::DB*>(jdb_handle);
  auto cf_handle = ROCKSDB_NAMESPACE::ColumnFamilyJNIHelpers::handleFromJLong(
      env, jcf_handle);
  if (cf_handle == nullptr) {
    return nullptr;
  }

  try {
    ROCKSDB_NAMESPACE::JByteArraySlice key(env, jkey, jkey_off, jkey_len);
    ROCKSDB_NAMESPACE::JByteArrayPinnableSlice value(env);
    ROCKSDB_NAMESPACE::KVException::ThrowOnError(
        env, db->Get(*reinterpret_cast<ROCKSDB_NAMESPACE::ReadOptions*>(
                         jropt_handle),
                     cf_handle, key.slice(), &value.pinnable_slice()));
    return value.NewByteArray();
  } catch (ROCKSDB_NAMESPACE::KVException&) {
    return nullptr;
  }
}

/*
 * Class:     org_rocksdb_RocksDB
 * Method:    get
 * Signature: (J[BII[BII)I
 */
jint Java_org_rocksdb_RocksDB_get__J_3BII_3BII(JNIEnv* env, jclass,
                                               jlong jdb_handle,
                                               jbyteArray jkey, jint jkey_off,
                                               jint jkey_len, jbyteArray jval,
                                               jint jval_off, jint jval_len) {
  auto* db = reinterpret_cast<ROCKSDB_NAMESPACE::DB*>(jdb_handle);
  try {
    ROCKSDB_NAMESPACE::JByteArraySlice key(env, jkey, jkey_off, jkey_len);
    ROCKSDB_NAMESPACE::JByteArrayPinnableSlice value(env, jval, jval_off,
                                                     jval_len);
    ROCKSDB_NAMESPACE::KVException::ThrowOnError(
        env,
        db->Get(ROCKSDB_NAMESPACE::ReadOptions(), db->DefaultColumnFamily(),
                key.slice(), &value.pinnable_slice()));
    return value.Fetch();

  } catch (ROCKSDB_NAMESPACE::KVException& e) {
    return e.Code();
  }
}

/*
 * Class:     org_rocksdb_RocksDB
 * Method:    get
 * Signature: (J[BII[BIIJ)I
 */
jint Java_org_rocksdb_RocksDB_get__J_3BII_3BIIJ(JNIEnv* env, jclass,
                                                jlong jdb_handle,
                                                jbyteArray jkey, jint jkey_off,
                                                jint jkey_len, jbyteArray jval,
                                                jint jval_off, jint jval_len,
                                                jlong jcf_handle) {
  auto* db = reinterpret_cast<ROCKSDB_NAMESPACE::DB*>(jdb_handle);
  auto cf_handle = ROCKSDB_NAMESPACE::ColumnFamilyJNIHelpers::handleFromJLong(
      env, jcf_handle);
  if (cf_handle == nullptr) {
    return ROCKSDB_NAMESPACE::KVException::kStatusError;
  }
  try {
    ROCKSDB_NAMESPACE::JByteArraySlice key(env, jkey, jkey_off, jkey_len);
    ROCKSDB_NAMESPACE::JByteArrayPinnableSlice value(env, jval, jval_off,
                                                     jval_len);
    ROCKSDB_NAMESPACE::KVException::ThrowOnError(
        env, db->Get(ROCKSDB_NAMESPACE::ReadOptions(), cf_handle, key.slice(),
                     &value.pinnable_slice()));
    return value.Fetch();

  } catch (ROCKSDB_NAMESPACE::KVException& e) {
    return e.Code();
  }
}

/*
 * Class:     org_rocksdb_RocksDB
 * Method:    get
 * Signature: (JJ[BII[BII)I
 */
jint Java_org_rocksdb_RocksDB_get__JJ_3BII_3BII(JNIEnv* env, jclass,
                                                jlong jdb_handle,
                                                jlong jropt_handle,
                                                jbyteArray jkey, jint jkey_off,
                                                jint jkey_len, jbyteArray jval,
                                                jint jval_off, jint jval_len) {
  auto* db = reinterpret_cast<ROCKSDB_NAMESPACE::DB*>(jdb_handle);
  try {
    ROCKSDB_NAMESPACE::JByteArraySlice key(env, jkey, jkey_off, jkey_len);
    ROCKSDB_NAMESPACE::JByteArrayPinnableSlice value(env, jval, jval_off,
                                                     jval_len);
    ROCKSDB_NAMESPACE::KVException::ThrowOnError(
        env,
        db->Get(
            *reinterpret_cast<ROCKSDB_NAMESPACE::ReadOptions*>(jropt_handle),
            db->DefaultColumnFamily(), key.slice(), &value.pinnable_slice()));
    return value.Fetch();

  } catch (ROCKSDB_NAMESPACE::KVException& e) {
    return e.Code();
  }
}

/*
 * Class:     org_rocksdb_RocksDB
 * Method:    get
 * Signature: (JJ[BII[BIIJ)I
 */
jint Java_org_rocksdb_RocksDB_get__JJ_3BII_3BIIJ(
    JNIEnv* env, jclass, jlong jdb_handle, jlong jropt_handle, jbyteArray jkey,
    jint jkey_off, jint jkey_len, jbyteArray jval, jint jval_off, jint jval_len,
    jlong jcf_handle) {
<<<<<<< HEAD
  auto* db_handle = reinterpret_cast<ROCKSDB_NAMESPACE::DB*>(jdb_handle);
  auto& ro_opt =
      *reinterpret_cast<ROCKSDB_NAMESPACE::ReadOptions*>(jropt_handle);
  auto* cf_handle =
      reinterpret_cast<ROCKSDB_NAMESPACE::ColumnFamilyHandle*>(jcf_handle);
  if (cf_handle != nullptr) {
    bool has_exception = false;
    return rocksdb_get_helper(env, db_handle, ro_opt, cf_handle, jkey, jkey_off,
                              jkey_len, jval, jval_off, jval_len,
                              &has_exception);
  } else {
    ROCKSDB_NAMESPACE::RocksDBExceptionJni::ThrowNew(
        env, ROCKSDB_NAMESPACE::Status::InvalidArgument(
                 "Invalid ColumnFamilyHandle."));
    // will never be evaluated
    return 0;
  }
}

inline void multi_get_helper_release_keys(std::vector<jbyte*>& keys_to_free) {
  auto end = keys_to_free.end();
  for (auto it = keys_to_free.begin(); it != end; ++it) {
    delete[] * it;
  }
  keys_to_free.clear();
}

/**
 * @brief fill a native array of cf handles from java handles
 *
 * @param env
 * @param cf_handles to fill from the java variants
 * @param jcolumn_family_handles
 * @return true if the copy succeeds
 * @return false if a JNI exception is generated
 */
inline bool cf_handles_from_jcf_handles(
    JNIEnv* env,
    std::vector<ROCKSDB_NAMESPACE::ColumnFamilyHandle*>& cf_handles,
    jlongArray jcolumn_family_handles) {
  if (jcolumn_family_handles != nullptr) {
    const jsize len_cols = env->GetArrayLength(jcolumn_family_handles);

    jlong* jcfh = env->GetLongArrayElements(jcolumn_family_handles, nullptr);
    if (jcfh == nullptr) {
      // exception thrown: OutOfMemoryError
      jclass exception_cls = (env)->FindClass("java/lang/OutOfMemoryError");
      (env)->ThrowNew(exception_cls,
                      "Insufficient Memory for CF handle array.");
      return false;
    }

    for (jsize i = 0; i < len_cols; i++) {
      auto* cf_handle =
          reinterpret_cast<ROCKSDB_NAMESPACE::ColumnFamilyHandle*>(jcfh[i]);
      cf_handles.push_back(cf_handle);
    }
    env->ReleaseLongArrayElements(jcolumn_family_handles, jcfh, JNI_ABORT);
  }
  return true;
}

/**
 * @brief copy keys from JNI into vector of slices for Rocks API
 *
 * @param keys to instantiate
 * @param jkeys
 * @param jkey_offs
 * @param jkey_lens
 * @return true if the copy succeeds
 * @return false if a JNI exception is raised
 */
inline bool keys_from_jkeys(JNIEnv* env,
                            std::vector<ROCKSDB_NAMESPACE::Slice>& keys,
                            std::vector<jbyte*>& keys_to_free,
                            jobjectArray jkeys, jintArray jkey_offs,
                            jintArray jkey_lens) {
  jint* jkey_off = env->GetIntArrayElements(jkey_offs, nullptr);
  if (jkey_off == nullptr) {
    // exception thrown: OutOfMemoryError
    jclass exception_cls = (env)->FindClass("java/lang/OutOfMemoryError");
    (env)->ThrowNew(exception_cls, "Insufficient Memory for key offset array.");
    return false;
  }

  jint* jkey_len = env->GetIntArrayElements(jkey_lens, nullptr);
  if (jkey_len == nullptr) {
    // exception thrown: OutOfMemoryError
    env->ReleaseIntArrayElements(jkey_offs, jkey_off, JNI_ABORT);
    jclass exception_cls = (env)->FindClass("java/lang/OutOfMemoryError");
    (env)->ThrowNew(exception_cls, "Insufficient Memory for key length array.");
    return false;
  }

  const jsize len_keys = env->GetArrayLength(jkeys);
  for (jsize i = 0; i < len_keys; i++) {
    jobject jkey = env->GetObjectArrayElement(jkeys, i);
    if (env->ExceptionCheck()) {
      // exception thrown: ArrayIndexOutOfBoundsException
      env->ReleaseIntArrayElements(jkey_lens, jkey_len, JNI_ABORT);
      env->ReleaseIntArrayElements(jkey_offs, jkey_off, JNI_ABORT);
      multi_get_helper_release_keys(keys_to_free);
      jclass exception_cls = (env)->FindClass("java/lang/OutOfMemoryError");
      (env)->ThrowNew(exception_cls,
                      "Insufficient Memory for key object array.");
      return false;
    }

    jbyteArray jkey_ba = reinterpret_cast<jbyteArray>(jkey);

    const jint len_key = jkey_len[i];
    jbyte* key = new jbyte[len_key];
    env->GetByteArrayRegion(jkey_ba, jkey_off[i], len_key, key);
    if (env->ExceptionCheck()) {
      // exception thrown: ArrayIndexOutOfBoundsException
      delete[] key;
      env->DeleteLocalRef(jkey);
      env->ReleaseIntArrayElements(jkey_lens, jkey_len, JNI_ABORT);
      env->ReleaseIntArrayElements(jkey_offs, jkey_off, JNI_ABORT);
      multi_get_helper_release_keys(keys_to_free);
      jclass exception_cls =
          (env)->FindClass("java/lang/ArrayIndexOutOfBoundsException");
      (env)->ThrowNew(exception_cls, "Invalid byte array region index.");
      return false;
    }

    ROCKSDB_NAMESPACE::Slice key_slice(reinterpret_cast<char*>(key), len_key);
    keys.push_back(key_slice);

    env->DeleteLocalRef(jkey);
    keys_to_free.push_back(key);
  }

  // cleanup jkey_off and jken_len
  env->ReleaseIntArrayElements(jkey_lens, jkey_len, JNI_ABORT);
  env->ReleaseIntArrayElements(jkey_offs, jkey_off, JNI_ABORT);

  return true;
}

inline bool keys_from_bytebuffers(JNIEnv* env,
                                  std::vector<ROCKSDB_NAMESPACE::Slice>& keys,
                                  jobjectArray jkeys, jintArray jkey_offs,
                                  jintArray jkey_lens) {
  jint* jkey_off = env->GetIntArrayElements(jkey_offs, nullptr);
  if (jkey_off == nullptr) {
    // exception thrown: OutOfMemoryError
    jclass exception_cls = (env)->FindClass("java/lang/OutOfMemoryError");
    (env)->ThrowNew(exception_cls, "Insufficient Memory for key offset array.");
    return false;
  }

  jint* jkey_len = env->GetIntArrayElements(jkey_lens, nullptr);
  if (jkey_len == nullptr) {
    // exception thrown: OutOfMemoryError
    env->ReleaseIntArrayElements(jkey_offs, jkey_off, JNI_ABORT);
    jclass exception_cls = (env)->FindClass("java/lang/OutOfMemoryError");
    (env)->ThrowNew(exception_cls, "Insufficient Memory for key length array.");
    return false;
  }

  const jsize len_keys = env->GetArrayLength(jkeys);
  for (jsize i = 0; i < len_keys; i++) {
    jobject jkey = env->GetObjectArrayElement(jkeys, i);
    if (env->ExceptionCheck()) {
      // exception thrown: ArrayIndexOutOfBoundsException
      // cleanup jkey_off and jkey_len
      env->ReleaseIntArrayElements(jkey_lens, jkey_len, JNI_ABORT);
      env->ReleaseIntArrayElements(jkey_offs, jkey_off, JNI_ABORT);

      return false;
    }
    char* key = reinterpret_cast<char*>(env->GetDirectBufferAddress(jkey));
    ROCKSDB_NAMESPACE::Slice key_slice(key + jkey_off[i], jkey_len[i]);
    keys.push_back(key_slice);

    env->DeleteLocalRef(jkey);
  }

  // cleanup jkey_off and jkey_len
  env->ReleaseIntArrayElements(jkey_lens, jkey_len, JNI_ABORT);
  env->ReleaseIntArrayElements(jkey_offs, jkey_off, JNI_ABORT);

  return true;
}

/**
 * cf multi get
 *
 * @return byte[][] of values or nullptr if an
 * exception occurs
 */
jobjectArray multi_get_helper(JNIEnv* env, jclass, ROCKSDB_NAMESPACE::DB* db,
                              const ROCKSDB_NAMESPACE::ReadOptions& rOpt,
                              jobjectArray jkeys, jintArray jkey_offs,
                              jintArray jkey_lens,
                              jlongArray jcolumn_family_handles) {
  std::vector<ROCKSDB_NAMESPACE::ColumnFamilyHandle*> cf_handles;
  if (!cf_handles_from_jcf_handles(env, cf_handles, jcolumn_family_handles)) {
    return nullptr;
  }

  std::vector<ROCKSDB_NAMESPACE::Slice> keys;
  std::vector<jbyte*> keys_to_free;
  if (!keys_from_jkeys(env, keys, keys_to_free, jkeys, jkey_offs, jkey_lens)) {
    return nullptr;
  }

  std::vector<std::string> values;
  std::vector<ROCKSDB_NAMESPACE::Status> s;
  if (cf_handles.size() == 0) {
    s = db->MultiGet(rOpt, keys, &values);
  } else {
    s = db->MultiGet(rOpt, cf_handles, keys, &values);
  }

  // free up allocated byte arrays
  multi_get_helper_release_keys(keys_to_free);

  // prepare the results
  jobjectArray jresults = ROCKSDB_NAMESPACE::ByteJni::new2dByteArray(
      env, static_cast<jsize>(s.size()));
  if (jresults == nullptr) {
    // exception occurred
    jclass exception_cls = (env)->FindClass("java/lang/OutOfMemoryError");
    (env)->ThrowNew(exception_cls, "Insufficient Memory for results.");
    return nullptr;
=======
  auto* db = reinterpret_cast<ROCKSDB_NAMESPACE::DB*>(jdb_handle);
  auto cf_handle = ROCKSDB_NAMESPACE::ColumnFamilyJNIHelpers::handleFromJLong(
      env, jcf_handle);
  if (cf_handle == nullptr) {
    return ROCKSDB_NAMESPACE::KVException::kStatusError;
>>>>>>> 102e86be
  }
  try {
    ROCKSDB_NAMESPACE::JByteArraySlice key(env, jkey, jkey_off, jkey_len);
    ROCKSDB_NAMESPACE::JByteArrayPinnableSlice value(env, jval, jval_off,
                                                     jval_len);
    ROCKSDB_NAMESPACE::KVException::ThrowOnError(
        env, db->Get(*reinterpret_cast<ROCKSDB_NAMESPACE::ReadOptions*>(
                         jropt_handle),
                     cf_handle, key.slice(), &value.pinnable_slice()));
    return value.Fetch();

  } catch (ROCKSDB_NAMESPACE::KVException& e) {
    return e.Code();
  }
}

/**
 * cf multi get
 *
 * fill supplied native buffers, or raise JNI
 * exception on a problem
 */

<<<<<<< HEAD
/**
 * @brief multi_get_helper_direct for fast-path multiget (io_uring) on Linux
 *
 * @param env
 * @param db
 * @param rOpt read options
 * @param jcolumn_family_handles 0, 1, or n column family handles
 * @param jkeys
 * @param jkey_offsets
 * @param jkey_lengths
 * @param jvalues byte buffers to receive values
 * @param jvalue_sizes returned actual sizes of data values for keys
 * @param jstatuses returned java RocksDB status values for per key
 */
void multi_get_helper_direct(JNIEnv* env, jclass, ROCKSDB_NAMESPACE::DB* db,
                             const ROCKSDB_NAMESPACE::ReadOptions& rOpt,
                             jlongArray jcolumn_family_handles,
                             jobjectArray jkeys, jintArray jkey_offsets,
                             jintArray jkey_lengths, jobjectArray jvalues,
                             jintArray jvalue_sizes, jobjectArray jstatuses) {
  const jsize num_keys = env->GetArrayLength(jkeys);

  std::vector<ROCKSDB_NAMESPACE::Slice> keys;
  if (!keys_from_bytebuffers(env, keys, jkeys, jkey_offsets, jkey_lengths)) {
    return;
  }

  std::vector<ROCKSDB_NAMESPACE::PinnableSlice> values(num_keys);

  std::vector<ROCKSDB_NAMESPACE::ColumnFamilyHandle*> cf_handles;
  if (!cf_handles_from_jcf_handles(env, cf_handles, jcolumn_family_handles)) {
    return;
  }

  std::vector<ROCKSDB_NAMESPACE::Status> s(num_keys);
  if (cf_handles.size() == 0) {
    // we can use the more efficient call here
    auto cf_handle = db->DefaultColumnFamily();
    db->MultiGet(rOpt, cf_handle, num_keys, keys.data(), values.data(),
                 s.data());
  } else if (cf_handles.size() == 1) {
    // we can use the more efficient call here
    auto cf_handle = cf_handles[0];
    db->MultiGet(rOpt, cf_handle, num_keys, keys.data(), values.data(),
                 s.data());
  } else {
    // multiple CFs version
    db->MultiGet(rOpt, num_keys, cf_handles.data(), keys.data(), values.data(),
                 s.data());
  }

  // prepare the results
  jobjectArray jresults = ROCKSDB_NAMESPACE::ByteJni::new2dByteArray(
      env, static_cast<jsize>(s.size()));
  if (jresults == nullptr) {
    // exception occurred
    jclass exception_cls = (env)->FindClass("java/lang/OutOfMemoryError");
    (env)->ThrowNew(exception_cls, "Insufficient Memory for results.");
    return;
  }

  std::vector<jint> value_size;
  for (int i = 0; i < num_keys; i++) {
    auto jstatus = ROCKSDB_NAMESPACE::StatusJni::construct(env, s[i]);
    if (jstatus == nullptr) {
      // exception in context
      return;
    }
    env->SetObjectArrayElement(jstatuses, i, jstatus);

    if (s[i].ok()) {
      jobject jvalue_bytebuf = env->GetObjectArrayElement(jvalues, i);
      if (env->ExceptionCheck()) {
        // ArrayIndexOutOfBoundsException is thrown
        return;
      }
      jlong jvalue_capacity = env->GetDirectBufferCapacity(jvalue_bytebuf);
      if (jvalue_capacity == -1) {
        ROCKSDB_NAMESPACE::RocksDBExceptionJni::ThrowNew(
            env,
            "Invalid value(s) argument (argument is not a valid direct "
            "ByteBuffer)");
        return;
      }
      void* jvalue_address = env->GetDirectBufferAddress(jvalue_bytebuf);
      if (jvalue_address == nullptr) {
        ROCKSDB_NAMESPACE::RocksDBExceptionJni::ThrowNew(
            env,
            "Invalid value(s) argument (argument is not a valid direct "
            "ByteBuffer)");
        return;
      }

      // record num returned, push back that number, which may be bigger then
      // the ByteBuffer supplied. then copy as much as fits in the ByteBuffer.
      value_size.push_back(static_cast<jint>(values[i].size()));
      auto copy_bytes =
          std::min(static_cast<jlong>(values[i].size()), jvalue_capacity);
      memcpy(jvalue_address, values[i].data(), copy_bytes);
    } else {
      // bad status for this
      value_size.push_back(0);
    }
  }

  env->SetIntArrayRegion(jvalue_sizes, 0, num_keys, value_size.data());
}

=======
>>>>>>> 102e86be
/*
 * @brief Use the efficient/optimized variant of MultiGet()
 *
 * Class:     org_rocksdb_RocksDB
 * Method:    multiGet
 * Signature: (J[[B[I[I)[[B
 */
jobjectArray Java_org_rocksdb_RocksDB_multiGet__J_3_3B_3I_3I(
<<<<<<< HEAD
    JNIEnv* env, jclass jdb, jlong jdb_handle, jobjectArray jkeys,
=======
    JNIEnv* env, jobject, jlong jdb_handle, jobjectArray jkeys,
>>>>>>> 102e86be
    jintArray jkey_offs, jintArray jkey_lens) {
  ROCKSDB_NAMESPACE::MultiGetJNIKeys keys;
  if (!keys.fromByteArrays(env, jkeys, jkey_offs, jkey_lens)) {
    return nullptr;
  }
  std::vector<ROCKSDB_NAMESPACE::PinnableSlice> values(keys.size());
  std::vector<ROCKSDB_NAMESPACE::Status> statuses(keys.size());
  auto* db = reinterpret_cast<ROCKSDB_NAMESPACE::DB*>(jdb_handle);
  db->MultiGet(ROCKSDB_NAMESPACE::ReadOptions(), db->DefaultColumnFamily(),
               keys.size(), keys.data(), values.data(), statuses.data(),
               false /* sorted_input*/);
  return ROCKSDB_NAMESPACE::MultiGetJNIValues::byteArrays(env, values,
                                                          statuses);
}

/*
 * @brief Use the efficient/optimized variant of MultiGet()
 *
 * Class:     org_rocksdb_RocksDB
 * Method:    multiGet
 * Signature: (J[[B[I[I[J)[[B
 */
jobjectArray Java_org_rocksdb_RocksDB_multiGet__J_3_3B_3I_3I_3J(
<<<<<<< HEAD
    JNIEnv* env, jclass jdb, jlong jdb_handle, jobjectArray jkeys,
=======
    JNIEnv* env, jobject, jlong jdb_handle, jobjectArray jkeys,
>>>>>>> 102e86be
    jintArray jkey_offs, jintArray jkey_lens,
    jlongArray jcolumn_family_handles) {
  ROCKSDB_NAMESPACE::MultiGetJNIKeys keys;
  if (!keys.fromByteArrays(env, jkeys, jkey_offs, jkey_lens)) return nullptr;
  auto cf_handles =
      ROCKSDB_NAMESPACE::ColumnFamilyJNIHelpers::handlesFromJLongArray(
          env, jcolumn_family_handles);
  if (!cf_handles) return nullptr;
  std::vector<ROCKSDB_NAMESPACE::PinnableSlice> values(keys.size());
  std::vector<ROCKSDB_NAMESPACE::Status> statuses(keys.size());
  auto* db = reinterpret_cast<ROCKSDB_NAMESPACE::DB*>(jdb_handle);
  db->MultiGet(ROCKSDB_NAMESPACE::ReadOptions(), keys.size(),
               cf_handles->data(), keys.data(), values.data(), statuses.data(),
               /* sorted_input */ false);

  return ROCKSDB_NAMESPACE::MultiGetJNIValues::byteArrays(env, values,
                                                          statuses);
}

/*
 * @brief Use the efficient/optimized variant of MultiGet()
 *
 * Class:     org_rocksdb_RocksDB
 * Method:    multiGet
 * Signature: (JJ[[B[I[I)[[B
 */
jobjectArray Java_org_rocksdb_RocksDB_multiGet__JJ_3_3B_3I_3I(
<<<<<<< HEAD
    JNIEnv* env, jclass jdb, jlong jdb_handle, jlong jropt_handle,
=======
    JNIEnv* env, jobject, jlong jdb_handle, jlong jropt_handle,
>>>>>>> 102e86be
    jobjectArray jkeys, jintArray jkey_offs, jintArray jkey_lens) {
  ROCKSDB_NAMESPACE::MultiGetJNIKeys keys;
  if (!keys.fromByteArrays(env, jkeys, jkey_offs, jkey_lens)) {
    return nullptr;
  }
  std::vector<ROCKSDB_NAMESPACE::PinnableSlice> values(keys.size());
  std::vector<ROCKSDB_NAMESPACE::Status> statuses(keys.size());
  auto* db = reinterpret_cast<ROCKSDB_NAMESPACE::DB*>(jdb_handle);
  db->MultiGet(*reinterpret_cast<ROCKSDB_NAMESPACE::ReadOptions*>(jropt_handle),
               db->DefaultColumnFamily(), keys.size(), keys.data(),
               values.data(), statuses.data(), false /* sorted_input*/);
  return ROCKSDB_NAMESPACE::MultiGetJNIValues::byteArrays(env, values,
                                                          statuses);
}

/*
 * @brief Use the efficient/optimized variant of MultiGet()
 *
 * Class:     org_rocksdb_RocksDB
 * Method:    multiGet
 * Signature: (JJ[[B[I[I[J)[[B
 */
jobjectArray Java_org_rocksdb_RocksDB_multiGet__JJ_3_3B_3I_3I_3J(
<<<<<<< HEAD
    JNIEnv* env, jclass jdb, jlong jdb_handle, jlong jropt_handle,
=======
    JNIEnv* env, jobject, jlong jdb_handle, jlong jropt_handle,
>>>>>>> 102e86be
    jobjectArray jkeys, jintArray jkey_offs, jintArray jkey_lens,
    jlongArray jcolumn_family_handles) {
  ROCKSDB_NAMESPACE::MultiGetJNIKeys keys;
  if (!keys.fromByteArrays(env, jkeys, jkey_offs, jkey_lens)) return nullptr;
  auto cf_handles =
      ROCKSDB_NAMESPACE::ColumnFamilyJNIHelpers::handlesFromJLongArray(
          env, jcolumn_family_handles);
  if (!cf_handles) return nullptr;
  std::vector<ROCKSDB_NAMESPACE::PinnableSlice> values(keys.size());
  std::vector<ROCKSDB_NAMESPACE::Status> statuses(keys.size());
  auto* db = reinterpret_cast<ROCKSDB_NAMESPACE::DB*>(jdb_handle);
  db->MultiGet(*reinterpret_cast<ROCKSDB_NAMESPACE::ReadOptions*>(jropt_handle),
               keys.size(), cf_handles->data(), keys.data(), values.data(),
               statuses.data(),
               /* sorted_input */ false);

  return ROCKSDB_NAMESPACE::MultiGetJNIValues::byteArrays(env, values,
                                                          statuses);
}

/*
 * @brief Use the efficient/optimized variant of MultiGet()
 *
 * Should make use of fast-path multiget (io_uring) on Linux
 *
 * Class:     org_rocksdb_RocksDB
 * Method:    multiGet
 * Signature:
 * (JJ[J[Ljava/nio/ByteBuffer;[I[I[Ljava/nio/ByteBuffer;[I[Lorg/rocksdb/Status;)V
 */
void Java_org_rocksdb_RocksDB_multiGet__JJ_3J_3Ljava_nio_ByteBuffer_2_3I_3I_3Ljava_nio_ByteBuffer_2_3I_3Lorg_rocksdb_Status_2(
<<<<<<< HEAD
    JNIEnv* env, jclass jdb, jlong jdb_handle, jlong jropt_handle,
    jlongArray jcolumn_family_handles, jobjectArray jkeys,
    jintArray jkey_offsets, jintArray jkey_lengths, jobjectArray jvalues,
    jintArray jvalues_sizes, jobjectArray jstatus_objects) {
  return multi_get_helper_direct(
      env, jdb, reinterpret_cast<ROCKSDB_NAMESPACE::DB*>(jdb_handle),
      *reinterpret_cast<ROCKSDB_NAMESPACE::ReadOptions*>(jropt_handle),
      jcolumn_family_handles, jkeys, jkey_offsets, jkey_lengths, jvalues,
      jvalues_sizes, jstatus_objects);
=======
    JNIEnv* env, jobject, jlong jdb_handle, jlong jropt_handle,
    jlongArray jcolumn_family_handles, jobjectArray jkeys, jintArray jkey_offs,
    jintArray jkey_lens, jobjectArray jvalues, jintArray jvalues_sizes,
    jobjectArray jstatus_objects) {
  ROCKSDB_NAMESPACE::MultiGetJNIKeys keys;
  if (!keys.fromByteBuffers(env, jkeys, jkey_offs, jkey_lens)) {
    // exception thrown
    return;
  }
  auto cf_handles =
      ROCKSDB_NAMESPACE::ColumnFamilyJNIHelpers::handlesFromJLongArray(
          env, jcolumn_family_handles);
  std::vector<ROCKSDB_NAMESPACE::PinnableSlice> values(keys.size());
  std::vector<ROCKSDB_NAMESPACE::Status> statuses(keys.size());
  auto* db = reinterpret_cast<ROCKSDB_NAMESPACE::DB*>(jdb_handle);
  auto ro = *reinterpret_cast<ROCKSDB_NAMESPACE::ReadOptions*>(jropt_handle);
  if (cf_handles->size() == 0) {
    db->MultiGet(ro, db->DefaultColumnFamily(), keys.size(), keys.data(),
                 values.data(), statuses.data(), false /* sorted_input*/);
  } else if (cf_handles->size() == 1) {
    db->MultiGet(ro, cf_handles->data()[0], keys.size(), keys.data(),
                 values.data(), statuses.data(), false /* sorted_input*/);
  } else {
    db->MultiGet(ro, keys.size(), cf_handles->data(), keys.data(),
                 values.data(), statuses.data(),
                 /* sorted_input */ false);
  }
  ROCKSDB_NAMESPACE::MultiGetJNIValues::fillByteBuffersAndStatusObjects(
      env, values, statuses, jvalues, jvalues_sizes, jstatus_objects);
>>>>>>> 102e86be
}

//////////////////////////////////////////////////////////////////////////////
// ROCKSDB_NAMESPACE::DB::KeyMayExist
bool key_may_exist_helper(JNIEnv* env, jlong jdb_handle, jlong jcf_handle,
                          jlong jread_opts_handle, jbyteArray jkey,
                          jint jkey_offset, jint jkey_len, bool* has_exception,
                          std::string* value, bool* value_found) {
  auto* db = reinterpret_cast<ROCKSDB_NAMESPACE::DB*>(jdb_handle);
  ROCKSDB_NAMESPACE::ColumnFamilyHandle* cf_handle;
  if (jcf_handle == 0) {
    cf_handle = db->DefaultColumnFamily();
  } else {
    cf_handle =
        reinterpret_cast<ROCKSDB_NAMESPACE::ColumnFamilyHandle*>(jcf_handle);
  }
  ROCKSDB_NAMESPACE::ReadOptions read_opts =
      jread_opts_handle == 0
          ? ROCKSDB_NAMESPACE::ReadOptions()
          : *(reinterpret_cast<ROCKSDB_NAMESPACE::ReadOptions*>(
                jread_opts_handle));

  jbyte* key = new jbyte[jkey_len];
  env->GetByteArrayRegion(jkey, jkey_offset, jkey_len, key);
  if (env->ExceptionCheck()) {
    // exception thrown: ArrayIndexOutOfBoundsException
    delete[] key;
    *has_exception = true;
    return false;
  }
  ROCKSDB_NAMESPACE::Slice key_slice(reinterpret_cast<char*>(key), jkey_len);

  const bool exists =
      db->KeyMayExist(read_opts, cf_handle, key_slice, value, value_found);

  // cleanup
  delete[] key;

  return exists;
}

bool key_may_exist_direct_helper(JNIEnv* env, jlong jdb_handle,
                                 jlong jcf_handle, jlong jread_opts_handle,
                                 jobject jkey, jint jkey_offset, jint jkey_len,
                                 bool* has_exception, std::string* value,
                                 bool* value_found) {
  auto* db = reinterpret_cast<ROCKSDB_NAMESPACE::DB*>(jdb_handle);
  ROCKSDB_NAMESPACE::ColumnFamilyHandle* cf_handle;
  if (jcf_handle == 0) {
    cf_handle = db->DefaultColumnFamily();
  } else {
    cf_handle =
        reinterpret_cast<ROCKSDB_NAMESPACE::ColumnFamilyHandle*>(jcf_handle);
  }
  ROCKSDB_NAMESPACE::ReadOptions read_opts =
      jread_opts_handle == 0
          ? ROCKSDB_NAMESPACE::ReadOptions()
          : *(reinterpret_cast<ROCKSDB_NAMESPACE::ReadOptions*>(
                jread_opts_handle));

  char* key = reinterpret_cast<char*>(env->GetDirectBufferAddress(jkey));
  if (key == nullptr) {
    ROCKSDB_NAMESPACE::RocksDBExceptionJni::ThrowNew(
        env,
        "Invalid key argument (argument is not a valid direct ByteBuffer)");
    *has_exception = true;
    return false;
  }
  if (env->GetDirectBufferCapacity(jkey) < (jkey_offset + jkey_len)) {
    ROCKSDB_NAMESPACE::RocksDBExceptionJni::ThrowNew(
        env,
        "Invalid key argument. Capacity is less than requested region (offset "
        "+ length).");
    *has_exception = true;
    return false;
  }

  ROCKSDB_NAMESPACE::Slice key_slice(key, jkey_len);

  const bool exists =
      db->KeyMayExist(read_opts, cf_handle, key_slice, value, value_found);

  return exists;
}

jboolean key_exists_helper(JNIEnv* env, jlong jdb_handle, jlong jcf_handle,
                           jlong jread_opts_handle, char* key, jint jkey_len) {
  std::string value;
  bool value_found = false;

  auto* db = reinterpret_cast<ROCKSDB_NAMESPACE::DB*>(jdb_handle);

  ROCKSDB_NAMESPACE::ColumnFamilyHandle* cf_handle;
  if (jcf_handle == 0) {
    cf_handle = db->DefaultColumnFamily();
  } else {
    cf_handle =
        reinterpret_cast<ROCKSDB_NAMESPACE::ColumnFamilyHandle*>(jcf_handle);
  }

  ROCKSDB_NAMESPACE::ReadOptions read_opts =
      jread_opts_handle == 0
          ? ROCKSDB_NAMESPACE::ReadOptions()
          : *(reinterpret_cast<ROCKSDB_NAMESPACE::ReadOptions*>(
                jread_opts_handle));

  ROCKSDB_NAMESPACE::Slice key_slice(key, jkey_len);

  const bool may_exist =
      db->KeyMayExist(read_opts, cf_handle, key_slice, &value, &value_found);

  if (may_exist) {
    ROCKSDB_NAMESPACE::Status s;
    {
      ROCKSDB_NAMESPACE::PinnableSlice pinnable_val;
      s = db->Get(read_opts, cf_handle, key_slice, &pinnable_val);
    }
    if (s.IsNotFound()) {
      return JNI_FALSE;
    } else if (s.ok()) {
      return JNI_TRUE;
    } else {
      ROCKSDB_NAMESPACE::RocksDBExceptionJni::ThrowNew(env, s);
      return JNI_FALSE;
    }
  } else {
    return JNI_FALSE;
  }
}

/*
 * Class:     org_rocksdb_RocksDB
 * Method:    keyExist
 * Signature: (JJJ[BII)Z
 */
jboolean Java_org_rocksdb_RocksDB_keyExists(JNIEnv* env, jclass,
                                            jlong jdb_handle, jlong jcf_handle,
                                            jlong jread_opts_handle,
                                            jbyteArray jkey, jint jkey_offset,
                                            jint jkey_len) {
  jbyte* key = new jbyte[jkey_len];
  env->GetByteArrayRegion(jkey, jkey_offset, jkey_len, key);
  if (env->ExceptionCheck()) {
    // exception thrown: ArrayIndexOutOfBoundsException
    delete[] key;
    return JNI_FALSE;
  } else {
    jboolean key_exists =
        key_exists_helper(env, jdb_handle, jcf_handle, jread_opts_handle,
                          reinterpret_cast<char*>(key), jkey_len);
    delete[] key;
    return key_exists;
  }
}

/*
     private native boolean keyExistDirect(final long handle, final long
 cfHandle, final long readOptHandle, final ByteBuffer key, final int keyOffset,
 final int keyLength);


 * Class:     org_rocksdb_RocksDB
 * Method:    keyExistDirect
 * Signature: (JJJLjava/nio/ByteBuffer;II)Z
 */
jboolean Java_org_rocksdb_RocksDB_keyExistsDirect(
    JNIEnv* env, jclass, jlong jdb_handle, jlong jcf_handle,
    jlong jread_opts_handle, jobject jkey, jint jkey_offset, jint jkey_len) {
  char* key = reinterpret_cast<char*>(env->GetDirectBufferAddress(jkey));
  if (key == nullptr) {
    ROCKSDB_NAMESPACE::RocksDBExceptionJni::ThrowNew(
        env,
        "Invalid key argument (argument is not a valid direct ByteBuffer)");
    return JNI_FALSE;
  }
  if (env->GetDirectBufferCapacity(jkey) < (jkey_offset + jkey_len)) {
    ROCKSDB_NAMESPACE::RocksDBExceptionJni::ThrowNew(
        env,
        "Invalid key argument. Capacity is less than requested region (offset "
        "+ length).");
    return JNI_FALSE;
  }

  return key_exists_helper(env, jdb_handle, jcf_handle, jread_opts_handle, key,
                           jkey_len);
}

/*
 * Class:     org_rocksdb_RocksDB
 * Method:    keyMayExist
 * Signature: (JJJ[BII)Z
 */
jboolean Java_org_rocksdb_RocksDB_keyMayExist(
    JNIEnv* env, jclass, jlong jdb_handle, jlong jcf_handle,
    jlong jread_opts_handle, jbyteArray jkey, jint jkey_offset, jint jkey_len) {
  bool has_exception = false;
  std::string value;
  bool value_found = false;

  const bool exists = key_may_exist_helper(
      env, jdb_handle, jcf_handle, jread_opts_handle, jkey, jkey_offset,
      jkey_len, &has_exception, &value, &value_found);

  if (has_exception) {
    // java exception already raised
    return false;
  }

  return static_cast<jboolean>(exists);
}

/*
 * Class:     org_rocksdb_RocksDB
 * Method:    keyMayExistDirect
 * Signature: (JJJLjava/nio/ByteBuffer;II)Z
 */
jboolean Java_org_rocksdb_RocksDB_keyMayExistDirect(
    JNIEnv* env, jclass, jlong jdb_handle, jlong jcf_handle,
    jlong jread_opts_handle, jobject jkey, jint jkey_offset, jint jkey_len) {
  bool has_exception = false;
  std::string value;
  bool value_found = false;

  const bool exists = key_may_exist_direct_helper(
      env, jdb_handle, jcf_handle, jread_opts_handle, jkey, jkey_offset,
      jkey_len, &has_exception, &value, &value_found);
  if (has_exception) {
    // java exception already raised
    return false;
  }

  return static_cast<jboolean>(exists);
}

/*
 * Class:     org_rocksdb_RocksDB
 * Method:    keyMayExistDirectFoundValue
 * Signature:
 * (JJJLjava/nio/ByteBuffer;IILjava/nio/ByteBuffer;II)[J
 */
jintArray Java_org_rocksdb_RocksDB_keyMayExistDirectFoundValue(
    JNIEnv* env, jclass, jlong jdb_handle, jlong jcf_handle,
    jlong jread_opts_handle, jobject jkey, jint jkey_offset, jint jkey_len,
    jobject jval, jint jval_offset, jint jval_len) {
  char* val_buffer = reinterpret_cast<char*>(env->GetDirectBufferAddress(jval));
  if (val_buffer == nullptr) {
    ROCKSDB_NAMESPACE::RocksDBExceptionJni::ThrowNew(
        env,
        "Invalid value argument (argument is not a valid direct ByteBuffer)");
    return nullptr;
  }

  if (env->GetDirectBufferCapacity(jval) < (jval_offset + jval_len)) {
    ROCKSDB_NAMESPACE::RocksDBExceptionJni::ThrowNew(
        env,
        "Invalid value argument. Capacity is less than requested region "
        "(offset + length).");
    return nullptr;
  }

  bool has_exception = false;
  std::string cvalue;
  bool value_found = false;

  const bool exists = key_may_exist_direct_helper(
      env, jdb_handle, jcf_handle, jread_opts_handle, jkey, jkey_offset,
      jkey_len, &has_exception, &cvalue, &value_found);

  if (has_exception) {
    // java exception already raised
    return nullptr;
  }

  const jint cvalue_len = static_cast<jint>(cvalue.size());
  const jint length = std::min(jval_len, cvalue_len);
  memcpy(val_buffer + jval_offset, cvalue.c_str(), length);

  // keep consistent with java KeyMayExistEnum.values()
  const int kNotExist = 0;
  const int kExistsWithoutValue = 1;
  const int kExistsWithValue = 2;

  // TODO fix return value/type
  // exists/value_found/neither
  // cvalue_len
  jintArray jresult = env->NewIntArray(2);
  const jint jexists =
      exists ? (value_found ? kExistsWithValue : kExistsWithoutValue)
             : kNotExist;

  env->SetIntArrayRegion(jresult, 0, 1, &jexists);
  if (env->ExceptionCheck()) {
    // exception thrown: ArrayIndexOutOfBoundsException
    env->DeleteLocalRef(jresult);
    return nullptr;
  }
  env->SetIntArrayRegion(jresult, 1, 1, &cvalue_len);
  if (env->ExceptionCheck()) {
    // exception thrown: ArrayIndexOutOfBoundsException
    env->DeleteLocalRef(jresult);
    return nullptr;
  }

  return jresult;
}

/*
 * Class:     org_rocksdb_RocksDB
 * Method:    keyMayExistFoundValue
 * Signature: (JJJ[BII)[[B
 */
jobjectArray Java_org_rocksdb_RocksDB_keyMayExistFoundValue(
    JNIEnv* env, jclass, jlong jdb_handle, jlong jcf_handle,
    jlong jread_opts_handle, jbyteArray jkey, jint jkey_offset, jint jkey_len) {
  bool has_exception = false;
  std::string value;
  bool value_found = false;

  const bool exists = key_may_exist_helper(
      env, jdb_handle, jcf_handle, jread_opts_handle, jkey, jkey_offset,
      jkey_len, &has_exception, &value, &value_found);

  if (has_exception) {
    // java exception already raised
    return nullptr;
  }

  jbyte result_flags[1];
  if (!exists) {
    result_flags[0] = 0;
  } else if (!value_found) {
    result_flags[0] = 1;
  } else {
    // found
    result_flags[0] = 2;
  }

  jobjectArray jresults = ROCKSDB_NAMESPACE::ByteJni::new2dByteArray(env, 2);
  if (jresults == nullptr) {
    // exception occurred
    return nullptr;
  }

  // prepare the result flag
  jbyteArray jresult_flags = env->NewByteArray(1);
  if (jresult_flags == nullptr) {
    // exception thrown: OutOfMemoryError
    return nullptr;
  }
  env->SetByteArrayRegion(jresult_flags, 0, 1, result_flags);
  if (env->ExceptionCheck()) {
    // exception thrown: ArrayIndexOutOfBoundsException
    env->DeleteLocalRef(jresult_flags);
    return nullptr;
  }

  env->SetObjectArrayElement(jresults, 0, jresult_flags);
  if (env->ExceptionCheck()) {
    // exception thrown: ArrayIndexOutOfBoundsException
    env->DeleteLocalRef(jresult_flags);
    return nullptr;
  }

  env->DeleteLocalRef(jresult_flags);

  if (result_flags[0] == 2) {
    // set the value
    const jsize jvalue_len = static_cast<jsize>(value.size());
    jbyteArray jresult_value = env->NewByteArray(jvalue_len);
    if (jresult_value == nullptr) {
      // exception thrown: OutOfMemoryError
      return nullptr;
    }
    env->SetByteArrayRegion(
        jresult_value, 0, jvalue_len,
        const_cast<jbyte*>(reinterpret_cast<const jbyte*>(value.data())));
    if (env->ExceptionCheck()) {
      // exception thrown: ArrayIndexOutOfBoundsException
      env->DeleteLocalRef(jresult_value);
      return nullptr;
    }
    env->SetObjectArrayElement(jresults, 1, jresult_value);
    if (env->ExceptionCheck()) {
      // exception thrown: ArrayIndexOutOfBoundsException
      env->DeleteLocalRef(jresult_value);
      return nullptr;
    }

    env->DeleteLocalRef(jresult_value);
  }

  return jresults;
}

/*
 * Class:     org_rocksdb_RocksDB
 * Method:    iterator
 * Signature: (JJJ)J
 */
jlong Java_org_rocksdb_RocksDB_iterator(JNIEnv*, jclass, jlong db_handle,
                                        jlong jcf_handle,
                                        jlong jread_options_handle) {
  auto* db = reinterpret_cast<ROCKSDB_NAMESPACE::DB*>(db_handle);
  auto* cf_handle =
      reinterpret_cast<ROCKSDB_NAMESPACE::ColumnFamilyHandle*>(jcf_handle);
  auto& read_options =
      *reinterpret_cast<ROCKSDB_NAMESPACE::ReadOptions*>(jread_options_handle);
  return GET_CPLUSPLUS_POINTER(db->NewIterator(read_options, cf_handle));
}

/*
 * Class:     org_rocksdb_RocksDB
 * Method:    iterators
 * Signature: (J[JJ)[J
 */
jlongArray Java_org_rocksdb_RocksDB_iterators(JNIEnv* env, jclass,
                                              jlong db_handle,
                                              jlongArray jcolumn_family_handles,
                                              jlong jread_options_handle) {
  auto* db = reinterpret_cast<ROCKSDB_NAMESPACE::DB*>(db_handle);
  auto& read_options =
      *reinterpret_cast<ROCKSDB_NAMESPACE::ReadOptions*>(jread_options_handle);

  std::vector<ROCKSDB_NAMESPACE::ColumnFamilyHandle*> cf_handles;
  if (jcolumn_family_handles != nullptr) {
    const jsize len_cols = env->GetArrayLength(jcolumn_family_handles);
    jlong* jcfh = env->GetLongArrayElements(jcolumn_family_handles, nullptr);
    if (jcfh == nullptr) {
      // exception thrown: OutOfMemoryError
      return nullptr;
    }

    for (jsize i = 0; i < len_cols; i++) {
      auto* cf_handle =
          reinterpret_cast<ROCKSDB_NAMESPACE::ColumnFamilyHandle*>(jcfh[i]);
      cf_handles.push_back(cf_handle);
    }

    env->ReleaseLongArrayElements(jcolumn_family_handles, jcfh, JNI_ABORT);
  }

  std::vector<ROCKSDB_NAMESPACE::Iterator*> iterators;
  ROCKSDB_NAMESPACE::Status s =
      db->NewIterators(read_options, cf_handles, &iterators);
  if (s.ok()) {
    jlongArray jLongArray =
        env->NewLongArray(static_cast<jsize>(iterators.size()));
    if (jLongArray == nullptr) {
      // exception thrown: OutOfMemoryError
      return nullptr;
    }

    for (std::vector<ROCKSDB_NAMESPACE::Iterator*>::size_type i = 0;
         i < iterators.size(); i++) {
      env->SetLongArrayRegion(
          jLongArray, static_cast<jsize>(i), 1,
          const_cast<jlong*>(reinterpret_cast<const jlong*>(&iterators[i])));
      if (env->ExceptionCheck()) {
        // exception thrown: ArrayIndexOutOfBoundsException
        env->DeleteLocalRef(jLongArray);
        return nullptr;
      }
    }

    return jLongArray;
  } else {
    ROCKSDB_NAMESPACE::RocksDBExceptionJni::ThrowNew(env, s);
    return nullptr;
  }
}

/*
 * Method:    getSnapshot
 * Signature: (J)J
 */
jlong Java_org_rocksdb_RocksDB_getSnapshot(JNIEnv*, jclass, jlong db_handle) {
  auto* db = reinterpret_cast<ROCKSDB_NAMESPACE::DB*>(db_handle);
  const ROCKSDB_NAMESPACE::Snapshot* snapshot = db->GetSnapshot();
  return GET_CPLUSPLUS_POINTER(snapshot);
}

/*
 * Method:    releaseSnapshot
 * Signature: (JJ)V
 */
void Java_org_rocksdb_RocksDB_releaseSnapshot(JNIEnv*, jclass, jlong db_handle,
                                              jlong snapshot_handle) {
  auto* db = reinterpret_cast<ROCKSDB_NAMESPACE::DB*>(db_handle);
  auto* snapshot =
      reinterpret_cast<ROCKSDB_NAMESPACE::Snapshot*>(snapshot_handle);
  db->ReleaseSnapshot(snapshot);
}

/*
 * Class:     org_rocksdb_RocksDB
 * Method:    getProperty
 * Signature: (JJLjava/lang/String;I)Ljava/lang/String;
 */
jstring Java_org_rocksdb_RocksDB_getProperty(JNIEnv* env, jclass,
                                             jlong jdb_handle, jlong jcf_handle,
                                             jstring jproperty,
                                             jint jproperty_len) {
  const char* property = env->GetStringUTFChars(jproperty, nullptr);
  if (property == nullptr) {
    // exception thrown: OutOfMemoryError
    return nullptr;
  }
  ROCKSDB_NAMESPACE::Slice property_name(property, jproperty_len);

  auto* db = reinterpret_cast<ROCKSDB_NAMESPACE::DB*>(jdb_handle);
  ROCKSDB_NAMESPACE::ColumnFamilyHandle* cf_handle;
  if (jcf_handle == 0) {
    cf_handle = db->DefaultColumnFamily();
  } else {
    cf_handle =
        reinterpret_cast<ROCKSDB_NAMESPACE::ColumnFamilyHandle*>(jcf_handle);
  }

  std::string property_value;
  bool retCode = db->GetProperty(cf_handle, property_name, &property_value);
  env->ReleaseStringUTFChars(jproperty, property);

  if (retCode) {
    return env->NewStringUTF(property_value.c_str());
  }

  ROCKSDB_NAMESPACE::RocksDBExceptionJni::ThrowNew(
      env, ROCKSDB_NAMESPACE::Status::NotFound());
  return nullptr;
}

/*
 * Class:     org_rocksdb_RocksDB
 * Method:    getMapProperty
 * Signature: (JJLjava/lang/String;I)Ljava/util/Map;
 */
jobject Java_org_rocksdb_RocksDB_getMapProperty(JNIEnv* env, jclass,
                                                jlong jdb_handle,
                                                jlong jcf_handle,
                                                jstring jproperty,
                                                jint jproperty_len) {
  const char* property = env->GetStringUTFChars(jproperty, nullptr);
  if (property == nullptr) {
    // exception thrown: OutOfMemoryError
    return nullptr;
  }
  ROCKSDB_NAMESPACE::Slice property_name(property, jproperty_len);

  auto* db = reinterpret_cast<ROCKSDB_NAMESPACE::DB*>(jdb_handle);
  ROCKSDB_NAMESPACE::ColumnFamilyHandle* cf_handle;
  if (jcf_handle == 0) {
    cf_handle = db->DefaultColumnFamily();
  } else {
    cf_handle =
        reinterpret_cast<ROCKSDB_NAMESPACE::ColumnFamilyHandle*>(jcf_handle);
  }

  std::map<std::string, std::string> property_value;
  bool retCode = db->GetMapProperty(cf_handle, property_name, &property_value);
  env->ReleaseStringUTFChars(jproperty, property);

  if (retCode) {
    return ROCKSDB_NAMESPACE::HashMapJni::fromCppMap(env, &property_value);
  }

  ROCKSDB_NAMESPACE::RocksDBExceptionJni::ThrowNew(
      env, ROCKSDB_NAMESPACE::Status::NotFound());
  return nullptr;
}

/*
 * Class:     org_rocksdb_RocksDB
 * Method:    getLongProperty
 * Signature: (JJLjava/lang/String;I)J
 */
jlong Java_org_rocksdb_RocksDB_getLongProperty(JNIEnv* env, jclass,
                                               jlong jdb_handle,
                                               jlong jcf_handle,
                                               jstring jproperty,
                                               jint jproperty_len) {
  const char* property = env->GetStringUTFChars(jproperty, nullptr);
  if (property == nullptr) {
    // exception thrown: OutOfMemoryError
    return 0;
  }
  ROCKSDB_NAMESPACE::Slice property_name(property, jproperty_len);

  auto* db = reinterpret_cast<ROCKSDB_NAMESPACE::DB*>(jdb_handle);
  ROCKSDB_NAMESPACE::ColumnFamilyHandle* cf_handle;
  if (jcf_handle == 0) {
    cf_handle = db->DefaultColumnFamily();
  } else {
    cf_handle =
        reinterpret_cast<ROCKSDB_NAMESPACE::ColumnFamilyHandle*>(jcf_handle);
  }

  uint64_t property_value;
  bool retCode = db->GetIntProperty(cf_handle, property_name, &property_value);
  env->ReleaseStringUTFChars(jproperty, property);

  if (retCode) {
    return property_value;
  }

  ROCKSDB_NAMESPACE::RocksDBExceptionJni::ThrowNew(
      env, ROCKSDB_NAMESPACE::Status::NotFound());
  return 0;
}

/*
 * Class:     org_rocksdb_RocksDB
 * Method:    resetStats
 * Signature: (J)V
 */
void Java_org_rocksdb_RocksDB_resetStats(JNIEnv*, jclass, jlong jdb_handle) {
  auto* db = reinterpret_cast<ROCKSDB_NAMESPACE::DB*>(jdb_handle);
  db->ResetStats();
}

/*
 * Class:     org_rocksdb_RocksDB
 * Method:    getAggregatedLongProperty
 * Signature: (JLjava/lang/String;I)J
 */
jlong Java_org_rocksdb_RocksDB_getAggregatedLongProperty(JNIEnv* env, jclass,
                                                         jlong db_handle,
                                                         jstring jproperty,
                                                         jint jproperty_len) {
  const char* property = env->GetStringUTFChars(jproperty, nullptr);
  if (property == nullptr) {
    return 0;
  }
  ROCKSDB_NAMESPACE::Slice property_name(property, jproperty_len);
  auto* db = reinterpret_cast<ROCKSDB_NAMESPACE::DB*>(db_handle);
  uint64_t property_value = 0;
  bool retCode = db->GetAggregatedIntProperty(property_name, &property_value);
  env->ReleaseStringUTFChars(jproperty, property);

  if (retCode) {
    return property_value;
  }

  ROCKSDB_NAMESPACE::RocksDBExceptionJni::ThrowNew(
      env, ROCKSDB_NAMESPACE::Status::NotFound());
  return 0;
}

/*
 * Class:     org_rocksdb_RocksDB
 * Method:    getApproximateSizes
 * Signature: (JJ[JB)[J
 */
jlongArray Java_org_rocksdb_RocksDB_getApproximateSizes(
    JNIEnv* env, jclass, jlong jdb_handle, jlong jcf_handle,
    jlongArray jrange_slice_handles, jbyte jinclude_flags) {
  const jsize jlen = env->GetArrayLength(jrange_slice_handles);
  const size_t range_count = jlen / 2;

  jlong* jranges = env->GetLongArrayElements(jrange_slice_handles, nullptr);
  if (jranges == nullptr) {
    // exception thrown: OutOfMemoryError
    return nullptr;
  }

  auto ranges = std::unique_ptr<ROCKSDB_NAMESPACE::Range[]>(
      new ROCKSDB_NAMESPACE::Range[range_count]);
  size_t range_offset = 0;
  for (jsize i = 0; i < jlen; ++i) {
    auto* start = reinterpret_cast<ROCKSDB_NAMESPACE::Slice*>(jranges[i]);
    auto* limit = reinterpret_cast<ROCKSDB_NAMESPACE::Slice*>(jranges[++i]);
    ranges.get()[range_offset++] = ROCKSDB_NAMESPACE::Range(*start, *limit);
  }

  auto* db = reinterpret_cast<ROCKSDB_NAMESPACE::DB*>(jdb_handle);
  ROCKSDB_NAMESPACE::ColumnFamilyHandle* cf_handle;
  if (jcf_handle == 0) {
    cf_handle = db->DefaultColumnFamily();
  } else {
    cf_handle =
        reinterpret_cast<ROCKSDB_NAMESPACE::ColumnFamilyHandle*>(jcf_handle);
  }

  auto sizes = std::unique_ptr<uint64_t[]>(new uint64_t[range_count]);

  ROCKSDB_NAMESPACE::DB::SizeApproximationFlags include_flags =
      ROCKSDB_NAMESPACE::DB::SizeApproximationFlags::NONE;
  if (jinclude_flags & 1) {
    include_flags =
        ROCKSDB_NAMESPACE::DB::SizeApproximationFlags::INCLUDE_MEMTABLES;
  }
  if (jinclude_flags & 2) {
    include_flags =
        (include_flags |
         ROCKSDB_NAMESPACE::DB::SizeApproximationFlags::INCLUDE_FILES);
  }

  db->GetApproximateSizes(cf_handle, ranges.get(),
                          static_cast<int>(range_count), sizes.get(),
                          include_flags);

  // release LongArrayElements
  env->ReleaseLongArrayElements(jrange_slice_handles, jranges, JNI_ABORT);

  // prepare results
  auto results = std::unique_ptr<jlong[]>(new jlong[range_count]);
  for (size_t i = 0; i < range_count; ++i) {
    results.get()[i] = static_cast<jlong>(sizes.get()[i]);
  }

  const jsize jrange_count = jlen / 2;
  jlongArray jresults = env->NewLongArray(jrange_count);
  if (jresults == nullptr) {
    // exception thrown: OutOfMemoryError
    return nullptr;
  }

  env->SetLongArrayRegion(jresults, 0, jrange_count, results.get());
  if (env->ExceptionCheck()) {
    // exception thrown: ArrayIndexOutOfBoundsException
    env->DeleteLocalRef(jresults);
    return nullptr;
  }

  return jresults;
}

/*
 * Class:     org_rocksdb_RocksDB
 * Method:    getApproximateMemTableStats
 * Signature: (JJJJ)[J
 */
jlongArray Java_org_rocksdb_RocksDB_getApproximateMemTableStats(
    JNIEnv* env, jclass, jlong jdb_handle, jlong jcf_handle, jlong jstartHandle,
    jlong jlimitHandle) {
  auto* start = reinterpret_cast<ROCKSDB_NAMESPACE::Slice*>(jstartHandle);
  auto* limit = reinterpret_cast<ROCKSDB_NAMESPACE::Slice*>(jlimitHandle);
  const ROCKSDB_NAMESPACE::Range range(*start, *limit);

  auto* db = reinterpret_cast<ROCKSDB_NAMESPACE::DB*>(jdb_handle);
  ROCKSDB_NAMESPACE::ColumnFamilyHandle* cf_handle;
  if (jcf_handle == 0) {
    cf_handle = db->DefaultColumnFamily();
  } else {
    cf_handle =
        reinterpret_cast<ROCKSDB_NAMESPACE::ColumnFamilyHandle*>(jcf_handle);
  }

  uint64_t count = 0;
  uint64_t sizes = 0;
  db->GetApproximateMemTableStats(cf_handle, range, &count, &sizes);

  // prepare results
  jlong results[2] = {static_cast<jlong>(count), static_cast<jlong>(sizes)};

  jlongArray jsizes = env->NewLongArray(2);
  if (jsizes == nullptr) {
    // exception thrown: OutOfMemoryError
    return nullptr;
  }

  env->SetLongArrayRegion(jsizes, 0, 2, results);
  if (env->ExceptionCheck()) {
    // exception thrown: ArrayIndexOutOfBoundsException
    env->DeleteLocalRef(jsizes);
    return nullptr;
  }

  return jsizes;
}

/*
 * Class:     org_rocksdb_RocksDB
 * Method:    compactRange
 * Signature: (J[BI[BIJJ)V
 */
void Java_org_rocksdb_RocksDB_compactRange(JNIEnv* env, jclass,
                                           jlong jdb_handle, jbyteArray jbegin,
                                           jint jbegin_len, jbyteArray jend,
                                           jint jend_len,
                                           jlong jcompact_range_opts_handle,
                                           jlong jcf_handle) {
  jboolean has_exception = JNI_FALSE;

  std::string str_begin;
  if (jbegin_len > 0) {
    str_begin = ROCKSDB_NAMESPACE::JniUtil::byteString<std::string>(
        env, jbegin, jbegin_len,
        [](const char* str, const size_t len) { return std::string(str, len); },
        &has_exception);
    if (has_exception == JNI_TRUE) {
      // exception occurred
      return;
    }
  }

  std::string str_end;
  if (jend_len > 0) {
    str_end = ROCKSDB_NAMESPACE::JniUtil::byteString<std::string>(
        env, jend, jend_len,
        [](const char* str, const size_t len) { return std::string(str, len); },
        &has_exception);
    if (has_exception == JNI_TRUE) {
      // exception occurred
      return;
    }
  }

  ROCKSDB_NAMESPACE::CompactRangeOptions* compact_range_opts = nullptr;
  if (jcompact_range_opts_handle == 0) {
    // NOTE: we DO own the pointer!
    compact_range_opts = new ROCKSDB_NAMESPACE::CompactRangeOptions();
  } else {
    // NOTE: we do NOT own the pointer!
    compact_range_opts =
        reinterpret_cast<ROCKSDB_NAMESPACE::CompactRangeOptions*>(
            jcompact_range_opts_handle);
  }

  auto* db = reinterpret_cast<ROCKSDB_NAMESPACE::DB*>(jdb_handle);

  ROCKSDB_NAMESPACE::ColumnFamilyHandle* cf_handle;
  if (jcf_handle == 0) {
    cf_handle = db->DefaultColumnFamily();
  } else {
    cf_handle =
        reinterpret_cast<ROCKSDB_NAMESPACE::ColumnFamilyHandle*>(jcf_handle);
  }

  ROCKSDB_NAMESPACE::Status s;

  std::unique_ptr<ROCKSDB_NAMESPACE::Slice> begin;
  std::unique_ptr<ROCKSDB_NAMESPACE::Slice> end;
  if (jbegin_len > 0) {
    begin.reset(new ROCKSDB_NAMESPACE::Slice(str_begin));
  }
  if (jend_len > 0) {
    end.reset(new ROCKSDB_NAMESPACE::Slice(str_end));
  }
  s = db->CompactRange(*compact_range_opts, cf_handle, begin.get(), end.get());
  if (jcompact_range_opts_handle == 0) {
    delete compact_range_opts;
  }

  ROCKSDB_NAMESPACE::RocksDBExceptionJni::ThrowNew(env, s);
}

/*
 * Class:     org_rocksdb_RocksDB
 * Method:    setOptions
 * Signature: (JJ[Ljava/lang/String;[Ljava/lang/String;)V
 */
void Java_org_rocksdb_RocksDB_setOptions(JNIEnv* env, jclass, jlong jdb_handle,
                                         jlong jcf_handle, jobjectArray jkeys,
                                         jobjectArray jvalues) {
  const jsize len = env->GetArrayLength(jkeys);
  assert(len == env->GetArrayLength(jvalues));

  std::unordered_map<std::string, std::string> options_map;
  for (jsize i = 0; i < len; i++) {
    jobject jobj_key = env->GetObjectArrayElement(jkeys, i);
    if (env->ExceptionCheck()) {
      // exception thrown: ArrayIndexOutOfBoundsException
      return;
    }

    jobject jobj_value = env->GetObjectArrayElement(jvalues, i);
    if (env->ExceptionCheck()) {
      // exception thrown: ArrayIndexOutOfBoundsException
      env->DeleteLocalRef(jobj_key);
      return;
    }

    jboolean has_exception = JNI_FALSE;
    std::string s_key = ROCKSDB_NAMESPACE::JniUtil::copyStdString(
        env, reinterpret_cast<jstring>(jobj_key), &has_exception);
    if (has_exception == JNI_TRUE) {
      // exception occurred
      env->DeleteLocalRef(jobj_value);
      env->DeleteLocalRef(jobj_key);
      return;
    }

    std::string s_value = ROCKSDB_NAMESPACE::JniUtil::copyStdString(
        env, reinterpret_cast<jstring>(jobj_value), &has_exception);
    if (has_exception == JNI_TRUE) {
      // exception occurred
      env->DeleteLocalRef(jobj_value);
      env->DeleteLocalRef(jobj_key);
      return;
    }

    options_map[s_key] = s_value;

    env->DeleteLocalRef(jobj_key);
    env->DeleteLocalRef(jobj_value);
  }

  auto* db = reinterpret_cast<ROCKSDB_NAMESPACE::DB*>(jdb_handle);
  auto* cf_handle =
      reinterpret_cast<ROCKSDB_NAMESPACE::ColumnFamilyHandle*>(jcf_handle);
  if (cf_handle == nullptr) {
    cf_handle = db->DefaultColumnFamily();
  }
  auto s = db->SetOptions(cf_handle, options_map);
  if (!s.ok()) {
    ROCKSDB_NAMESPACE::RocksDBExceptionJni::ThrowNew(env, s);
  }
}

/*
 * Class:     org_rocksdb_RocksDB
 * Method:    setDBOptions
 * Signature: (J[Ljava/lang/String;[Ljava/lang/String;)V
 */
void Java_org_rocksdb_RocksDB_setDBOptions(JNIEnv* env, jclass,
                                           jlong jdb_handle, jobjectArray jkeys,
                                           jobjectArray jvalues) {
  const jsize len = env->GetArrayLength(jkeys);
  assert(len == env->GetArrayLength(jvalues));

  std::unordered_map<std::string, std::string> options_map;
  for (jsize i = 0; i < len; i++) {
    jobject jobj_key = env->GetObjectArrayElement(jkeys, i);
    if (env->ExceptionCheck()) {
      // exception thrown: ArrayIndexOutOfBoundsException
      return;
    }

    jobject jobj_value = env->GetObjectArrayElement(jvalues, i);
    if (env->ExceptionCheck()) {
      // exception thrown: ArrayIndexOutOfBoundsException
      env->DeleteLocalRef(jobj_key);
      return;
    }

    jboolean has_exception = JNI_FALSE;
    std::string s_key = ROCKSDB_NAMESPACE::JniUtil::copyStdString(
        env, reinterpret_cast<jstring>(jobj_key), &has_exception);
    if (has_exception == JNI_TRUE) {
      // exception occurred
      env->DeleteLocalRef(jobj_value);
      env->DeleteLocalRef(jobj_key);
      return;
    }

    std::string s_value = ROCKSDB_NAMESPACE::JniUtil::copyStdString(
        env, reinterpret_cast<jstring>(jobj_value), &has_exception);
    if (has_exception == JNI_TRUE) {
      // exception occurred
      env->DeleteLocalRef(jobj_value);
      env->DeleteLocalRef(jobj_key);
      return;
    }

    options_map[s_key] = s_value;

    env->DeleteLocalRef(jobj_key);
    env->DeleteLocalRef(jobj_value);
  }

  auto* db = reinterpret_cast<ROCKSDB_NAMESPACE::DB*>(jdb_handle);
  auto s = db->SetDBOptions(options_map);
  if (!s.ok()) {
    ROCKSDB_NAMESPACE::RocksDBExceptionJni::ThrowNew(env, s);
  }
}

/*
 * Class:     org_rocksdb_RocksDB
 * Method:    getOptions
 * Signature: (JJ)Ljava/lang/String;
 */
jstring Java_org_rocksdb_RocksDB_getOptions(JNIEnv* env, jclass,
                                            jlong jdb_handle,
                                            jlong jcf_handle) {
  auto* db = reinterpret_cast<ROCKSDB_NAMESPACE::DB*>(jdb_handle);

  ROCKSDB_NAMESPACE::ColumnFamilyHandle* cf_handle;
  if (jcf_handle == 0) {
    cf_handle = db->DefaultColumnFamily();
  } else {
    cf_handle =
        reinterpret_cast<ROCKSDB_NAMESPACE::ColumnFamilyHandle*>(jcf_handle);
  }

  auto options = db->GetOptions(cf_handle);
  std::string options_as_string;
  ROCKSDB_NAMESPACE::Status s =
      GetStringFromColumnFamilyOptions(&options_as_string, options);
  if (!s.ok()) {
    ROCKSDB_NAMESPACE::RocksDBExceptionJni::ThrowNew(env, s);
    return nullptr;
  }
  return env->NewStringUTF(options_as_string.c_str());
}

/*
 * Class:     org_rocksdb_RocksDB
 * Method:    getDBOptions
 * Signature: (J)Ljava/lang/String;
 */
jstring Java_org_rocksdb_RocksDB_getDBOptions(JNIEnv* env, jclass,
                                              jlong jdb_handle) {
  auto* db = reinterpret_cast<ROCKSDB_NAMESPACE::DB*>(jdb_handle);

  auto options = db->GetDBOptions();
  std::string options_as_string;
  ROCKSDB_NAMESPACE::Status s =
      GetStringFromDBOptions(&options_as_string, options);
  if (!s.ok()) {
    ROCKSDB_NAMESPACE::RocksDBExceptionJni::ThrowNew(env, s);
    return nullptr;
  }
  return env->NewStringUTF(options_as_string.c_str());
}

/*
 * Class:     org_rocksdb_RocksDB
 * Method:    setPerfLevel
 * Signature: (JB)V
 */
void Java_org_rocksdb_RocksDB_setPerfLevel(JNIEnv*, jclass, jbyte jperf_level) {
  rocksdb::SetPerfLevel(
      ROCKSDB_NAMESPACE::PerfLevelTypeJni::toCppPerfLevelType(jperf_level));
}

/*
 * Class:     org_rocksdb_RocksDB
 * Method:    getPerfLevel
 * Signature: (J)B
 */
jbyte Java_org_rocksdb_RocksDB_getPerfLevelNative(JNIEnv*, jclass) {
  return ROCKSDB_NAMESPACE::PerfLevelTypeJni::toJavaPerfLevelType(
      rocksdb::GetPerfLevel());
}

/*
 * Class:     org_rocksdb_RocksDB
 * Method:    getPerfContextNative
 * Signature: ()J
 */
jlong Java_org_rocksdb_RocksDB_getPerfContextNative(JNIEnv*, jclass) {
  ROCKSDB_NAMESPACE::PerfContext* perf_context = rocksdb::get_perf_context();
  return reinterpret_cast<jlong>(perf_context);
}

/*
 * Class:     org_rocksdb_RocksDB
 * Method:    compactFiles
 * Signature: (JJJ[Ljava/lang/String;IIJ)[Ljava/lang/String;
 */
jobjectArray Java_org_rocksdb_RocksDB_compactFiles(
    JNIEnv* env, jclass, jlong jdb_handle, jlong jcompaction_opts_handle,
    jlong jcf_handle, jobjectArray jinput_file_names, jint joutput_level,
    jint joutput_path_id, jlong jcompaction_job_info_handle) {
  jboolean has_exception = JNI_FALSE;
  const std::vector<std::string> input_file_names =
      ROCKSDB_NAMESPACE::JniUtil::copyStrings(env, jinput_file_names,
                                              &has_exception);
  if (has_exception == JNI_TRUE) {
    // exception occurred
    return nullptr;
  }

  auto* compaction_opts =
      reinterpret_cast<ROCKSDB_NAMESPACE::CompactionOptions*>(
          jcompaction_opts_handle);
  auto* db = reinterpret_cast<ROCKSDB_NAMESPACE::DB*>(jdb_handle);
  ROCKSDB_NAMESPACE::ColumnFamilyHandle* cf_handle;
  if (jcf_handle == 0) {
    cf_handle = db->DefaultColumnFamily();
  } else {
    cf_handle =
        reinterpret_cast<ROCKSDB_NAMESPACE::ColumnFamilyHandle*>(jcf_handle);
  }

  ROCKSDB_NAMESPACE::CompactionJobInfo* compaction_job_info = nullptr;
  if (jcompaction_job_info_handle != 0) {
    compaction_job_info =
        reinterpret_cast<ROCKSDB_NAMESPACE::CompactionJobInfo*>(
            jcompaction_job_info_handle);
  }

  std::vector<std::string> output_file_names;
  auto s = db->CompactFiles(*compaction_opts, cf_handle, input_file_names,
                            static_cast<int>(joutput_level),
                            static_cast<int>(joutput_path_id),
                            &output_file_names, compaction_job_info);
  if (!s.ok()) {
    ROCKSDB_NAMESPACE::RocksDBExceptionJni::ThrowNew(env, s);
    return nullptr;
  }

  return ROCKSDB_NAMESPACE::JniUtil::toJavaStrings(env, &output_file_names);
}

/*
 * Class:     org_rocksdb_RocksDB
 * Method:    cancelAllBackgroundWork
 * Signature: (JZ)V
 */
void Java_org_rocksdb_RocksDB_cancelAllBackgroundWork(JNIEnv*, jclass,
                                                      jlong jdb_handle,
                                                      jboolean jwait) {
  auto* db = reinterpret_cast<ROCKSDB_NAMESPACE::DB*>(jdb_handle);
  ROCKSDB_NAMESPACE::CancelAllBackgroundWork(db, jwait);
}

/*
 * Class:     org_rocksdb_RocksDB
 * Method:    pauseBackgroundWork
 * Signature: (J)V
 */
void Java_org_rocksdb_RocksDB_pauseBackgroundWork(JNIEnv* env, jclass,
                                                  jlong jdb_handle) {
  auto* db = reinterpret_cast<ROCKSDB_NAMESPACE::DB*>(jdb_handle);
  auto s = db->PauseBackgroundWork();
  if (!s.ok()) {
    ROCKSDB_NAMESPACE::RocksDBExceptionJni::ThrowNew(env, s);
  }
}

/*
 * Class:     org_rocksdb_RocksDB
 * Method:    continueBackgroundWork
 * Signature: (J)V
 */
void Java_org_rocksdb_RocksDB_continueBackgroundWork(JNIEnv* env, jclass,
                                                     jlong jdb_handle) {
  auto* db = reinterpret_cast<ROCKSDB_NAMESPACE::DB*>(jdb_handle);
  auto s = db->ContinueBackgroundWork();
  if (!s.ok()) {
    ROCKSDB_NAMESPACE::RocksDBExceptionJni::ThrowNew(env, s);
  }
}

/*
 * Class:     org_rocksdb_RocksDB
 * Method:    enableAutoCompaction
 * Signature: (J[J)V
 */
void Java_org_rocksdb_RocksDB_enableAutoCompaction(JNIEnv* env, jclass,
                                                   jlong jdb_handle,
                                                   jlongArray jcf_handles) {
  auto* db = reinterpret_cast<ROCKSDB_NAMESPACE::DB*>(jdb_handle);
  jboolean has_exception = JNI_FALSE;
  const std::vector<ROCKSDB_NAMESPACE::ColumnFamilyHandle*> cf_handles =
      ROCKSDB_NAMESPACE::JniUtil::fromJPointers<
          ROCKSDB_NAMESPACE::ColumnFamilyHandle>(env, jcf_handles,
                                                 &has_exception);
  if (has_exception == JNI_TRUE) {
    // exception occurred
    return;
  }
  db->EnableAutoCompaction(cf_handles);
}

/*
 * Class:     org_rocksdb_RocksDB
 * Method:    numberLevels
 * Signature: (JJ)I
 */
jint Java_org_rocksdb_RocksDB_numberLevels(JNIEnv*, jclass, jlong jdb_handle,
                                           jlong jcf_handle) {
  auto* db = reinterpret_cast<ROCKSDB_NAMESPACE::DB*>(jdb_handle);
  ROCKSDB_NAMESPACE::ColumnFamilyHandle* cf_handle;
  if (jcf_handle == 0) {
    cf_handle = db->DefaultColumnFamily();
  } else {
    cf_handle =
        reinterpret_cast<ROCKSDB_NAMESPACE::ColumnFamilyHandle*>(jcf_handle);
  }
  return static_cast<jint>(db->NumberLevels(cf_handle));
}

/*
 * Class:     org_rocksdb_RocksDB
 * Method:    maxMemCompactionLevel
 * Signature: (JJ)I
 */
jint Java_org_rocksdb_RocksDB_maxMemCompactionLevel(JNIEnv*, jclass,
                                                    jlong jdb_handle,
                                                    jlong jcf_handle) {
  auto* db = reinterpret_cast<ROCKSDB_NAMESPACE::DB*>(jdb_handle);
  ROCKSDB_NAMESPACE::ColumnFamilyHandle* cf_handle;
  if (jcf_handle == 0) {
    cf_handle = db->DefaultColumnFamily();
  } else {
    cf_handle =
        reinterpret_cast<ROCKSDB_NAMESPACE::ColumnFamilyHandle*>(jcf_handle);
  }
  return static_cast<jint>(db->MaxMemCompactionLevel(cf_handle));
}

/*
 * Class:     org_rocksdb_RocksDB
 * Method:    level0StopWriteTrigger
 * Signature: (JJ)I
 */
jint Java_org_rocksdb_RocksDB_level0StopWriteTrigger(JNIEnv*, jclass,
                                                     jlong jdb_handle,
                                                     jlong jcf_handle) {
  auto* db = reinterpret_cast<ROCKSDB_NAMESPACE::DB*>(jdb_handle);
  ROCKSDB_NAMESPACE::ColumnFamilyHandle* cf_handle;
  if (jcf_handle == 0) {
    cf_handle = db->DefaultColumnFamily();
  } else {
    cf_handle =
        reinterpret_cast<ROCKSDB_NAMESPACE::ColumnFamilyHandle*>(jcf_handle);
  }
  return static_cast<jint>(db->Level0StopWriteTrigger(cf_handle));
}

/*
 * Class:     org_rocksdb_RocksDB
 * Method:    getName
 * Signature: (J)Ljava/lang/String;
 */
jstring Java_org_rocksdb_RocksDB_getName(JNIEnv* env, jclass,
                                         jlong jdb_handle) {
  auto* db = reinterpret_cast<ROCKSDB_NAMESPACE::DB*>(jdb_handle);
  std::string name = db->GetName();
  return ROCKSDB_NAMESPACE::JniUtil::toJavaString(env, &name, false);
}

/*
 * Class:     org_rocksdb_RocksDB
 * Method:    getEnv
 * Signature: (J)J
 */
jlong Java_org_rocksdb_RocksDB_getEnv(JNIEnv*, jclass, jlong jdb_handle) {
  auto* db = reinterpret_cast<ROCKSDB_NAMESPACE::DB*>(jdb_handle);
  return GET_CPLUSPLUS_POINTER(db->GetEnv());
}

/*
 * Class:     org_rocksdb_RocksDB
 * Method:    flush
 * Signature: (JJ[J)V
 */
void Java_org_rocksdb_RocksDB_flush(JNIEnv* env, jclass, jlong jdb_handle,
                                    jlong jflush_opts_handle,
                                    jlongArray jcf_handles) {
  auto* db = reinterpret_cast<ROCKSDB_NAMESPACE::DB*>(jdb_handle);
  auto* flush_opts =
      reinterpret_cast<ROCKSDB_NAMESPACE::FlushOptions*>(jflush_opts_handle);
  std::vector<ROCKSDB_NAMESPACE::ColumnFamilyHandle*> cf_handles;
  if (jcf_handles == nullptr) {
    cf_handles.push_back(db->DefaultColumnFamily());
  } else {
    jboolean has_exception = JNI_FALSE;
    cf_handles = ROCKSDB_NAMESPACE::JniUtil::fromJPointers<
        ROCKSDB_NAMESPACE::ColumnFamilyHandle>(env, jcf_handles,
                                               &has_exception);
    if (has_exception) {
      // exception occurred
      return;
    }
  }
  auto s = db->Flush(*flush_opts, cf_handles);
  if (!s.ok()) {
    ROCKSDB_NAMESPACE::RocksDBExceptionJni::ThrowNew(env, s);
  }
}

/*
 * Class:     org_rocksdb_RocksDB
 * Method:    flushWal
 * Signature: (JZ)V
 */
void Java_org_rocksdb_RocksDB_flushWal(JNIEnv* env, jclass, jlong jdb_handle,
                                       jboolean jsync) {
  auto* db = reinterpret_cast<ROCKSDB_NAMESPACE::DB*>(jdb_handle);
  auto s = db->FlushWAL(jsync == JNI_TRUE);
  if (!s.ok()) {
    ROCKSDB_NAMESPACE::RocksDBExceptionJni::ThrowNew(env, s);
  }
}

/*
 * Class:     org_rocksdb_RocksDB
 * Method:    syncWal
 * Signature: (J)V
 */
void Java_org_rocksdb_RocksDB_syncWal(JNIEnv* env, jclass, jlong jdb_handle) {
  auto* db = reinterpret_cast<ROCKSDB_NAMESPACE::DB*>(jdb_handle);
  auto s = db->SyncWAL();
  if (!s.ok()) {
    ROCKSDB_NAMESPACE::RocksDBExceptionJni::ThrowNew(env, s);
  }
}

/*
 * Class:     org_rocksdb_RocksDB
 * Method:    getLatestSequenceNumber
 * Signature: (J)V
 */
jlong Java_org_rocksdb_RocksDB_getLatestSequenceNumber(JNIEnv*, jclass,
                                                       jlong jdb_handle) {
  auto* db = reinterpret_cast<ROCKSDB_NAMESPACE::DB*>(jdb_handle);
  return db->GetLatestSequenceNumber();
}

/*
 * Class:     org_rocksdb_RocksDB
 * Method:    disableFileDeletions
 * Signature: (J)V
 */
void Java_org_rocksdb_RocksDB_disableFileDeletions(JNIEnv* env, jclass,
                                                   jlong jdb_handle) {
  auto* db = reinterpret_cast<ROCKSDB_NAMESPACE::DB*>(jdb_handle);
  ROCKSDB_NAMESPACE::Status s = db->DisableFileDeletions();
  if (!s.ok()) {
    ROCKSDB_NAMESPACE::RocksDBExceptionJni::ThrowNew(env, s);
  }
}

/*
 * Class:     org_rocksdb_RocksDB
 * Method:    enableFileDeletions
 * Signature: (JZ)V
 */
void Java_org_rocksdb_RocksDB_enableFileDeletions(JNIEnv* env, jclass,
                                                  jlong jdb_handle,
                                                  jboolean jforce) {
  auto* db = reinterpret_cast<ROCKSDB_NAMESPACE::DB*>(jdb_handle);
  ROCKSDB_NAMESPACE::Status s = db->EnableFileDeletions(jforce);
  if (!s.ok()) {
    ROCKSDB_NAMESPACE::RocksDBExceptionJni::ThrowNew(env, s);
  }
}

/*
 * Class:     org_rocksdb_RocksDB
 * Method:    getLiveFiles
 * Signature: (JZ)[Ljava/lang/String;
 */
jobjectArray Java_org_rocksdb_RocksDB_getLiveFiles(JNIEnv* env, jclass,
                                                   jlong jdb_handle,
                                                   jboolean jflush_memtable) {
  auto* db = reinterpret_cast<ROCKSDB_NAMESPACE::DB*>(jdb_handle);
  std::vector<std::string> live_files;
  uint64_t manifest_file_size = 0;
  auto s = db->GetLiveFiles(live_files, &manifest_file_size,
                            jflush_memtable == JNI_TRUE);
  if (!s.ok()) {
    ROCKSDB_NAMESPACE::RocksDBExceptionJni::ThrowNew(env, s);
    return nullptr;
  }

  // append the manifest_file_size to the vector
  // for passing back to java
  live_files.push_back(std::to_string(manifest_file_size));

  return ROCKSDB_NAMESPACE::JniUtil::toJavaStrings(env, &live_files);
}

/*
 * Class:     org_rocksdb_RocksDB
 * Method:    getSortedWalFiles
 * Signature: (J)[Lorg/rocksdb/LogFile;
 */
jobjectArray Java_org_rocksdb_RocksDB_getSortedWalFiles(JNIEnv* env, jclass,
                                                        jlong jdb_handle) {
  auto* db = reinterpret_cast<ROCKSDB_NAMESPACE::DB*>(jdb_handle);
  std::vector<std::unique_ptr<ROCKSDB_NAMESPACE::LogFile>> sorted_wal_files;
  auto s = db->GetSortedWalFiles(sorted_wal_files);
  if (!s.ok()) {
    ROCKSDB_NAMESPACE::RocksDBExceptionJni::ThrowNew(env, s);
    return nullptr;
  }

  // convert to Java type
  const jsize jlen = static_cast<jsize>(sorted_wal_files.size());
  jobjectArray jsorted_wal_files = env->NewObjectArray(
      jlen, ROCKSDB_NAMESPACE::LogFileJni::getJClass(env), nullptr);
  if (jsorted_wal_files == nullptr) {
    // exception thrown: OutOfMemoryError
    return nullptr;
  }

  jsize i = 0;
  for (auto it = sorted_wal_files.begin(); it != sorted_wal_files.end(); ++it) {
    jobject jlog_file =
        ROCKSDB_NAMESPACE::LogFileJni::fromCppLogFile(env, it->get());
    if (jlog_file == nullptr) {
      // exception occurred
      env->DeleteLocalRef(jsorted_wal_files);
      return nullptr;
    }

    env->SetObjectArrayElement(jsorted_wal_files, i++, jlog_file);
    if (env->ExceptionCheck()) {
      // exception occurred
      env->DeleteLocalRef(jlog_file);
      env->DeleteLocalRef(jsorted_wal_files);
      return nullptr;
    }

    env->DeleteLocalRef(jlog_file);
  }

  return jsorted_wal_files;
}

/*
 * Class:     org_rocksdb_RocksDB
 * Method:    getUpdatesSince
 * Signature: (JJ)J
 */
jlong Java_org_rocksdb_RocksDB_getUpdatesSince(JNIEnv* env, jclass,
                                               jlong jdb_handle,
                                               jlong jsequence_number) {
  auto* db = reinterpret_cast<ROCKSDB_NAMESPACE::DB*>(jdb_handle);
  ROCKSDB_NAMESPACE::SequenceNumber sequence_number =
      static_cast<ROCKSDB_NAMESPACE::SequenceNumber>(jsequence_number);
  std::unique_ptr<ROCKSDB_NAMESPACE::TransactionLogIterator> iter;
  ROCKSDB_NAMESPACE::Status s = db->GetUpdatesSince(sequence_number, &iter);
  if (s.ok()) {
    return GET_CPLUSPLUS_POINTER(iter.release());
  }

  ROCKSDB_NAMESPACE::RocksDBExceptionJni::ThrowNew(env, s);
  return 0;
}

/*
 * Class:     org_rocksdb_RocksDB
 * Method:    deleteFile
 * Signature: (JLjava/lang/String;)V
 */
void Java_org_rocksdb_RocksDB_deleteFile(JNIEnv* env, jclass, jlong jdb_handle,
                                         jstring jname) {
  auto* db = reinterpret_cast<ROCKSDB_NAMESPACE::DB*>(jdb_handle);
  jboolean has_exception = JNI_FALSE;
  std::string name =
      ROCKSDB_NAMESPACE::JniUtil::copyStdString(env, jname, &has_exception);
  if (has_exception == JNI_TRUE) {
    // exception occurred
    return;
  }
  db->DeleteFile(name);
}

/*
 * Class:     org_rocksdb_RocksDB
 * Method:    getLiveFilesMetaData
 * Signature: (J)[Lorg/rocksdb/LiveFileMetaData;
 */
jobjectArray Java_org_rocksdb_RocksDB_getLiveFilesMetaData(JNIEnv* env, jclass,
                                                           jlong jdb_handle) {
  auto* db = reinterpret_cast<ROCKSDB_NAMESPACE::DB*>(jdb_handle);
  std::vector<ROCKSDB_NAMESPACE::LiveFileMetaData> live_files_meta_data;
  db->GetLiveFilesMetaData(&live_files_meta_data);

  // convert to Java type
  const jsize jlen = static_cast<jsize>(live_files_meta_data.size());
  jobjectArray jlive_files_meta_data = env->NewObjectArray(
      jlen, ROCKSDB_NAMESPACE::LiveFileMetaDataJni::getJClass(env), nullptr);
  if (jlive_files_meta_data == nullptr) {
    // exception thrown: OutOfMemoryError
    return nullptr;
  }

  jsize i = 0;
  for (auto it = live_files_meta_data.begin(); it != live_files_meta_data.end();
       ++it) {
    jobject jlive_file_meta_data =
        ROCKSDB_NAMESPACE::LiveFileMetaDataJni::fromCppLiveFileMetaData(env,
                                                                        &(*it));
    if (jlive_file_meta_data == nullptr) {
      // exception occurred
      env->DeleteLocalRef(jlive_files_meta_data);
      return nullptr;
    }

    env->SetObjectArrayElement(jlive_files_meta_data, i++,
                               jlive_file_meta_data);
    if (env->ExceptionCheck()) {
      // exception occurred
      env->DeleteLocalRef(jlive_file_meta_data);
      env->DeleteLocalRef(jlive_files_meta_data);
      return nullptr;
    }

    env->DeleteLocalRef(jlive_file_meta_data);
  }

  return jlive_files_meta_data;
}

/*
 * Class:     org_rocksdb_RocksDB
 * Method:    getColumnFamilyMetaData
 * Signature: (JJ)Lorg/rocksdb/ColumnFamilyMetaData;
 */
jobject Java_org_rocksdb_RocksDB_getColumnFamilyMetaData(JNIEnv* env, jclass,
                                                         jlong jdb_handle,
                                                         jlong jcf_handle) {
  auto* db = reinterpret_cast<ROCKSDB_NAMESPACE::DB*>(jdb_handle);
  ROCKSDB_NAMESPACE::ColumnFamilyHandle* cf_handle;
  if (jcf_handle == 0) {
    cf_handle = db->DefaultColumnFamily();
  } else {
    cf_handle =
        reinterpret_cast<ROCKSDB_NAMESPACE::ColumnFamilyHandle*>(jcf_handle);
  }
  ROCKSDB_NAMESPACE::ColumnFamilyMetaData cf_metadata;
  db->GetColumnFamilyMetaData(cf_handle, &cf_metadata);
  return ROCKSDB_NAMESPACE::ColumnFamilyMetaDataJni::
      fromCppColumnFamilyMetaData(env, &cf_metadata);
}

/*
 * Class:     org_rocksdb_RocksDB
 * Method:    ingestExternalFile
 * Signature: (JJ[Ljava/lang/String;IJ)V
 */
void Java_org_rocksdb_RocksDB_ingestExternalFile(
    JNIEnv* env, jclass, jlong jdb_handle, jlong jcf_handle,
    jobjectArray jfile_path_list, jint jfile_path_list_len,
    jlong jingest_external_file_options_handle) {
  jboolean has_exception = JNI_FALSE;
  std::vector<std::string> file_path_list =
      ROCKSDB_NAMESPACE::JniUtil::copyStrings(
          env, jfile_path_list, jfile_path_list_len, &has_exception);
  if (has_exception == JNI_TRUE) {
    // exception occurred
    return;
  }

  auto* db = reinterpret_cast<ROCKSDB_NAMESPACE::DB*>(jdb_handle);
  auto* column_family =
      reinterpret_cast<ROCKSDB_NAMESPACE::ColumnFamilyHandle*>(jcf_handle);
  auto* ifo = reinterpret_cast<ROCKSDB_NAMESPACE::IngestExternalFileOptions*>(
      jingest_external_file_options_handle);
  ROCKSDB_NAMESPACE::Status s =
      db->IngestExternalFile(column_family, file_path_list, *ifo);
  if (!s.ok()) {
    ROCKSDB_NAMESPACE::RocksDBExceptionJni::ThrowNew(env, s);
  }
}

/*
 * Class:     org_rocksdb_RocksDB
 * Method:    verifyChecksum
 * Signature: (J)V
 */
void Java_org_rocksdb_RocksDB_verifyChecksum(JNIEnv* env, jclass,
                                             jlong jdb_handle) {
  auto* db = reinterpret_cast<ROCKSDB_NAMESPACE::DB*>(jdb_handle);
  auto s = db->VerifyChecksum();
  if (!s.ok()) {
    ROCKSDB_NAMESPACE::RocksDBExceptionJni::ThrowNew(env, s);
  }
}

/*
 * Class:     org_rocksdb_RocksDB
 * Method:    getDefaultColumnFamily
 * Signature: (J)J
 */
jlong Java_org_rocksdb_RocksDB_getDefaultColumnFamily(JNIEnv*, jclass,
                                                      jlong jdb_handle) {
  auto* db_handle = reinterpret_cast<ROCKSDB_NAMESPACE::DB*>(jdb_handle);
  auto* cf_handle = db_handle->DefaultColumnFamily();
  return GET_CPLUSPLUS_POINTER(cf_handle);
}

/*
 * Class:     org_rocksdb_RocksDB
 * Method:    getPropertiesOfAllTables
 * Signature: (JJ)Ljava/util/Map;
 */
jobject Java_org_rocksdb_RocksDB_getPropertiesOfAllTables(JNIEnv* env, jclass,
                                                          jlong jdb_handle,
                                                          jlong jcf_handle) {
  auto* db = reinterpret_cast<ROCKSDB_NAMESPACE::DB*>(jdb_handle);
  ROCKSDB_NAMESPACE::ColumnFamilyHandle* cf_handle;
  if (jcf_handle == 0) {
    cf_handle = db->DefaultColumnFamily();
  } else {
    cf_handle =
        reinterpret_cast<ROCKSDB_NAMESPACE::ColumnFamilyHandle*>(jcf_handle);
  }
  ROCKSDB_NAMESPACE::TablePropertiesCollection table_properties_collection;
  auto s =
      db->GetPropertiesOfAllTables(cf_handle, &table_properties_collection);
  if (!s.ok()) {
    ROCKSDB_NAMESPACE::RocksDBExceptionJni::ThrowNew(env, s);
  }

  // convert to Java type
  jobject jhash_map = ROCKSDB_NAMESPACE::HashMapJni::construct(
      env, static_cast<uint32_t>(table_properties_collection.size()));
  if (jhash_map == nullptr) {
    // exception occurred
    return nullptr;
  }

  const ROCKSDB_NAMESPACE::HashMapJni::FnMapKV<
      const std::string,
      const std::shared_ptr<const ROCKSDB_NAMESPACE::TableProperties>, jobject,
      jobject>
      fn_map_kv =
          [env](const std::pair<const std::string,
                                const std::shared_ptr<
                                    const ROCKSDB_NAMESPACE::TableProperties>>&
                    kv) {
            jstring jkey = ROCKSDB_NAMESPACE::JniUtil::toJavaString(
                env, &(kv.first), false);
            if (env->ExceptionCheck()) {
              // an error occurred
              return std::unique_ptr<std::pair<jobject, jobject>>(nullptr);
            }

            jobject jtable_properties =
                ROCKSDB_NAMESPACE::TablePropertiesJni::fromCppTableProperties(
                    env, *(kv.second.get()));
            if (jtable_properties == nullptr) {
              // an error occurred
              env->DeleteLocalRef(jkey);
              return std::unique_ptr<std::pair<jobject, jobject>>(nullptr);
            }

            return std::unique_ptr<std::pair<jobject, jobject>>(
                new std::pair<jobject, jobject>(
                    static_cast<jobject>(jkey),
                    static_cast<jobject>(jtable_properties)));
          };

  if (!ROCKSDB_NAMESPACE::HashMapJni::putAll(
          env, jhash_map, table_properties_collection.begin(),
          table_properties_collection.end(), fn_map_kv)) {
    // exception occurred
    return nullptr;
  }

  return jhash_map;
}

/*
 * Class:     org_rocksdb_RocksDB
 * Method:    getPropertiesOfTablesInRange
 * Signature: (JJ[J)Ljava/util/Map;
 */
jobject Java_org_rocksdb_RocksDB_getPropertiesOfTablesInRange(
    JNIEnv* env, jclass, jlong jdb_handle, jlong jcf_handle,
    jlongArray jrange_slice_handles) {
  auto* db = reinterpret_cast<ROCKSDB_NAMESPACE::DB*>(jdb_handle);
  ROCKSDB_NAMESPACE::ColumnFamilyHandle* cf_handle;
  if (jcf_handle == 0) {
    cf_handle = db->DefaultColumnFamily();
  } else {
    cf_handle =
        reinterpret_cast<ROCKSDB_NAMESPACE::ColumnFamilyHandle*>(jcf_handle);
  }
  const jsize jlen = env->GetArrayLength(jrange_slice_handles);
  jlong* jrange_slice_handle =
      env->GetLongArrayElements(jrange_slice_handles, nullptr);
  if (jrange_slice_handle == nullptr) {
    // exception occurred
    return nullptr;
  }

  const size_t ranges_len = static_cast<size_t>(jlen / 2);
  auto ranges = std::unique_ptr<ROCKSDB_NAMESPACE::Range[]>(
      new ROCKSDB_NAMESPACE::Range[ranges_len]);
  for (jsize i = 0, j = 0; i < jlen; ++i) {
    auto* start =
        reinterpret_cast<ROCKSDB_NAMESPACE::Slice*>(jrange_slice_handle[i]);
    auto* limit =
        reinterpret_cast<ROCKSDB_NAMESPACE::Slice*>(jrange_slice_handle[++i]);
    ranges[j++] = ROCKSDB_NAMESPACE::Range(*start, *limit);
  }

  ROCKSDB_NAMESPACE::TablePropertiesCollection table_properties_collection;
  auto s = db->GetPropertiesOfTablesInRange(cf_handle, ranges.get(), ranges_len,
                                            &table_properties_collection);
  if (!s.ok()) {
    // error occurred
    env->ReleaseLongArrayElements(jrange_slice_handles, jrange_slice_handle,
                                  JNI_ABORT);
    ROCKSDB_NAMESPACE::RocksDBExceptionJni::ThrowNew(env, s);
    return nullptr;
  }

  // cleanup
  env->ReleaseLongArrayElements(jrange_slice_handles, jrange_slice_handle,
                                JNI_ABORT);

  return jrange_slice_handles;
}

/*
 * Class:     org_rocksdb_RocksDB
 * Method:    suggestCompactRange
 * Signature: (JJ)[J
 */
jlongArray Java_org_rocksdb_RocksDB_suggestCompactRange(JNIEnv* env, jclass,
                                                        jlong jdb_handle,
                                                        jlong jcf_handle) {
  auto* db = reinterpret_cast<ROCKSDB_NAMESPACE::DB*>(jdb_handle);
  ROCKSDB_NAMESPACE::ColumnFamilyHandle* cf_handle;
  if (jcf_handle == 0) {
    cf_handle = db->DefaultColumnFamily();
  } else {
    cf_handle =
        reinterpret_cast<ROCKSDB_NAMESPACE::ColumnFamilyHandle*>(jcf_handle);
  }
  auto* begin = new ROCKSDB_NAMESPACE::Slice();
  auto* end = new ROCKSDB_NAMESPACE::Slice();
  auto s = db->SuggestCompactRange(cf_handle, begin, end);
  if (!s.ok()) {
    // error occurred
    delete begin;
    delete end;
    ROCKSDB_NAMESPACE::RocksDBExceptionJni::ThrowNew(env, s);
    return nullptr;
  }

  jlongArray jslice_handles = env->NewLongArray(2);
  if (jslice_handles == nullptr) {
    // exception thrown: OutOfMemoryError
    delete begin;
    delete end;
    return nullptr;
  }

  jlong slice_handles[2];
  slice_handles[0] = GET_CPLUSPLUS_POINTER(begin);
  slice_handles[1] = GET_CPLUSPLUS_POINTER(end);
  env->SetLongArrayRegion(jslice_handles, 0, 2, slice_handles);
  if (env->ExceptionCheck()) {
    // exception thrown: ArrayIndexOutOfBoundsException
    delete begin;
    delete end;
    env->DeleteLocalRef(jslice_handles);
    return nullptr;
  }

  return jslice_handles;
}

/*
 * Class:     org_rocksdb_RocksDB
 * Method:    promoteL0
 * Signature: (JJI)V
 */
void Java_org_rocksdb_RocksDB_promoteL0(JNIEnv*, jclass, jlong jdb_handle,
                                        jlong jcf_handle, jint jtarget_level) {
  auto* db = reinterpret_cast<ROCKSDB_NAMESPACE::DB*>(jdb_handle);
  ROCKSDB_NAMESPACE::ColumnFamilyHandle* cf_handle;
  if (jcf_handle == 0) {
    cf_handle = db->DefaultColumnFamily();
  } else {
    cf_handle =
        reinterpret_cast<ROCKSDB_NAMESPACE::ColumnFamilyHandle*>(jcf_handle);
  }
  db->PromoteL0(cf_handle, static_cast<int>(jtarget_level));
}

/*
 * Class:     org_rocksdb_RocksDB
 * Method:    startTrace
 * Signature: (JJJ)V
 */
void Java_org_rocksdb_RocksDB_startTrace(
    JNIEnv* env, jclass, jlong jdb_handle, jlong jmax_trace_file_size,
    jlong jtrace_writer_jnicallback_handle) {
  auto* db = reinterpret_cast<ROCKSDB_NAMESPACE::DB*>(jdb_handle);
  ROCKSDB_NAMESPACE::TraceOptions trace_options;
  trace_options.max_trace_file_size =
      static_cast<uint64_t>(jmax_trace_file_size);
  // transfer ownership of trace writer from Java to C++
  auto trace_writer =
      std::unique_ptr<ROCKSDB_NAMESPACE::TraceWriterJniCallback>(
          reinterpret_cast<ROCKSDB_NAMESPACE::TraceWriterJniCallback*>(
              jtrace_writer_jnicallback_handle));
  auto s = db->StartTrace(trace_options, std::move(trace_writer));
  if (!s.ok()) {
    ROCKSDB_NAMESPACE::RocksDBExceptionJni::ThrowNew(env, s);
  }
}

/*
 * Class:     org_rocksdb_RocksDB
 * Method:    endTrace
 * Signature: (J)V
 */
void Java_org_rocksdb_RocksDB_endTrace(JNIEnv* env, jclass, jlong jdb_handle) {
  auto* db = reinterpret_cast<ROCKSDB_NAMESPACE::DB*>(jdb_handle);
  auto s = db->EndTrace();
  if (!s.ok()) {
    ROCKSDB_NAMESPACE::RocksDBExceptionJni::ThrowNew(env, s);
  }
}

/*
 * Class:     org_rocksdb_RocksDB
 * Method:    tryCatchUpWithPrimary
 * Signature: (J)V
 */
void Java_org_rocksdb_RocksDB_tryCatchUpWithPrimary(JNIEnv* env, jclass,
                                                    jlong jdb_handle) {
  auto* db = reinterpret_cast<ROCKSDB_NAMESPACE::DB*>(jdb_handle);
  auto s = db->TryCatchUpWithPrimary();
  if (!s.ok()) {
    ROCKSDB_NAMESPACE::RocksDBExceptionJni::ThrowNew(env, s);
  }
}

/*
 * Class:     org_rocksdb_RocksDB
 * Method:    destroyDB
 * Signature: (Ljava/lang/String;J)V
 */
void Java_org_rocksdb_RocksDB_destroyDB(JNIEnv* env, jclass, jstring jdb_path,
                                        jlong joptions_handle) {
  const char* db_path = env->GetStringUTFChars(jdb_path, nullptr);
  if (db_path == nullptr) {
    // exception thrown: OutOfMemoryError
    return;
  }

  auto* options =
      reinterpret_cast<ROCKSDB_NAMESPACE::Options*>(joptions_handle);
  if (options == nullptr) {
    ROCKSDB_NAMESPACE::RocksDBExceptionJni::ThrowNew(
        env, ROCKSDB_NAMESPACE::Status::InvalidArgument("Invalid Options."));
  }

  ROCKSDB_NAMESPACE::Status s = ROCKSDB_NAMESPACE::DestroyDB(db_path, *options);
  env->ReleaseStringUTFChars(jdb_path, db_path);

  if (!s.ok()) {
    ROCKSDB_NAMESPACE::RocksDBExceptionJni::ThrowNew(env, s);
  }
}

bool get_slice_helper(JNIEnv* env, jobjectArray ranges, jsize index,
                      std::unique_ptr<ROCKSDB_NAMESPACE::Slice>& slice,
                      std::vector<std::unique_ptr<jbyte[]>>& ranges_to_free) {
  jobject jArray = env->GetObjectArrayElement(ranges, index);
  if (env->ExceptionCheck()) {
    // exception thrown: ArrayIndexOutOfBoundsException
    return false;
  }

  if (jArray == nullptr) {
    return true;
  }

  jbyteArray jba = reinterpret_cast<jbyteArray>(jArray);
  jsize len_ba = env->GetArrayLength(jba);
  ranges_to_free.push_back(std::unique_ptr<jbyte[]>(new jbyte[len_ba]));
  env->GetByteArrayRegion(jba, 0, len_ba, ranges_to_free.back().get());
  if (env->ExceptionCheck()) {
    // exception thrown: ArrayIndexOutOfBoundsException
    env->DeleteLocalRef(jArray);
    return false;
  }
  env->DeleteLocalRef(jArray);
  slice.reset(new ROCKSDB_NAMESPACE::Slice(
      reinterpret_cast<char*>(ranges_to_free.back().get()), len_ba));
  return true;
}
/*
 * Class:     org_rocksdb_RocksDB
 * Method:    deleteFilesInRanges
 * Signature: (JJLjava/util/List;Z)V
 */
void Java_org_rocksdb_RocksDB_deleteFilesInRanges(JNIEnv* env, jclass /*jdb*/,
                                                  jlong jdb_handle,
                                                  jlong jcf_handle,
                                                  jobjectArray ranges,
                                                  jboolean include_end) {
  jsize length = env->GetArrayLength(ranges);

  std::vector<ROCKSDB_NAMESPACE::RangePtr> rangesVector;
  std::vector<std::unique_ptr<ROCKSDB_NAMESPACE::Slice>> slices;
  std::vector<std::unique_ptr<jbyte[]>> ranges_to_free;
  for (jsize i = 0; (i + 1) < length; i += 2) {
    slices.push_back(std::unique_ptr<ROCKSDB_NAMESPACE::Slice>());
    if (!get_slice_helper(env, ranges, i, slices.back(), ranges_to_free)) {
      // exception thrown
      return;
    }

    slices.push_back(std::unique_ptr<ROCKSDB_NAMESPACE::Slice>());
    if (!get_slice_helper(env, ranges, i + 1, slices.back(), ranges_to_free)) {
      // exception thrown
      return;
    }

    rangesVector.push_back(ROCKSDB_NAMESPACE::RangePtr(
        slices[slices.size() - 2].get(), slices[slices.size() - 1].get()));
  }

  auto* db = reinterpret_cast<ROCKSDB_NAMESPACE::DB*>(jdb_handle);
  auto* column_family =
      reinterpret_cast<ROCKSDB_NAMESPACE::ColumnFamilyHandle*>(jcf_handle);

  ROCKSDB_NAMESPACE::Status s = ROCKSDB_NAMESPACE::DeleteFilesInRanges(
      db, column_family == nullptr ? db->DefaultColumnFamily() : column_family,
      rangesVector.data(), rangesVector.size(), include_end);

  if (!s.ok()) {
    ROCKSDB_NAMESPACE::RocksDBExceptionJni::ThrowNew(env, s);
  }
}

/*
 * Class:     org_rocksdb_RocksDB
 * Method:    version
 * Signature: ()I
 */
jint Java_org_rocksdb_RocksDB_version(JNIEnv*, jclass) {
  uint32_t encodedVersion = (ROCKSDB_MAJOR & 0xff) << 16;
  encodedVersion |= (ROCKSDB_MINOR & 0xff) << 8;
  encodedVersion |= (ROCKSDB_PATCH & 0xff);
  return static_cast<jint>(encodedVersion);
}<|MERGE_RESOLUTION|>--- conflicted
+++ resolved
@@ -1642,241 +1642,11 @@
     JNIEnv* env, jclass, jlong jdb_handle, jlong jropt_handle, jbyteArray jkey,
     jint jkey_off, jint jkey_len, jbyteArray jval, jint jval_off, jint jval_len,
     jlong jcf_handle) {
-<<<<<<< HEAD
-  auto* db_handle = reinterpret_cast<ROCKSDB_NAMESPACE::DB*>(jdb_handle);
-  auto& ro_opt =
-      *reinterpret_cast<ROCKSDB_NAMESPACE::ReadOptions*>(jropt_handle);
-  auto* cf_handle =
-      reinterpret_cast<ROCKSDB_NAMESPACE::ColumnFamilyHandle*>(jcf_handle);
-  if (cf_handle != nullptr) {
-    bool has_exception = false;
-    return rocksdb_get_helper(env, db_handle, ro_opt, cf_handle, jkey, jkey_off,
-                              jkey_len, jval, jval_off, jval_len,
-                              &has_exception);
-  } else {
-    ROCKSDB_NAMESPACE::RocksDBExceptionJni::ThrowNew(
-        env, ROCKSDB_NAMESPACE::Status::InvalidArgument(
-                 "Invalid ColumnFamilyHandle."));
-    // will never be evaluated
-    return 0;
-  }
-}
-
-inline void multi_get_helper_release_keys(std::vector<jbyte*>& keys_to_free) {
-  auto end = keys_to_free.end();
-  for (auto it = keys_to_free.begin(); it != end; ++it) {
-    delete[] * it;
-  }
-  keys_to_free.clear();
-}
-
-/**
- * @brief fill a native array of cf handles from java handles
- *
- * @param env
- * @param cf_handles to fill from the java variants
- * @param jcolumn_family_handles
- * @return true if the copy succeeds
- * @return false if a JNI exception is generated
- */
-inline bool cf_handles_from_jcf_handles(
-    JNIEnv* env,
-    std::vector<ROCKSDB_NAMESPACE::ColumnFamilyHandle*>& cf_handles,
-    jlongArray jcolumn_family_handles) {
-  if (jcolumn_family_handles != nullptr) {
-    const jsize len_cols = env->GetArrayLength(jcolumn_family_handles);
-
-    jlong* jcfh = env->GetLongArrayElements(jcolumn_family_handles, nullptr);
-    if (jcfh == nullptr) {
-      // exception thrown: OutOfMemoryError
-      jclass exception_cls = (env)->FindClass("java/lang/OutOfMemoryError");
-      (env)->ThrowNew(exception_cls,
-                      "Insufficient Memory for CF handle array.");
-      return false;
-    }
-
-    for (jsize i = 0; i < len_cols; i++) {
-      auto* cf_handle =
-          reinterpret_cast<ROCKSDB_NAMESPACE::ColumnFamilyHandle*>(jcfh[i]);
-      cf_handles.push_back(cf_handle);
-    }
-    env->ReleaseLongArrayElements(jcolumn_family_handles, jcfh, JNI_ABORT);
-  }
-  return true;
-}
-
-/**
- * @brief copy keys from JNI into vector of slices for Rocks API
- *
- * @param keys to instantiate
- * @param jkeys
- * @param jkey_offs
- * @param jkey_lens
- * @return true if the copy succeeds
- * @return false if a JNI exception is raised
- */
-inline bool keys_from_jkeys(JNIEnv* env,
-                            std::vector<ROCKSDB_NAMESPACE::Slice>& keys,
-                            std::vector<jbyte*>& keys_to_free,
-                            jobjectArray jkeys, jintArray jkey_offs,
-                            jintArray jkey_lens) {
-  jint* jkey_off = env->GetIntArrayElements(jkey_offs, nullptr);
-  if (jkey_off == nullptr) {
-    // exception thrown: OutOfMemoryError
-    jclass exception_cls = (env)->FindClass("java/lang/OutOfMemoryError");
-    (env)->ThrowNew(exception_cls, "Insufficient Memory for key offset array.");
-    return false;
-  }
-
-  jint* jkey_len = env->GetIntArrayElements(jkey_lens, nullptr);
-  if (jkey_len == nullptr) {
-    // exception thrown: OutOfMemoryError
-    env->ReleaseIntArrayElements(jkey_offs, jkey_off, JNI_ABORT);
-    jclass exception_cls = (env)->FindClass("java/lang/OutOfMemoryError");
-    (env)->ThrowNew(exception_cls, "Insufficient Memory for key length array.");
-    return false;
-  }
-
-  const jsize len_keys = env->GetArrayLength(jkeys);
-  for (jsize i = 0; i < len_keys; i++) {
-    jobject jkey = env->GetObjectArrayElement(jkeys, i);
-    if (env->ExceptionCheck()) {
-      // exception thrown: ArrayIndexOutOfBoundsException
-      env->ReleaseIntArrayElements(jkey_lens, jkey_len, JNI_ABORT);
-      env->ReleaseIntArrayElements(jkey_offs, jkey_off, JNI_ABORT);
-      multi_get_helper_release_keys(keys_to_free);
-      jclass exception_cls = (env)->FindClass("java/lang/OutOfMemoryError");
-      (env)->ThrowNew(exception_cls,
-                      "Insufficient Memory for key object array.");
-      return false;
-    }
-
-    jbyteArray jkey_ba = reinterpret_cast<jbyteArray>(jkey);
-
-    const jint len_key = jkey_len[i];
-    jbyte* key = new jbyte[len_key];
-    env->GetByteArrayRegion(jkey_ba, jkey_off[i], len_key, key);
-    if (env->ExceptionCheck()) {
-      // exception thrown: ArrayIndexOutOfBoundsException
-      delete[] key;
-      env->DeleteLocalRef(jkey);
-      env->ReleaseIntArrayElements(jkey_lens, jkey_len, JNI_ABORT);
-      env->ReleaseIntArrayElements(jkey_offs, jkey_off, JNI_ABORT);
-      multi_get_helper_release_keys(keys_to_free);
-      jclass exception_cls =
-          (env)->FindClass("java/lang/ArrayIndexOutOfBoundsException");
-      (env)->ThrowNew(exception_cls, "Invalid byte array region index.");
-      return false;
-    }
-
-    ROCKSDB_NAMESPACE::Slice key_slice(reinterpret_cast<char*>(key), len_key);
-    keys.push_back(key_slice);
-
-    env->DeleteLocalRef(jkey);
-    keys_to_free.push_back(key);
-  }
-
-  // cleanup jkey_off and jken_len
-  env->ReleaseIntArrayElements(jkey_lens, jkey_len, JNI_ABORT);
-  env->ReleaseIntArrayElements(jkey_offs, jkey_off, JNI_ABORT);
-
-  return true;
-}
-
-inline bool keys_from_bytebuffers(JNIEnv* env,
-                                  std::vector<ROCKSDB_NAMESPACE::Slice>& keys,
-                                  jobjectArray jkeys, jintArray jkey_offs,
-                                  jintArray jkey_lens) {
-  jint* jkey_off = env->GetIntArrayElements(jkey_offs, nullptr);
-  if (jkey_off == nullptr) {
-    // exception thrown: OutOfMemoryError
-    jclass exception_cls = (env)->FindClass("java/lang/OutOfMemoryError");
-    (env)->ThrowNew(exception_cls, "Insufficient Memory for key offset array.");
-    return false;
-  }
-
-  jint* jkey_len = env->GetIntArrayElements(jkey_lens, nullptr);
-  if (jkey_len == nullptr) {
-    // exception thrown: OutOfMemoryError
-    env->ReleaseIntArrayElements(jkey_offs, jkey_off, JNI_ABORT);
-    jclass exception_cls = (env)->FindClass("java/lang/OutOfMemoryError");
-    (env)->ThrowNew(exception_cls, "Insufficient Memory for key length array.");
-    return false;
-  }
-
-  const jsize len_keys = env->GetArrayLength(jkeys);
-  for (jsize i = 0; i < len_keys; i++) {
-    jobject jkey = env->GetObjectArrayElement(jkeys, i);
-    if (env->ExceptionCheck()) {
-      // exception thrown: ArrayIndexOutOfBoundsException
-      // cleanup jkey_off and jkey_len
-      env->ReleaseIntArrayElements(jkey_lens, jkey_len, JNI_ABORT);
-      env->ReleaseIntArrayElements(jkey_offs, jkey_off, JNI_ABORT);
-
-      return false;
-    }
-    char* key = reinterpret_cast<char*>(env->GetDirectBufferAddress(jkey));
-    ROCKSDB_NAMESPACE::Slice key_slice(key + jkey_off[i], jkey_len[i]);
-    keys.push_back(key_slice);
-
-    env->DeleteLocalRef(jkey);
-  }
-
-  // cleanup jkey_off and jkey_len
-  env->ReleaseIntArrayElements(jkey_lens, jkey_len, JNI_ABORT);
-  env->ReleaseIntArrayElements(jkey_offs, jkey_off, JNI_ABORT);
-
-  return true;
-}
-
-/**
- * cf multi get
- *
- * @return byte[][] of values or nullptr if an
- * exception occurs
- */
-jobjectArray multi_get_helper(JNIEnv* env, jclass, ROCKSDB_NAMESPACE::DB* db,
-                              const ROCKSDB_NAMESPACE::ReadOptions& rOpt,
-                              jobjectArray jkeys, jintArray jkey_offs,
-                              jintArray jkey_lens,
-                              jlongArray jcolumn_family_handles) {
-  std::vector<ROCKSDB_NAMESPACE::ColumnFamilyHandle*> cf_handles;
-  if (!cf_handles_from_jcf_handles(env, cf_handles, jcolumn_family_handles)) {
-    return nullptr;
-  }
-
-  std::vector<ROCKSDB_NAMESPACE::Slice> keys;
-  std::vector<jbyte*> keys_to_free;
-  if (!keys_from_jkeys(env, keys, keys_to_free, jkeys, jkey_offs, jkey_lens)) {
-    return nullptr;
-  }
-
-  std::vector<std::string> values;
-  std::vector<ROCKSDB_NAMESPACE::Status> s;
-  if (cf_handles.size() == 0) {
-    s = db->MultiGet(rOpt, keys, &values);
-  } else {
-    s = db->MultiGet(rOpt, cf_handles, keys, &values);
-  }
-
-  // free up allocated byte arrays
-  multi_get_helper_release_keys(keys_to_free);
-
-  // prepare the results
-  jobjectArray jresults = ROCKSDB_NAMESPACE::ByteJni::new2dByteArray(
-      env, static_cast<jsize>(s.size()));
-  if (jresults == nullptr) {
-    // exception occurred
-    jclass exception_cls = (env)->FindClass("java/lang/OutOfMemoryError");
-    (env)->ThrowNew(exception_cls, "Insufficient Memory for results.");
-    return nullptr;
-=======
   auto* db = reinterpret_cast<ROCKSDB_NAMESPACE::DB*>(jdb_handle);
   auto cf_handle = ROCKSDB_NAMESPACE::ColumnFamilyJNIHelpers::handleFromJLong(
       env, jcf_handle);
   if (cf_handle == nullptr) {
     return ROCKSDB_NAMESPACE::KVException::kStatusError;
->>>>>>> 102e86be
   }
   try {
     ROCKSDB_NAMESPACE::JByteArraySlice key(env, jkey, jkey_off, jkey_len);
@@ -1900,117 +1670,6 @@
  * exception on a problem
  */
 
-<<<<<<< HEAD
-/**
- * @brief multi_get_helper_direct for fast-path multiget (io_uring) on Linux
- *
- * @param env
- * @param db
- * @param rOpt read options
- * @param jcolumn_family_handles 0, 1, or n column family handles
- * @param jkeys
- * @param jkey_offsets
- * @param jkey_lengths
- * @param jvalues byte buffers to receive values
- * @param jvalue_sizes returned actual sizes of data values for keys
- * @param jstatuses returned java RocksDB status values for per key
- */
-void multi_get_helper_direct(JNIEnv* env, jclass, ROCKSDB_NAMESPACE::DB* db,
-                             const ROCKSDB_NAMESPACE::ReadOptions& rOpt,
-                             jlongArray jcolumn_family_handles,
-                             jobjectArray jkeys, jintArray jkey_offsets,
-                             jintArray jkey_lengths, jobjectArray jvalues,
-                             jintArray jvalue_sizes, jobjectArray jstatuses) {
-  const jsize num_keys = env->GetArrayLength(jkeys);
-
-  std::vector<ROCKSDB_NAMESPACE::Slice> keys;
-  if (!keys_from_bytebuffers(env, keys, jkeys, jkey_offsets, jkey_lengths)) {
-    return;
-  }
-
-  std::vector<ROCKSDB_NAMESPACE::PinnableSlice> values(num_keys);
-
-  std::vector<ROCKSDB_NAMESPACE::ColumnFamilyHandle*> cf_handles;
-  if (!cf_handles_from_jcf_handles(env, cf_handles, jcolumn_family_handles)) {
-    return;
-  }
-
-  std::vector<ROCKSDB_NAMESPACE::Status> s(num_keys);
-  if (cf_handles.size() == 0) {
-    // we can use the more efficient call here
-    auto cf_handle = db->DefaultColumnFamily();
-    db->MultiGet(rOpt, cf_handle, num_keys, keys.data(), values.data(),
-                 s.data());
-  } else if (cf_handles.size() == 1) {
-    // we can use the more efficient call here
-    auto cf_handle = cf_handles[0];
-    db->MultiGet(rOpt, cf_handle, num_keys, keys.data(), values.data(),
-                 s.data());
-  } else {
-    // multiple CFs version
-    db->MultiGet(rOpt, num_keys, cf_handles.data(), keys.data(), values.data(),
-                 s.data());
-  }
-
-  // prepare the results
-  jobjectArray jresults = ROCKSDB_NAMESPACE::ByteJni::new2dByteArray(
-      env, static_cast<jsize>(s.size()));
-  if (jresults == nullptr) {
-    // exception occurred
-    jclass exception_cls = (env)->FindClass("java/lang/OutOfMemoryError");
-    (env)->ThrowNew(exception_cls, "Insufficient Memory for results.");
-    return;
-  }
-
-  std::vector<jint> value_size;
-  for (int i = 0; i < num_keys; i++) {
-    auto jstatus = ROCKSDB_NAMESPACE::StatusJni::construct(env, s[i]);
-    if (jstatus == nullptr) {
-      // exception in context
-      return;
-    }
-    env->SetObjectArrayElement(jstatuses, i, jstatus);
-
-    if (s[i].ok()) {
-      jobject jvalue_bytebuf = env->GetObjectArrayElement(jvalues, i);
-      if (env->ExceptionCheck()) {
-        // ArrayIndexOutOfBoundsException is thrown
-        return;
-      }
-      jlong jvalue_capacity = env->GetDirectBufferCapacity(jvalue_bytebuf);
-      if (jvalue_capacity == -1) {
-        ROCKSDB_NAMESPACE::RocksDBExceptionJni::ThrowNew(
-            env,
-            "Invalid value(s) argument (argument is not a valid direct "
-            "ByteBuffer)");
-        return;
-      }
-      void* jvalue_address = env->GetDirectBufferAddress(jvalue_bytebuf);
-      if (jvalue_address == nullptr) {
-        ROCKSDB_NAMESPACE::RocksDBExceptionJni::ThrowNew(
-            env,
-            "Invalid value(s) argument (argument is not a valid direct "
-            "ByteBuffer)");
-        return;
-      }
-
-      // record num returned, push back that number, which may be bigger then
-      // the ByteBuffer supplied. then copy as much as fits in the ByteBuffer.
-      value_size.push_back(static_cast<jint>(values[i].size()));
-      auto copy_bytes =
-          std::min(static_cast<jlong>(values[i].size()), jvalue_capacity);
-      memcpy(jvalue_address, values[i].data(), copy_bytes);
-    } else {
-      // bad status for this
-      value_size.push_back(0);
-    }
-  }
-
-  env->SetIntArrayRegion(jvalue_sizes, 0, num_keys, value_size.data());
-}
-
-=======
->>>>>>> 102e86be
 /*
  * @brief Use the efficient/optimized variant of MultiGet()
  *
@@ -2019,11 +1678,7 @@
  * Signature: (J[[B[I[I)[[B
  */
 jobjectArray Java_org_rocksdb_RocksDB_multiGet__J_3_3B_3I_3I(
-<<<<<<< HEAD
     JNIEnv* env, jclass jdb, jlong jdb_handle, jobjectArray jkeys,
-=======
-    JNIEnv* env, jobject, jlong jdb_handle, jobjectArray jkeys,
->>>>>>> 102e86be
     jintArray jkey_offs, jintArray jkey_lens) {
   ROCKSDB_NAMESPACE::MultiGetJNIKeys keys;
   if (!keys.fromByteArrays(env, jkeys, jkey_offs, jkey_lens)) {
@@ -2047,11 +1702,7 @@
  * Signature: (J[[B[I[I[J)[[B
  */
 jobjectArray Java_org_rocksdb_RocksDB_multiGet__J_3_3B_3I_3I_3J(
-<<<<<<< HEAD
     JNIEnv* env, jclass jdb, jlong jdb_handle, jobjectArray jkeys,
-=======
-    JNIEnv* env, jobject, jlong jdb_handle, jobjectArray jkeys,
->>>>>>> 102e86be
     jintArray jkey_offs, jintArray jkey_lens,
     jlongArray jcolumn_family_handles) {
   ROCKSDB_NAMESPACE::MultiGetJNIKeys keys;
@@ -2079,11 +1730,7 @@
  * Signature: (JJ[[B[I[I)[[B
  */
 jobjectArray Java_org_rocksdb_RocksDB_multiGet__JJ_3_3B_3I_3I(
-<<<<<<< HEAD
     JNIEnv* env, jclass jdb, jlong jdb_handle, jlong jropt_handle,
-=======
-    JNIEnv* env, jobject, jlong jdb_handle, jlong jropt_handle,
->>>>>>> 102e86be
     jobjectArray jkeys, jintArray jkey_offs, jintArray jkey_lens) {
   ROCKSDB_NAMESPACE::MultiGetJNIKeys keys;
   if (!keys.fromByteArrays(env, jkeys, jkey_offs, jkey_lens)) {
@@ -2107,11 +1754,7 @@
  * Signature: (JJ[[B[I[I[J)[[B
  */
 jobjectArray Java_org_rocksdb_RocksDB_multiGet__JJ_3_3B_3I_3I_3J(
-<<<<<<< HEAD
     JNIEnv* env, jclass jdb, jlong jdb_handle, jlong jropt_handle,
-=======
-    JNIEnv* env, jobject, jlong jdb_handle, jlong jropt_handle,
->>>>>>> 102e86be
     jobjectArray jkeys, jintArray jkey_offs, jintArray jkey_lens,
     jlongArray jcolumn_family_handles) {
   ROCKSDB_NAMESPACE::MultiGetJNIKeys keys;
@@ -2143,18 +1786,7 @@
  * (JJ[J[Ljava/nio/ByteBuffer;[I[I[Ljava/nio/ByteBuffer;[I[Lorg/rocksdb/Status;)V
  */
 void Java_org_rocksdb_RocksDB_multiGet__JJ_3J_3Ljava_nio_ByteBuffer_2_3I_3I_3Ljava_nio_ByteBuffer_2_3I_3Lorg_rocksdb_Status_2(
-<<<<<<< HEAD
-    JNIEnv* env, jclass jdb, jlong jdb_handle, jlong jropt_handle,
-    jlongArray jcolumn_family_handles, jobjectArray jkeys,
-    jintArray jkey_offsets, jintArray jkey_lengths, jobjectArray jvalues,
-    jintArray jvalues_sizes, jobjectArray jstatus_objects) {
-  return multi_get_helper_direct(
-      env, jdb, reinterpret_cast<ROCKSDB_NAMESPACE::DB*>(jdb_handle),
-      *reinterpret_cast<ROCKSDB_NAMESPACE::ReadOptions*>(jropt_handle),
-      jcolumn_family_handles, jkeys, jkey_offsets, jkey_lengths, jvalues,
-      jvalues_sizes, jstatus_objects);
-=======
-    JNIEnv* env, jobject, jlong jdb_handle, jlong jropt_handle,
+    JNIEnv* env, jclass, jlong jdb_handle, jlong jropt_handle,
     jlongArray jcolumn_family_handles, jobjectArray jkeys, jintArray jkey_offs,
     jintArray jkey_lens, jobjectArray jvalues, jintArray jvalues_sizes,
     jobjectArray jstatus_objects) {
@@ -2183,7 +1815,6 @@
   }
   ROCKSDB_NAMESPACE::MultiGetJNIValues::fillByteBuffersAndStatusObjects(
       env, values, statuses, jvalues, jvalues_sizes, jstatus_objects);
->>>>>>> 102e86be
 }
 
 //////////////////////////////////////////////////////////////////////////////
