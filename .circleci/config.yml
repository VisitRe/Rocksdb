version: 2.1

orbs:
  win: circleci/windows@2.4.0
  slack: circleci/slack@3.4.2

aliases:
  - &notify-on-master-failure
    fail_only: true
    only_for_branches: master

commands:
  install-pyenv-on-macos:
    steps:
      - run:
          name: Install pyenv on macos
          command: |
            HOMEBREW_NO_AUTO_UPDATE=1 brew install pyenv

  increase-max-open-files-on-macos:
    steps:
      - run:
          name: Increase max open files
          command: |
            sudo sysctl -w kern.maxfiles=1048576
            sudo sysctl -w kern.maxfilesperproc=1048576
            sudo launchctl limit maxfiles 1048576

  pre-steps:
    steps:
      - checkout
      - run: pyenv install --skip-existing 3.5.9
      - run: pyenv global 3.5.9
      - run:
          name: Setup Environment Variables
          command: |
            echo "export GTEST_THROW_ON_FAILURE=0" >> $BASH_ENV
            echo "export GTEST_OUTPUT=\"xml:/tmp/test-results/\"" >> $BASH_ENV
            echo "export SKIP_FORMAT_BUCK_CHECKS=1" >> $BASH_ENV
            echo "export PRINT_PARALLEL_OUTPUTS=1" >> $BASH_ENV

  post-steps:
    steps:
      - slack/status: *notify-on-master-failure
      - store_test_results: # store test result if there's any
          path: /tmp/test-results
      - store_artifacts: # store LOG for debugging if there's any
          path: LOG

  install-clang-10:
    steps:
      - run:
          name: Install Clang 10
          command: |
            echo "deb http://apt.llvm.org/xenial/ llvm-toolchain-xenial-10 main" | sudo tee -a /etc/apt/sources.list
            echo "deb-src http://apt.llvm.org/xenial/ llvm-toolchain-xenial-10 main" | sudo tee -a /etc/apt/sources.list
            echo "APT::Acquire::Retries \"10\";" | sudo tee -a /etc/apt/apt.conf.d/80-retries # llvm.org unreliable
            sudo apt-get update -y && sudo apt-get install -y clang-10

  install-gflags:
    steps:
      - run:
          name: Install gflags
          command: |
            sudo apt-get update -y && sudo apt-get install -y libgflags-dev
  
  install-gflags-on-macos:
    steps:
      - run:
          name: Install gflags on macos
          command: |
            HOMEBREW_NO_AUTO_UPDATE=1 brew install gflags

  install-gtest-parallel:
    steps:
      - run:
          name: Install gtest-parallel
          command: |
            git clone --single-branch --branch master --depth 1 https://github.com/google/gtest-parallel.git ~/gtest-parallel
            echo "export PATH=$HOME/gtest-parallel:$PATH" >> $BASH_ENV

executors:
  windows-2xlarge:
    machine:
      image: 'windows-server-2019-vs2019:stable'
      resource_class: windows.2xlarge
      shell: bash.exe

jobs:
  build-macos:
    macos:
      xcode: 11.3.0
    steps:
      - increase-max-open-files-on-macos
      - install-pyenv-on-macos
      - pre-steps
      - install-gflags-on-macos
      - run: ulimit -S -n 1048576 && OPT=-DCIRCLECI make V=1 J=32 -j32 check | .circleci/cat_ignore_eagain
      - post-steps

  build-linux:
    machine:
      image: ubuntu-1604:202007-01
    resource_class: 2xlarge
    steps:
      - pre-steps
      - install-gflags
      - run: make V=1 J=32 -j32 check | .circleci/cat_ignore_eagain
      - post-steps

<<<<<<< HEAD
  build-linux-encrypted-env:
    machine:
      image: ubuntu-1604:202007-01
    environment:
      ENCRYPTED_ENV: 1
=======
  build-linux-mem-env:
    machine:
      image: ubuntu-1604:202007-01
    resource_class: 2xlarge
    steps:
      - pre-steps
      - install-gflags
      - run: MEM_ENV=1 make V=1 J=32 -j32 check | .circleci/cat_ignore_eagain
      - post-steps

  build-linux-encrypted-env:
    machine:
      image: ubuntu-1604:202007-01
>>>>>>> 47496632
    resource_class: 2xlarge
    steps:
      - pre-steps
      - install-gflags
<<<<<<< HEAD
      - run: make V=1 J=32 -j32 check | .circleci/cat_ignore_eagain
=======
      - run: ENCRYPTED_ENV=1 make V=1 J=32 -j32 check | .circleci/cat_ignore_eagain
>>>>>>> 47496632
      - post-steps

  build-linux-shared_lib-alt_namespace-status_checked:
    machine:
      image: ubuntu-1604:202007-01
    resource_class: 2xlarge
    steps:
      - pre-steps
      - install-gflags
      - run: ASSERT_STATUS_CHECKED=1 TEST_UINT128_COMPAT=1 LIB_MODE=shared OPT="-DROCKSDB_NAMESPACE=alternative_rocksdb_ns" make V=1 -j32 all check_some | .circleci/cat_ignore_eagain
      - post-steps

  build-linux-release:
    machine:
      image: ubuntu-1604:202007-01
    resource_class: 2xlarge
    steps:
      - checkout # check out the code in the project directory
      - run: make V=1 -j32 release | .circleci/cat_ignore_eagain
      - run: if ./db_stress --version; then false; else true; fi # ensure without gflags
      - install-gflags
      - run: make V=1 -j32 release | .circleci/cat_ignore_eagain
      - run: ./db_stress --version # ensure with gflags
      - post-steps

  build-linux-release-rtti:
    machine:
      image: ubuntu-1604:201903-01
    resource_class: large
    steps:
      - checkout # check out the code in the project directory
      - run: make clean
      - run: USE_RTTI=1 DEBUG_LEVEL=0 make V=1 -j16 static_lib tools db_bench | .circleci/cat_ignore_eagain
      - run: if ./db_stress --version; then false; else true; fi # ensure without gflags
      - run: sudo apt-get update -y && sudo apt-get install -y libgflags-dev
      - run: make clean
      - run: USE_RTTI=1 DEBUG_LEVEL=0 make V=1 -j16 static_lib tools db_bench | .circleci/cat_ignore_eagain
      - run: ./db_stress --version # ensure with gflags

  build-linux-lite:
    machine:
      image: ubuntu-1604:202007-01
    resource_class: 2xlarge
    steps:
      - pre-steps
      - install-gflags
      - run: LITE=1 make V=1 J=32 -j32 check | .circleci/cat_ignore_eagain
      - post-steps

  build-linux-lite-release:
    machine:
      image: ubuntu-1604:202007-01
    resource_class: large
    steps:
      - checkout # check out the code in the project directory
      - run: LITE=1 make V=1 -j32 release | .circleci/cat_ignore_eagain
      - run: if ./db_stress --version; then false; else true; fi # ensure without gflags
      - install-gflags
      - run: LITE=1 make V=1 -j32 release | .circleci/cat_ignore_eagain
      - run: ./db_stress --version # ensure with gflags
      - post-steps

  build-linux-clang-no-test:
    machine:
      image: ubuntu-1604:202007-01
    resource_class: 2xlarge
    steps:
      - checkout # check out the code in the project directory
      - run: sudo apt-get update -y && sudo apt-get install -y clang libgflags-dev
      - run: CC=clang CXX=clang++ USE_CLANG=1 PORTABLE=1 make V=1 -j32 all | .circleci/cat_ignore_eagain
      - post-steps

  build-linux-clang10-asan:
    machine:
      image: ubuntu-1604:202007-01
    resource_class: 2xlarge
    steps:
      - pre-steps
      - install-gflags
      - install-clang-10
      - run: COMPILE_WITH_ASAN=1 CC=clang-10 CXX=clang++-10 ROCKSDB_DISABLE_ALIGNED_NEW=1 USE_CLANG=1 make V=1 -j32 check | .circleci/cat_ignore_eagain # aligned new doesn't work for reason we haven't figured out
      - post-steps

  build-linux-clang10-mini-tsan:
    machine:
      image: ubuntu-1604:202007-01
    resource_class: 2xlarge
    steps:
      - pre-steps
      - install-gflags
      - install-clang-10
      - run: COMPILE_WITH_TSAN=1 CC=clang-10 CXX=clang++-10 ROCKSDB_DISABLE_ALIGNED_NEW=1 USE_CLANG=1 make V=1 -j32 check | .circleci/cat_ignore_eagain # aligned new doesn't work for reason we haven't figured out.
      - post-steps

  build-linux-clang10-ubsan:
    machine:
      image: ubuntu-1604:202007-01
    resource_class: 2xlarge
    steps:
      - pre-steps
      - install-gflags
      - install-clang-10
      - run: COMPILE_WITH_UBSAN=1 OPT="-fsanitize-blacklist=.circleci/ubsan_suppression_list.txt" CC=clang-10 CXX=clang++-10 ROCKSDB_DISABLE_ALIGNED_NEW=1 USE_CLANG=1 make V=1 -j32 ubsan_check | .circleci/cat_ignore_eagain # aligned new doesn't work for reason we haven't figured out
      - post-steps

  build-linux-clang10-clang-analyze:
    machine:
      image: ubuntu-1604:202007-01
    resource_class: 2xlarge
    steps:
      - pre-steps
      - install-gflags
      - install-clang-10
      - run: sudo apt-get update -y && sudo apt-get install -y clang-tools-10
      - run: CC=clang-10 CXX=clang++-10 ROCKSDB_DISABLE_ALIGNED_NEW=1 CLANG_ANALYZER="/usr/bin/clang++-10" CLANG_SCAN_BUILD=scan-build-10 USE_CLANG=1 make V=1 -j32 analyze | .circleci/cat_ignore_eagain # aligned new doesn't work for reason we haven't figured out. For unknown, reason passing "clang++-10" as CLANG_ANALYZER doesn't work, and we need a full path.
      - post-steps

  build-linux-cmake:
    machine:
      image: ubuntu-1604:202007-01
    resource_class: 2xlarge
    steps:
      - checkout # check out the code in the project directory
      - run: (mkdir build && cd build && cmake -DWITH_GFLAGS=0 .. && make V=1 -j32) | .circleci/cat_ignore_eagain
      - post-steps

  build-linux-unity:
    docker: # executor type
      - image: gcc:latest
    resource_class: xlarge
    steps:
      - checkout # check out the code in the project directory
      - run: apt-get update -y && apt-get install -y libgflags-dev
      - run: TEST_TMPDIR=/dev/shm && make V=1 -j16 unity_test | .circleci/cat_ignore_eagain
      - post-steps

  build-linux-gcc-4-8:
    machine:
      image: ubuntu-1604:202007-01
    resource_class: large
    steps:
      - pre-steps
      - run: sudo apt-get update -y && sudo apt-get install gcc-4.8 g++-4.8 libgflags-dev
      - run: CC=gcc-4.8 CXX=g++-4.8 V=1 SKIP_LINK=1 make -j4 all | .circleci/cat_ignore_eagain # Linking broken because libgflags compiled with newer ABI
      - post-steps

  build-windows:
    executor: windows-2xlarge
    parameters:
      extra_cmake_opt:
        default: ""
        type: string
      vs_year:
        default: "2019"
        type: string
      cmake_generator:
        default: "Visual Studio 16 2019"
        type: string
    environment:
      THIRDPARTY_HOME: C:/Users/circleci/thirdparty
      CMAKE_HOME: C:/Users/circleci/thirdparty/cmake-3.16.4-win64-x64
      CMAKE_BIN: C:/Users/circleci/thirdparty/cmake-3.16.4-win64-x64/bin/cmake.exe
      SNAPPY_HOME: C:/Users/circleci/thirdparty/snappy-1.1.7
      SNAPPY_INCLUDE: C:/Users/circleci/thirdparty/snappy-1.1.7;C:/Users/circleci/thirdparty/snappy-1.1.7/build
      SNAPPY_LIB_DEBUG: C:/Users/circleci/thirdparty/snappy-1.1.7/build/Debug/snappy.lib
      VS_YEAR: <<parameters.vs_year>>
      CMAKE_GENERATOR: <<parameters.cmake_generator>>
    steps:
      - checkout
      - run:
          name: "Setup VS"
          command: |
            if [[ "${VS_YEAR}" == "2017" ]]; then
              powershell .circleci/vs2017_install.ps1
            elif [[ "${VS_YEAR}" == "2015" ]]; then
              powershell .circleci/vs2015_install.ps1
            fi
      - run:
          name: "Install thirdparty dependencies"
          command: |
            mkdir ${THIRDPARTY_HOME}
            cd ${THIRDPARTY_HOME}
            echo "Installing CMake..."
            curl --fail --silent --show-error --output cmake-3.16.4-win64-x64.zip --location https://github.com/Kitware/CMake/releases/download/v3.16.4/cmake-3.16.4-win64-x64.zip
            unzip -q cmake-3.16.4-win64-x64.zip
            echo "Building Snappy dependency..."
            curl --fail --silent --show-error --output snappy-1.1.7.zip --location https://github.com/google/snappy/archive/1.1.7.zip
            unzip -q snappy-1.1.7.zip
            cd snappy-1.1.7
            mkdir build
            cd build
            ${CMAKE_BIN} -G "${CMAKE_GENERATOR}" ..
            msbuild.exe Snappy.sln -maxCpuCount -property:Configuration=Debug -property:Platform=x64
      - run:
          name: "Build RocksDB"
          command: |
            mkdir build
            cd build
            ${CMAKE_BIN} -G "${CMAKE_GENERATOR}" -DCMAKE_BUILD_TYPE=Debug -DOPTDBG=1 -DPORTABLE=1 -DSNAPPY=1 -DJNI=1 << parameters.extra_cmake_opt >> ..
            cd ..
            msbuild.exe build/rocksdb.sln -maxCpuCount -property:Configuration=Debug -property:Platform=x64
      - run:
          name: "Test RocksDB"
          shell: powershell.exe
          command: |
            build_tools\run_ci_db_test.ps1 -SuiteRun db_basic_test,db_test,db_test2,db_merge_operand_test,bloom_test,c_test,coding_test,crc32c_test,dynamic_bloom_test,env_basic_test,env_test,hash_test,random_test -Concurrency 16

  build-linux-java:
    machine:
      image: ubuntu-1604:202007-01
    resource_class: 2xlarge
    steps:
      - pre-steps
      - install-gflags
      - run:
          name: "Build RocksDBJava"
          command: |
            export JAVA_HOME=/usr/lib/jvm/java-1.8.0-openjdk-amd64
            export PATH=$JAVA_HOME/bin:$PATH
            echo "JAVA_HOME=${JAVA_HOME}"
            which java && java -version
            which javac && javac -version
            make V=1 J=32 -j32 rocksdbjava jtest | .circleci/cat_ignore_eagain
      - post-steps

  build-examples:
    machine:
      image: ubuntu-1604:202007-01
    resource_class: medium
    steps:
      - pre-steps
      - install-gflags
      - run:
          name: "Build examples"
          command: |
            OPT=-DTRAVIS V=1 make -j4 static_lib && cd examples && make -j4 | ../.circleci/cat_ignore_eagain
      - post-steps

  build-linux-non-shm:
    machine:
      image: ubuntu-1604:202007-01
    resource_class: 2xlarge
    parameters:
      start_test:
        default: ""
        type: string
      end_test:
        default: ""
        type: string
    steps:
      - pre-steps
      - install-gflags
      - install-gtest-parallel
      - run:
          name: "Build unit tests"
          command: |
            echo "env: $(env)"
            echo "** done env"
            ROCKSDBTESTS_START=<<parameters.start_test>> ROCKSDBTESTS_END=<<parameters.end_test>> ROCKSDBTESTS_SUBSET_TESTS_TO_FILE=/tmp/test_list make V=1 -j32 --output-sync=target build_subset_tests
      - run:
          name: "Run unit tests in parallel"
          command: |
            sed -i 's/[[:space:]]*$//; s/ / \.\//g; s/.*/.\/&/' /tmp/test_list
            cat /tmp/test_list
            export TEST_TMPDIR=/tmp/rocksdb_test_tmp
            /usr/bin/python ../gtest-parallel/gtest-parallel $(</tmp/test_list) --output_dir=/tmp | cat  # pipe to cat to continuously output status on circleci UI. Otherwise, no status will be printed while the job is running.
      - post-steps

workflows:
  build-linux:
    jobs:
      - build-linux
<<<<<<< HEAD
=======
  build-linux-mem-env:
    jobs:
      - build-linux-mem-env
>>>>>>> 47496632
  build-linux-encrypted-env:
    jobs:
      - build-linux-encrypted-env
  build-linux-shared_lib-alt_namespace-status_checked:
    jobs:
      - build-linux-shared_lib-alt_namespace-status_checked
  build-linux-lite:
    jobs:
      - build-linux-lite
  build-linux-release:
    jobs:
      - build-linux-release
  build-linux-release-rtti:
    jobs:
      - build-linux-release-rtti
  build-linux-lite-release:
    jobs:
      - build-linux-lite-release
  build-linux-clang-no-test:
    jobs:
      - build-linux-clang-no-test
  build-linux-clang10-asan:
    jobs:
      - build-linux-clang10-asan
  build-linux-clang10-mini-tsan:
    jobs:
      - build-linux-clang10-mini-tsan
  build-linux-clang10-ubsan:
    jobs:
      - build-linux-clang10-ubsan
  build-linux-clang10-clang-analyze:
    jobs:
      - build-linux-clang10-clang-analyze
  build-linux-cmake:
    jobs:
      - build-linux-cmake
  build-linux-unity:
    jobs:
      - build-linux-unity
  build-windows:
    jobs:
      - build-windows
  build-windows-vs2017:
    jobs:
      - build-windows:
          vs_year: "2017"
          cmake_generator: "Visual Studio 15 Win64"
  build-windows-vs2015:
    jobs:
      - build-windows:
          vs_year: "2015"
          cmake_generator: "Visual Studio 14 Win64"
  build-windows-cxx20:
    jobs:
      - build-windows:
          extra_cmake_opt: -DCMAKE_CXX_STANDARD=20
  build-java:
    jobs:
      - build-linux-java
  build-examples:
    jobs:
      - build-examples
  build-linux-non-shm:
    jobs:
      - build-linux-non-shm:
          start_test: ""
          end_test: "db_options_test" # make sure unique in src.mk
      - build-linux-non-shm:
          start_test: "db_options_test" # make sure unique in src.mk
          end_test: "filename_test" # make sure unique in src.mk
      - build-linux-non-shm:
          start_test: "filename_test" # make sure unique in src.mk
          end_test: "statistics_test" # make sure unique in src.mk
      - build-linux-non-shm:
          start_test: "statistics_test" # make sure unique in src.mk
          end_test: ""
  build-linux-gcc-4-8:
    jobs:
      - build-linux-gcc-4-8
  build-macos:
    jobs:
      - build-macos<|MERGE_RESOLUTION|>--- conflicted
+++ resolved
@@ -108,36 +108,24 @@
       - run: make V=1 J=32 -j32 check | .circleci/cat_ignore_eagain
       - post-steps
 
-<<<<<<< HEAD
+  build-linux-mem-env:
+    machine:
+      image: ubuntu-1604:202007-01
+    resource_class: 2xlarge
+    steps:
+      - pre-steps
+      - install-gflags
+      - run: MEM_ENV=1 make V=1 J=32 -j32 check | .circleci/cat_ignore_eagain
+      - post-steps
+
   build-linux-encrypted-env:
     machine:
       image: ubuntu-1604:202007-01
-    environment:
-      ENCRYPTED_ENV: 1
-=======
-  build-linux-mem-env:
-    machine:
-      image: ubuntu-1604:202007-01
-    resource_class: 2xlarge
-    steps:
-      - pre-steps
-      - install-gflags
-      - run: MEM_ENV=1 make V=1 J=32 -j32 check | .circleci/cat_ignore_eagain
-      - post-steps
-
-  build-linux-encrypted-env:
-    machine:
-      image: ubuntu-1604:202007-01
->>>>>>> 47496632
-    resource_class: 2xlarge
-    steps:
-      - pre-steps
-      - install-gflags
-<<<<<<< HEAD
-      - run: make V=1 J=32 -j32 check | .circleci/cat_ignore_eagain
-=======
+    resource_class: 2xlarge
+    steps:
+      - pre-steps
+      - install-gflags
       - run: ENCRYPTED_ENV=1 make V=1 J=32 -j32 check | .circleci/cat_ignore_eagain
->>>>>>> 47496632
       - post-steps
 
   build-linux-shared_lib-alt_namespace-status_checked:
@@ -410,12 +398,9 @@
   build-linux:
     jobs:
       - build-linux
-<<<<<<< HEAD
-=======
   build-linux-mem-env:
     jobs:
       - build-linux-mem-env
->>>>>>> 47496632
   build-linux-encrypted-env:
     jobs:
       - build-linux-encrypted-env
