--- conflicted
+++ resolved
@@ -353,12 +353,7 @@
     // inaccurate but is a number that is large enough.
     return port::kMaxInt64 / 1000000;
   } else {
-<<<<<<< HEAD
-    return std::max(kMinRefillBytesPerPeriod,
-                    rate_bytes_per_sec * options_.refill_period_us / 1000000);
-=======
-    return rate_bytes_per_sec * refill_period_us_ / 1000000;
->>>>>>> f8c685c4
+    return rate_bytes_per_sec * options_.refill_period_us / 1000000;
   }
 }
 
