--- conflicted
+++ resolved
@@ -188,13 +188,9 @@
 }
 
 TEST_F(TimerTest, CancelRunningTask) {
-<<<<<<< HEAD
   static constexpr char kTestFuncName[] = "test_func";
-  mock_env_->set_current_time(0);
-=======
   const int kRepeatUs = 1 * kUsPerSec;
   constexpr char kTestFuncName[] = "test_func";
->>>>>>> 50439606
   Timer timer(mock_env_.get());
   ASSERT_TRUE(timer.Start());
   int* value = new int;
