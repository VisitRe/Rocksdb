//  Copyright (c) 2011-present, Facebook, Inc.  All rights reserved.
//  This source code is licensed under both the GPLv2 (found in the
//  COPYING file in the root directory) and Apache 2.0 License
//  (found in the LICENSE.Apache file in the root directory).
//
// Copyright (c) 2011 The LevelDB Authors. All rights reserved.
// Use of this source code is governed by a BSD-style license that can be
// found in the LICENSE file. See the AUTHORS file for names of contributors.

#pragma once

#include <algorithm>
#include <atomic>
#include <chrono>
#include <deque>

#include "port/port.h"
#include "rocksdb/env.h"
#include "rocksdb/rate_limiter.h"
#include "rocksdb/status.h"
#include "rocksdb/system_clock.h"
#include "util/mutexlock.h"
#include "util/random.h"

namespace ROCKSDB_NAMESPACE {

class GenericRateLimiter : public RateLimiter {
 public:
  struct GenericRateLimiterOptions {
    static const char* kName() { return "GenericRateLimiterOptions"; }
    GenericRateLimiterOptions(int64_t _rate_bytes_per_sec,
                              int64_t _refill_period_us, int32_t _fairness,
                              const std::shared_ptr<SystemClock>& _clock,
                              bool _auto_tuned)
        : max_bytes_per_sec(_rate_bytes_per_sec),
          refill_period_us(_refill_period_us),
          clock(_clock),
          fairness(_fairness > 100 ? 100 : _fairness),
          auto_tuned(_auto_tuned) {}
    int64_t max_bytes_per_sec;
    int64_t refill_period_us;
    std::shared_ptr<SystemClock> clock;
    int32_t fairness;
    bool auto_tuned;
  };

 public:
  explicit GenericRateLimiter(
      int64_t refill_bytes, int64_t refill_period_us = 100 * 1000,
      int32_t fairness = 10,
      RateLimiter::Mode mode = RateLimiter::Mode::kWritesOnly,
      const std::shared_ptr<SystemClock>& clock = nullptr,
      bool auto_tuned = false);

  virtual ~GenericRateLimiter();

  static const char* kClassName() { return "GenericRateLimiter"; }
  const char* Name() const override { return kClassName(); }
  Status PrepareOptions(const ConfigOptions& options) override;

  // This API allows user to dynamically change rate limiter's bytes per second.
  virtual void SetBytesPerSecond(int64_t bytes_per_second) override;

  // Request for token to write bytes. If this request can not be satisfied,
  // the call is blocked. Caller is responsible to make sure
  // bytes <= GetSingleBurstBytes() and bytes >= 0. Negative bytes
  // passed in will be rounded up to 0.
  using RateLimiter::Request;
  virtual void Request(const int64_t bytes, const Env::IOPriority pri,
                       Statistics* stats) override;

  virtual int64_t GetSingleBurstBytes() const override {
    return refill_bytes_per_period_.load(std::memory_order_relaxed);
  }

  virtual int64_t GetTotalBytesThrough(
      const Env::IOPriority pri = Env::IO_TOTAL) const override {
    MutexLock g(&request_mutex_);
    if (pri == Env::IO_TOTAL) {
      int64_t total_bytes_through_sum = 0;
      for (int i = Env::IO_LOW; i < Env::IO_TOTAL; ++i) {
        total_bytes_through_sum += total_bytes_through_[i];
      }
      return total_bytes_through_sum;
    }
    return total_bytes_through_[pri];
  }

  virtual int64_t GetTotalRequests(
      const Env::IOPriority pri = Env::IO_TOTAL) const override {
    MutexLock g(&request_mutex_);
    if (pri == Env::IO_TOTAL) {
      int64_t total_requests_sum = 0;
      for (int i = Env::IO_LOW; i < Env::IO_TOTAL; ++i) {
        total_requests_sum += total_requests_[i];
      }
      return total_requests_sum;
    }
    return total_requests_[pri];
  }

  virtual Status GetTotalPendingRequests(
      int64_t* total_pending_requests,
      const Env::IOPriority pri = Env::IO_TOTAL) const override {
    assert(total_pending_requests != nullptr);
    MutexLock g(&request_mutex_);
    if (pri == Env::IO_TOTAL) {
      int64_t total_pending_requests_sum = 0;
      for (int i = Env::IO_LOW; i < Env::IO_TOTAL; ++i) {
        total_pending_requests_sum += static_cast<int64_t>(queue_[i].size());
      }
      *total_pending_requests = total_pending_requests_sum;
    } else {
      *total_pending_requests = static_cast<int64_t>(queue_[pri].size());
    }
    return Status::OK();
  }

  virtual int64_t GetBytesPerSecond() const override {
    return rate_bytes_per_sec_;
  }

 private:
  void Initialize();
  void RefillBytesAndGrantRequests();
  std::vector<Env::IOPriority> GeneratePriorityIterationOrder();
  int64_t CalculateRefillBytesPerPeriod(int64_t rate_bytes_per_sec);
  Status Tune();

  uint64_t NowMicrosMonotonic() {
    return options_.clock->NowNanos() / std::milli::den;
  }

  // This mutex guard all internal states
  mutable port::Mutex request_mutex_;

<<<<<<< HEAD
  const int64_t kMinRefillBytesPerPeriod = 100;

  GenericRateLimiterOptions options_;
=======
  const int64_t refill_period_us_;
>>>>>>> f8c685c4

  int64_t rate_bytes_per_sec_;
  // This variable can be changed dynamically.
  std::atomic<int64_t> refill_bytes_per_period_;

  bool stop_;
  port::CondVar exit_cv_;
  int32_t requests_to_wait_;

  int64_t total_requests_[Env::IO_TOTAL];
  int64_t total_bytes_through_[Env::IO_TOTAL];
  int64_t available_bytes_;
  int64_t next_refill_us_;

  Random rnd_;

  struct Req;
  std::deque<Req*> queue_[Env::IO_TOTAL];
  bool wait_until_refill_pending_;

  int64_t num_drains_;
  int64_t prev_num_drains_;
  std::chrono::microseconds tuned_time_;
};

}  // namespace ROCKSDB_NAMESPACE<|MERGE_RESOLUTION|>--- conflicted
+++ resolved
@@ -134,13 +134,7 @@
   // This mutex guard all internal states
   mutable port::Mutex request_mutex_;
 
-<<<<<<< HEAD
-  const int64_t kMinRefillBytesPerPeriod = 100;
-
   GenericRateLimiterOptions options_;
-=======
-  const int64_t refill_period_us_;
->>>>>>> f8c685c4
 
   int64_t rate_bytes_per_sec_;
   // This variable can be changed dynamically.
