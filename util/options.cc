//  Copyright (c) 2013, Facebook, Inc.  All rights reserved.
//  This source code is licensed under the BSD-style license found in the
//  LICENSE file in the root directory of this source tree. An additional grant
//  of patent rights can be found in the PATENTS file in the same directory.
//
// Copyright (c) 2011 The LevelDB Authors. All rights reserved.
// Use of this source code is governed by a BSD-style license that can be
// found in the LICENSE file. See the AUTHORS file for names of contributors.

#include "rocksdb/options.h"
#include "rocksdb/immutable_options.h"

#ifndef __STDC_FORMAT_MACROS
#define __STDC_FORMAT_MACROS
#endif

#include <inttypes.h>
#include <limits>

#include "db/writebuffer.h"
#include "rocksdb/cache.h"
#include "rocksdb/compaction_filter.h"
#include "rocksdb/comparator.h"
#include "rocksdb/env.h"
#include "rocksdb/memtablerep.h"
#include "rocksdb/merge_operator.h"
#include "rocksdb/slice.h"
#include "rocksdb/slice_transform.h"
#include "rocksdb/table.h"
#include "rocksdb/table_properties.h"
#include "table/block_based_table_factory.h"
#include "util/compression.h"
#include "util/statistics.h"
#include "util/xfunc.h"

namespace rocksdb {

ImmutableCFOptions::ImmutableCFOptions(const Options& options)
    : compaction_style(options.compaction_style),
      compaction_options_universal(options.compaction_options_universal),
      compaction_options_fifo(options.compaction_options_fifo),
      prefix_extractor(options.prefix_extractor.get()),
      comparator(options.comparator),
      merge_operator(options.merge_operator.get()),
      compaction_filter(options.compaction_filter),
      compaction_filter_factory(options.compaction_filter_factory.get()),
      compaction_filter_factory_v2(options.compaction_filter_factory_v2.get()),
      inplace_update_support(options.inplace_update_support),
      inplace_callback(options.inplace_callback),
      info_log(options.info_log.get()),
      statistics(options.statistics.get()),
      env(options.env),
      allow_mmap_reads(options.allow_mmap_reads),
      allow_mmap_writes(options.allow_mmap_writes),
      db_paths(options.db_paths),
      memtable_factory(options.memtable_factory.get()),
      table_factory(options.table_factory.get()),
      table_properties_collector_factories(
          options.table_properties_collector_factories),
      advise_random_on_open(options.advise_random_on_open),
      bloom_locality(options.bloom_locality),
      purge_redundant_kvs_while_flush(options.purge_redundant_kvs_while_flush),
      min_partial_merge_operands(options.min_partial_merge_operands),
      disable_data_sync(options.disableDataSync),
      use_fsync(options.use_fsync),
      compression(options.compression),
      compression_per_level(options.compression_per_level),
      compression_opts(options.compression_opts),
      level_compaction_dynamic_level_bytes(
          options.level_compaction_dynamic_level_bytes),
      access_hint_on_compaction_start(options.access_hint_on_compaction_start),
      num_levels(options.num_levels),
<<<<<<< HEAD
      optimize_filters_for_hits(options.optimize_filters_for_hits)
#ifndef ROCKSDB_LITE
      ,
      listeners(options.listeners) {
}
#else  // ROCKSDB_LITE
{
}
#endif  // ROCKSDB_LITE
=======
      optimize_filters_for_hits(options.optimize_filters_for_hits),
      listeners(options.listeners),
      row_cache(options.row_cache) {}
>>>>>>> 72cab889

ColumnFamilyOptions::ColumnFamilyOptions()
    : comparator(BytewiseComparator()),
      merge_operator(nullptr),
      compaction_filter(nullptr),
      compaction_filter_factory(nullptr),
      compaction_filter_factory_v2(nullptr),
      write_buffer_size(4 << 20),
      max_write_buffer_number(2),
      min_write_buffer_number_to_merge(1),
<<<<<<< HEAD
      compression(kSnappyCompression),
=======
      max_write_buffer_number_to_maintain(0),
      compression(Snappy_Supported() ? kSnappyCompression : kNoCompression),
>>>>>>> 72cab889
      prefix_extractor(nullptr),
      num_levels(7),
      level0_file_num_compaction_trigger(4),
      level0_slowdown_writes_trigger(20),
      level0_stop_writes_trigger(24),
      max_mem_compaction_level(2),
      target_file_size_base(2 * 1048576),
      target_file_size_multiplier(1),
      max_bytes_for_level_base(10 * 1048576),
      level_compaction_dynamic_level_bytes(false),
      max_bytes_for_level_multiplier(10),
      max_bytes_for_level_multiplier_additional(num_levels, 1),
      expanded_compaction_factor(25),
      source_compaction_factor(1),
      max_grandparent_overlap_factor(10),
      soft_rate_limit(0.0),
      hard_rate_limit(0.0),
      rate_limit_delay_max_milliseconds(1000),
      arena_block_size(0),
      disable_auto_compactions(false),
      purge_redundant_kvs_while_flush(true),
      compaction_style(kCompactionStyleLevel),
      verify_checksums_in_compaction(true),
      filter_deletes(false),
      max_sequential_skip_in_iterations(8),
      memtable_factory(std::shared_ptr<SkipListFactory>(new SkipListFactory)),
      table_factory(
          std::shared_ptr<TableFactory>(new BlockBasedTableFactory())),
      inplace_update_support(false),
      inplace_update_num_locks(10000),
      inplace_callback(nullptr),
      memtable_prefix_bloom_bits(0),
      memtable_prefix_bloom_probes(6),
      memtable_prefix_bloom_huge_page_tlb_size(0),
      bloom_locality(0),
      max_successive_merges(0),
      min_partial_merge_operands(2),
      optimize_filters_for_hits(false),
      paranoid_file_checks(false)
#ifndef ROCKSDB_LITE
      ,
      listeners() {
#else  // ROCKSDB_LITE
{
#endif  // ROCKSDB_LITE
  assert(memtable_factory.get() != nullptr);
}

ColumnFamilyOptions::ColumnFamilyOptions(const Options& options)
    : comparator(options.comparator),
      merge_operator(options.merge_operator),
      compaction_filter(options.compaction_filter),
      compaction_filter_factory(options.compaction_filter_factory),
      compaction_filter_factory_v2(options.compaction_filter_factory_v2),
      write_buffer_size(options.write_buffer_size),
      max_write_buffer_number(options.max_write_buffer_number),
      min_write_buffer_number_to_merge(
          options.min_write_buffer_number_to_merge),
      compression(options.compression),
      compression_per_level(options.compression_per_level),
      compression_opts(options.compression_opts),
      prefix_extractor(options.prefix_extractor),
      num_levels(options.num_levels),
      level0_file_num_compaction_trigger(
          options.level0_file_num_compaction_trigger),
      level0_slowdown_writes_trigger(options.level0_slowdown_writes_trigger),
      level0_stop_writes_trigger(options.level0_stop_writes_trigger),
      max_mem_compaction_level(options.max_mem_compaction_level),
      target_file_size_base(options.target_file_size_base),
      target_file_size_multiplier(options.target_file_size_multiplier),
      max_bytes_for_level_base(options.max_bytes_for_level_base),
      level_compaction_dynamic_level_bytes(
          options.level_compaction_dynamic_level_bytes),
      max_bytes_for_level_multiplier(options.max_bytes_for_level_multiplier),
      max_bytes_for_level_multiplier_additional(
          options.max_bytes_for_level_multiplier_additional),
      expanded_compaction_factor(options.expanded_compaction_factor),
      source_compaction_factor(options.source_compaction_factor),
      max_grandparent_overlap_factor(options.max_grandparent_overlap_factor),
      soft_rate_limit(options.soft_rate_limit),
      hard_rate_limit(options.hard_rate_limit),
      rate_limit_delay_max_milliseconds(
          options.rate_limit_delay_max_milliseconds),
      arena_block_size(options.arena_block_size),
      disable_auto_compactions(options.disable_auto_compactions),
      purge_redundant_kvs_while_flush(options.purge_redundant_kvs_while_flush),
      compaction_style(options.compaction_style),
      verify_checksums_in_compaction(options.verify_checksums_in_compaction),
      compaction_options_universal(options.compaction_options_universal),
      compaction_options_fifo(options.compaction_options_fifo),
      filter_deletes(options.filter_deletes),
      max_sequential_skip_in_iterations(
          options.max_sequential_skip_in_iterations),
      memtable_factory(options.memtable_factory),
      table_factory(options.table_factory),
      table_properties_collector_factories(
          options.table_properties_collector_factories),
      inplace_update_support(options.inplace_update_support),
      inplace_update_num_locks(options.inplace_update_num_locks),
      inplace_callback(options.inplace_callback),
      memtable_prefix_bloom_bits(options.memtable_prefix_bloom_bits),
      memtable_prefix_bloom_probes(options.memtable_prefix_bloom_probes),
      memtable_prefix_bloom_huge_page_tlb_size(
          options.memtable_prefix_bloom_huge_page_tlb_size),
      bloom_locality(options.bloom_locality),
      max_successive_merges(options.max_successive_merges),
      min_partial_merge_operands(options.min_partial_merge_operands),
      optimize_filters_for_hits(options.optimize_filters_for_hits),
      paranoid_file_checks(options.paranoid_file_checks)
#ifndef ROCKSDB_LITE
      ,
      listeners(options.listeners) {
#else   // ROCKSDB_LITE
{
#endif  // ROCKSDB_LITE
  assert(memtable_factory.get() != nullptr);
  if (max_bytes_for_level_multiplier_additional.size() <
      static_cast<unsigned int>(num_levels)) {
    max_bytes_for_level_multiplier_additional.resize(num_levels, 1);
  }
}

DBOptions::DBOptions()
    : create_if_missing(false),
      create_missing_column_families(false),
      error_if_exists(false),
      paranoid_checks(true),
      env(Env::Default()),
      rate_limiter(nullptr),
      info_log(nullptr),
#ifdef NDEBUG
      info_log_level(INFO_LEVEL),
#else
      info_log_level(DEBUG_LEVEL),
#endif  // NDEBUG
      max_open_files(5000),
      max_total_wal_size(0),
      statistics(nullptr),
      disableDataSync(false),
      use_fsync(false),
      db_log_dir(""),
      wal_dir(""),
      delete_obsolete_files_period_micros(6 * 60 * 60 * 1000000UL),
      max_background_compactions(1),
      max_background_flushes(1),
      max_log_file_size(0),
      log_file_time_to_roll(0),
      keep_log_file_num(1000),
      max_manifest_file_size(std::numeric_limits<uint64_t>::max()),
      table_cache_numshardbits(4),
      WAL_ttl_seconds(0),
      WAL_size_limit_MB(0),
      manifest_preallocation_size(4 * 1024 * 1024),
      allow_os_buffer(true),
      allow_mmap_reads(false),
      allow_mmap_writes(false),
      is_fd_close_on_exec(true),
      skip_log_error_on_recovery(false),
      stats_dump_period_sec(600),
      advise_random_on_open(true),
      db_write_buffer_size(0),
      access_hint_on_compaction_start(NORMAL),
      use_adaptive_mutex(false),
      bytes_per_sync(0),
      wal_bytes_per_sync(0),
<<<<<<< HEAD
      enable_thread_tracking(false) {
=======
      listeners(),
      enable_thread_tracking(false),
      delayed_write_rate(1024U * 1024U),
      wal_recovery_mode(WALRecoveryMode::kTolerateCorruptedTailRecords) {
>>>>>>> 72cab889
}

DBOptions::DBOptions(const Options& options)
    : create_if_missing(options.create_if_missing),
      create_missing_column_families(options.create_missing_column_families),
      error_if_exists(options.error_if_exists),
      paranoid_checks(options.paranoid_checks),
      env(options.env),
      rate_limiter(options.rate_limiter),
      info_log(options.info_log),
      info_log_level(options.info_log_level),
      max_open_files(options.max_open_files),
      max_total_wal_size(options.max_total_wal_size),
      statistics(options.statistics),
      disableDataSync(options.disableDataSync),
      use_fsync(options.use_fsync),
      db_paths(options.db_paths),
      db_log_dir(options.db_log_dir),
      wal_dir(options.wal_dir),
      delete_obsolete_files_period_micros(
          options.delete_obsolete_files_period_micros),
      max_background_compactions(options.max_background_compactions),
      max_background_flushes(options.max_background_flushes),
      max_log_file_size(options.max_log_file_size),
      log_file_time_to_roll(options.log_file_time_to_roll),
      keep_log_file_num(options.keep_log_file_num),
      max_manifest_file_size(options.max_manifest_file_size),
      table_cache_numshardbits(options.table_cache_numshardbits),
      WAL_ttl_seconds(options.WAL_ttl_seconds),
      WAL_size_limit_MB(options.WAL_size_limit_MB),
      manifest_preallocation_size(options.manifest_preallocation_size),
      allow_os_buffer(options.allow_os_buffer),
      allow_mmap_reads(options.allow_mmap_reads),
      allow_mmap_writes(options.allow_mmap_writes),
      is_fd_close_on_exec(options.is_fd_close_on_exec),
      skip_log_error_on_recovery(options.skip_log_error_on_recovery),
      stats_dump_period_sec(options.stats_dump_period_sec),
      advise_random_on_open(options.advise_random_on_open),
      db_write_buffer_size(options.db_write_buffer_size),
      access_hint_on_compaction_start(options.access_hint_on_compaction_start),
      use_adaptive_mutex(options.use_adaptive_mutex),
      bytes_per_sync(options.bytes_per_sync),
      wal_bytes_per_sync(options.wal_bytes_per_sync),
<<<<<<< HEAD
      enable_thread_tracking(options.enable_thread_tracking) {}
=======
      listeners(options.listeners),
      enable_thread_tracking(options.enable_thread_tracking),
      delayed_write_rate(options.delayed_write_rate),
      wal_recovery_mode(options.wal_recovery_mode),
      row_cache(options.row_cache) {}
>>>>>>> 72cab889

static const char* const access_hints[] = {
  "NONE", "NORMAL", "SEQUENTIAL", "WILLNEED"
};

void DBOptions::Dump(Logger* log) const {
    Warn(log, "         Options.error_if_exists: %d", error_if_exists);
    Warn(log, "       Options.create_if_missing: %d", create_if_missing);
    Warn(log, "         Options.paranoid_checks: %d", paranoid_checks);
    Warn(log, "                     Options.env: %p", env);
    Warn(log, "                Options.info_log: %p", info_log.get());
    Warn(log, "          Options.max_open_files: %d", max_open_files);
    Warn(log, "      Options.max_total_wal_size: %" PRIu64, max_total_wal_size);
    Warn(log, "       Options.disableDataSync: %d", disableDataSync);
    Warn(log, "             Options.use_fsync: %d", use_fsync);
    Warn(log, "     Options.max_log_file_size: %" ROCKSDB_PRIszt, max_log_file_size);
    Warn(log, "Options.max_manifest_file_size: %lu",
        (unsigned long)max_manifest_file_size);
    Warn(log, "     Options.log_file_time_to_roll: %" ROCKSDB_PRIszt, log_file_time_to_roll);
    Warn(log, "     Options.keep_log_file_num: %" ROCKSDB_PRIszt, keep_log_file_num);
    Warn(log, "       Options.allow_os_buffer: %d", allow_os_buffer);
    Warn(log, "      Options.allow_mmap_reads: %d", allow_mmap_reads);
    Warn(log, "     Options.allow_mmap_writes: %d", allow_mmap_writes);
    Warn(log, "         Options.create_missing_column_families: %d",
        create_missing_column_families);
    Warn(log, "                             Options.db_log_dir: %s",
        db_log_dir.c_str());
    Warn(log, "                                Options.wal_dir: %s",
        wal_dir.c_str());
    Warn(log, "               Options.table_cache_numshardbits: %d",
        table_cache_numshardbits);
    Warn(log, "    Options.delete_obsolete_files_period_micros: %" PRIu64,
        delete_obsolete_files_period_micros);
    Warn(log, "             Options.max_background_compactions: %d",
        max_background_compactions);
    Warn(log, "                 Options.max_background_flushes: %d",
        max_background_flushes);
    Warn(log, "                        Options.WAL_ttl_seconds: %" PRIu64,
        WAL_ttl_seconds);
    Warn(log, "                      Options.WAL_size_limit_MB: %" PRIu64,
        WAL_size_limit_MB);
    Warn(log, "            Options.manifest_preallocation_size: %" ROCKSDB_PRIszt,
        manifest_preallocation_size);
    Warn(log, "                         Options.allow_os_buffer: %d",
        allow_os_buffer);
    Warn(log, "                        Options.allow_mmap_reads: %d",
        allow_mmap_reads);
    Warn(log, "                       Options.allow_mmap_writes: %d",
        allow_mmap_writes);
    Warn(log, "                     Options.is_fd_close_on_exec: %d",
        is_fd_close_on_exec);
    Warn(log, "                   Options.stats_dump_period_sec: %u",
        stats_dump_period_sec);
    Warn(log, "                   Options.advise_random_on_open: %d",
        advise_random_on_open);
    Warn(log, "                    Options.db_write_buffer_size: %"ROCKSDB_PRIszt"d",
        db_write_buffer_size);
    Warn(log, "         Options.access_hint_on_compaction_start: %s",
        access_hints[access_hint_on_compaction_start]);
    Warn(log, "                      Options.use_adaptive_mutex: %d",
        use_adaptive_mutex);
    Warn(log, "                            Options.rate_limiter: %p",
        rate_limiter.get());
    Warn(log, "                          Options.bytes_per_sync: %" PRIu64,
        bytes_per_sync);
    Warn(log, "                      Options.wal_bytes_per_sync: %" PRIu64,
        wal_bytes_per_sync);
    Warn(log, "                  Options.enable_thread_tracking: %d",
        enable_thread_tracking);
    if (row_cache) {
      Warn(log, "                               Options.row_cache: %" PRIu64,
           row_cache->GetCapacity());
    } else {
      Warn(log, "                               Options.row_cache: None");
    }
}  // DBOptions::Dump

void ColumnFamilyOptions::Dump(Logger* log) const {
  Warn(log, "              Options.comparator: %s", comparator->Name());
  Warn(log, "          Options.merge_operator: %s",
      merge_operator ? merge_operator->Name() : "None");
  Warn(log, "       Options.compaction_filter: %s",
      compaction_filter ? compaction_filter->Name() : "None");
  Warn(log, "       Options.compaction_filter_factory: %s",
      compaction_filter_factory ? compaction_filter_factory->Name() : "None");
  Warn(log, "       Options.compaction_filter_factory_v2: %s",
       compaction_filter_factory_v2 ? compaction_filter_factory_v2->Name()
                                    : "None");
  Warn(log, "        Options.memtable_factory: %s", memtable_factory->Name());
  Warn(log, "           Options.table_factory: %s", table_factory->Name());
  Warn(log, "           table_factory options: %s",
      table_factory->GetPrintableTableOptions().c_str());
  Warn(log, "       Options.write_buffer_size: %" ROCKSDB_PRIszt, write_buffer_size);
  Warn(log, " Options.max_write_buffer_number: %d", max_write_buffer_number);
    if (!compression_per_level.empty()) {
      for (unsigned int i = 0; i < compression_per_level.size(); i++) {
        Warn(log, "       Options.compression[%d]: %s", i,
            CompressionTypeToString(compression_per_level[i]).c_str());
      }
    } else {
      Warn(log, "         Options.compression: %s",
          CompressionTypeToString(compression).c_str());
    }
    Warn(log, "      Options.prefix_extractor: %s",
        prefix_extractor == nullptr ? "nullptr" : prefix_extractor->Name());
    Warn(log, "            Options.num_levels: %d", num_levels);
    Warn(log, "       Options.min_write_buffer_number_to_merge: %d",
        min_write_buffer_number_to_merge);
    Warn(log, "        Options.purge_redundant_kvs_while_flush: %d",
         purge_redundant_kvs_while_flush);
    Warn(log, "           Options.compression_opts.window_bits: %d",
        compression_opts.window_bits);
    Warn(log, "                 Options.compression_opts.level: %d",
        compression_opts.level);
    Warn(log, "              Options.compression_opts.strategy: %d",
        compression_opts.strategy);
    Warn(log, "     Options.level0_file_num_compaction_trigger: %d",
        level0_file_num_compaction_trigger);
    Warn(log, "         Options.level0_slowdown_writes_trigger: %d",
        level0_slowdown_writes_trigger);
    Warn(log, "             Options.level0_stop_writes_trigger: %d",
        level0_stop_writes_trigger);
    Warn(log, "               Options.max_mem_compaction_level: %d",
        max_mem_compaction_level);
    Warn(log, "                  Options.target_file_size_base: %" PRIu64,
        target_file_size_base);
    Warn(log, "            Options.target_file_size_multiplier: %d",
        target_file_size_multiplier);
    Warn(log, "               Options.max_bytes_for_level_base: %" PRIu64,
        max_bytes_for_level_base);
    Warn(log, "Options.level_compaction_dynamic_level_bytes: %d",
        level_compaction_dynamic_level_bytes);
    Warn(log, "         Options.max_bytes_for_level_multiplier: %d",
        max_bytes_for_level_multiplier);
    for (size_t i = 0; i < max_bytes_for_level_multiplier_additional.size();
         i++) {
      Warn(log, "Options.max_bytes_for_level_multiplier_addtl[%"ROCKSDB_PRIszt"]: %d", i,
          max_bytes_for_level_multiplier_additional[i]);
    }
    Warn(log, "      Options.max_sequential_skip_in_iterations: %" PRIu64,
        max_sequential_skip_in_iterations);
    Warn(log, "             Options.expanded_compaction_factor: %d",
        expanded_compaction_factor);
    Warn(log, "               Options.source_compaction_factor: %d",
        source_compaction_factor);
    Warn(log, "         Options.max_grandparent_overlap_factor: %d",
        max_grandparent_overlap_factor);

    Warn(log, "                       Options.arena_block_size: %" ROCKSDB_PRIszt,
        arena_block_size);
    Warn(log, "                      Options.soft_rate_limit: %.2f",
        soft_rate_limit);
    Warn(log, "                      Options.hard_rate_limit: %.2f",
        hard_rate_limit);
    Warn(log, "      Options.rate_limit_delay_max_milliseconds: %u",
        rate_limit_delay_max_milliseconds);
    Warn(log, "               Options.disable_auto_compactions: %d",
        disable_auto_compactions);
    Warn(log, "         Options.purge_redundant_kvs_while_flush: %d",
        purge_redundant_kvs_while_flush);
    Warn(log, "                          Options.filter_deletes: %d",
        filter_deletes);
    Warn(log, "          Options.verify_checksums_in_compaction: %d",
        verify_checksums_in_compaction);
    Warn(log, "                        Options.compaction_style: %d",
        compaction_style);
    Warn(log, " Options.compaction_options_universal.size_ratio: %u",
        compaction_options_universal.size_ratio);
    Warn(log, "Options.compaction_options_universal.min_merge_width: %u",
        compaction_options_universal.min_merge_width);
    Warn(log, "Options.compaction_options_universal.max_merge_width: %u",
        compaction_options_universal.max_merge_width);
    Warn(log, "Options.compaction_options_universal."
            "max_size_amplification_percent: %u",
        compaction_options_universal.max_size_amplification_percent);
    Warn(log,
        "Options.compaction_options_universal.compression_size_percent: %d",
        compaction_options_universal.compression_size_percent);
    Warn(log, "Options.compaction_options_fifo.max_table_files_size: %" PRIu64,
        compaction_options_fifo.max_table_files_size);
    std::string collector_names;
    for (const auto& collector_factory : table_properties_collector_factories) {
      collector_names.append(collector_factory->Name());
      collector_names.append("; ");
    }
    Warn(log, "                  Options.table_properties_collectors: %s",
        collector_names.c_str());
    Warn(log, "                  Options.inplace_update_support: %d",
        inplace_update_support);
    Warn(log, "                Options.inplace_update_num_locks: %" ROCKSDB_PRIszt,
        inplace_update_num_locks);
    Warn(log, "              Options.min_partial_merge_operands: %u",
        min_partial_merge_operands);
    // TODO: easier config for bloom (maybe based on avg key/value size)
    Warn(log, "              Options.memtable_prefix_bloom_bits: %d",
        memtable_prefix_bloom_bits);
    Warn(log, "            Options.memtable_prefix_bloom_probes: %d",
        memtable_prefix_bloom_probes);

    Warn(log, "  Options.memtable_prefix_bloom_huge_page_tlb_size: %" ROCKSDB_PRIszt,
        memtable_prefix_bloom_huge_page_tlb_size);
    Warn(log, "                          Options.bloom_locality: %d",
        bloom_locality);

    Warn(log, "                   Options.max_successive_merges: %" ROCKSDB_PRIszt,
        max_successive_merges);
    Warn(log, "               Options.optimize_fllters_for_hits: %d",
        optimize_filters_for_hits);
}  // ColumnFamilyOptions::Dump

void Options::Dump(Logger* log) const {
  DBOptions::Dump(log);
  ColumnFamilyOptions::Dump(log);
}   // Options::Dump

void Options::DumpCFOptions(Logger* log) const {
  ColumnFamilyOptions::Dump(log);
}  // Options::DumpCFOptions

//
// The goal of this method is to create a configuration that
// allows an application to write all files into L0 and
// then do a single compaction to output all files into L1.
Options*
Options::PrepareForBulkLoad()
{
  // never slowdown ingest.
  level0_file_num_compaction_trigger = (1<<30);
  level0_slowdown_writes_trigger = (1<<30);
  level0_stop_writes_trigger = (1<<30);

  // no auto compactions please. The application should issue a
  // manual compaction after all data is loaded into L0.
  disable_auto_compactions = true;
  disableDataSync = true;

  // A manual compaction run should pick all files in L0 in
  // a single compaction run.
  source_compaction_factor = (1<<30);

  // It is better to have only 2 levels, otherwise a manual
  // compaction would compact at every possible level, thereby
  // increasing the total time needed for compactions.
  num_levels = 2;

  // Need to allow more write buffers to allow more parallism
  // of flushes.
  max_write_buffer_number = 6;
  min_write_buffer_number_to_merge = 1;

  // When compaction is disabled, more parallel flush threads can
  // help with write throughput.
  max_background_flushes = 4;

  // Prevent a memtable flush to automatically promote files
  // to L1. This is helpful so that all files that are
  // input to the manual compaction are all at L0.
  max_background_compactions = 2;

  // The compaction would create large files in L1.
  target_file_size_base = 256 * 1024 * 1024;
  return this;
}

#ifndef ROCKSDB_LITE
// Optimization functions
ColumnFamilyOptions* ColumnFamilyOptions::OptimizeForPointLookup(
    uint64_t block_cache_size_mb) {
  prefix_extractor.reset(NewNoopTransform());
  BlockBasedTableOptions block_based_options;
  block_based_options.index_type = BlockBasedTableOptions::kHashSearch;
  block_based_options.filter_policy.reset(NewBloomFilterPolicy(10));
  block_based_options.block_cache =
      NewLRUCache(static_cast<size_t>(block_cache_size_mb * 1024 * 1024));
  table_factory.reset(new BlockBasedTableFactory(block_based_options));
  memtable_factory.reset(NewHashLinkListRepFactory());
  return this;
}

ColumnFamilyOptions* ColumnFamilyOptions::OptimizeLevelStyleCompaction(
    uint64_t memtable_memory_budget) {
  write_buffer_size = static_cast<size_t>(memtable_memory_budget / 4);
  // merge two memtables when flushing to L0
  min_write_buffer_number_to_merge = 2;
  // this means we'll use 50% extra memory in the worst case, but will reduce
  // write stalls.
  max_write_buffer_number = 6;
  // start flushing L0->L1 as soon as possible. each file on level0 is
  // (memtable_memory_budget / 2). This will flush level 0 when it's bigger than
  // memtable_memory_budget.
  level0_file_num_compaction_trigger = 2;
  // doesn't really matter much, but we don't want to create too many files
  target_file_size_base = memtable_memory_budget / 8;
  // make Level1 size equal to Level0 size, so that L0->L1 compactions are fast
  max_bytes_for_level_base = memtable_memory_budget;

  // level style compaction
  compaction_style = kCompactionStyleLevel;

  // only compress levels >= 2
  compression_per_level.resize(num_levels);
  for (int i = 0; i < num_levels; ++i) {
    if (i < 2) {
      compression_per_level[i] = kNoCompression;
    } else {
      compression_per_level[i] = kSnappyCompression;
    }
  }
  return this;
}

ColumnFamilyOptions* ColumnFamilyOptions::OptimizeUniversalStyleCompaction(
    uint64_t memtable_memory_budget) {
  write_buffer_size = static_cast<size_t>(memtable_memory_budget / 4);
  // merge two memtables when flushing to L0
  min_write_buffer_number_to_merge = 2;
  // this means we'll use 50% extra memory in the worst case, but will reduce
  // write stalls.
  max_write_buffer_number = 6;
  // universal style compaction
  compaction_style = kCompactionStyleUniversal;
  compaction_options_universal.compression_size_percent = 80;
  return this;
}

DBOptions* DBOptions::IncreaseParallelism(int total_threads) {
  max_background_compactions = total_threads - 1;
  max_background_flushes = 1;
  env->SetBackgroundThreads(total_threads, Env::LOW);
  env->SetBackgroundThreads(1, Env::HIGH);
  return this;
}

#endif  // !ROCKSDB_LITE

ReadOptions::ReadOptions()
    : verify_checksums(true),
      fill_cache(true),
      snapshot(nullptr),
      iterate_upper_bound(nullptr),
      read_tier(kReadAllTier),
      tailing(false),
      managed(false),
      total_order_seek(false) {
  XFUNC_TEST("", "managed_options", managed_options, xf_manage_options,
             reinterpret_cast<ReadOptions*>(this));
}

ReadOptions::ReadOptions(bool cksum, bool cache)
    : verify_checksums(cksum),
      fill_cache(cache),
      snapshot(nullptr),
      iterate_upper_bound(nullptr),
      read_tier(kReadAllTier),
      tailing(false),
      managed(false),
      total_order_seek(false) {
  XFUNC_TEST("", "managed_options", managed_options, xf_manage_options,
             reinterpret_cast<ReadOptions*>(this));
}

}  // namespace rocksdb<|MERGE_RESOLUTION|>--- conflicted
+++ resolved
@@ -70,21 +70,9 @@
           options.level_compaction_dynamic_level_bytes),
       access_hint_on_compaction_start(options.access_hint_on_compaction_start),
       num_levels(options.num_levels),
-<<<<<<< HEAD
-      optimize_filters_for_hits(options.optimize_filters_for_hits)
-#ifndef ROCKSDB_LITE
-      ,
-      listeners(options.listeners) {
-}
-#else  // ROCKSDB_LITE
-{
-}
-#endif  // ROCKSDB_LITE
-=======
       optimize_filters_for_hits(options.optimize_filters_for_hits),
       listeners(options.listeners),
       row_cache(options.row_cache) {}
->>>>>>> 72cab889
 
 ColumnFamilyOptions::ColumnFamilyOptions()
     : comparator(BytewiseComparator()),
@@ -95,12 +83,8 @@
       write_buffer_size(4 << 20),
       max_write_buffer_number(2),
       min_write_buffer_number_to_merge(1),
-<<<<<<< HEAD
-      compression(kSnappyCompression),
-=======
       max_write_buffer_number_to_maintain(0),
       compression(Snappy_Supported() ? kSnappyCompression : kNoCompression),
->>>>>>> 72cab889
       prefix_extractor(nullptr),
       num_levels(7),
       level0_file_num_compaction_trigger(4),
@@ -139,13 +123,7 @@
       max_successive_merges(0),
       min_partial_merge_operands(2),
       optimize_filters_for_hits(false),
-      paranoid_file_checks(false)
-#ifndef ROCKSDB_LITE
-      ,
-      listeners() {
-#else  // ROCKSDB_LITE
-{
-#endif  // ROCKSDB_LITE
+      paranoid_file_checks(false) {
   assert(memtable_factory.get() != nullptr);
 }
 
@@ -159,6 +137,8 @@
       max_write_buffer_number(options.max_write_buffer_number),
       min_write_buffer_number_to_merge(
           options.min_write_buffer_number_to_merge),
+      max_write_buffer_number_to_maintain(
+          options.max_write_buffer_number_to_maintain),
       compression(options.compression),
       compression_per_level(options.compression_per_level),
       compression_opts(options.compression_opts),
@@ -209,13 +189,7 @@
       max_successive_merges(options.max_successive_merges),
       min_partial_merge_operands(options.min_partial_merge_operands),
       optimize_filters_for_hits(options.optimize_filters_for_hits),
-      paranoid_file_checks(options.paranoid_file_checks)
-#ifndef ROCKSDB_LITE
-      ,
-      listeners(options.listeners) {
-#else   // ROCKSDB_LITE
-{
-#endif  // ROCKSDB_LITE
+      paranoid_file_checks(options.paranoid_file_checks) {
   assert(memtable_factory.get() != nullptr);
   if (max_bytes_for_level_multiplier_additional.size() <
       static_cast<unsigned int>(num_levels)) {
@@ -266,14 +240,10 @@
       use_adaptive_mutex(false),
       bytes_per_sync(0),
       wal_bytes_per_sync(0),
-<<<<<<< HEAD
-      enable_thread_tracking(false) {
-=======
       listeners(),
       enable_thread_tracking(false),
       delayed_write_rate(1024U * 1024U),
       wal_recovery_mode(WALRecoveryMode::kTolerateCorruptedTailRecords) {
->>>>>>> 72cab889
 }
 
 DBOptions::DBOptions(const Options& options)
@@ -317,15 +287,11 @@
       use_adaptive_mutex(options.use_adaptive_mutex),
       bytes_per_sync(options.bytes_per_sync),
       wal_bytes_per_sync(options.wal_bytes_per_sync),
-<<<<<<< HEAD
-      enable_thread_tracking(options.enable_thread_tracking) {}
-=======
       listeners(options.listeners),
       enable_thread_tracking(options.enable_thread_tracking),
       delayed_write_rate(options.delayed_write_rate),
       wal_recovery_mode(options.wal_recovery_mode),
       row_cache(options.row_cache) {}
->>>>>>> 72cab889
 
 static const char* const access_hints[] = {
   "NONE", "NORMAL", "SEQUENTIAL", "WILLNEED"
@@ -436,6 +402,8 @@
         min_write_buffer_number_to_merge);
     Warn(log, "        Options.purge_redundant_kvs_while_flush: %d",
          purge_redundant_kvs_while_flush);
+    Warn(log, "    Options.max_write_buffer_number_to_maintain: %d",
+         max_write_buffer_number_to_maintain);
     Warn(log, "           Options.compression_opts.window_bits: %d",
         compression_opts.window_bits);
     Warn(log, "                 Options.compression_opts.level: %d",
