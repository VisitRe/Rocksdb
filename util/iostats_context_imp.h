//  Copyright (c) 2014, Facebook, Inc.  All rights reserved.
//  This source code is licensed under the BSD-style license found in the
//  LICENSE file in the root directory of this source tree. An additional grant
//  of patent rights can be found in the PATENTS file in the same directory.
//
#pragma once
#include "rocksdb/iostats_context.h"

#ifndef IOS_CROSS_COMPILE

// increment a specific counter by the specified value
#define IOSTATS_ADD(metric, value)     \
  (iostats_context.metric += value)

// Increase metric value only when it is positive
#define IOSTATS_ADD_IF_POSITIVE(metric, value)   \
  if (value > 0) { IOSTATS_ADD(metric, value); }

// reset a specific counter to zero
#define IOSTATS_RESET(metric)          \
  (iostats_context.metric = 0)

// reset all counters to zero
#define IOSTATS_RESET_ALL()                        \
  (iostats_context.Reset())

#define IOSTATS_SET_THREAD_POOL_ID(value)      \
  (iostats_context.thread_pool_id = value)

#define IOSTATS_THREAD_POOL_ID()               \
  (iostats_context.thread_pool_id)

#define IOSTATS(metric)                        \
  (iostats_context.metric)

<<<<<<< HEAD
=======
// Declare and set start time of the timer
#define IOSTATS_TIMER_GUARD(metric)                                       \
  PerfStepTimer iostats_step_timer_ ## metric(&(iostats_context.metric));  \
  iostats_step_timer_ ## metric.Start();

>>>>>>> 72cab889
#else  // IOS_CROSS_COMPILE

#define IOSTATS_ADD(metric, value)
#define IOSTATS_ADD_IF_POSITIVE(metric, value)
#define IOSTATS_RESET(metric)
#define IOSTATS_RESET_ALL()
#define IOSTATS_SET_THREAD_POOL_ID(value)
#define IOSTATS_THREAD_POOL_ID()
#define IOSTATS(metric) 0

<<<<<<< HEAD
=======
#define IOSTATS_TIMER_GUARD(metric)

>>>>>>> 72cab889
#endif  // IOS_CROSS_COMPILE<|MERGE_RESOLUTION|>--- conflicted
+++ resolved
@@ -5,6 +5,7 @@
 //
 #pragma once
 #include "rocksdb/iostats_context.h"
+#include "util/perf_step_timer.h"
 
 #ifndef IOS_CROSS_COMPILE
 
@@ -33,14 +34,11 @@
 #define IOSTATS(metric)                        \
   (iostats_context.metric)
 
-<<<<<<< HEAD
-=======
 // Declare and set start time of the timer
 #define IOSTATS_TIMER_GUARD(metric)                                       \
   PerfStepTimer iostats_step_timer_ ## metric(&(iostats_context.metric));  \
   iostats_step_timer_ ## metric.Start();
 
->>>>>>> 72cab889
 #else  // IOS_CROSS_COMPILE
 
 #define IOSTATS_ADD(metric, value)
@@ -51,9 +49,6 @@
 #define IOSTATS_THREAD_POOL_ID()
 #define IOSTATS(metric) 0
 
-<<<<<<< HEAD
-=======
 #define IOSTATS_TIMER_GUARD(metric)
 
->>>>>>> 72cab889
 #endif  // IOS_CROSS_COMPILE