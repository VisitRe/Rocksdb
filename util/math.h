--- conflicted
+++ resolved
@@ -339,27 +339,12 @@
 // Bitwise-And with typing that allows you to avoid writing an explicit cast
 // to the smaller type, or the type of the right parameter if same size.
 template <typename A, typename B>
-<<<<<<< HEAD
-inline std::conditional_t<
-    sizeof(std::remove_reference_t<A>) < sizeof(std::remove_reference_t<B>),
-    std::remove_reference_t<A>, std::remove_reference_t<B>>
-BitwiseAnd(A a, B b) {
-  using AValue = std::remove_reference_t<A>;
-  using BValue = std::remove_reference_t<B>;
-  static_assert(std::is_integral<AValue>::value || std::is_enum<AValue>::value,
-                "Only works on integral types");
-  static_assert(std::is_integral<BValue>::value || std::is_enum<BValue>::value,
-                "Only works on integral types");
-  using Smaller =
-      std::conditional_t<sizeof(AValue) < sizeof(BValue), AValue, BValue>;
-=======
 inline std::conditional_t<sizeof(A) < sizeof(B), A, B> BitwiseAnd(A a, B b) {
   static_assert(std::is_integral_v<A>, "non-integral type");
   static_assert(std::is_integral_v<B>, "non-integral type");
   static_assert(!std::is_reference_v<A>, "use std::remove_reference_t");
   static_assert(!std::is_reference_v<B>, "use std::remove_reference_t");
   using Smaller = std::conditional_t<sizeof(A) < sizeof(B), A, B>;
->>>>>>> f4e4039f
   return static_cast<Smaller>(a & b);
 }
 
