// Copyright (c) 2011-present, Facebook, Inc.  All rights reserved.
//  This source code is licensed under both the GPLv2 (found in the
//  COPYING file in the root directory) and Apache 2.0 License
//  (found in the LICENSE.Apache file in the root directory).

#pragma once

#ifndef ROCKSDB_LITE

#include <string>
#include <vector>

#include "rocksdb/comparator.h"
#include "rocksdb/db.h"
#include "rocksdb/status.h"

namespace rocksdb {

class Iterator;
class TransactionDB;
class WriteBatchWithIndex;

using TransactionName = std::string;

using TransactionID = uint64_t;

// Provides notification to the caller of SetSnapshotOnNextOperation when
// the actual snapshot gets created
class TransactionNotifier {
 public:
  virtual ~TransactionNotifier() {}

  // Implement this method to receive notification when a snapshot is
  // requested via SetSnapshotOnNextOperation.
  virtual void SnapshotCreated(const Snapshot* newSnapshot) = 0;
};

// Provides BEGIN/COMMIT/ROLLBACK transactions.
//
// To use transactions, you must first create either an OptimisticTransactionDB
// or a TransactionDB.  See examples/[optimistic_]transaction_example.cc for
// more information.
//
// To create a transaction, use [Optimistic]TransactionDB::BeginTransaction().
//
// It is up to the caller to synchronize access to this object.
//
// See examples/transaction_example.cc for some simple examples.
//
// TODO(agiardullo): Not yet implemented
//  -PerfContext statistics
//  -Support for using Transactions with DBWithTTL
class Transaction {
 public:
  // No copying allowed
  Transaction(const Transaction&) = delete;
  void operator=(const Transaction&) = delete;

  virtual ~Transaction() {}

  // If a transaction has a snapshot set, the transaction will ensure that
  // any keys successfully written(or fetched via GetForUpdate()) have not
  // been modified outside of this transaction since the time the snapshot was
  // set.
  // If a snapshot has not been set, the transaction guarantees that keys have
  // not been modified since the time each key was first written (or fetched via
  // GetForUpdate()).
  //
  // Using SetSnapshot() will provide stricter isolation guarantees at the
  // expense of potentially more transaction failures due to conflicts with
  // other writes.
  //
  // Calling SetSnapshot() has no effect on keys written before this function
  // has been called.
  //
  // SetSnapshot() may be called multiple times if you would like to change
  // the snapshot used for different operations in this transaction.
  //
  // Calling SetSnapshot will not affect the version of Data returned by Get()
  // methods.  See Transaction::Get() for more details.
  virtual void SetSnapshot() = 0;

  // Similar to SetSnapshot(), but will not change the current snapshot
  // until Put/Merge/Delete/GetForUpdate/MultigetForUpdate is called.
  // By calling this function, the transaction will essentially call
  // SetSnapshot() for you right before performing the next write/GetForUpdate.
  //
  // Calling SetSnapshotOnNextOperation() will not affect what snapshot is
  // returned by GetSnapshot() until the next write/GetForUpdate is executed.
  //
  // When the snapshot is created the notifier's SnapshotCreated method will
  // be called so that the caller can get access to the snapshot.
  //
  // This is an optimization to reduce the likelihood of conflicts that
  // could occur in between the time SetSnapshot() is called and the first
  // write/GetForUpdate operation.  Eg, this prevents the following
  // race-condition:
  //
  //   txn1->SetSnapshot();
  //                             txn2->Put("A", ...);
  //                             txn2->Commit();
  //   txn1->GetForUpdate(opts, "A", ...);  // FAIL!
  virtual void SetSnapshotOnNextOperation(
      std::shared_ptr<TransactionNotifier> notifier = nullptr) = 0;

  // Returns the Snapshot created by the last call to SetSnapshot().
  //
  // REQUIRED: The returned Snapshot is only valid up until the next time
  // SetSnapshot()/SetSnapshotOnNextSavePoint() is called, ClearSnapshot()
  // is called, or the Transaction is deleted.
  virtual const Snapshot* GetSnapshot() const = 0;

  // Clears the current snapshot (i.e. no snapshot will be 'set')
  //
  // This removes any snapshot that currently exists or is set to be created
  // on the next update operation (SetSnapshotOnNextOperation).
  //
  // Calling ClearSnapshot() has no effect on keys written before this function
  // has been called.
  //
  // If a reference to a snapshot was retrieved via GetSnapshot(), it will no
  // longer be valid and should be discarded after a call to ClearSnapshot().
  virtual void ClearSnapshot() = 0;

  // Prepare the current transaction for 2PC
  virtual Status Prepare() = 0;

  // Write all batched keys to the db atomically.
  //
  // Returns OK on success.
  //
  // May return any error status that could be returned by DB:Write().
  //
  // If this transaction was created by an OptimisticTransactionDB(),
  // Status::Busy() may be returned if the transaction could not guarantee
  // that there are no write conflicts.  Status::TryAgain() may be returned
  // if the memtable history size is not large enough
  //  (See max_write_buffer_size_to_maintain).
  //
  // If this transaction was created by a TransactionDB(), Status::Expired()
  // may be returned if this transaction has lived for longer than
  // TransactionOptions.expiration.
  virtual Status Commit() = 0;

  // Discard all batched writes in this transaction.
  virtual Status Rollback() = 0;

  // Records the state of the transaction for future calls to
  // RollbackToSavePoint().  May be called multiple times to set multiple save
  // points.
  virtual void SetSavePoint() = 0;

  // Undo all operations in this transaction (Put, Merge, Delete, PutLogData)
  // since the most recent call to SetSavePoint() and removes the most recent
  // SetSavePoint().
  // If there is no previous call to SetSavePoint(), returns Status::NotFound()
  virtual Status RollbackToSavePoint() = 0;

  // Pop the most recent save point.
  // If there is no previous call to SetSavePoint(), Status::NotFound()
  // will be returned.
  // Otherwise returns Status::OK().
  virtual Status PopSavePoint() = 0;

  // This function is similar to DB::Get() except it will also read pending
  // changes in this transaction.  Currently, this function will return
  // Status::MergeInProgress if the most recent write to the queried key in
  // this batch is a Merge.
  //
  // If read_options.snapshot is not set, the current version of the key will
  // be read.  Calling SetSnapshot() does not affect the version of the data
  // returned.
  //
  // Note that setting read_options.snapshot will affect what is read from the
  // DB but will NOT change which keys are read from this transaction (the keys
  // in this transaction do not yet belong to any snapshot and will be fetched
  // regardless).
  virtual Status Get(const ReadOptions& options,
                     ColumnFamilyHandle* column_family, const Slice& key,
                     std::string* value) = 0;

  // An overload of the above method that receives a PinnableSlice
  // For backward compatibility a default implementation is provided
  virtual Status Get(const ReadOptions& options,
                     ColumnFamilyHandle* column_family, const Slice& key,
                     PinnableSlice* pinnable_val) {
    assert(pinnable_val != nullptr);
    auto s = Get(options, column_family, key, pinnable_val->GetSelf());
    pinnable_val->PinSelf();
    return s;
  }

  virtual Status Get(const ReadOptions& options, const Slice& key,
                     std::string* value) = 0;
  virtual Status Get(const ReadOptions& options, const Slice& key,
                     PinnableSlice* pinnable_val) {
    assert(pinnable_val != nullptr);
    auto s = Get(options, key, pinnable_val->GetSelf());
    pinnable_val->PinSelf();
    return s;
  }

  virtual std::vector<Status> MultiGet(
      const ReadOptions& options,
      const std::vector<ColumnFamilyHandle*>& column_family,
      const std::vector<Slice>& keys, std::vector<std::string>* values) = 0;

  virtual std::vector<Status> MultiGet(const ReadOptions& options,
                                       const std::vector<Slice>& keys,
                                       std::vector<std::string>* values) = 0;

  // Batched version of MultiGet - see DBImpl::MultiGet(). Sub-classes are
  // expected to override this with an implementation that calls
  // DBImpl::MultiGet()
  virtual void MultiGet(const ReadOptions& options,
                        ColumnFamilyHandle* column_family,
                        const size_t num_keys, const Slice* keys,
                        PinnableSlice* values, Status* statuses,
                        const bool /*sorted_input*/ = false) {
    for (size_t i = 0; i < num_keys; ++i) {
      statuses[i] = Get(options, column_family, keys[i], &values[i]);
    }
  }

  // Read this key and ensure that this transaction will only
  // be able to be committed if this key is not written outside this
  // transaction after it has first been read (or after the snapshot if a
  // snapshot is set in this transaction and do_validate is true). If
  // do_validate is false, ReadOptions::snapshot is expected to be nullptr so
  // that GetForUpdate returns the latest committed value. The transaction
  // behavior is the same regardless of whether the key exists or not.
  //
  // Note: Currently, this function will return Status::MergeInProgress
  // if the most recent write to the queried key in this batch is a Merge.
  //
  // The values returned by this function are similar to Transaction::Get().
  // If value==nullptr, then this function will not read any data, but will
  // still ensure that this key cannot be written to by outside of this
  // transaction.
  //
  // If this transaction was created by an OptimisticTransaction, GetForUpdate()
  // could cause commit() to fail.  Otherwise, it could return any error
  // that could be returned by DB::Get().
  //
  // If this transaction was created by a TransactionDB, it can return
  // Status::OK() on success,
  // Status::Busy() if there is a write conflict,
  // Status::TimedOut() if a lock could not be acquired,
  // Status::TryAgain() if the memtable history size is not large enough
  //  (See max_write_buffer_size_to_maintain)
  // Status::MergeInProgress() if merge operations cannot be resolved.
  // or other errors if this key could not be read.
  virtual Status GetForUpdate(const ReadOptions& options,
                              ColumnFamilyHandle* column_family,
                              const Slice& key, std::string* value,
                              bool exclusive = true,
                              const bool do_validate = true) = 0;

  // An overload of the above method that receives a PinnableSlice
  // For backward compatibility a default implementation is provided
  virtual Status GetForUpdate(const ReadOptions& options,
                              ColumnFamilyHandle* column_family,
                              const Slice& key, PinnableSlice* pinnable_val,
                              bool exclusive = true,
                              const bool do_validate = true) {
    if (pinnable_val == nullptr) {
      std::string* null_str = nullptr;
      return GetForUpdate(options, column_family, key, null_str, exclusive,
                          do_validate);
    } else {
      auto s = GetForUpdate(options, column_family, key,
                            pinnable_val->GetSelf(), exclusive, do_validate);
      pinnable_val->PinSelf();
      return s;
    }
  }

  virtual Status GetForUpdate(const ReadOptions& options, const Slice& key,
                              std::string* value, bool exclusive = true,
                              const bool do_validate = true) = 0;

  virtual std::vector<Status> MultiGetForUpdate(
      const ReadOptions& options,
      const std::vector<ColumnFamilyHandle*>& column_family,
      const std::vector<Slice>& keys, std::vector<std::string>* values) = 0;

  virtual std::vector<Status> MultiGetForUpdate(
      const ReadOptions& options, const std::vector<Slice>& keys,
      std::vector<std::string>* values) = 0;

  // Returns an iterator that will iterate on all keys in the default
  // column family including both keys in the DB and uncommitted keys in this
  // transaction.
  //
  // Setting read_options.snapshot will affect what is read from the
  // DB but will NOT change which keys are read from this transaction (the keys
  // in this transaction do not yet belong to any snapshot and will be fetched
  // regardless).
  //
  // Caller is responsible for deleting the returned Iterator.
  //
  // The returned iterator is only valid until Commit(), Rollback(), or
  // RollbackToSavePoint() is called.
  virtual Iterator* GetIterator(const ReadOptions& read_options) = 0;

  virtual Iterator* GetIterator(const ReadOptions& read_options,
                                ColumnFamilyHandle* column_family) = 0;

  // Put, Merge, Delete, and SingleDelete behave similarly to the corresponding
  // functions in WriteBatch, but will also do conflict checking on the
  // keys being written.
  //
  // assume_tracked=true expects the key be already tracked. More
  // specifically, it means the the key was previous tracked in the same
  // savepoint, with the same exclusive flag, and at a lower sequence number.
  // If valid then it skips ValidateSnapshot.  Returns error otherwise.
  //
  // If this Transaction was created on an OptimisticTransactionDB, these
  // functions should always return Status::OK().
  //
  // If this Transaction was created on a TransactionDB, the status returned
  // can be:
  // Status::OK() on success,
  // Status::Busy() if there is a write conflict,
  // Status::TimedOut() if a lock could not be acquired,
  // Status::TryAgain() if the memtable history size is not large enough
  //  (See max_write_buffer_size_to_maintain)
  // or other errors on unexpected failures.
  virtual Status Put(ColumnFamilyHandle* column_family, const Slice& key,
                     const Slice& value, const bool assume_tracked = false) = 0;
  virtual Status Put(const Slice& key, const Slice& value) = 0;
  virtual Status Put(ColumnFamilyHandle* column_family, const SliceParts& key,
                     const SliceParts& value,
                     const bool assume_tracked = false) = 0;
  virtual Status Put(const SliceParts& key, const SliceParts& value) = 0;

  virtual Status Merge(ColumnFamilyHandle* column_family, const Slice& key,
                       const Slice& value,
                       const bool assume_tracked = false) = 0;
  virtual Status Merge(const Slice& key, const Slice& value) = 0;

  virtual Status Delete(ColumnFamilyHandle* column_family, const Slice& key,
                        const bool assume_tracked = false) = 0;
  virtual Status Delete(const Slice& key) = 0;
  virtual Status Delete(ColumnFamilyHandle* column_family,
                        const SliceParts& key,
                        const bool assume_tracked = false) = 0;
  virtual Status Delete(const SliceParts& key) = 0;

  virtual Status SingleDelete(ColumnFamilyHandle* column_family,
                              const Slice& key,
                              const bool assume_tracked = false) = 0;
  virtual Status SingleDelete(const Slice& key) = 0;
  virtual Status SingleDelete(ColumnFamilyHandle* column_family,
                              const SliceParts& key,
                              const bool assume_tracked = false) = 0;
  virtual Status SingleDelete(const SliceParts& key) = 0;

  // PutUntracked() will write a Put to the batch of operations to be committed
  // in this transaction.  This write will only happen if this transaction
  // gets committed successfully.  But unlike Transaction::Put(),
  // no conflict checking will be done for this key.
  //
  // If this Transaction was created on a PessimisticTransactionDB, this
  // function will still acquire locks necessary to make sure this write doesn't
  // cause conflicts in other transactions and may return Status::Busy().
  virtual Status PutUntracked(ColumnFamilyHandle* column_family,
                              const Slice& key, const Slice& value) = 0;
  virtual Status PutUntracked(const Slice& key, const Slice& value) = 0;
  virtual Status PutUntracked(ColumnFamilyHandle* column_family,
                              const SliceParts& key,
                              const SliceParts& value) = 0;
  virtual Status PutUntracked(const SliceParts& key,
                              const SliceParts& value) = 0;

  virtual Status MergeUntracked(ColumnFamilyHandle* column_family,
                                const Slice& key, const Slice& value) = 0;
  virtual Status MergeUntracked(const Slice& key, const Slice& value) = 0;

  virtual Status DeleteUntracked(ColumnFamilyHandle* column_family,
                                 const Slice& key) = 0;

  virtual Status DeleteUntracked(const Slice& key) = 0;
  virtual Status DeleteUntracked(ColumnFamilyHandle* column_family,
                                 const SliceParts& key) = 0;
  virtual Status DeleteUntracked(const SliceParts& key) = 0;
  virtual Status SingleDeleteUntracked(ColumnFamilyHandle* column_family,
                                       const Slice& key) = 0;

  virtual Status SingleDeleteUntracked(const Slice& key) = 0;

  // Similar to WriteBatch::PutLogData
  virtual void PutLogData(const Slice& blob) = 0;

  // By default, all Put/Merge/Delete operations will be indexed in the
  // transaction so that Get/GetForUpdate/GetIterator can search for these
  // keys.
  //
  // If the caller does not want to fetch the keys about to be written,
  // they may want to avoid indexing as a performance optimization.
  // Calling DisableIndexing() will turn off indexing for all future
  // Put/Merge/Delete operations until EnableIndexing() is called.
  //
  // If a key is Put/Merge/Deleted after DisableIndexing is called and then
  // is fetched via Get/GetForUpdate/GetIterator, the result of the fetch is
  // undefined.
  virtual void DisableIndexing() = 0;
  virtual void EnableIndexing() = 0;

  // Returns the number of distinct Keys being tracked by this transaction.
  // If this transaction was created by a TransactionDB, this is the number of
  // keys that are currently locked by this transaction.
  // If this transaction was created by an OptimisticTransactionDB, this is the
  // number of keys that need to be checked for conflicts at commit time.
  virtual uint64_t GetNumKeys() const = 0;

  // Returns the number of Puts/Deletes/Merges that have been applied to this
  // transaction so far.
  virtual uint64_t GetNumPuts() const = 0;
  virtual uint64_t GetNumDeletes() const = 0;
  virtual uint64_t GetNumMerges() const = 0;

  // Returns the elapsed time in milliseconds since this Transaction began.
  virtual uint64_t GetElapsedTime() const = 0;

  // Fetch the underlying write batch that contains all pending changes to be
  // committed.
  //
  // Note:  You should not write or delete anything from the batch directly and
  // should only use the functions in the Transaction class to
  // write to this transaction.
  virtual WriteBatchWithIndex* GetWriteBatch() = 0;

  // Change the value of TransactionOptions.lock_timeout (in milliseconds) for
  // this transaction.
  // Has no effect on OptimisticTransactions.
  virtual void SetLockTimeout(int64_t timeout) = 0;

  // Return the WriteOptions that will be used during Commit()
  virtual WriteOptions* GetWriteOptions() = 0;

  // Reset the WriteOptions that will be used during Commit().
  virtual void SetWriteOptions(const WriteOptions& write_options) = 0;

  // If this key was previously fetched in this transaction using
  // GetForUpdate/MultigetForUpdate(), calling UndoGetForUpdate will tell
  // the transaction that it no longer needs to do any conflict checking
  // for this key.
  //
  // If a key has been fetched N times via GetForUpdate/MultigetForUpdate(),
  // then UndoGetForUpdate will only have an effect if it is also called N
  // times.  If this key has been written to in this transaction,
  // UndoGetForUpdate() will have no effect.
  //
  // If SetSavePoint() has been called after the GetForUpdate(),
  // UndoGetForUpdate() will not have any effect.
  //
  // If this Transaction was created by an OptimisticTransactionDB,
  // calling UndoGetForUpdate can affect whether this key is conflict checked
  // at commit time.
  // If this Transaction was created by a TransactionDB,
  // calling UndoGetForUpdate may release any held locks for this key.
  virtual void UndoGetForUpdate(ColumnFamilyHandle* column_family,
                                const Slice& key) = 0;
  virtual void UndoGetForUpdate(const Slice& key) = 0;

  virtual Status RebuildFromWriteBatch(WriteBatch* src_batch) = 0;

  virtual WriteBatch* GetCommitTimeWriteBatch() = 0;

  virtual void SetLogNumber(uint64_t log) { log_number_ = log; }

  virtual uint64_t GetLogNumber() const { return log_number_; }

  virtual Status SetName(const TransactionName& name) = 0;

  virtual TransactionName GetName() const { return name_; }

  virtual TransactionID GetID() const { return 0; }

  virtual bool IsDeadlockDetect() const { return false; }

  virtual std::vector<TransactionID> GetWaitingTxns(
      uint32_t* /*column_family_id*/, std::string* /*key*/) const {
    assert(false);
    return std::vector<TransactionID>();
  }

  enum TransactionState {
    STARTED = 0,
    AWAITING_PREPARE = 1,
    PREPARED = 2,
    AWAITING_COMMIT = 3,
    COMMITED = 4,
    AWAITING_ROLLBACK = 5,
    ROLLEDBACK = 6,
    LOCKS_STOLEN = 7,
  };

  TransactionState GetState() const { return txn_state_; }
  void SetState(TransactionState state) { txn_state_ = state; }

  // NOTE: Experimental feature
  // The globally unique id with which the transaction is identified. This id
  // might or might not be set depending on the implementation. Similarly the
  // implementation decides the point in lifetime of a transaction at which it
  // assigns the id. Although currently it is the case, the id is not guaranteed
  // to remain the same across restarts.
  uint64_t GetId() { return id_; }

 protected:
  explicit Transaction(const TransactionDB* /*db*/) {}
  Transaction() : log_number_(0), txn_state_(STARTED) {}

  // the log in which the prepared section for this txn resides
  // (for two phase commit)
  uint64_t log_number_;
  TransactionName name_;

  // Execution status of the transaction.
  std::atomic<TransactionState> txn_state_;

  uint64_t id_ = 0;
  virtual void SetId(uint64_t id) {
    assert(id_ == 0);
    id_ = id;
  }

  virtual uint64_t GetLastLogNumber() const { return log_number_; }

 private:
  friend class PessimisticTransactionDB;
  friend class WriteUnpreparedTxnDB;
<<<<<<< HEAD
=======
  friend class TransactionTest_TwoPhaseLogRollingTest_Test;
  friend class TransactionTest_TwoPhaseLogRollingTest2_Test;
  // No copying allowed
  Transaction(const Transaction&);
  void operator=(const Transaction&);
>>>>>>> 699e1b5e
};

}  // namespace rocksdb

#endif  // ROCKSDB_LITE<|MERGE_RESOLUTION|>--- conflicted
+++ resolved
@@ -531,14 +531,8 @@
  private:
   friend class PessimisticTransactionDB;
   friend class WriteUnpreparedTxnDB;
-<<<<<<< HEAD
-=======
   friend class TransactionTest_TwoPhaseLogRollingTest_Test;
   friend class TransactionTest_TwoPhaseLogRollingTest2_Test;
-  // No copying allowed
-  Transaction(const Transaction&);
-  void operator=(const Transaction&);
->>>>>>> 699e1b5e
 };
 
 }  // namespace rocksdb
