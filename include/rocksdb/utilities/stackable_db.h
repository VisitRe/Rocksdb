--- conflicted
+++ resolved
@@ -21,6 +21,8 @@
   virtual DB* GetBaseDB() {
     return db_;
   }
+
+  virtual DB* GetRootDB() override { return db_->GetRootDB(); }
 
   virtual Status CreateColumnFamily(const ColumnFamilyOptions& options,
                                     const std::string& column_family_name,
@@ -125,19 +127,10 @@
   }
 
   using DB::CompactRange;
-<<<<<<< HEAD
-  virtual Status CompactRange(ColumnFamilyHandle* column_family,
-                              const Slice* begin, const Slice* end,
-                              bool reduce_level = false, int target_level = -1,
-                              uint32_t target_path_id = 0) override {
-    return db_->CompactRange(column_family, begin, end, reduce_level,
-                             target_level, target_path_id);
-=======
   virtual Status CompactRange(const CompactRangeOptions& options,
                               ColumnFamilyHandle* column_family,
                               const Slice* begin, const Slice* end) override {
     return db_->CompactRange(options, column_family, begin, end);
->>>>>>> 72cab889
   }
 
   using DB::CompactFiles;
