--- conflicted
+++ resolved
@@ -139,7 +139,9 @@
   // The maximum number of bytes used for the write batch. 0 means no limit.
   size_t max_write_batch_size = 0;
 
-<<<<<<< HEAD
+  // Set index factory for WriteBatchWithIndex
+  const rocksdb::WriteBatchEntryIndexFactory* index_type = nullptr;
+
   // Skip Concurrency Control. This could be as an optimization if the
   // application knows that the transaction would not have any conflict with
   // concurrent transactions. It could also be used during recovery if (i)
@@ -148,10 +150,6 @@
   // back/commit before new transactions start.
   // Default: false
   bool skip_concurrency_control = false;
-=======
-  // Set index factory for WriteBatchWithIndex
-  const rocksdb::WriteBatchEntryIndexFactory* index_type = nullptr;
->>>>>>> 2ba8ac0e
 };
 
 // The per-write optimizations that do not involve transactions. TransactionDB
