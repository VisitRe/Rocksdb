--- conflicted
+++ resolved
@@ -400,7 +400,6 @@
   // returns.  Otherwise, RocksDB may be blocked.
   virtual void OnStallConditionsChanged(const WriteStallInfo& /*info*/) {}
 
-<<<<<<< HEAD
   virtual void OnFileReadStart(FileOperationInfo* /* info */) {}
 
   virtual void OnFileReadFinish(FileOperationInfo* /* info */) {}
@@ -408,7 +407,7 @@
   virtual void OnFileWriteStart(FileOperationInfo* /* info */) {}
 
   virtual void OnFileWriteFinish(FileOperationInfo* /* info */) {}
-=======
+
   // A callback function for RocksDB which will be called just before
   // starting the automatic recovery process for recoverable background
   // errors, such as NoSpace(). The callback can suppress the automatic
@@ -423,7 +422,6 @@
   // means normal writes to the database can be issued and the user can
   // initiate any further recovery actions needed
   virtual void OnErrorRecoveryCompleted(Status /* old_bg_error */) {}
->>>>>>> e13d8dcb
 
   virtual ~EventListener() {}
 };
