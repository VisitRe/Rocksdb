// Copyright (c) 2011-present, Facebook, Inc.  All rights reserved.
//  This source code is licensed under both the GPLv2 (found in the
//  COPYING file in the root directory) and Apache 2.0 License
//  (found in the LICENSE.Apache file in the root directory).
//
// Copyright (c) 2011 The LevelDB Authors. All rights reserved.
// Use of this source code is governed by a BSD-style license that can be
// found in the LICENSE file. See the AUTHORS file for names of contributors.
//
// A Cache is an interface that maps keys to values.  It has internal
// synchronization and may be safely accessed concurrently from
// multiple threads.  It may automatically evict entries to make room
// for new entries.  Values have a specified charge against the cache
// capacity.  For example, a cache where the values are variable
// length strings, may use the length of the string as the charge for
// the string.
//
// A builtin cache implementation with a least-recently-used eviction
// policy is provided.  Clients may use their own implementations if
// they want something more sophisticated (like scan-resistance, a
// custom eviction policy, variable cache sizing, etc.)

#pragma once

#include <cstdint>
#include <functional>
#include <memory>
#include <string>

<<<<<<< HEAD
#include "rocksdb/customizable.h"
=======
#include "rocksdb/compression_type.h"
#include "rocksdb/memory_allocator.h"
>>>>>>> c4cd8e1a
#include "rocksdb/slice.h"
#include "rocksdb/status.h"

namespace ROCKSDB_NAMESPACE {

class Cache;
struct ConfigOptions;
class MemoryAllocator;
class SecondaryCache;
class Statistics;

extern const bool kDefaultToAdaptiveMutex;

enum CacheMetadataChargePolicy {
  kDontChargeCacheMetadata,
  kFullChargeCacheMetadata
};
const CacheMetadataChargePolicy kDefaultCacheMetadataChargePolicy =
    kFullChargeCacheMetadata;

struct LRUCacheOptions {
  static const char* kName() { return "LRUCacheOptions"; }

  // Capacity of the cache.
  size_t capacity = 0;

  // Cache is sharded into 2^num_shard_bits shards, by hash of key.
  // Refer to NewLRUCache for further information.
  int num_shard_bits = -1;

  // If strict_capacity_limit is set,
  // insert to the cache will fail when cache is full.
  bool strict_capacity_limit = false;

  // Percentage of cache reserved for high priority entries.
  // If greater than zero, the LRU list will be split into a high-pri
  // list and a low-pri list. High-pri entries will be inserted to the
  // tail of high-pri list, while low-pri entries will be first inserted to
  // the low-pri list (the midpoint). This is referred to as
  // midpoint insertion strategy to make entries that never get hit in cache
  // age out faster.
  //
  // See also
  // BlockBasedTableOptions::cache_index_and_filter_blocks_with_high_priority.
  double high_pri_pool_ratio = 0.5;

  // If non-nullptr will use this allocator instead of system allocator when
  // allocating memory for cache blocks. Call this method before you start using
  // the cache!
  //
  // Caveat: when the cache is used as block cache, the memory allocator is
  // ignored when dealing with compression libraries that allocate memory
  // internally (currently only XPRESS).
  std::shared_ptr<MemoryAllocator> memory_allocator;

  CacheMetadataChargePolicy metadata_charge_policy =
      kDefaultCacheMetadataChargePolicy;

  // Whether to use adaptive mutexes for cache shards. Note that adaptive
  // mutexes need to be supported by the platform in order for this to have any
  // effect. The default value is true if RocksDB is compiled with
  // -DROCKSDB_DEFAULT_TO_ADAPTIVE_MUTEX, false otherwise.
  bool use_adaptive_mutex = kDefaultToAdaptiveMutex;

<<<<<<< HEAD
  // A SecondaryCache instance to use a the non-volatile tier
=======
  CacheMetadataChargePolicy metadata_charge_policy =
      kDefaultCacheMetadataChargePolicy;

  // A SecondaryCache instance to use a the non-volatile tier.
>>>>>>> c4cd8e1a
  std::shared_ptr<SecondaryCache> secondary_cache;

  LRUCacheOptions() {}
  LRUCacheOptions(
      size_t _capacity, int _num_shard_bits, bool _strict_capacity_limit,
      double _high_pri_pool_ratio,
      const std::shared_ptr<MemoryAllocator>& _memory_allocator = nullptr,
      bool _use_adaptive_mutex = kDefaultToAdaptiveMutex,
      CacheMetadataChargePolicy _metadata_charge_policy =
          kDefaultCacheMetadataChargePolicy)
      : capacity(_capacity),
        num_shard_bits(_num_shard_bits),
        strict_capacity_limit(_strict_capacity_limit),
        high_pri_pool_ratio(_high_pri_pool_ratio),
        memory_allocator(_memory_allocator),
        metadata_charge_policy(_metadata_charge_policy),
        use_adaptive_mutex(_use_adaptive_mutex) {}
};

// Create a new cache with a fixed size capacity. The cache is sharded
// to 2^num_shard_bits shards, by hash of the key. The total capacity
// is divided and evenly assigned to each shard. If strict_capacity_limit
// is set, insert to the cache will fail when cache is full. User can also
// set percentage of the cache reserves for high priority entries via
// high_pri_pool_pct.
// num_shard_bits = -1 means it is automatically determined: every shard
// will be at least 512KB and number of shard bits will not exceed 6.
extern std::shared_ptr<Cache> NewLRUCache(
    size_t capacity, int num_shard_bits = -1,
    bool strict_capacity_limit = false, double high_pri_pool_ratio = 0.5,
    std::shared_ptr<MemoryAllocator> memory_allocator = nullptr,
    bool use_adaptive_mutex = kDefaultToAdaptiveMutex,
    CacheMetadataChargePolicy metadata_charge_policy =
        kDefaultCacheMetadataChargePolicy);

extern std::shared_ptr<Cache> NewLRUCache(const LRUCacheOptions& cache_opts);

// EXPERIMENTAL
// Options structure for configuring a SecondaryCache instance based on
// LRUCache. The LRUCacheOptions.secondary_cache is not used and
// should not be set.
struct CompressedSecondaryCacheOptions : LRUCacheOptions {
  // The compression method (if any) that is used to compress data.
  CompressionType compression_type = CompressionType::kLZ4Compression;

  // compress_format_version can have two values:
  // compress_format_version == 1 -- decompressed size is not included in the
  // block header.
  // compress_format_version == 2 -- decompressed size is included in the block
  // header in varint32 format.
  uint32_t compress_format_version = 2;

  CompressedSecondaryCacheOptions() {}
  CompressedSecondaryCacheOptions(
      size_t _capacity, int _num_shard_bits, bool _strict_capacity_limit,
      double _high_pri_pool_ratio,
      std::shared_ptr<MemoryAllocator> _memory_allocator = nullptr,
      bool _use_adaptive_mutex = kDefaultToAdaptiveMutex,
      CacheMetadataChargePolicy _metadata_charge_policy =
          kDefaultCacheMetadataChargePolicy,
      CompressionType _compression_type = CompressionType::kLZ4Compression,
      uint32_t _compress_format_version = 2)
      : LRUCacheOptions(_capacity, _num_shard_bits, _strict_capacity_limit,
                        _high_pri_pool_ratio, std::move(_memory_allocator),
                        _use_adaptive_mutex, _metadata_charge_policy),
        compression_type(_compression_type),
        compress_format_version(_compress_format_version) {}
};

// EXPERIMENTAL
// Create a new Secondary Cache that is implemented on top of LRUCache.
extern std::shared_ptr<SecondaryCache> NewCompressedSecondaryCache(
    size_t capacity, int num_shard_bits = -1,
    bool strict_capacity_limit = false, double high_pri_pool_ratio = 0.5,
    std::shared_ptr<MemoryAllocator> memory_allocator = nullptr,
    bool use_adaptive_mutex = kDefaultToAdaptiveMutex,
    CacheMetadataChargePolicy metadata_charge_policy =
        kDefaultCacheMetadataChargePolicy,
    CompressionType compression_type = CompressionType::kLZ4Compression,
    uint32_t compress_format_version = 2);

extern std::shared_ptr<SecondaryCache> NewCompressedSecondaryCache(
    const CompressedSecondaryCacheOptions& opts);

// Similar to NewLRUCache, but create a cache based on CLOCK algorithm with
// better concurrent performance in some cases. See util/clock_cache.cc for
// more detail.
//
// Return nullptr if it is not supported.
//
// BROKEN: ClockCache is known to have bugs that could lead to crash or
// corruption, so should not be used until fixed. Use NewLRUCache instead.
extern std::shared_ptr<Cache> NewClockCache(
    size_t capacity, int num_shard_bits = -1,
    bool strict_capacity_limit = false,
    CacheMetadataChargePolicy metadata_charge_policy =
        kDefaultCacheMetadataChargePolicy);

class Cache : public Customizable {
 public:
  // Depending on implementation, cache entries with high priority could be less
  // likely to get evicted than low priority entries.
  enum class Priority { HIGH, LOW };

  // A set of callbacks to allow objects in the primary block cache to be
  // be persisted in a secondary cache. The purpose of the secondary cache
  // is to support other ways of caching the object, such as persistent or
  // compressed data, that may require the object to be parsed and transformed
  // in some way. Since the primary cache holds C++ objects and the secondary
  // cache may only hold flat data that doesn't need relocation, these
  // callbacks need to be provided by the user of the block
  // cache to do the conversion.
  // The CacheItemHelper is passed to Insert() and Lookup(). It has pointers
  // to callback functions for size, saving and deletion of the
  // object. The callbacks are defined in C-style in order to make them
  // stateless and not add to the cache metadata size.
  // Saving multiple std::function objects will take up 32 bytes per
  // function, even if its not bound to an object and does no capture.
  //
  // All the callbacks are C-style function pointers in order to simplify
  // lifecycle management. Objects in the cache can outlive the parent DB,
  // so anything required for these operations should be contained in the
  // object itself.
  //
  // The SizeCallback takes a void* pointer to the object and returns the size
  // of the persistable data. It can be used by the secondary cache to allocate
  // memory if needed.
  //
  // RocksDB callbacks are NOT exception-safe. A callback completing with an
  // exception can lead to undefined behavior in RocksDB, including data loss,
  // unreported corruption, deadlocks, and more.
  using SizeCallback = size_t (*)(void* obj);

  // The SaveToCallback takes a void* object pointer and saves the persistable
  // data into a buffer. The secondary cache may decide to not store it in a
  // contiguous buffer, in which case this callback will be called multiple
  // times with increasing offset
  using SaveToCallback = Status (*)(void* from_obj, size_t from_offset,
                                    size_t length, void* out);

  // A function pointer type for custom destruction of an entry's
  // value. The Cache is responsible for copying and reclaiming space
  // for the key, but values are managed by the caller.
  using DeleterFn = void (*)(const Slice& key, void* value);

  // A struct with pointers to helper functions for spilling items from the
  // cache into the secondary cache. May be extended in the future. An
  // instance of this struct is expected to outlive the cache.
  struct CacheItemHelper {
    SizeCallback size_cb;
    SaveToCallback saveto_cb;
    DeleterFn del_cb;

    CacheItemHelper() : size_cb(nullptr), saveto_cb(nullptr), del_cb(nullptr) {}
    CacheItemHelper(SizeCallback _size_cb, SaveToCallback _saveto_cb,
                    DeleterFn _del_cb)
        : size_cb(_size_cb), saveto_cb(_saveto_cb), del_cb(_del_cb) {}
  };

  // The CreateCallback is passed by the block cache user to Lookup(). It
  // takes in a buffer from the NVM cache and constructs an object using
  // it. The callback doesn't have ownership of the buffer and should
  // copy the contents into its own buffer.
  using CreateCallback = std::function<Status(const void* buf, size_t size,
                                              void** out_obj, size_t* charge)>;

  Cache() {}
  // No copying allowed
  Cache(const Cache&) = delete;
  Cache& operator=(const Cache&) = delete;

  static const char* Type() { return "Cache"; }
  // Creates a new Cache based on the input value string and returns the result.
  // Currently, this method can be used to create LRUCaches only
  // @param config_options
  // @param value  The value might be:
  //   - an old-style cache ("1M") -- equivalent to NewLRUCache(1024*102(
  //   - Name-value option pairs -- "capacity=1M; num_shard_bits=4;
  //     For the LRUCache, the values are defined in LRUCacheOptions.
  // @param result The new Cache object
  // @return OK if the cache was successfully created
  // @return NotFound if an invalid name was specified in the value
  // @return InvalidArgument if either the options were not valid
  static Status CreateFromString(const ConfigOptions& config_options,
                                 const std::string& value,
                                 std::shared_ptr<Cache>* result);

  // Destroys all existing entries by calling the "deleter"
  // function that was passed via the Insert() function.
  //
  // @See Insert
  virtual ~Cache() {}

  // Opaque handle to an entry stored in the cache.
  struct Handle {};

  std::string GetId() const override { return GenerateIndividualId(); }

  // Insert a mapping from key->value into the volatile cache only
  // and assign it // the specified charge against the total cache capacity.
  // If strict_capacity_limit is true and cache reaches its full capacity,
  // return Status::Incomplete.
  //
  // If handle is not nullptr, returns a handle that corresponds to the
  // mapping. The caller must call this->Release(handle) when the returned
  // mapping is no longer needed. In case of error caller is responsible to
  // cleanup the value (i.e. calling "deleter").
  //
  // If handle is nullptr, it is as if Release is called immediately after
  // insert. In case of error value will be cleanup.
  //
  // When the inserted entry is no longer needed, the key and
  // value will be passed to "deleter" which must delete the value.
  // (The Cache is responsible for copying and reclaiming space for
  // the key.)
  virtual Status Insert(const Slice& key, void* value, size_t charge,
                        DeleterFn deleter, Handle** handle = nullptr,
                        Priority priority = Priority::LOW) = 0;

  // If the cache has no mapping for "key", returns nullptr.
  //
  // Else return a handle that corresponds to the mapping.  The caller
  // must call this->Release(handle) when the returned mapping is no
  // longer needed.
  // If stats is not nullptr, relative tickers could be used inside the
  // function.
  virtual Handle* Lookup(const Slice& key, Statistics* stats = nullptr) = 0;

  // Increments the reference count for the handle if it refers to an entry in
  // the cache. Returns true if refcount was incremented; otherwise, returns
  // false.
  // REQUIRES: handle must have been returned by a method on *this.
  virtual bool Ref(Handle* handle) = 0;

  /**
   * Release a mapping returned by a previous Lookup(). A released entry might
   * still remain in cache in case it is later looked up by others. If
   * erase_if_last_ref is set then it also erases it from the cache if there is
   * no other reference to  it. Erasing it should call the deleter function that
   * was provided when the entry was inserted.
   *
   * Returns true if the entry was also erased.
   */
  // REQUIRES: handle must not have been released yet.
  // REQUIRES: handle must have been returned by a method on *this.
  virtual bool Release(Handle* handle, bool erase_if_last_ref = false) = 0;

  // Return the value encapsulated in a handle returned by a
  // successful Lookup().
  // REQUIRES: handle must not have been released yet.
  // REQUIRES: handle must have been returned by a method on *this.
  virtual void* Value(Handle* handle) = 0;

  // If the cache contains the entry for the key, erase it.  Note that the
  // underlying entry will be kept around until all existing handles
  // to it have been released.
  virtual void Erase(const Slice& key) = 0;
  // Return a new numeric id.  May be used by multiple clients who are
  // sharding the same cache to partition the key space.  Typically the
  // client will allocate a new id at startup and prepend the id to
  // its cache keys.
  virtual uint64_t NewId() = 0;

  // sets the maximum configured capacity of the cache. When the new
  // capacity is less than the old capacity and the existing usage is
  // greater than new capacity, the implementation will do its best job to
  // purge the released entries from the cache in order to lower the usage
  virtual void SetCapacity(size_t capacity) = 0;

  // Set whether to return error on insertion when cache reaches its full
  // capacity.
  virtual void SetStrictCapacityLimit(bool strict_capacity_limit) = 0;

  // Get the flag whether to return error on insertion when cache reaches its
  // full capacity.
  virtual bool HasStrictCapacityLimit() const = 0;

  // Returns the maximum configured capacity of the cache
  virtual size_t GetCapacity() const = 0;

  // Returns the memory size for the entries residing in the cache.
  virtual size_t GetUsage() const = 0;

  // Returns the memory size for a specific entry in the cache.
  virtual size_t GetUsage(Handle* handle) const = 0;

  // Returns the memory size for the entries in use by the system
  virtual size_t GetPinnedUsage() const = 0;

  // Returns the charge for the specific entry in the cache.
  virtual size_t GetCharge(Handle* handle) const = 0;

  // Returns the deleter for the specified entry. This might seem useless
  // as the Cache itself is responsible for calling the deleter, but
  // the deleter can essentially verify that a cache entry is of an
  // expected type from an expected code source.
  virtual DeleterFn GetDeleter(Handle* handle) const = 0;

  // Call this on shutdown if you want to speed it up. Cache will disown
  // any underlying data and will not free it on delete. This call will leak
  // memory - call this only if you're shutting down the process.
  // Any attempts of using cache after this call will fail terribly.
  // Always delete the DB object before calling this method!
  virtual void DisownData(){
      // default implementation is noop
  }

  struct ApplyToAllEntriesOptions {
    // If the Cache uses locks, setting `average_entries_per_lock` to
    // a higher value suggests iterating over more entries each time a lock
    // is acquired, likely reducing the time for ApplyToAllEntries but
    // increasing latency for concurrent users of the Cache. Setting
    // `average_entries_per_lock` to a smaller value could be helpful if
    // callback is relatively expensive, such as using large data structures.
    size_t average_entries_per_lock = 256;
  };

  // Apply a callback to all entries in the cache. The Cache must ensure
  // thread safety but does not guarantee that a consistent snapshot of all
  // entries is iterated over if other threads are operating on the Cache
  // also.
  virtual void ApplyToAllEntries(
      const std::function<void(const Slice& key, void* value, size_t charge,
                               DeleterFn deleter)>& callback,
      const ApplyToAllEntriesOptions& opts) = 0;

  // DEPRECATED version of above. (Default implementation uses above.)
  virtual void ApplyToAllCacheEntries(void (*callback)(void* value,
                                                       size_t charge),
                                      bool /*thread_safe*/) {
    ApplyToAllEntries([callback](const Slice&, void* value, size_t charge,
                                 DeleterFn) { callback(value, charge); },
                      {});
  }

  // Remove all entries.
  // Prerequisite: no entry is referenced.
  virtual void EraseUnRefEntries() = 0;

  virtual MemoryAllocator* memory_allocator() const { return nullptr; }

  // EXPERIMENTAL
  // The following APIs are experimental and might change in the future.
  // The Insert and Lookup APIs below are intended to allow cached objects
  // to be demoted/promoted between the primary block cache and a secondary
  // cache. The secondary cache could be a non-volatile cache, and will
  // likely store the object in a different representation. They rely on a
  // per object CacheItemHelper to do the conversions.
  // The secondary cache may persist across process and system restarts,
  // and may even be moved between hosts. Therefore, the cache key must
  // be repeatable across restarts/reboots, and globally unique if
  // multiple DBs share the same cache and the set of DBs can change
  // over time.

  // Insert a mapping from key->value into the cache and assign it
  // the specified charge against the total cache capacity.
  // If strict_capacity_limit is true and cache reaches its full capacity,
  // return Status::Incomplete.
  //
  // The helper argument is saved by the cache and will be used when the
  // inserted object is evicted or promoted to the secondary cache. It,
  // therefore, must outlive the cache.
  //
  // If handle is not nullptr, returns a handle that corresponds to the
  // mapping. The caller must call this->Release(handle) when the returned
  // mapping is no longer needed. In case of error caller is responsible to
  // cleanup the value (i.e. calling "deleter").
  //
  // If handle is nullptr, it is as if Release is called immediately after
  // insert. In case of error value will be cleanup.
  //
  // Regardless of whether the item was inserted into the cache,
  // it will attempt to insert it into the secondary cache if one is
  // configured, and the helper supports it.
  // The cache implementation must support a secondary cache, otherwise
  // the item is only inserted into the primary cache. It may
  // defer the insertion to the secondary cache as it sees fit.
  //
  // When the inserted entry is no longer needed, the key and
  // value will be passed to "deleter".
  virtual Status Insert(const Slice& key, void* value,
                        const CacheItemHelper* helper, size_t charge,
                        Handle** handle = nullptr,
                        Priority priority = Priority::LOW) {
    if (!helper) {
      return Status::InvalidArgument();
    }
    return Insert(key, value, charge, helper->del_cb, handle, priority);
  }

  // Lookup the key in the primary and secondary caches (if one is configured).
  // The create_cb callback function object will be used to contruct the
  // cached object.
  // If none of the caches have the mapping for the key, returns nullptr.
  // Else, returns a handle that corresponds to the mapping.
  //
  // This call may promote the object from the secondary cache (if one is
  // configured, and has the given key) to the primary cache.
  //
  // The helper argument should be provided if the caller wants the lookup
  // to include the secondary cache (if one is configured) and the object,
  // if it exists, to be promoted to the primary cache. The helper may be
  // saved and used later when the object is evicted. Therefore, it must
  // outlive the cache.
  //
  // The handle returned may not be ready. The caller should call IsReady()
  // to check if the item value is ready, and call Wait() or WaitAll() if
  // its not ready. The caller should then call Value() to check if the
  // item was successfully retrieved. If unsuccessful (perhaps due to an
  // IO error), Value() will return nullptr.
  virtual Handle* Lookup(const Slice& key, const CacheItemHelper* /*helper_cb*/,
                         const CreateCallback& /*create_cb*/,
                         Priority /*priority*/, bool /*wait*/,
                         Statistics* stats = nullptr) {
    return Lookup(key, stats);
  }

  // Release a mapping returned by a previous Lookup(). The "useful"
  // parameter specifies whether the data was actually used or not,
  // which may be used by the cache implementation to decide whether
  // to consider it as a hit for retention purposes.
  virtual bool Release(Handle* handle, bool /*useful*/,
                       bool erase_if_last_ref) {
    return Release(handle, erase_if_last_ref);
  }

  // Determines if the handle returned by Lookup() has a valid value yet. The
  // call is not thread safe and should be called only by someone holding a
  // reference to the handle.
  virtual bool IsReady(Handle* /*handle*/) { return true; }

  // If the handle returned by Lookup() is not ready yet, wait till it
  // becomes ready.
  // Note: A ready handle doesn't necessarily mean it has a valid value. The
  // user should call Value() and check for nullptr.
  virtual void Wait(Handle* /*handle*/) {}

  // Wait for a vector of handles to become ready. As with Wait(), the user
  // should check the Value() of each handle for nullptr. This call is not
  // thread safe and should only be called by the caller holding a reference
  // to each of the handles.
  virtual void WaitAll(std::vector<Handle*>& /*handles*/) {}
};

// Classifications of block cache entries.
//
// Developer notes: Adding a new enum to this class requires corresponding
// updates to `kCacheEntryRoleToCamelString` and
// `kCacheEntryRoleToHyphenString`. Do not add to this enum after `kMisc` since
// `kNumCacheEntryRoles` assumes `kMisc` comes last.
enum class CacheEntryRole {
  // Block-based table data block
  kDataBlock,
  // Block-based table filter block (full or partitioned)
  kFilterBlock,
  // Block-based table metadata block for partitioned filter
  kFilterMetaBlock,
  // Block-based table deprecated filter block (old "block-based" filter)
  kDeprecatedFilterBlock,
  // Block-based table index block
  kIndexBlock,
  // Other kinds of block-based table block
  kOtherBlock,
  // WriteBufferManager reservations to account for memtable usage
  kWriteBuffer,
  // BlockBasedTableBuilder reservations to account for
  // compression dictionary building buffer's memory usage
  kCompressionDictionaryBuildingBuffer,
  // Filter reservations to account for
  // (new) bloom and ribbon filter construction's memory usage
  kFilterConstruction,
  // BlockBasedTableReader reservations to account for
  // its memory usage
  kBlockBasedTableReader,
  // Default bucket, for miscellaneous cache entries. Do not use for
  // entries that could potentially add up to large usage.
  kMisc,
};
constexpr uint32_t kNumCacheEntryRoles =
    static_cast<uint32_t>(CacheEntryRole::kMisc) + 1;

// Obtain a hyphen-separated, lowercase name of a `CacheEntryRole`.
const std::string& GetCacheEntryRoleName(CacheEntryRole);

// For use with `GetMapProperty()` for property
// `DB::Properties::kBlockCacheEntryStats`. On success, the map will
// be populated with all keys that can be obtained from these functions.
struct BlockCacheEntryStatsMapKeys {
  static const std::string& CacheId();
  static const std::string& CacheCapacityBytes();
  static const std::string& LastCollectionDurationSeconds();
  static const std::string& LastCollectionAgeSeconds();

  static std::string EntryCount(CacheEntryRole);
  static std::string UsedBytes(CacheEntryRole);
  static std::string UsedPercent(CacheEntryRole);
};

}  // namespace ROCKSDB_NAMESPACE<|MERGE_RESOLUTION|>--- conflicted
+++ resolved
@@ -27,12 +27,9 @@
 #include <memory>
 #include <string>
 
-<<<<<<< HEAD
 #include "rocksdb/customizable.h"
-=======
 #include "rocksdb/compression_type.h"
 #include "rocksdb/memory_allocator.h"
->>>>>>> c4cd8e1a
 #include "rocksdb/slice.h"
 #include "rocksdb/status.h"
 
@@ -97,14 +94,7 @@
   // -DROCKSDB_DEFAULT_TO_ADAPTIVE_MUTEX, false otherwise.
   bool use_adaptive_mutex = kDefaultToAdaptiveMutex;
 
-<<<<<<< HEAD
   // A SecondaryCache instance to use a the non-volatile tier
-=======
-  CacheMetadataChargePolicy metadata_charge_policy =
-      kDefaultCacheMetadataChargePolicy;
-
-  // A SecondaryCache instance to use a the non-volatile tier.
->>>>>>> c4cd8e1a
   std::shared_ptr<SecondaryCache> secondary_cache;
 
   LRUCacheOptions() {}
