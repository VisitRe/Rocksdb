//  Copyright (c) 2016-present, Facebook, Inc.  All rights reserved.
//  This source code is licensed under both the GPLv2 (found in the
//  COPYING file in the root directory) and Apache 2.0 License
//  (found in the LICENSE.Apache file in the root directory).

#pragma once

#if !defined(ROCKSDB_LITE)

#include <string>

#include "rocksdb/env.h"
#include "rocksdb/rocksdb_namespace.h"

namespace ROCKSDB_NAMESPACE {

class EncryptionProvider;

struct ConfigOptions;

// Returns an Env that encrypts data when stored on disk and decrypts data when
// read from disk.
Env* NewEncryptedEnv(Env* base_env,
                     const std::shared_ptr<EncryptionProvider>& provider);

// BlockAccessCipherStream is the base class for any cipher stream that
// supports random access at block level (without requiring data from other
// blocks). E.g. CTR (Counter operation mode) supports this requirement.
class BlockAccessCipherStream {
 public:
  virtual ~BlockAccessCipherStream(){};

  // BlockSize returns the size of each block supported by this cipher stream.
  virtual size_t BlockSize() = 0;

  // Encrypt one or more (partial) blocks of data at the file offset.
  // Length of data is given in dataSize.
  virtual Status Encrypt(uint64_t fileOffset, char* data, size_t dataSize);

  // Decrypt one or more (partial) blocks of data at the file offset.
  // Length of data is given in dataSize.
  virtual Status Decrypt(uint64_t fileOffset, char* data, size_t dataSize);

 protected:
  // Allocate scratch space which is passed to EncryptBlock/DecryptBlock.
  virtual void AllocateScratch(std::string&) = 0;

  // Encrypt a block of data at the given block index.
  // Length of data is equal to BlockSize();
  virtual Status EncryptBlock(uint64_t blockIndex, char* data,
                              char* scratch) = 0;

  // Decrypt a block of data at the given block index.
  // Length of data is equal to BlockSize();
  virtual Status DecryptBlock(uint64_t blockIndex, char* data,
                              char* scratch) = 0;
};

// BlockCipher
class BlockCipher {
 public:
  virtual ~BlockCipher(){};

  // Creates a new BlockCipher from the input config_options and value
  // The value describes the type of provider (and potentially optional
  // configuration parameters) used to create this provider.
  // For example, if the value is "ROT13", a ROT13BlockCipher is created.
  //
  // @param config_options  Options to control how this cipher is created
  //                        and initialized.
  // @param value  The value might be:
  //   - ROT13         Create a ROT13 Cipher
  //   - ROT13:nn      Create a ROT13 Cipher with block size of nn
  // @param result The new cipher object
  // @return OK if the cipher was sucessfully created
  // @return NotFound if an invalid name was specified in the value
  // @return InvalidArgument if either the options were not valid
  static Status CreateFromString(const ConfigOptions& config_options,
                                 const std::string& value,
                                 std::shared_ptr<BlockCipher>* result);

  // Short-cut method to create a ROT13 BlockCipher.
  // This cipher is only suitable for test purposes and should not be used in
  // production!!!
  static std::shared_ptr<BlockCipher> NewROT13Cipher(size_t block_size);

  virtual const char* Name() const = 0;
  // BlockSize returns the size of each block supported by this cipher stream.
  virtual size_t BlockSize() = 0;

  // Encrypt a block of data.
  // Length of data is equal to BlockSize().
  virtual Status Encrypt(char* data) = 0;

  // Decrypt a block of data.
  // Length of data is equal to BlockSize().
  virtual Status Decrypt(char* data) = 0;
};

// The encryption provider is used to create a cipher stream for a specific
// file. The returned cipher stream will be used for actual
// encryption/decryption actions.
class EncryptionProvider {
 public:
  virtual ~EncryptionProvider(){};

  // Creates a new EncryptionProvider from the input config_options and value
  // The value describes the type of provider (and potentially optional
  // configuration parameters) used to create this provider.
  // For example, if the value is "CTR", a CTREncryptionProvider will be
  // created. If the value is preceded by "test://" (e.g test://CTR"), the
  // TEST_Initialize method will be invoked prior to returning the provider.
  //
  // @param config_options  Options to control how this provider is created
  //                        and initialized.
  // @param value  The value might be:
  //   - CTR         Create a CTR provider
  //   - test://CTR Create a CTR provider and initialize it for tests.
  // @param result The new provider object
  // @return OK if the provider was sucessfully created
  // @return NotFound if an invalid name was specified in the value
  // @return InvalidArgument if either the options were not valid
  static Status CreateFromString(const ConfigOptions& config_options,
                                 const std::string& value,
                                 std::shared_ptr<EncryptionProvider>* result);

  // Short-cut method to create a CTR-provider
  static std::shared_ptr<EncryptionProvider> NewCTRProvider(
      const std::shared_ptr<BlockCipher>& cipher);

  // Returns the name of this EncryptionProvider
  virtual const char* Name() const = 0;

  // GetPrefixLength returns the length of the prefix that is added to every
  // file and used for storing encryption options. For optimal performance, the
  // prefix length should be a multiple of the page size.
  virtual size_t GetPrefixLength() const = 0;

  // CreateNewPrefix initialized an allocated block of prefix memory
  // for a new file.
  virtual Status CreateNewPrefix(const std::string& fname, char* prefix,
                                 size_t prefixLength) const = 0;
<<<<<<< HEAD
=======

  // Method to add a new cipher key for use by the EncryptionProvider.
  // @param description  Descriptor for this key.
  // @param cipher       The cryptographic key to use
  // @param len          The length of the cipher key
  // @param for_write If true, this cipher should be used for writing files.
  //                  If false, this cipher should only be used for reading
  //                  files
  // @return OK if the cipher was successfully added to the provider, non-OK
  // otherwise
  virtual Status AddCipher(const std::string& descriptor, const char* cipher,
                           size_t len, bool for_write) = 0;
>>>>>>> fa2a8cda

  // CreateCipherStream creates a block access cipher stream for a file given
  // given name and options.
  virtual Status CreateCipherStream(
      const std::string& fname, const EnvOptions& options, Slice& prefix,
      std::unique_ptr<BlockAccessCipherStream>* result) = 0;

<<<<<<< HEAD
 public:
  CTREncryptionProvider(BlockCipher& c) : cipher_(c){};
  virtual ~CTREncryptionProvider() {}

  // GetPrefixLength returns the length of the prefix that is added to every
  // file
  // and used for storing encryption options.
  // For optimal performance, the prefix length should be a multiple of
  // the page size.
  virtual size_t GetPrefixLength() const override;

  // CreateNewPrefix initialized an allocated block of prefix memory
  // for a new file.
  virtual Status CreateNewPrefix(const std::string& fname, char* prefix,
                                 size_t prefixLength) const override;

  // CreateCipherStream creates a block access cipher stream for a file given
  // given name and options.
  virtual Status CreateCipherStream(
      const std::string& fname, const EnvOptions& options, Slice& prefix,
      std::unique_ptr<BlockAccessCipherStream>* result) override;

 protected:
  // PopulateSecretPrefixPart initializes the data into a new prefix block
  // that will be encrypted. This function will store the data in plain text.
  // It will be encrypted later (before written to disk).
  // Returns the amount of space (starting from the start of the prefix)
  // that has been initialized.
  virtual size_t PopulateSecretPrefixPart(char* prefix, size_t prefixLength,
                                          size_t blockSize) const;

  // CreateCipherStreamFromPrefix creates a block access cipher stream for a
  // file given
  // given name and options. The given prefix is already decrypted.
  virtual Status CreateCipherStreamFromPrefix(
      const std::string& fname, const EnvOptions& options,
      uint64_t initialCounter, const Slice& iv, const Slice& prefix,
      std::unique_ptr<BlockAccessCipherStream>* result);
=======
  // Returns a string representing an encryption marker prefix for this
  // provider. If a marker is provided, this marker can be used to tell whether
  // or not a file is encrypted by this provider.  The maker will also be part
  // of any encryption prefix for this provider.
  virtual std::string GetMarker() const { return ""; }

 protected:
  // Optional method to initialize an EncryptionProvider in the TEST
  // environment.
  virtual Status TEST_Initialize() { return Status::OK(); }
>>>>>>> fa2a8cda
};

class EncryptedSequentialFile : public SequentialFile {
 protected:
  std::unique_ptr<SequentialFile> file_;
  std::unique_ptr<BlockAccessCipherStream> stream_;
  uint64_t offset_;
  size_t prefixLength_;

 public:
  // Default ctor. Given underlying sequential file is supposed to be at
  // offset == prefixLength.
  EncryptedSequentialFile(std::unique_ptr<SequentialFile>&& f,
                          std::unique_ptr<BlockAccessCipherStream>&& s,
                          size_t prefixLength)
      : file_(std::move(f)),
        stream_(std::move(s)),
        offset_(prefixLength),
        prefixLength_(prefixLength) {}

  // Read up to "n" bytes from the file.  "scratch[0..n-1]" may be
  // written by this routine.  Sets "*result" to the data that was
  // read (including if fewer than "n" bytes were successfully read).
  // May set "*result" to point at data in "scratch[0..n-1]", so
  // "scratch[0..n-1]" must be live when "*result" is used.
  // If an error was encountered, returns a non-OK status.
  //
  // REQUIRES: External synchronization
  virtual Status Read(size_t n, Slice* result, char* scratch) override;

  // Skip "n" bytes from the file. This is guaranteed to be no
  // slower that reading the same data, but may be faster.
  //
  // If end of file is reached, skipping will stop at the end of the
  // file, and Skip will return OK.
  //
  // REQUIRES: External synchronization
  virtual Status Skip(uint64_t n) override;

  // Indicates the upper layers if the current SequentialFile implementation
  // uses direct IO.
  virtual bool use_direct_io() const override;

  // Use the returned alignment value to allocate
  // aligned buffer for Direct I/O
  virtual size_t GetRequiredBufferAlignment() const override;

  // Remove any kind of caching of data from the offset to offset+length
  // of this file. If the length is 0, then it refers to the end of file.
  // If the system is not caching the file contents, then this is a noop.
  virtual Status InvalidateCache(size_t offset, size_t length) override;

  // Positioned Read for direct I/O
  // If Direct I/O enabled, offset, n, and scratch should be properly aligned
  virtual Status PositionedRead(uint64_t offset, size_t n, Slice* result,
                                char* scratch) override;
};

// A file abstraction for randomly reading the contents of a file.
class EncryptedRandomAccessFile : public RandomAccessFile {
 protected:
  std::unique_ptr<RandomAccessFile> file_;
  std::unique_ptr<BlockAccessCipherStream> stream_;
  size_t prefixLength_;

 public:
  EncryptedRandomAccessFile(std::unique_ptr<RandomAccessFile>&& f,
                            std::unique_ptr<BlockAccessCipherStream>&& s,
                            size_t prefixLength)
      : file_(std::move(f)),
        stream_(std::move(s)),
        prefixLength_(prefixLength) {}

  // Read up to "n" bytes from the file starting at "offset".
  // "scratch[0..n-1]" may be written by this routine.  Sets "*result"
  // to the data that was read (including if fewer than "n" bytes were
  // successfully read).  May set "*result" to point at data in
  // "scratch[0..n-1]", so "scratch[0..n-1]" must be live when
  // "*result" is used.  If an error was encountered, returns a non-OK
  // status.
  //
  // Safe for concurrent use by multiple threads.
  // If Direct I/O enabled, offset, n, and scratch should be aligned properly.
  virtual Status Read(uint64_t offset, size_t n, Slice* result,
                      char* scratch) const override;

  // Readahead the file starting from offset by n bytes for caching.
  virtual Status Prefetch(uint64_t offset, size_t n) override;

  // Tries to get an unique ID for this file that will be the same each time
  // the file is opened (and will stay the same while the file is open).
  // Furthermore, it tries to make this ID at most "max_size" bytes. If such an
  // ID can be created this function returns the length of the ID and places it
  // in "id"; otherwise, this function returns 0, in which case "id"
  // may not have been modified.
  //
  // This function guarantees, for IDs from a given environment, two unique ids
  // cannot be made equal to each other by adding arbitrary bytes to one of
  // them. That is, no unique ID is the prefix of another.
  //
  // This function guarantees that the returned ID will not be interpretable as
  // a single varint.
  //
  // Note: these IDs are only valid for the duration of the process.
  virtual size_t GetUniqueId(char* id, size_t max_size) const override;

  virtual void Hint(AccessPattern pattern) override;

  // Indicates the upper layers if the current RandomAccessFile implementation
  // uses direct IO.
  virtual bool use_direct_io() const override;

  // Use the returned alignment value to allocate
  // aligned buffer for Direct I/O
  virtual size_t GetRequiredBufferAlignment() const override;

  // Remove any kind of caching of data from the offset to offset+length
  // of this file. If the length is 0, then it refers to the end of file.
  // If the system is not caching the file contents, then this is a noop.
  virtual Status InvalidateCache(size_t offset, size_t length) override;
};

// A file abstraction for sequential writing.  The implementation
// must provide buffering since callers may append small fragments
// at a time to the file.
class EncryptedWritableFile : public WritableFileWrapper {
 protected:
  std::unique_ptr<WritableFile> file_;
  std::unique_ptr<BlockAccessCipherStream> stream_;
  size_t prefixLength_;

 public:
  // Default ctor. Prefix is assumed to be written already.
  EncryptedWritableFile(std::unique_ptr<WritableFile>&& f,
                        std::unique_ptr<BlockAccessCipherStream>&& s,
                        size_t prefixLength)
      : WritableFileWrapper(f.get()),
        file_(std::move(f)),
        stream_(std::move(s)),
        prefixLength_(prefixLength) {}

  Status Append(const Slice& data) override;

  Status PositionedAppend(const Slice& data, uint64_t offset) override;

  // Indicates the upper layers if the current WritableFile implementation
  // uses direct IO.
  virtual bool use_direct_io() const override;

  // Use the returned alignment value to allocate
  // aligned buffer for Direct I/O
  virtual size_t GetRequiredBufferAlignment() const override;

  /*
   * Get the size of valid data in the file.
   */
  virtual uint64_t GetFileSize() override;

  // Truncate is necessary to trim the file to the correct size
  // before closing. It is not always possible to keep track of the file
  // size due to whole pages writes. The behavior is undefined if called
  // with other writes to follow.
  virtual Status Truncate(uint64_t size) override;

  // Remove any kind of caching of data from the offset to offset+length
  // of this file. If the length is 0, then it refers to the end of file.
  // If the system is not caching the file contents, then this is a noop.
  // This call has no effect on dirty pages in the cache.
  virtual Status InvalidateCache(size_t offset, size_t length) override;

  // Sync a file range with disk.
  // offset is the starting byte of the file range to be synchronized.
  // nbytes specifies the length of the range to be synchronized.
  // This asks the OS to initiate flushing the cached data to disk,
  // without waiting for completion.
  // Default implementation does nothing.
  virtual Status RangeSync(uint64_t offset, uint64_t nbytes) override;

  // PrepareWrite performs any necessary preparation for a write
  // before the write actually occurs.  This allows for pre-allocation
  // of space on devices where it can result in less file
  // fragmentation and/or less waste from over-zealous filesystem
  // pre-allocation.
  virtual void PrepareWrite(size_t offset, size_t len) override;

  // Pre-allocates space for a file.
  virtual Status Allocate(uint64_t offset, uint64_t len) override;
};

// A file abstraction for random reading and writing.
class EncryptedRandomRWFile : public RandomRWFile {
 protected:
  std::unique_ptr<RandomRWFile> file_;
  std::unique_ptr<BlockAccessCipherStream> stream_;
  size_t prefixLength_;

 public:
  EncryptedRandomRWFile(std::unique_ptr<RandomRWFile>&& f,
                        std::unique_ptr<BlockAccessCipherStream>&& s,
                        size_t prefixLength)
      : file_(std::move(f)),
        stream_(std::move(s)),
        prefixLength_(prefixLength) {}

  // Indicates if the class makes use of direct I/O
  // If false you must pass aligned buffer to Write()
  virtual bool use_direct_io() const override;

  // Use the returned alignment value to allocate
  // aligned buffer for Direct I/O
  virtual size_t GetRequiredBufferAlignment() const override;

  // Write bytes in `data` at  offset `offset`, Returns Status::OK() on success.
  // Pass aligned buffer when use_direct_io() returns true.
  virtual Status Write(uint64_t offset, const Slice& data) override;

  // Read up to `n` bytes starting from offset `offset` and store them in
  // result, provided `scratch` size should be at least `n`.
  // Returns Status::OK() on success.
  virtual Status Read(uint64_t offset, size_t n, Slice* result,
                      char* scratch) const override;

  virtual Status Flush() override;

  virtual Status Sync() override;

  virtual Status Fsync() override;

  virtual Status Close() override;
};

}  // namespace ROCKSDB_NAMESPACE

#endif  // !defined(ROCKSDB_LITE)<|MERGE_RESOLUTION|>--- conflicted
+++ resolved
@@ -140,8 +140,6 @@
   // for a new file.
   virtual Status CreateNewPrefix(const std::string& fname, char* prefix,
                                  size_t prefixLength) const = 0;
-<<<<<<< HEAD
-=======
 
   // Method to add a new cipher key for use by the EncryptionProvider.
   // @param description  Descriptor for this key.
@@ -154,7 +152,6 @@
   // otherwise
   virtual Status AddCipher(const std::string& descriptor, const char* cipher,
                            size_t len, bool for_write) = 0;
->>>>>>> fa2a8cda
 
   // CreateCipherStream creates a block access cipher stream for a file given
   // given name and options.
@@ -162,46 +159,6 @@
       const std::string& fname, const EnvOptions& options, Slice& prefix,
       std::unique_ptr<BlockAccessCipherStream>* result) = 0;
 
-<<<<<<< HEAD
- public:
-  CTREncryptionProvider(BlockCipher& c) : cipher_(c){};
-  virtual ~CTREncryptionProvider() {}
-
-  // GetPrefixLength returns the length of the prefix that is added to every
-  // file
-  // and used for storing encryption options.
-  // For optimal performance, the prefix length should be a multiple of
-  // the page size.
-  virtual size_t GetPrefixLength() const override;
-
-  // CreateNewPrefix initialized an allocated block of prefix memory
-  // for a new file.
-  virtual Status CreateNewPrefix(const std::string& fname, char* prefix,
-                                 size_t prefixLength) const override;
-
-  // CreateCipherStream creates a block access cipher stream for a file given
-  // given name and options.
-  virtual Status CreateCipherStream(
-      const std::string& fname, const EnvOptions& options, Slice& prefix,
-      std::unique_ptr<BlockAccessCipherStream>* result) override;
-
- protected:
-  // PopulateSecretPrefixPart initializes the data into a new prefix block
-  // that will be encrypted. This function will store the data in plain text.
-  // It will be encrypted later (before written to disk).
-  // Returns the amount of space (starting from the start of the prefix)
-  // that has been initialized.
-  virtual size_t PopulateSecretPrefixPart(char* prefix, size_t prefixLength,
-                                          size_t blockSize) const;
-
-  // CreateCipherStreamFromPrefix creates a block access cipher stream for a
-  // file given
-  // given name and options. The given prefix is already decrypted.
-  virtual Status CreateCipherStreamFromPrefix(
-      const std::string& fname, const EnvOptions& options,
-      uint64_t initialCounter, const Slice& iv, const Slice& prefix,
-      std::unique_ptr<BlockAccessCipherStream>* result);
-=======
   // Returns a string representing an encryption marker prefix for this
   // provider. If a marker is provided, this marker can be used to tell whether
   // or not a file is encrypted by this provider.  The maker will also be part
@@ -212,7 +169,6 @@
   // Optional method to initialize an EncryptionProvider in the TEST
   // environment.
   virtual Status TEST_Initialize() { return Status::OK(); }
->>>>>>> fa2a8cda
 };
 
 class EncryptedSequentialFile : public SequentialFile {
