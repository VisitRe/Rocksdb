--- conflicted
+++ resolved
@@ -7,7 +7,11 @@
 #include <stdint.h>
 #include <string>
 
+#include "rocksdb/perf_level.h"
+
 // A thread local context for gathering io-stats efficiently and transparently.
+// Use SetPerfLevel(PerfLevel::kEnableTime) to enable time stats.
+
 namespace rocksdb {
 
 struct IOStatsContext {
@@ -23,8 +27,6 @@
   uint64_t bytes_written;
   // number of bytes that has been read.
   uint64_t bytes_read;
-<<<<<<< HEAD
-=======
 
   // time spent in open() and fopen().
   uint64_t open_nanos;
@@ -39,7 +41,6 @@
 
   // time spent in Logger::Logv().
   uint64_t logger_nanos;
->>>>>>> 72cab889
 };
 
 #ifndef IOS_CROSS_COMPILE
