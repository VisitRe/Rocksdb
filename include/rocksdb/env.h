--- conflicted
+++ resolved
@@ -24,15 +24,11 @@
 #include <vector>
 #include <stdint.h>
 #include "rocksdb/status.h"
-<<<<<<< HEAD
 #include "port/port.h"
 
 #ifdef GetCurrentTime
 #undef GetCurrentTime
 #endif
-=======
-#include "rocksdb/thread_status.h"
->>>>>>> 694988b6
 
 namespace rocksdb {
 
