--- conflicted
+++ resolved
@@ -1075,28 +1075,6 @@
   // Default: 0
   size_t compaction_readahead_size;
 
-<<<<<<< HEAD
-  // This is the maximum buffer size that is used by WritableFileWriter.
-  // On Windows, we need to maintain an aligned buffer for writes. 
-  // We allow the buffer to grow until it's size hits the limit. 
-  //
-  // Default: 1024 * 1024 (1 MB)
-  size_t writable_file_max_buffer_size;
-
-  // If true, block will not be explictly flushed to disk during building
-  // a SstTable. Instead, buffer in WritableFileWriter will take 
-  // care of the flushing when it is full. 
-  //
-  // On Windows, this option helps a lot when unbuffered I/O 
-  // (allow_os_buffer = false) is used, since it avoids small 
-  // unbuffered disk write. 
-  //
-  // User may also adjust writable_file_max_buffer_size to optimize disk I/O 
-  // size. 
-  //
-  // Default: false
-  bool skip_table_builder_flush;
-=======
   // This is a maximum buffer size that is used by WinMmapReadableFile in
   // unbuffered disk I/O mode. We need to maintain an aligned buffer for
   // reads. We allow the buffer to grow until the specified value and then
@@ -1110,7 +1088,27 @@
   //
   // Default: 1 Mb
   size_t random_access_max_buffer_size;
->>>>>>> 6388e7f4
+
+  // This is the maximum buffer size that is used by WritableFileWriter.
+  // On Windows, we need to maintain an aligned buffer for writes. 
+  // We allow the buffer to grow until it's size hits the limit. 
+  //
+  // Default: 1024 * 1024 (1 MB)
+  size_t writable_file_max_buffer_size;
+
+  // If true, block will not be explictly flushed to disk during building
+  // a SstTable. Instead, buffer in WritableFileWriter will take 
+  // care of the flushing when it is full. 
+  //
+  // On Windows, this option helps a lot when unbuffered I/O 
+  // (allow_os_buffer = false) is used, since it avoids small 
+  // unbuffered disk write. 
+  //
+  // User may also adjust writable_file_max_buffer_size to optimize disk I/O 
+  // size. 
+  //
+  // Default: false
+  bool skip_table_builder_flush;
 
   // Use adaptive mutex, which spins in the user space before resorting
   // to kernel. This could reduce context switch when the mutex is not
