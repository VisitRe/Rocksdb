//  Copyright (c) 2011-present, Facebook, Inc.  All rights reserved.
//  This source code is licensed under both the GPLv2 (found in the
//  COPYING file in the root directory) and Apache 2.0 License
//  (found in the LICENSE.Apache file in the root directory).
//
// Copyright (c) 2011 The LevelDB Authors. All rights reserved.
// Use of this source code is governed by a BSD-style license that can be
// found in the LICENSE file. See the AUTHORS file for names of contributors.

#ifdef GFLAGS
#include "db_stress_tool/db_stress_common.h"
#include "file/file_util.h"

namespace ROCKSDB_NAMESPACE {
class CfConsistencyStressTest : public StressTest {
 public:
  CfConsistencyStressTest() : batch_id_(0) {}

  ~CfConsistencyStressTest() override {}

  bool IsStateTracked() const override { return false; }

  Status TestPut(ThreadState* thread, WriteOptions& write_opts,
                 const ReadOptions& /* read_opts */,
                 const std::vector<int>& rand_column_families,
                 const std::vector<int64_t>& rand_keys,
                 char (&value)[100]) override {
    assert(!rand_column_families.empty());
    assert(!rand_keys.empty());

    const std::string k = Key(rand_keys[0]);

    const uint32_t value_base = batch_id_.fetch_add(1);
    const size_t sz = GenerateValue(value_base, value, sizeof(value));
    const Slice v(value, sz);

    WriteBatch batch;

    const bool use_put_entity = !FLAGS_use_merge &&
                                FLAGS_use_put_entity_one_in > 0 &&
                                (value_base % FLAGS_use_put_entity_one_in) == 0;

    for (auto cf : rand_column_families) {
      ColumnFamilyHandle* const cfh = column_families_[cf];
      assert(cfh);

      if (FLAGS_use_merge) {
        batch.Merge(cfh, k, v);
      } else if (use_put_entity) {
        batch.PutEntity(cfh, k, GenerateWideColumns(value_base, v));
      } else {
        batch.Put(cfh, k, v);
      }
    }

    Status s = db_->Write(write_opts, &batch);

    if (!s.ok()) {
      fprintf(stderr, "multi put or merge error: %s\n", s.ToString().c_str());
      thread->stats.AddErrors(1);
    } else {
      auto num = static_cast<long>(rand_column_families.size());
      thread->stats.AddBytesForWrites(num, (sz + 1) * num);
    }

    return s;
  }

  Status TestDelete(ThreadState* thread, WriteOptions& write_opts,
                    const std::vector<int>& rand_column_families,
                    const std::vector<int64_t>& rand_keys) override {
    std::string key_str = Key(rand_keys[0]);
    Slice key = key_str;
    WriteBatch batch;
    for (auto cf : rand_column_families) {
      ColumnFamilyHandle* cfh = column_families_[cf];
      batch.Delete(cfh, key);
    }
    Status s = db_->Write(write_opts, &batch);
    if (!s.ok()) {
      fprintf(stderr, "multidel error: %s\n", s.ToString().c_str());
      thread->stats.AddErrors(1);
    } else {
      thread->stats.AddDeletes(static_cast<long>(rand_column_families.size()));
    }
    return s;
  }

  Status TestDeleteRange(ThreadState* thread, WriteOptions& write_opts,
                         const std::vector<int>& rand_column_families,
                         const std::vector<int64_t>& rand_keys) override {
    int64_t rand_key = rand_keys[0];
    auto shared = thread->shared;
    int64_t max_key = shared->GetMaxKey();
    if (rand_key > max_key - FLAGS_range_deletion_width) {
      rand_key =
          thread->rand.Next() % (max_key - FLAGS_range_deletion_width + 1);
    }
    std::string key_str = Key(rand_key);
    Slice key = key_str;
    std::string end_key_str = Key(rand_key + FLAGS_range_deletion_width);
    Slice end_key = end_key_str;
    WriteBatch batch;
    for (auto cf : rand_column_families) {
      ColumnFamilyHandle* cfh = column_families_[rand_column_families[cf]];
      batch.DeleteRange(cfh, key, end_key);
    }
    Status s = db_->Write(write_opts, &batch);
    if (!s.ok()) {
      fprintf(stderr, "multi del range error: %s\n", s.ToString().c_str());
      thread->stats.AddErrors(1);
    } else {
      thread->stats.AddRangeDeletions(
          static_cast<long>(rand_column_families.size()));
    }
    return s;
  }

  void TestIngestExternalFile(
      ThreadState* /* thread */,
      const std::vector<int>& /* rand_column_families */,
      const std::vector<int64_t>& /* rand_keys */) override {
    assert(false);
    fprintf(stderr,
            "CfConsistencyStressTest does not support TestIngestExternalFile "
            "because it's not possible to verify the result\n");
    std::terminate();
  }

  Status TestGet(ThreadState* thread, const ReadOptions& readoptions,
                 const std::vector<int>& rand_column_families,
                 const std::vector<int64_t>& rand_keys) override {
    std::string key_str = Key(rand_keys[0]);
    Slice key = key_str;
    Status s;
    bool is_consistent = true;

    if (thread->rand.OneIn(2)) {
      // 1/2 chance, does a random read from random CF
      auto cfh =
          column_families_[rand_column_families[thread->rand.Next() %
                                                rand_column_families.size()]];
      std::string from_db;
      s = db_->Get(readoptions, cfh, key, &from_db);
    } else {
      // 1/2 chance, comparing one key is the same across all CFs
      const Snapshot* snapshot = db_->GetSnapshot();
      ReadOptions readoptionscopy = readoptions;
      readoptionscopy.snapshot = snapshot;

      std::string value0;
      s = db_->Get(readoptionscopy, column_families_[rand_column_families[0]],
                   key, &value0);
      if (s.ok() || s.IsNotFound()) {
        bool found = s.ok();
        for (size_t i = 1; i < rand_column_families.size(); i++) {
          std::string value1;
          s = db_->Get(readoptionscopy,
                       column_families_[rand_column_families[i]], key, &value1);
          if (!s.ok() && !s.IsNotFound()) {
            break;
          }
          if (!found && s.ok()) {
            fprintf(stderr, "Get() return different results with key %s\n",
                    Slice(key_str).ToString(true).c_str());
            fprintf(stderr, "CF %s is not found\n",
                    column_family_names_[0].c_str());
            fprintf(stderr, "CF %s returns value %s\n",
                    column_family_names_[i].c_str(),
                    Slice(value1).ToString(true).c_str());
            is_consistent = false;
          } else if (found && s.IsNotFound()) {
            fprintf(stderr, "Get() return different results with key %s\n",
                    Slice(key_str).ToString(true).c_str());
            fprintf(stderr, "CF %s returns value %s\n",
                    column_family_names_[0].c_str(),
                    Slice(value0).ToString(true).c_str());
            fprintf(stderr, "CF %s is not found\n",
                    column_family_names_[i].c_str());
            is_consistent = false;
          } else if (s.ok() && value0 != value1) {
            fprintf(stderr, "Get() return different results with key %s\n",
                    Slice(key_str).ToString(true).c_str());
            fprintf(stderr, "CF %s returns value %s\n",
                    column_family_names_[0].c_str(),
                    Slice(value0).ToString(true).c_str());
            fprintf(stderr, "CF %s returns value %s\n",
                    column_family_names_[i].c_str(),
                    Slice(value1).ToString(true).c_str());
            is_consistent = false;
          }
          if (!is_consistent) {
            break;
          }
        }
      }

      db_->ReleaseSnapshot(snapshot);
    }
    if (!is_consistent) {
      fprintf(stderr, "TestGet error: is_consistent is false\n");
      thread->stats.AddErrors(1);
      // Fail fast to preserve the DB state.
      thread->shared->SetVerificationFailure();
    } else if (s.ok()) {
      thread->stats.AddGets(1, 1);
    } else if (s.IsNotFound()) {
      thread->stats.AddGets(1, 0);
    } else {
      fprintf(stderr, "TestGet error: %s\n", s.ToString().c_str());
      thread->stats.AddErrors(1);
    }
    return s;
  }

  std::vector<Status> TestMultiGet(
      ThreadState* thread, const ReadOptions& read_opts,
      const std::vector<int>& rand_column_families,
      const std::vector<int64_t>& rand_keys) override {
    size_t num_keys = rand_keys.size();
    std::vector<std::string> key_str;
    std::vector<Slice> keys;
    keys.reserve(num_keys);
    key_str.reserve(num_keys);
    std::vector<PinnableSlice> values(num_keys);
    std::vector<Status> statuses(num_keys);
    ColumnFamilyHandle* cfh = column_families_[rand_column_families[0]];
    ReadOptions readoptionscopy = read_opts;
    readoptionscopy.rate_limiter_priority =
        FLAGS_rate_limit_user_ops ? Env::IO_USER : Env::IO_TOTAL;

    for (size_t i = 0; i < num_keys; ++i) {
      key_str.emplace_back(Key(rand_keys[i]));
      keys.emplace_back(key_str.back());
    }
    db_->MultiGet(readoptionscopy, cfh, num_keys, keys.data(), values.data(),
                  statuses.data());
    for (auto s : statuses) {
      if (s.ok()) {
        // found case
        thread->stats.AddGets(1, 1);
      } else if (s.IsNotFound()) {
        // not found case
        thread->stats.AddGets(1, 0);
      } else {
        // errors case
        fprintf(stderr, "MultiGet error: %s\n", s.ToString().c_str());
        thread->stats.AddErrors(1);
      }
    }
    return statuses;
  }

  Status TestPrefixScan(ThreadState* thread, const ReadOptions& readoptions,
                        const std::vector<int>& rand_column_families,
                        const std::vector<int64_t>& rand_keys) override {
    assert(!rand_column_families.empty());
    assert(!rand_keys.empty());

    const std::string key = Key(rand_keys[0]);

    const size_t prefix_to_use =
        (FLAGS_prefix_size < 0) ? 7 : static_cast<size_t>(FLAGS_prefix_size);

    const Slice prefix(key.data(), prefix_to_use);

    std::string upper_bound;
    Slice ub_slice;

    ReadOptions ro_copy = readoptions;

    // Get the next prefix first and then see if we want to set upper bound.
    // We'll use the next prefix in an assertion later on
    if (GetNextPrefix(prefix, &upper_bound) && thread->rand.OneIn(2)) {
      ub_slice = Slice(upper_bound);
      ro_copy.iterate_upper_bound = &ub_slice;
    }

    ColumnFamilyHandle* const cfh =
        column_families_[rand_column_families[thread->rand.Uniform(
            static_cast<int>(rand_column_families.size()))]];
    assert(cfh);

    std::unique_ptr<Iterator> iter(db_->NewIterator(ro_copy, cfh));

    uint64_t count = 0;
    Status s;

    for (iter->Seek(prefix); iter->Valid() && iter->key().starts_with(prefix);
         iter->Next()) {
      ++count;

      const WideColumns expected_columns = GenerateExpectedWideColumns(
          GetValueBase(iter->value()), iter->value());
      if (iter->columns() != expected_columns) {
        s = Status::Corruption(
            "Value and columns inconsistent",
            DebugString(iter->value(), iter->columns(), expected_columns));
        break;
      }
    }

    assert(prefix_to_use == 0 ||
           count <= GetPrefixKeyCount(prefix.ToString(), upper_bound));

    if (s.ok()) {
      s = iter->status();
    }

    if (!s.ok()) {
      fprintf(stderr, "TestPrefixScan error: %s\n", s.ToString().c_str());
      thread->stats.AddErrors(1);

      return s;
    }

    thread->stats.AddPrefixes(1, count);

    return Status::OK();
  }

  ColumnFamilyHandle* GetControlCfh(ThreadState* thread,
                                    int /*column_family_id*/
                                    ) override {
    // All column families should contain the same data. Randomly pick one.
    return column_families_[thread->rand.Next() % column_families_.size()];
  }

  void VerifyDb(ThreadState* thread) const override {
    // This `ReadOptions` is for validation purposes. Ignore
    // `FLAGS_rate_limit_user_ops` to avoid slowing any validation.
    ReadOptions options(FLAGS_verify_checksum, true);

    // We must set total_order_seek to true because we are doing a SeekToFirst
    // on a column family whose memtables may support (by default) prefix-based
    // iterator. In this case, NewIterator with options.total_order_seek being
    // false returns a prefix-based iterator. Calling SeekToFirst using this
    // iterator causes the iterator to become invalid. That means we cannot
    // iterate the memtable using this iterator any more, although the memtable
    // contains the most up-to-date key-values.
    options.total_order_seek = true;

<<<<<<< HEAD
    const auto ss_deleter = [this](const Snapshot* ss) {
      db_->ReleaseSnapshot(ss);
    };
    std::unique_ptr<const Snapshot, decltype(ss_deleter)> snapshot_guard(
        db_->GetSnapshot(), ss_deleter);
    options.snapshot = snapshot_guard.get();

    assert(thread);

    auto shared = thread->shared;
    assert(shared);

    std::vector<std::unique_ptr<Iterator>> iters;
    iters.reserve(column_families_.size());

    const size_t num = column_families_.size();
=======
    ManagedSnapshot snapshot_guard(db_);
    options.snapshot = snapshot_guard.snapshot();

    const size_t num = column_families_.size();

    std::vector<std::unique_ptr<Iterator>> iters;
    iters.reserve(num);
>>>>>>> 23b7dc2f

    for (size_t i = 0; i < num; ++i) {
      iters.emplace_back(db_->NewIterator(options, column_families_[i]));
      iters.back()->SeekToFirst();
    }

    std::vector<Status> statuses(num, Status::OK());

<<<<<<< HEAD
=======
    assert(thread);

    auto shared = thread->shared;
    assert(shared);

>>>>>>> 23b7dc2f
    do {
      if (shared->HasVerificationFailedYet()) {
        break;
      }

      size_t valid_cnt = 0;

      for (size_t i = 0; i < num; ++i) {
        const auto& iter = iters[i];
        assert(iter);

        if (iter->Valid()) {
          const WideColumns expected_columns = GenerateExpectedWideColumns(
              GetValueBase(iter->value()), iter->value());
          if (iter->columns() != expected_columns) {
            statuses[i] = Status::Corruption(
                "Value and columns inconsistent",
                DebugString(iter->value(), iter->columns(), expected_columns));
          } else {
            ++valid_cnt;
          }
        } else {
          statuses[i] = iter->status();
        }
      }

      if (valid_cnt == 0) {
        for (size_t i = 0; i < num; ++i) {
          const auto& s = statuses[i];
          if (!s.ok()) {
            fprintf(stderr, "Iterator on cf %s has error: %s\n",
                    column_families_[i]->GetName().c_str(),
                    s.ToString().c_str());
            shared->SetVerificationFailure();
          }
        }

        break;
      }

      if (valid_cnt < num) {
        shared->SetVerificationFailure();

        for (size_t i = 0; i < num; ++i) {
          assert(iters[i]);

          if (!iters[i]->Valid()) {
            if (statuses[i].ok()) {
              fprintf(stderr, "Finished scanning cf %s\n",
                      column_families_[i]->GetName().c_str());
            } else {
              fprintf(stderr, "Iterator on cf %s has error: %s\n",
                      column_families_[i]->GetName().c_str(),
                      statuses[i].ToString().c_str());
            }
          } else {
            fprintf(stderr, "cf %s has remaining data to scan\n",
                    column_families_[i]->GetName().c_str());
          }
        }

        break;
      }

      if (shared->HasVerificationFailedYet()) {
        break;
      }

      // If the program reaches here, then all column families' iterators are
      // still valid.
      assert(valid_cnt == num);

      if (shared->PrintingVerificationResults()) {
        continue;
      }

      assert(iters[0]);

      const Slice key = iters[0]->key();
      const Slice value = iters[0]->value();

      int num_mismatched_cfs = 0;

      for (size_t i = 1; i < num; ++i) {
        assert(iters[i]);

        const int cmp = key.compare(iters[i]->key());

        if (cmp != 0) {
          ++num_mismatched_cfs;

          if (1 == num_mismatched_cfs) {
            fprintf(stderr, "Verification failed\n");
            fprintf(stderr, "Latest Sequence Number: %" PRIu64 "\n",
                    db_->GetLatestSequenceNumber());
            fprintf(stderr, "[%s] %s => %s\n",
                    column_families_[0]->GetName().c_str(),
                    key.ToString(true /* hex */).c_str(),
                    value.ToString(true /* hex */).c_str());
          }

          fprintf(stderr, "[%s] %s => %s\n",
                  column_families_[i]->GetName().c_str(),
                  iters[i]->key().ToString(true /* hex */).c_str(),
                  iters[i]->value().ToString(true /* hex */).c_str());

#ifndef ROCKSDB_LITE
          Slice begin_key;
          Slice end_key;
          if (cmp < 0) {
            begin_key = key;
            end_key = iters[i]->key();
          } else {
            begin_key = iters[i]->key();
            end_key = key;
          }

          const auto print_key_versions = [&](ColumnFamilyHandle* cfh) {
            constexpr size_t kMaxNumIKeys = 8;

            std::vector<KeyVersion> versions;
            const Status s = GetAllKeyVersions(db_, cfh, begin_key, end_key,
                                               kMaxNumIKeys, &versions);
            if (!s.ok()) {
              fprintf(stderr, "%s\n", s.ToString().c_str());
              return;
            }

            assert(cfh);

            fprintf(stderr,
                    "Internal keys in CF '%s', [%s, %s] (max %" ROCKSDB_PRIszt
                    ")\n",
                    cfh->GetName().c_str(),
                    begin_key.ToString(true /* hex */).c_str(),
                    end_key.ToString(true /* hex */).c_str(), kMaxNumIKeys);

            for (const KeyVersion& kv : versions) {
              fprintf(stderr, "  key %s seq %" PRIu64 " type %d\n",
                      Slice(kv.user_key).ToString(true).c_str(), kv.sequence,
                      kv.type);
            }
          };

          if (1 == num_mismatched_cfs) {
            print_key_versions(column_families_[0]);
          }

          print_key_versions(column_families_[i]);
#endif  // ROCKSDB_LITE

          shared->SetVerificationFailure();
        }
      }

      shared->FinishPrintingVerificationResults();

      for (auto& iter : iters) {
        assert(iter);
        iter->Next();
      }
    } while (true);
  }

#ifndef ROCKSDB_LITE
  void ContinuouslyVerifyDb(ThreadState* thread) const override {
    assert(thread);
    Status status;

    DB* db_ptr = cmp_db_ ? cmp_db_ : db_;
    const auto& cfhs = cmp_db_ ? cmp_cfhs_ : column_families_;

    // Take a snapshot to preserve the state of primary db.
    ManagedSnapshot snapshot_guard(db_);

    SharedState* shared = thread->shared;
    assert(shared);

    if (cmp_db_) {
      status = cmp_db_->TryCatchUpWithPrimary();
      if (!status.ok()) {
        fprintf(stderr, "TryCatchUpWithPrimary: %s\n",
                status.ToString().c_str());
        shared->SetShouldStopTest();
        assert(false);
        return;
      }
    }

    const auto checksum_column_family = [](Iterator* iter,
                                           uint32_t* checksum) -> Status {
      assert(nullptr != checksum);

      uint32_t ret = 0;
      for (iter->SeekToFirst(); iter->Valid(); iter->Next()) {
        ret = crc32c::Extend(ret, iter->key().data(), iter->key().size());
        ret = crc32c::Extend(ret, iter->value().data(), iter->value().size());

        for (const auto& column : iter->columns()) {
          ret = crc32c::Extend(ret, column.name().data(), column.name().size());
          ret =
              crc32c::Extend(ret, column.value().data(), column.value().size());
        }
      }

      *checksum = ret;
      return iter->status();
    };
    // This `ReadOptions` is for validation purposes. Ignore
    // `FLAGS_rate_limit_user_ops` to avoid slowing any validation.
    ReadOptions ropts(FLAGS_verify_checksum, true);
    ropts.total_order_seek = true;
    if (nullptr == cmp_db_) {
      ropts.snapshot = snapshot_guard.snapshot();
    }
    uint32_t crc = 0;
    {
      // Compute crc for all key-values of default column family.
      std::unique_ptr<Iterator> it(db_ptr->NewIterator(ropts));
      status = checksum_column_family(it.get(), &crc);
      if (!status.ok()) {
        fprintf(stderr, "Computing checksum of default cf: %s\n",
                status.ToString().c_str());
        assert(false);
      }
    }
    // Since we currently intentionally disallow reading from the secondary
    // instance with snapshot, we cannot achieve cross-cf consistency if WAL is
    // enabled because there is no guarantee that secondary instance replays
    // the primary's WAL to a consistent point where all cfs have the same
    // data.
    if (status.ok() && FLAGS_disable_wal) {
      uint32_t tmp_crc = 0;
      for (ColumnFamilyHandle* cfh : cfhs) {
        if (cfh == db_ptr->DefaultColumnFamily()) {
          continue;
        }
        std::unique_ptr<Iterator> it(db_ptr->NewIterator(ropts, cfh));
        status = checksum_column_family(it.get(), &tmp_crc);
        if (!status.ok() || tmp_crc != crc) {
          break;
        }
      }
      if (!status.ok()) {
        fprintf(stderr, "status: %s\n", status.ToString().c_str());
        shared->SetShouldStopTest();
        assert(false);
      } else if (tmp_crc != crc) {
        fprintf(stderr, "tmp_crc=%" PRIu32 " crc=%" PRIu32 "\n", tmp_crc, crc);
        shared->SetShouldStopTest();
        assert(false);
      }
    }
  }
#else   // ROCKSDB_LITE
  void ContinuouslyVerifyDb(ThreadState* /*thread*/) const override {}
#endif  // !ROCKSDB_LITE

  std::vector<int> GenerateColumnFamilies(
      const int /* num_column_families */,
      int /* rand_column_family */) const override {
    std::vector<int> ret;
    int num = static_cast<int>(column_families_.size());
    int k = 0;
    std::generate_n(back_inserter(ret), num, [&k]() -> int { return k++; });
    return ret;
  }

 private:
  std::atomic<uint32_t> batch_id_;
};

StressTest* CreateCfConsistencyStressTest() {
  return new CfConsistencyStressTest();
}

}  // namespace ROCKSDB_NAMESPACE
#endif  // GFLAGS<|MERGE_RESOLUTION|>--- conflicted
+++ resolved
@@ -340,24 +340,6 @@
     // contains the most up-to-date key-values.
     options.total_order_seek = true;
 
-<<<<<<< HEAD
-    const auto ss_deleter = [this](const Snapshot* ss) {
-      db_->ReleaseSnapshot(ss);
-    };
-    std::unique_ptr<const Snapshot, decltype(ss_deleter)> snapshot_guard(
-        db_->GetSnapshot(), ss_deleter);
-    options.snapshot = snapshot_guard.get();
-
-    assert(thread);
-
-    auto shared = thread->shared;
-    assert(shared);
-
-    std::vector<std::unique_ptr<Iterator>> iters;
-    iters.reserve(column_families_.size());
-
-    const size_t num = column_families_.size();
-=======
     ManagedSnapshot snapshot_guard(db_);
     options.snapshot = snapshot_guard.snapshot();
 
@@ -365,7 +347,6 @@
 
     std::vector<std::unique_ptr<Iterator>> iters;
     iters.reserve(num);
->>>>>>> 23b7dc2f
 
     for (size_t i = 0; i < num; ++i) {
       iters.emplace_back(db_->NewIterator(options, column_families_[i]));
@@ -374,14 +355,11 @@
 
     std::vector<Status> statuses(num, Status::OK());
 
-<<<<<<< HEAD
-=======
     assert(thread);
 
     auto shared = thread->shared;
     assert(shared);
 
->>>>>>> 23b7dc2f
     do {
       if (shared->HasVerificationFailedYet()) {
         break;
