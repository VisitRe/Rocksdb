--- conflicted
+++ resolved
@@ -61,14 +61,10 @@
           static_cast<int>(VerificationMethod::kNumberOfMethods);
 
       const VerificationMethod method =
-<<<<<<< HEAD
           static_cast<VerificationMethod>(thread->rand.Uniform(
               (FLAGS_use_put_entity_one_in > 0 || FLAGS_user_timestamp_size > 0)
                   ? num_methods - 1
                   : num_methods));
-=======
-          static_cast<VerificationMethod>(thread->rand.Uniform(num_methods));
->>>>>>> 8c0f5b1f
 
       if (method == VerificationMethod::kIterator) {
         std::unique_ptr<Iterator> iter(
