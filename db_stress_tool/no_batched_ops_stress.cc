--- conflicted
+++ resolved
@@ -1141,19 +1141,10 @@
       ThreadState* thread, const ReadOptions& read_opts,
       const std::vector<int>& rand_column_families,
       const std::vector<int64_t>& rand_keys) override {
-<<<<<<< HEAD
-    // TODO
-    // Lock the whole range over which we might iterate to ensure it doesn't
-    // change under us.
-    std::vector<std::unique_ptr<MutexLock>> range_locks;
-    int64_t lb = rand_keys[0];
-    int rand_column_family = rand_column_families[0];
-=======
     assert(thread);
     assert(!rand_column_families.empty());
     assert(!rand_keys.empty());
 
->>>>>>> b965a5a8
     auto shared = thread->shared;
     assert(shared);
 
