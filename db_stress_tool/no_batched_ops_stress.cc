//  Copyright (c) 2011-present, Facebook, Inc.  All rights reserved.
//  This source code is licensed under both the GPLv2 (found in the
//  COPYING file in the root directory) and Apache 2.0 License
//  (found in the LICENSE.Apache file in the root directory).
//
// Copyright (c) 2011 The LevelDB Authors. All rights reserved.
// Use of this source code is governed by a BSD-style license that can be
// found in the LICENSE file. See the AUTHORS file for names of contributors.

#ifdef GFLAGS
#include "db_stress_tool/db_stress_common.h"
#include "rocksdb/utilities/transaction_db.h"
#include "utilities/fault_injection_fs.h"

namespace ROCKSDB_NAMESPACE {
class NonBatchedOpsStressTest : public StressTest {
 public:
  NonBatchedOpsStressTest() {}

  virtual ~NonBatchedOpsStressTest() {}

  void VerifyDb(ThreadState* thread) const override {
    // This `ReadOptions` is for validation purposes. Ignore
    // `FLAGS_rate_limit_user_ops` to avoid slowing any validation.
    ReadOptions options(FLAGS_verify_checksum, true);
    std::string ts_str;
    Slice ts;
    if (FLAGS_user_timestamp_size > 0) {
      ts_str = GetNowNanos();
      ts = ts_str;
      options.timestamp = &ts;
    }

    auto shared = thread->shared;
    const int64_t max_key = shared->GetMaxKey();
    const int64_t keys_per_thread = max_key / shared->GetNumThreads();
    int64_t start = keys_per_thread * thread->tid;
    int64_t end = start + keys_per_thread;
    uint64_t prefix_to_use =
        (FLAGS_prefix_size < 0) ? 1 : static_cast<size_t>(FLAGS_prefix_size);

    if (thread->tid == shared->GetNumThreads() - 1) {
      end = max_key;
    }

    for (size_t cf = 0; cf < column_families_.size(); ++cf) {
      if (thread->shared->HasVerificationFailedYet()) {
        break;
      }

      enum class VerificationMethod {
<<<<<<< HEAD
        Iterator,
        Get,
        GetEntity,
        MultiGet,
        GetMergeOperands,
        NumberOfMethods
=======
        kIterator,
        kGet,
        kMultiGet,
        kGetMergeOperands,
        // Add any new items above kNumberOfMethods
        kNumberOfMethods
>>>>>>> 061d04f6
      };

      // Note: GetMergeOperands is currently not supported for wide-column
      // entities
      const int num_methods =
<<<<<<< HEAD
          FLAGS_use_put_entity_one_in > 0
              ? static_cast<int>(VerificationMethod::NumberOfMethods) - 1
              : static_cast<int>(VerificationMethod::NumberOfMethods);
=======
          static_cast<int>(VerificationMethod::kNumberOfMethods);
>>>>>>> 061d04f6
      const VerificationMethod method =
          static_cast<VerificationMethod>(thread->rand.Uniform(num_methods));

      if (method == VerificationMethod::kIterator) {
        std::unique_ptr<Iterator> iter(
            db_->NewIterator(options, column_families_[cf]));

        std::string seek_key = Key(start);
        iter->Seek(seek_key);

        Slice prefix(seek_key.data(), prefix_to_use);

        for (int64_t i = start; i < end; ++i) {
          if (thread->shared->HasVerificationFailedYet()) {
            break;
          }

          const std::string key = Key(i);
          const Slice k(key);
          const Slice pfx(key.data(), prefix_to_use);

          // Reseek when the prefix changes
          if (prefix_to_use > 0 && prefix.compare(pfx) != 0) {
            iter->Seek(k);
            seek_key = key;
            prefix = Slice(seek_key.data(), prefix_to_use);
          }

          Status s = iter->status();
          Slice iter_key;
          std::string from_db;
          WideColumns columns_from_db;

          if (iter->Valid()) {
            iter_key = iter->key();

            const int diff = iter_key.compare(k);

            if (diff > 0) {
              s = Status::NotFound();
            } else if (diff == 0) {
              from_db = iter->value().ToString();
              columns_from_db = iter->columns();
            } else {
              assert(diff < 0);

              VerificationAbort(shared, "An out of range key was found",
                                static_cast<int>(cf), i);
            }
          } else {
            // The iterator found no value for the key in question, so do not
            // move to the next item in the iterator
            s = Status::NotFound();
          }

          VerifyOrSyncValue(static_cast<int>(cf), i, options, shared, from_db,
                            &columns_from_db, s, /* strict */ true);

          // Note: we have to wait with advancing the iterator until after
          // verification because it invalidates columns()
          if (iter->Valid() && iter_key == k) {
            iter->Next();
          }

          if (!from_db.empty()) {
            PrintKeyValue(static_cast<int>(cf), static_cast<uint32_t>(i),
                          from_db.data(), from_db.size());
          }
        }
      } else if (method == VerificationMethod::kGet) {
        for (int64_t i = start; i < end; ++i) {
          if (thread->shared->HasVerificationFailedYet()) {
            break;
          }

          const std::string key = Key(i);
          std::string from_db;

          Status s = db_->Get(options, column_families_[cf], key, &from_db);

          VerifyOrSyncValue(static_cast<int>(cf), i, options, shared, from_db,
                            /* columns_from_db */ nullptr, s,
                            /* strict */ true);

          if (!from_db.empty()) {
            PrintKeyValue(static_cast<int>(cf), static_cast<uint32_t>(i),
                          from_db.data(), from_db.size());
          }
        }
      } else if (method == VerificationMethod::GetEntity) {
        for (int64_t i = start; i < end; ++i) {
          if (thread->shared->HasVerificationFailedYet()) {
            break;
          }

          const std::string key = Key(i);
          PinnableWideColumns columns;

          Status s =
              db_->GetEntity(options, column_families_[cf], key, &columns);

          const WideColumns& columns_from_db = columns.columns();

          std::string from_db;
          if (s.ok() && !columns_from_db.empty() &&
              columns_from_db[0].name() == kDefaultWideColumnName) {
            from_db = columns_from_db[0].value().ToString();
          }

          VerifyOrSyncValue(static_cast<int>(cf), i, options, shared, from_db,
                            &columns_from_db, s, true);

          if (!from_db.empty()) {
            PrintKeyValue(static_cast<int>(cf), static_cast<uint32_t>(i),
                          from_db.data(), from_db.size());
          }
        }
      } else if (method == VerificationMethod::kMultiGet) {
        for (int64_t i = start; i < end;) {
          if (thread->shared->HasVerificationFailedYet()) {
            break;
          }

          // Keep the batch size to some reasonable value
          size_t batch_size = thread->rand.Uniform(128) + 1;
          batch_size = std::min<size_t>(batch_size, end - i);

          std::vector<std::string> keystrs(batch_size);
          std::vector<Slice> keys(batch_size);
          std::vector<PinnableSlice> values(batch_size);
          std::vector<Status> statuses(batch_size);

          for (size_t j = 0; j < batch_size; ++j) {
            keystrs[j] = Key(i + j);
            keys[j] = Slice(keystrs[j].data(), keystrs[j].size());
          }

          db_->MultiGet(options, column_families_[cf], batch_size, keys.data(),
                        values.data(), statuses.data());

          for (size_t j = 0; j < batch_size; ++j) {
            const std::string from_db = values[j].ToString();

            VerifyOrSyncValue(static_cast<int>(cf), i + j, options, shared,
                              from_db, /* columns_from_db */ nullptr,
                              statuses[j], /* strict */ true);

            if (!from_db.empty()) {
              PrintKeyValue(static_cast<int>(cf), static_cast<uint32_t>(i + j),
                            from_db.data(), from_db.size());
            }
          }

          i += batch_size;
        }
      } else {
        assert(method == VerificationMethod::kGetMergeOperands);

        // Start off with small size that will be increased later if necessary
        std::vector<PinnableSlice> values(4);

        GetMergeOperandsOptions merge_operands_info;
        merge_operands_info.expected_max_number_of_operands =
            static_cast<int>(values.size());

        for (int64_t i = start; i < end; ++i) {
          if (thread->shared->HasVerificationFailedYet()) {
            break;
          }

          const std::string key = Key(i);
          const Slice k(key);
          std::string from_db;
          int number_of_operands = 0;

          Status s = db_->GetMergeOperands(options, column_families_[cf], k,
                                           values.data(), &merge_operands_info,
                                           &number_of_operands);

          if (s.IsIncomplete()) {
            // Need to resize values as there are more than values.size() merge
            // operands on this key. Should only happen a few times when we
            // encounter a key that had more merge operands than any key seen so
            // far
            values.resize(number_of_operands);
            merge_operands_info.expected_max_number_of_operands =
                static_cast<int>(number_of_operands);
            s = db_->GetMergeOperands(options, column_families_[cf], k,
                                      values.data(), &merge_operands_info,
                                      &number_of_operands);
          }
          // Assumed here that GetMergeOperands always sets number_of_operand
          if (number_of_operands) {
            from_db = values[number_of_operands - 1].ToString();
          }

          VerifyOrSyncValue(static_cast<int>(cf), i, options, shared, from_db,
                            /* columns_from_db */ nullptr, s,
                            /* strict */ true);

          if (!from_db.empty()) {
            PrintKeyValue(static_cast<int>(cf), static_cast<uint32_t>(i),
                          from_db.data(), from_db.size());
          }
        }
      }
    }
  }

#ifndef ROCKSDB_LITE
  void ContinuouslyVerifyDb(ThreadState* thread) const override {
    if (!cmp_db_) {
      return;
    }
    assert(cmp_db_);
    assert(!cmp_cfhs_.empty());
    Status s = cmp_db_->TryCatchUpWithPrimary();
    if (!s.ok()) {
      assert(false);
      exit(1);
    }

    const auto checksum_column_family = [](Iterator* iter,
                                           uint32_t* checksum) -> Status {
      assert(nullptr != checksum);
      uint32_t ret = 0;
      for (iter->SeekToFirst(); iter->Valid(); iter->Next()) {
        ret = crc32c::Extend(ret, iter->key().data(), iter->key().size());
        ret = crc32c::Extend(ret, iter->value().data(), iter->value().size());
      }
      *checksum = ret;
      return iter->status();
    };

    auto* shared = thread->shared;
    assert(shared);
    const int64_t max_key = shared->GetMaxKey();
    ReadOptions read_opts(FLAGS_verify_checksum, true);
    std::string ts_str;
    Slice ts;
    if (FLAGS_user_timestamp_size > 0) {
      ts_str = GetNowNanos();
      ts = ts_str;
      read_opts.timestamp = &ts;
    }

    static Random64 rand64(shared->GetSeed());

    {
      uint32_t crc = 0;
      std::unique_ptr<Iterator> it(cmp_db_->NewIterator(read_opts));
      s = checksum_column_family(it.get(), &crc);
      if (!s.ok()) {
        fprintf(stderr, "Computing checksum of default cf: %s\n",
                s.ToString().c_str());
        assert(false);
      }
    }

    for (auto* handle : cmp_cfhs_) {
      if (thread->rand.OneInOpt(3)) {
        // Use Get()
        uint64_t key = rand64.Uniform(static_cast<uint64_t>(max_key));
        std::string key_str = Key(key);
        std::string value;
        std::string key_ts;
        s = cmp_db_->Get(read_opts, handle, key_str, &value,
                         FLAGS_user_timestamp_size > 0 ? &key_ts : nullptr);
        s.PermitUncheckedError();
      } else {
        // Use range scan
        std::unique_ptr<Iterator> iter(cmp_db_->NewIterator(read_opts, handle));
        uint32_t rnd = (thread->rand.Next()) % 4;
        if (0 == rnd) {
          // SeekToFirst() + Next()*5
          read_opts.total_order_seek = true;
          iter->SeekToFirst();
          for (int i = 0; i < 5 && iter->Valid(); ++i, iter->Next()) {
          }
        } else if (1 == rnd) {
          // SeekToLast() + Prev()*5
          read_opts.total_order_seek = true;
          iter->SeekToLast();
          for (int i = 0; i < 5 && iter->Valid(); ++i, iter->Prev()) {
          }
        } else if (2 == rnd) {
          // Seek() +Next()*5
          uint64_t key = rand64.Uniform(static_cast<uint64_t>(max_key));
          std::string key_str = Key(key);
          iter->Seek(key_str);
          for (int i = 0; i < 5 && iter->Valid(); ++i, iter->Next()) {
          }
        } else {
          // SeekForPrev() + Prev()*5
          uint64_t key = rand64.Uniform(static_cast<uint64_t>(max_key));
          std::string key_str = Key(key);
          iter->SeekForPrev(key_str);
          for (int i = 0; i < 5 && iter->Valid(); ++i, iter->Prev()) {
          }
        }
      }
    }
  }
#else
  void ContinuouslyVerifyDb(ThreadState* /*thread*/) const override {}
#endif  // ROCKSDB_LITE

  void MaybeClearOneColumnFamily(ThreadState* thread) override {
    if (FLAGS_column_families > 1) {
      if (thread->rand.OneInOpt(FLAGS_clear_column_family_one_in)) {
        // drop column family and then create it again (can't drop default)
        int cf = thread->rand.Next() % (FLAGS_column_families - 1) + 1;
        std::string new_name =
            std::to_string(new_column_family_name_.fetch_add(1));
        {
          MutexLock l(thread->shared->GetMutex());
          fprintf(
              stdout,
              "[CF %d] Dropping and recreating column family. new name: %s\n",
              cf, new_name.c_str());
        }
        thread->shared->LockColumnFamily(cf);
        Status s = db_->DropColumnFamily(column_families_[cf]);
        delete column_families_[cf];
        if (!s.ok()) {
          fprintf(stderr, "dropping column family error: %s\n",
                  s.ToString().c_str());
          std::terminate();
        }
        s = db_->CreateColumnFamily(ColumnFamilyOptions(options_), new_name,
                                    &column_families_[cf]);
        column_family_names_[cf] = new_name;
        thread->shared->ClearColumnFamily(cf);
        if (!s.ok()) {
          fprintf(stderr, "creating column family error: %s\n",
                  s.ToString().c_str());
          std::terminate();
        }
        thread->shared->UnlockColumnFamily(cf);
      }
    }
  }

  bool ShouldAcquireMutexOnKey() const override { return true; }

  bool IsStateTracked() const override { return true; }

  Status TestGet(ThreadState* thread, const ReadOptions& read_opts,
                 const std::vector<int>& rand_column_families,
                 const std::vector<int64_t>& rand_keys) override {
    auto cfh = column_families_[rand_column_families[0]];
    std::string key_str = Key(rand_keys[0]);
    Slice key = key_str;
    std::string from_db;
    int error_count = 0;

    if (fault_fs_guard) {
      fault_fs_guard->EnableErrorInjection();
      SharedState::ignore_read_error = false;
    }

    std::unique_ptr<MutexLock> lock(new MutexLock(
        thread->shared->GetMutexForKey(rand_column_families[0], rand_keys[0])));

    ReadOptions read_opts_copy = read_opts;
    std::string read_ts_str;
    Slice read_ts_slice;
    MaybeUseOlderTimestampForPointLookup(thread, read_ts_str, read_ts_slice,
                                         read_opts_copy);

    Status s = db_->Get(read_opts_copy, cfh, key, &from_db);
    if (fault_fs_guard) {
      error_count = fault_fs_guard->GetAndResetErrorCount();
    }
    if (s.ok()) {
      if (fault_fs_guard) {
        if (error_count && !SharedState::ignore_read_error) {
          // Grab mutex so multiple thread don't try to print the
          // stack trace at the same time
          MutexLock l(thread->shared->GetMutex());
          fprintf(stderr, "Didn't get expected error from Get\n");
          fprintf(stderr, "Callstack that injected the fault\n");
          fault_fs_guard->PrintFaultBacktrace();
          std::terminate();
        }
      }
      // found case
      thread->stats.AddGets(1, 1);
      // we only have the latest expected state
      if (!FLAGS_skip_verifydb && !read_opts_copy.timestamp &&
          thread->shared->Get(rand_column_families[0], rand_keys[0]) ==
              SharedState::DELETION_SENTINEL) {
        thread->shared->SetVerificationFailure();
        fprintf(stderr,
                "error : inconsistent values for key %s: Get returns %s, "
                "expected state does not have the key.\n",
                key.ToString(true).c_str(), StringToHex(from_db).c_str());
      }
    } else if (s.IsNotFound()) {
      // not found case
      thread->stats.AddGets(1, 0);
      if (!FLAGS_skip_verifydb && !read_opts_copy.timestamp) {
        auto expected =
            thread->shared->Get(rand_column_families[0], rand_keys[0]);
        if (expected != SharedState::DELETION_SENTINEL &&
            expected != SharedState::UNKNOWN_SENTINEL) {
          thread->shared->SetVerificationFailure();
          fprintf(stderr,
                  "error : inconsistent values for key %s: expected state has "
                  "the key, Get() returns NotFound.\n",
                  key.ToString(true).c_str());
        }
      }
    } else {
      if (error_count == 0) {
        // errors case
        thread->stats.AddErrors(1);
      } else {
        thread->stats.AddVerifiedErrors(1);
      }
    }
    if (fault_fs_guard) {
      fault_fs_guard->DisableErrorInjection();
    }
    return s;
  }

  std::vector<Status> TestMultiGet(
      ThreadState* thread, const ReadOptions& read_opts,
      const std::vector<int>& rand_column_families,
      const std::vector<int64_t>& rand_keys) override {
    size_t num_keys = rand_keys.size();
    std::vector<std::string> key_str;
    std::vector<Slice> keys;
    key_str.reserve(num_keys);
    keys.reserve(num_keys);
    std::vector<PinnableSlice> values(num_keys);
    std::vector<Status> statuses(num_keys);
    ColumnFamilyHandle* cfh = column_families_[rand_column_families[0]];
    int error_count = 0;
    // Do a consistency check between Get and MultiGet. Don't do it too
    // often as it will slow db_stress down
    bool do_consistency_check = thread->rand.OneIn(4);

    ReadOptions readoptionscopy = read_opts;
    if (do_consistency_check) {
      readoptionscopy.snapshot = db_->GetSnapshot();
    }

    std::string read_ts_str;
    Slice read_ts_slice;
    MaybeUseOlderTimestampForPointLookup(thread, read_ts_str, read_ts_slice,
                                         readoptionscopy);

    readoptionscopy.rate_limiter_priority =
        FLAGS_rate_limit_user_ops ? Env::IO_USER : Env::IO_TOTAL;

    // To appease clang analyzer
    const bool use_txn = FLAGS_use_txn;

    // Create a transaction in order to write some data. The purpose is to
    // exercise WriteBatchWithIndex::MultiGetFromBatchAndDB. The transaction
    // will be rolled back once MultiGet returns.
#ifndef ROCKSDB_LITE
    Transaction* txn = nullptr;
    if (use_txn) {
      WriteOptions wo;
      if (FLAGS_rate_limit_auto_wal_flush) {
        wo.rate_limiter_priority = Env::IO_USER;
      }
      Status s = NewTxn(wo, &txn);
      if (!s.ok()) {
        fprintf(stderr, "NewTxn: %s\n", s.ToString().c_str());
        std::terminate();
      }
    }
#endif
    for (size_t i = 0; i < num_keys; ++i) {
      key_str.emplace_back(Key(rand_keys[i]));
      keys.emplace_back(key_str.back());
#ifndef ROCKSDB_LITE
      if (use_txn) {
        // With a 1 in 10 probability, insert the just added key in the batch
        // into the transaction. This will create an overlap with the MultiGet
        // keys and exercise some corner cases in the code
        if (thread->rand.OneIn(10)) {
          int op = thread->rand.Uniform(2);
          Status s;
          switch (op) {
            case 0:
            case 1: {
              uint32_t value_base =
                  thread->rand.Next() % thread->shared->UNKNOWN_SENTINEL;
              char value[100];
              size_t sz = GenerateValue(value_base, value, sizeof(value));
              Slice v(value, sz);
              if (op == 0) {
                s = txn->Put(cfh, keys.back(), v);
              } else {
                s = txn->Merge(cfh, keys.back(), v);
              }
              break;
            }
            case 2:
              s = txn->Delete(cfh, keys.back());
              break;
            default:
              assert(false);
          }
          if (!s.ok()) {
            fprintf(stderr, "Transaction put: %s\n", s.ToString().c_str());
            std::terminate();
          }
        }
      }
#endif
    }

    if (!use_txn) {
      if (fault_fs_guard) {
        fault_fs_guard->EnableErrorInjection();
        SharedState::ignore_read_error = false;
      }
      db_->MultiGet(readoptionscopy, cfh, num_keys, keys.data(), values.data(),
                    statuses.data());
      if (fault_fs_guard) {
        error_count = fault_fs_guard->GetAndResetErrorCount();
      }
    } else {
#ifndef ROCKSDB_LITE
      txn->MultiGet(readoptionscopy, cfh, num_keys, keys.data(), values.data(),
                    statuses.data());
#endif
    }

    if (fault_fs_guard && error_count && !SharedState::ignore_read_error) {
      int stat_nok = 0;
      for (const auto& s : statuses) {
        if (!s.ok() && !s.IsNotFound()) {
          stat_nok++;
        }
      }

      if (stat_nok < error_count) {
        // Grab mutex so multiple thread don't try to print the
        // stack trace at the same time
        MutexLock l(thread->shared->GetMutex());
        fprintf(stderr, "Didn't get expected error from MultiGet. \n");
        fprintf(stderr, "num_keys %zu Expected %d errors, seen %d\n", num_keys,
                error_count, stat_nok);
        fprintf(stderr, "Callstack that injected the fault\n");
        fault_fs_guard->PrintFaultBacktrace();
        std::terminate();
      }
    }
    if (fault_fs_guard) {
      fault_fs_guard->DisableErrorInjection();
    }

    for (size_t i = 0; i < statuses.size(); ++i) {
      Status s = statuses[i];
      bool is_consistent = true;
      // Only do the consistency check if no error was injected and MultiGet
      // didn't return an unexpected error
      if (do_consistency_check && !error_count && (s.ok() || s.IsNotFound())) {
        Status tmp_s;
        std::string value;

        if (use_txn) {
#ifndef ROCKSDB_LITE
          tmp_s = txn->Get(readoptionscopy, cfh, keys[i], &value);
#endif  // ROCKSDB_LITE
        } else {
          tmp_s = db_->Get(readoptionscopy, cfh, keys[i], &value);
        }
        if (!tmp_s.ok() && !tmp_s.IsNotFound()) {
          fprintf(stderr, "Get error: %s\n", s.ToString().c_str());
          is_consistent = false;
        } else if (!s.ok() && tmp_s.ok()) {
          fprintf(stderr, "MultiGet returned different results with key %s\n",
                  keys[i].ToString(true).c_str());
          fprintf(stderr, "Get returned ok, MultiGet returned not found\n");
          is_consistent = false;
        } else if (s.ok() && tmp_s.IsNotFound()) {
          fprintf(stderr, "MultiGet returned different results with key %s\n",
                  keys[i].ToString(true).c_str());
          fprintf(stderr, "MultiGet returned ok, Get returned not found\n");
          is_consistent = false;
        } else if (s.ok() && value != values[i].ToString()) {
          fprintf(stderr, "MultiGet returned different results with key %s\n",
                  keys[i].ToString(true).c_str());
          fprintf(stderr, "MultiGet returned value %s\n",
                  values[i].ToString(true).c_str());
          fprintf(stderr, "Get returned value %s\n", value.c_str());
          is_consistent = false;
        }
      }

      if (!is_consistent) {
        fprintf(stderr, "TestMultiGet error: is_consistent is false\n");
        thread->stats.AddErrors(1);
        // Fail fast to preserve the DB state
        thread->shared->SetVerificationFailure();
        break;
      } else if (s.ok()) {
        // found case
        thread->stats.AddGets(1, 1);
      } else if (s.IsNotFound()) {
        // not found case
        thread->stats.AddGets(1, 0);
      } else if (s.IsMergeInProgress() && use_txn) {
        // With txn this is sometimes expected.
        thread->stats.AddGets(1, 1);
      } else {
        if (error_count == 0) {
          // errors case
          fprintf(stderr, "MultiGet error: %s\n", s.ToString().c_str());
          thread->stats.AddErrors(1);
        } else {
          thread->stats.AddVerifiedErrors(1);
        }
      }
    }

    if (readoptionscopy.snapshot) {
      db_->ReleaseSnapshot(readoptionscopy.snapshot);
    }
    if (use_txn) {
#ifndef ROCKSDB_LITE
      RollbackTxn(txn);
#endif
    }
    return statuses;
  }

  Status TestPrefixScan(ThreadState* thread, const ReadOptions& read_opts,
                        const std::vector<int>& rand_column_families,
                        const std::vector<int64_t>& rand_keys) override {
    auto cfh = column_families_[rand_column_families[0]];
    std::string key_str = Key(rand_keys[0]);
    Slice key = key_str;
    Slice prefix = Slice(key.data(), FLAGS_prefix_size);

    std::string upper_bound;
    Slice ub_slice;
    ReadOptions ro_copy = read_opts;
    // Get the next prefix first and then see if we want to set upper bound.
    // We'll use the next prefix in an assertion later on
    if (GetNextPrefix(prefix, &upper_bound) && thread->rand.OneIn(2)) {
      // For half of the time, set the upper bound to the next prefix
      ub_slice = Slice(upper_bound);
      ro_copy.iterate_upper_bound = &ub_slice;
    }

    std::string read_ts_str;
    Slice read_ts_slice;
    MaybeUseOlderTimestampForRangeScan(thread, read_ts_str, read_ts_slice,
                                       ro_copy);

    Iterator* iter = db_->NewIterator(ro_copy, cfh);
    unsigned long count = 0;
    for (iter->Seek(prefix); iter->Valid() && iter->key().starts_with(prefix);
         iter->Next()) {
      ++count;
    }

    if (ro_copy.iter_start_ts == nullptr) {
      assert(count <= GetPrefixKeyCount(prefix.ToString(), upper_bound));
    }

    Status s = iter->status();
    if (iter->status().ok()) {
      thread->stats.AddPrefixes(1, count);
    } else {
      fprintf(stderr, "TestPrefixScan error: %s\n", s.ToString().c_str());
      thread->stats.AddErrors(1);
    }
    delete iter;
    return s;
  }

  Status TestPut(ThreadState* thread, WriteOptions& write_opts,
                 const ReadOptions& read_opts,
                 const std::vector<int>& rand_column_families,
                 const std::vector<int64_t>& rand_keys,
                 char (&value)[100]) override {
    auto shared = thread->shared;
    int64_t max_key = shared->GetMaxKey();
    int64_t rand_key = rand_keys[0];
    int rand_column_family = rand_column_families[0];
    std::string write_ts_str;
    Slice write_ts;
    std::unique_ptr<MutexLock> lock(
        new MutexLock(shared->GetMutexForKey(rand_column_family, rand_key)));
    while (!shared->AllowsOverwrite(rand_key) &&
           (FLAGS_use_merge || shared->Exists(rand_column_family, rand_key))) {
      lock.reset();
      rand_key = thread->rand.Next() % max_key;
      rand_column_family = thread->rand.Next() % FLAGS_column_families;
      lock.reset(
          new MutexLock(shared->GetMutexForKey(rand_column_family, rand_key)));
      if (FLAGS_user_timestamp_size > 0) {
        write_ts_str = GetNowNanos();
        write_ts = write_ts_str;
      }
    }
    if (write_ts.size() == 0 && FLAGS_user_timestamp_size) {
      write_ts_str = GetNowNanos();
      write_ts = write_ts_str;
    }

    std::string key_str = Key(rand_key);
    Slice key = key_str;
    ColumnFamilyHandle* cfh = column_families_[rand_column_family];

    if (FLAGS_verify_before_write) {
      std::string key_str2 = Key(rand_key);
      Slice k = key_str2;
      std::string from_db;
      Status s = db_->Get(read_opts, cfh, k, &from_db);
      if (!VerifyOrSyncValue(rand_column_family, rand_key, read_opts, shared,
                             from_db, /* columns_from_db */ nullptr, s,
                             /* strict */ true)) {
        return s;
      }
    }
    uint32_t value_base = thread->rand.Next() % shared->UNKNOWN_SENTINEL;
    size_t sz = GenerateValue(value_base, value, sizeof(value));
    Slice v(value, sz);
    shared->Put(rand_column_family, rand_key, value_base, true /* pending */);
    Status s;
    if (FLAGS_use_merge) {
      if (!FLAGS_use_txn) {
        s = db_->Merge(write_opts, cfh, key, v);
      } else {
#ifndef ROCKSDB_LITE
        Transaction* txn;
        s = NewTxn(write_opts, &txn);
        if (s.ok()) {
          s = txn->Merge(cfh, key, v);
          if (s.ok()) {
            s = CommitTxn(txn, thread);
          }
        }
#endif
      }
    } else if (FLAGS_use_put_entity_one_in > 0 &&
               (value_base % FLAGS_use_put_entity_one_in) == 0) {
      s = db_->PutEntity(write_opts, cfh, key,
                         GenerateWideColumns(value_base, v));
    } else {
      if (!FLAGS_use_txn) {
        if (FLAGS_user_timestamp_size == 0) {
          s = db_->Put(write_opts, cfh, key, v);
        } else {
          s = db_->Put(write_opts, cfh, key, write_ts, v);
        }
      } else {
#ifndef ROCKSDB_LITE
        Transaction* txn;
        s = NewTxn(write_opts, &txn);
        if (s.ok()) {
          s = txn->Put(cfh, key, v);
          if (s.ok()) {
            s = CommitTxn(txn, thread);
          }
        }
#endif
      }
    }
    shared->Put(rand_column_family, rand_key, value_base, false /* pending */);
    if (!s.ok()) {
      if (FLAGS_injest_error_severity >= 2) {
        if (!is_db_stopped_ && s.severity() >= Status::Severity::kFatalError) {
          is_db_stopped_ = true;
        } else if (!is_db_stopped_ ||
                   s.severity() < Status::Severity::kFatalError) {
          fprintf(stderr, "put or merge error: %s\n", s.ToString().c_str());
          std::terminate();
        }
      } else {
        fprintf(stderr, "put or merge error: %s\n", s.ToString().c_str());
        std::terminate();
      }
    }
    thread->stats.AddBytesForWrites(1, sz);
    PrintKeyValue(rand_column_family, static_cast<uint32_t>(rand_key), value,
                  sz);
    return s;
  }

  Status TestDelete(ThreadState* thread, WriteOptions& write_opts,
                    const std::vector<int>& rand_column_families,
                    const std::vector<int64_t>& rand_keys) override {
    int64_t rand_key = rand_keys[0];
    int rand_column_family = rand_column_families[0];
    auto shared = thread->shared;

    std::unique_ptr<MutexLock> lock(
        new MutexLock(shared->GetMutexForKey(rand_column_family, rand_key)));

    // OPERATION delete
    std::string write_ts_str = GetNowNanos();
    Slice write_ts = write_ts_str;

    std::string key_str = Key(rand_key);
    Slice key = key_str;
    auto cfh = column_families_[rand_column_family];

    // Use delete if the key may be overwritten and a single deletion
    // otherwise.
    Status s;
    if (shared->AllowsOverwrite(rand_key)) {
      shared->Delete(rand_column_family, rand_key, true /* pending */);
      if (!FLAGS_use_txn) {
        if (FLAGS_user_timestamp_size == 0) {
          s = db_->Delete(write_opts, cfh, key);
        } else {
          s = db_->Delete(write_opts, cfh, key, write_ts);
        }
      } else {
#ifndef ROCKSDB_LITE
        Transaction* txn;
        s = NewTxn(write_opts, &txn);
        if (s.ok()) {
          s = txn->Delete(cfh, key);
          if (s.ok()) {
            s = CommitTxn(txn, thread);
          }
        }
#endif
      }
      shared->Delete(rand_column_family, rand_key, false /* pending */);
      thread->stats.AddDeletes(1);
      if (!s.ok()) {
        if (FLAGS_injest_error_severity >= 2) {
          if (!is_db_stopped_ &&
              s.severity() >= Status::Severity::kFatalError) {
            is_db_stopped_ = true;
          } else if (!is_db_stopped_ ||
                     s.severity() < Status::Severity::kFatalError) {
            fprintf(stderr, "delete error: %s\n", s.ToString().c_str());
            std::terminate();
          }
        } else {
          fprintf(stderr, "delete error: %s\n", s.ToString().c_str());
          std::terminate();
        }
      }
    } else {
      shared->SingleDelete(rand_column_family, rand_key, true /* pending */);
      if (!FLAGS_use_txn) {
        if (FLAGS_user_timestamp_size == 0) {
          s = db_->SingleDelete(write_opts, cfh, key);
        } else {
          s = db_->SingleDelete(write_opts, cfh, key, write_ts);
        }
      } else {
#ifndef ROCKSDB_LITE
        Transaction* txn;
        s = NewTxn(write_opts, &txn);
        if (s.ok()) {
          s = txn->SingleDelete(cfh, key);
          if (s.ok()) {
            s = CommitTxn(txn, thread);
          }
        }
#endif
      }
      shared->SingleDelete(rand_column_family, rand_key, false /* pending */);
      thread->stats.AddSingleDeletes(1);
      if (!s.ok()) {
        if (FLAGS_injest_error_severity >= 2) {
          if (!is_db_stopped_ &&
              s.severity() >= Status::Severity::kFatalError) {
            is_db_stopped_ = true;
          } else if (!is_db_stopped_ ||
                     s.severity() < Status::Severity::kFatalError) {
            fprintf(stderr, "single delete error: %s\n", s.ToString().c_str());
            std::terminate();
          }
        } else {
          fprintf(stderr, "single delete error: %s\n", s.ToString().c_str());
          std::terminate();
        }
      }
    }
    return s;
  }

  Status TestDeleteRange(ThreadState* thread, WriteOptions& write_opts,
                         const std::vector<int>& rand_column_families,
                         const std::vector<int64_t>& rand_keys) override {
    // OPERATION delete range
    std::vector<std::unique_ptr<MutexLock>> range_locks;
    // delete range does not respect disallowed overwrites. the keys for
    // which overwrites are disallowed are randomly distributed so it
    // could be expensive to find a range where each key allows
    // overwrites.
    int64_t rand_key = rand_keys[0];
    int rand_column_family = rand_column_families[0];
    auto shared = thread->shared;
    int64_t max_key = shared->GetMaxKey();
    if (rand_key > max_key - FLAGS_range_deletion_width) {
      rand_key =
          thread->rand.Next() % (max_key - FLAGS_range_deletion_width + 1);
    }
    for (int j = 0; j < FLAGS_range_deletion_width; ++j) {
      if (j == 0 ||
          ((rand_key + j) & ((1 << FLAGS_log2_keys_per_lock) - 1)) == 0) {
        range_locks.emplace_back(new MutexLock(
            shared->GetMutexForKey(rand_column_family, rand_key + j)));
      }
    }
    shared->DeleteRange(rand_column_family, rand_key,
                        rand_key + FLAGS_range_deletion_width,
                        true /* pending */);

    std::string keystr = Key(rand_key);
    Slice key = keystr;
    auto cfh = column_families_[rand_column_family];
    std::string end_keystr = Key(rand_key + FLAGS_range_deletion_width);
    Slice end_key = end_keystr;
    Status s = db_->DeleteRange(write_opts, cfh, key, end_key);
    if (!s.ok()) {
      if (FLAGS_injest_error_severity >= 2) {
        if (!is_db_stopped_ && s.severity() >= Status::Severity::kFatalError) {
          is_db_stopped_ = true;
        } else if (!is_db_stopped_ ||
                   s.severity() < Status::Severity::kFatalError) {
          fprintf(stderr, "delete range error: %s\n", s.ToString().c_str());
          std::terminate();
        }
      } else {
        fprintf(stderr, "delete range error: %s\n", s.ToString().c_str());
        std::terminate();
      }
    }
    int covered = shared->DeleteRange(rand_column_family, rand_key,
                                      rand_key + FLAGS_range_deletion_width,
                                      false /* pending */);
    thread->stats.AddRangeDeletions(1);
    thread->stats.AddCoveredByRangeDeletions(covered);
    return s;
  }

#ifdef ROCKSDB_LITE
  void TestIngestExternalFile(
      ThreadState* /* thread */,
      const std::vector<int>& /* rand_column_families */,
      const std::vector<int64_t>& /* rand_keys */) override {
    assert(false);
    fprintf(stderr,
            "RocksDB lite does not support "
            "TestIngestExternalFile\n");
    std::terminate();
  }
#else
  void TestIngestExternalFile(ThreadState* thread,
                              const std::vector<int>& rand_column_families,
                              const std::vector<int64_t>& rand_keys) override {
    const std::string sst_filename =
        FLAGS_db + "/." + std::to_string(thread->tid) + ".sst";
    Status s;
    if (db_stress_env->FileExists(sst_filename).ok()) {
      // Maybe we terminated abnormally before, so cleanup to give this file
      // ingestion a clean slate
      s = db_stress_env->DeleteFile(sst_filename);
    }

    SstFileWriter sst_file_writer(EnvOptions(options_), options_);
    if (s.ok()) {
      s = sst_file_writer.Open(sst_filename);
    }
    int64_t key_base = rand_keys[0];
    int column_family = rand_column_families[0];
    std::vector<std::unique_ptr<MutexLock>> range_locks;
    range_locks.reserve(FLAGS_ingest_external_file_width);
    std::vector<int64_t> keys;
    keys.reserve(FLAGS_ingest_external_file_width);
    std::vector<uint32_t> values;
    values.reserve(FLAGS_ingest_external_file_width);
    SharedState* shared = thread->shared;

    assert(FLAGS_nooverwritepercent < 100);
    // Grab locks, set pending state on expected values, and add keys
    for (int64_t key = key_base;
         s.ok() && key < shared->GetMaxKey() &&
         static_cast<int32_t>(keys.size()) < FLAGS_ingest_external_file_width;
         ++key) {
      if (key == key_base ||
          (key & ((1 << FLAGS_log2_keys_per_lock) - 1)) == 0) {
        range_locks.emplace_back(
            new MutexLock(shared->GetMutexForKey(column_family, key)));
      }
      if (!shared->AllowsOverwrite(key)) {
        // We could alternatively include `key` on the condition its current
        // value is `DELETION_SENTINEL`.
        continue;
      }
      keys.push_back(key);

      uint32_t value_base = thread->rand.Next() % shared->UNKNOWN_SENTINEL;
      values.push_back(value_base);
      shared->Put(column_family, key, value_base, true /* pending */);

      char value[100];
      size_t value_len = GenerateValue(value_base, value, sizeof(value));
      auto key_str = Key(key);
      s = sst_file_writer.Put(Slice(key_str), Slice(value, value_len));
    }

    if (s.ok()) {
      s = sst_file_writer.Finish();
    }
    if (s.ok()) {
      s = db_->IngestExternalFile(column_families_[column_family],
                                  {sst_filename}, IngestExternalFileOptions());
    }
    if (!s.ok()) {
      fprintf(stderr, "file ingestion error: %s\n", s.ToString().c_str());
      std::terminate();
    }
    for (size_t i = 0; i < keys.size(); ++i) {
      shared->Put(column_family, keys[i], values[i], false /* pending */);
    }
  }
#endif  // ROCKSDB_LITE

  // Given a key K, this creates an iterator which scans the range
  // [K, K + FLAGS_num_iterations) forward and backward.
  // Then does a random sequence of Next/Prev operations.
  Status TestIterateAgainstExpected(
      ThreadState* thread, const ReadOptions& read_opts,
      const std::vector<int>& rand_column_families,
      const std::vector<int64_t>& rand_keys) override {
    // Lock the whole range over which we might iterate to ensure it doesn't
    // change under us.
    std::vector<std::unique_ptr<MutexLock>> range_locks;
    int64_t lb = rand_keys[0];
    int rand_column_family = rand_column_families[0];
    auto shared = thread->shared;
    int64_t max_key = shared->GetMaxKey();
    if (static_cast<uint64_t>(lb) > max_key - FLAGS_num_iterations) {
      lb = thread->rand.Next() % (max_key - FLAGS_num_iterations + 1);
    }
    for (int j = 0; j < static_cast<int>(FLAGS_num_iterations); ++j) {
      if (j == 0 || ((lb + j) & ((1 << FLAGS_log2_keys_per_lock) - 1)) == 0) {
        range_locks.emplace_back(
            new MutexLock(shared->GetMutexForKey(rand_column_family, lb + j)));
      }
    }
    int64_t ub = lb + FLAGS_num_iterations;
    // Locks acquired for [lb, ub)
    ReadOptions readoptscopy(read_opts);
    std::string read_ts_str;
    Slice read_ts;
    if (FLAGS_user_timestamp_size > 0) {
      read_ts_str = GetNowNanos();
      read_ts = read_ts_str;
      readoptscopy.timestamp = &read_ts;
    }
    readoptscopy.total_order_seek = true;
    std::string max_key_str;
    Slice max_key_slice;
    if (!FLAGS_destroy_db_initially) {
      max_key_str = Key(max_key);
      max_key_slice = max_key_str;
      // to restrict iterator from reading keys written in batched_op_stress
      // that do not have expected state updated and may not be parseable by
      // GetIntVal().
      readoptscopy.iterate_upper_bound = &max_key_slice;
    }
    auto cfh = column_families_[rand_column_family];
    std::string op_logs;
    std::unique_ptr<Iterator> iter(db_->NewIterator(readoptscopy, cfh));

    auto check_no_key_in_range = [&](int64_t start, int64_t end) {
      for (auto j = std::max(start, lb); j < std::min(end, ub); ++j) {
        auto expected_value =
            shared->Get(rand_column_family, static_cast<int64_t>(j));
        if (expected_value != shared->DELETION_SENTINEL &&
            expected_value != shared->UNKNOWN_SENTINEL) {
          // Fail fast to preserve the DB state.
          thread->shared->SetVerificationFailure();
          if (iter->Valid()) {
            fprintf(stderr,
                    "Expected state has key %s, iterator is at key %s\n",
                    Slice(Key(j)).ToString(true).c_str(),
                    iter->key().ToString(true).c_str());
          } else {
            fprintf(stderr, "Expected state has key %s, iterator is invalid\n",
                    Slice(Key(j)).ToString(true).c_str());
          }
          fprintf(stderr, "Column family: %s, op_logs: %s\n",
                  cfh->GetName().c_str(), op_logs.c_str());
          thread->stats.AddErrors(1);
          return false;
        }
      }
      return true;
    };

    // Forward and backward scan to ensure we cover the entire range [lb, ub).
    // The random sequence Next and Prev test below tends to be very short
    // ranged.
    int64_t last_key = lb - 1;
    std::string key_str = Key(lb);
    iter->Seek(Slice(key_str));
    op_logs += "S " + Slice(key_str).ToString(true) + " ";
    uint64_t curr;
    while (true) {
      if (!iter->Valid()) {
        if (!iter->status().ok()) {
          thread->shared->SetVerificationFailure();
          fprintf(stderr, "TestIterate against expected state error: %s\n",
                  iter->status().ToString().c_str());
          fprintf(stderr, "Column family: %s, op_logs: %s\n",
                  cfh->GetName().c_str(), op_logs.c_str());
          thread->stats.AddErrors(1);
          return iter->status();
        }
        if (!check_no_key_in_range(last_key + 1, static_cast<int64_t>(ub))) {
          // error reported in check_no_key_in_range()
          return Status::OK();
        }
        break;
      }
      // iter is valid, the range (last_key, current key) was skipped
      GetIntVal(iter->key().ToString(), &curr);
      if (!check_no_key_in_range(last_key + 1, static_cast<int64_t>(curr))) {
        return Status::OK();
      }
      last_key = static_cast<int64_t>(curr);
      if (last_key >= ub - 1) {
        break;
      }
      iter->Next();
      op_logs += "N";
    }

    // backward scan
    key_str = Key(ub - 1);
    iter->SeekForPrev(Slice(key_str));
    op_logs += " SFP " + Slice(key_str).ToString(true) + " ";
    last_key = ub;
    while (true) {
      if (!iter->Valid()) {
        if (!iter->status().ok()) {
          thread->shared->SetVerificationFailure();
          fprintf(stderr, "TestIterate against expected state error: %s\n",
                  iter->status().ToString().c_str());
          fprintf(stderr, "Column family: %s, op_logs: %s\n",
                  cfh->GetName().c_str(), op_logs.c_str());
          thread->stats.AddErrors(1);
          return iter->status();
        }
        if (!check_no_key_in_range(lb, last_key)) {
          return Status::OK();
        }
        break;
      }
      // the range (current key, last key) was skipped
      GetIntVal(iter->key().ToString(), &curr);
      if (!check_no_key_in_range(static_cast<int64_t>(curr + 1), last_key)) {
        return Status::OK();
      }
      last_key = static_cast<int64_t>(curr);
      if (last_key <= lb) {
        break;
      }
      iter->Prev();
      op_logs += "P";
    }

    // start from middle of [lb, ub) otherwise it is easy to iterate out of
    // locked range
    int64_t mid = lb + static_cast<int64_t>(FLAGS_num_iterations / 2);
    key_str = Key(mid);
    Slice key = key_str;
    if (thread->rand.OneIn(2)) {
      iter->Seek(key);
      op_logs += " S " + key.ToString(true) + " ";
      if (!iter->Valid() && iter->status().ok()) {
        if (!check_no_key_in_range(mid, ub)) {
          return Status::OK();
        }
      }
    } else {
      iter->SeekForPrev(key);
      op_logs += " SFP " + key.ToString(true) + " ";
      if (!iter->Valid() && iter->status().ok()) {
        // iterator says nothing <= mid
        if (!check_no_key_in_range(lb, mid + 1)) {
          return Status::OK();
        }
      }
    }

    for (uint64_t i = 0; i < FLAGS_num_iterations && iter->Valid(); i++) {
      GetIntVal(iter->key().ToString(), &curr);
      if (curr < static_cast<uint64_t>(lb)) {
        iter->Next();
        op_logs += "N";
      } else if (curr >= static_cast<uint64_t>(ub)) {
        iter->Prev();
        op_logs += "P";
      } else {
        uint32_t expected_value =
            shared->Get(rand_column_family, static_cast<int64_t>(curr));
        if (expected_value == shared->DELETION_SENTINEL) {
          // Fail fast to preserve the DB state.
          thread->shared->SetVerificationFailure();
          fprintf(stderr, "Iterator has key %s, but expected state does not.\n",
                  iter->key().ToString(true).c_str());
          fprintf(stderr, "Column family: %s, op_logs: %s\n",
                  cfh->GetName().c_str(), op_logs.c_str());
          thread->stats.AddErrors(1);
          break;
        }
        if (thread->rand.OneIn(2)) {
          iter->Next();
          op_logs += "N";
          if (!iter->Valid()) {
            break;
          }
          uint64_t next;
          GetIntVal(iter->key().ToString(), &next);
          if (!check_no_key_in_range(static_cast<int64_t>(curr + 1),
                                     static_cast<int64_t>(next))) {
            return Status::OK();
          }
        } else {
          iter->Prev();
          op_logs += "P";
          if (!iter->Valid()) {
            break;
          }
          uint64_t prev;
          GetIntVal(iter->key().ToString(), &prev);
          if (!check_no_key_in_range(static_cast<int64_t>(prev + 1),
                                     static_cast<int64_t>(curr))) {
            return Status::OK();
          }
        }
      }
    }
    if (!iter->status().ok()) {
      thread->shared->SetVerificationFailure();
      fprintf(stderr, "TestIterate against expected state error: %s\n",
              iter->status().ToString().c_str());
      fprintf(stderr, "Column family: %s, op_logs: %s\n",
              cfh->GetName().c_str(), op_logs.c_str());
      thread->stats.AddErrors(1);
      return iter->status();
    }
    thread->stats.AddIterations(1);
    return Status::OK();
  }

  bool VerifyOrSyncValue(int cf, int64_t key, const ReadOptions& /*opts*/,
                         SharedState* shared, const std::string& value_from_db,
                         const WideColumns* columns_from_db, const Status& s,
                         bool strict = false) const {
    if (shared->HasVerificationFailedYet()) {
      return false;
    }

    if (s.ok() && columns_from_db) {
      const WideColumns expected_columns =
          GenerateWideColumns(GetValueBase(value_from_db), value_from_db);
      if (*columns_from_db != expected_columns) {
        VerificationAbort(shared, "Value and columns inconsistent", cf, key);
        return false;
      }
    }

    // compare value_from_db with the value in the shared state
    uint32_t value_base = shared->Get(cf, key);
    if (value_base == SharedState::UNKNOWN_SENTINEL) {
      if (s.ok()) {
        // Value exists in db, update state to reflect that
        Slice slice(value_from_db);
        value_base = GetValueBase(slice);
        shared->Put(cf, key, value_base, false);
      } else if (s.IsNotFound()) {
        // Value doesn't exist in db, update state to reflect that
        shared->SingleDelete(cf, key, false);
      }
      return true;
    }
    if (value_base == SharedState::DELETION_SENTINEL && !strict) {
      return true;
    }

    if (s.ok()) {
      char value[kValueMaxLen];
      if (value_base == SharedState::DELETION_SENTINEL) {
        VerificationAbort(shared, "Unexpected value found", cf, key,
                          value_from_db, "");
        return false;
      }
      size_t sz = GenerateValue(value_base, value, sizeof(value));
      if (value_from_db.length() != sz) {
        VerificationAbort(shared, "Length of value read is not equal", cf, key,
                          value_from_db, Slice(value, sz));
        return false;
      }
      if (memcmp(value_from_db.data(), value, sz) != 0) {
        VerificationAbort(shared, "Contents of value read don't match", cf, key,
                          value_from_db, Slice(value, sz));
        return false;
      }
    } else {
      if (value_base != SharedState::DELETION_SENTINEL) {
        char value[kValueMaxLen];
        size_t sz = GenerateValue(value_base, value, sizeof(value));
        VerificationAbort(shared, "Value not found: " + s.ToString(), cf, key,
                          "", Slice(value, sz));
        return false;
      }
    }
    return true;
  }

#ifndef ROCKSDB_LITE
  void PrepareTxnDbOptions(SharedState* shared,
                           TransactionDBOptions& txn_db_opts) override {
    txn_db_opts.rollback_deletion_type_callback =
        [shared](TransactionDB*, ColumnFamilyHandle*, const Slice& key) {
          assert(shared);
          uint64_t key_num = 0;
          bool ok = GetIntVal(key.ToString(), &key_num);
          assert(ok);
          (void)ok;
          return !shared->AllowsOverwrite(key_num);
        };
  }
#endif  // ROCKSDB_LITE
};

StressTest* CreateNonBatchedOpsStressTest() {
  return new NonBatchedOpsStressTest();
}

}  // namespace ROCKSDB_NAMESPACE
#endif  // GFLAGS<|MERGE_RESOLUTION|>--- conflicted
+++ resolved
@@ -49,33 +49,21 @@
       }
 
       enum class VerificationMethod {
-<<<<<<< HEAD
-        Iterator,
-        Get,
-        GetEntity,
-        MultiGet,
-        GetMergeOperands,
-        NumberOfMethods
-=======
         kIterator,
         kGet,
+        kGetEntity,
         kMultiGet,
         kGetMergeOperands,
         // Add any new items above kNumberOfMethods
         kNumberOfMethods
->>>>>>> 061d04f6
       };
 
       // Note: GetMergeOperands is currently not supported for wide-column
       // entities
       const int num_methods =
-<<<<<<< HEAD
           FLAGS_use_put_entity_one_in > 0
-              ? static_cast<int>(VerificationMethod::NumberOfMethods) - 1
-              : static_cast<int>(VerificationMethod::NumberOfMethods);
-=======
-          static_cast<int>(VerificationMethod::kNumberOfMethods);
->>>>>>> 061d04f6
+              ? static_cast<int>(VerificationMethod::kNumberOfMethods) - 1
+              : static_cast<int>(VerificationMethod::kNumberOfMethods);
       const VerificationMethod method =
           static_cast<VerificationMethod>(thread->rand.Uniform(num_methods));
 
@@ -165,7 +153,7 @@
                           from_db.data(), from_db.size());
           }
         }
-      } else if (method == VerificationMethod::GetEntity) {
+      } else if (method == VerificationMethod::kGetEntity) {
         for (int64_t i = start; i < end; ++i) {
           if (thread->shared->HasVerificationFailedYet()) {
             break;
