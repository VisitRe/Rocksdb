--- conflicted
+++ resolved
@@ -410,26 +410,6 @@
                      const Slice& entity) override {
     Slice key =
         StripTimestampFromUserKey(key_with_ts, FLAGS_user_timestamp_size);
-<<<<<<< HEAD
-    uint64_t key_id = 0;
-    if (!GetIntVal(key.ToString(), &key_id)) {
-      return Status::Corruption("unable to parse key", key.ToString());
-    }
-
-    Slice entity_copy = entity;
-    Slice value;
-    if (!WideColumnSerialization::GetValueOfDefaultColumn(entity_copy, value)
-             .ok()) {
-      return Status::Corruption("unable to parse entity",
-                                entity.ToString(/* hex */ true));
-    }
-
-    uint32_t value_id = GetValueBase(value);
-
-    state_->Put(column_family_id, static_cast<int64_t>(key_id), value_id,
-                false /* pending */);
-    ++num_write_ops_;
-=======
 
     uint64_t key_id = 0;
     if (!GetIntVal(key.ToString(), &key_id)) {
@@ -467,7 +447,6 @@
 
     ++num_write_ops_;
 
->>>>>>> 37b1f515
     return Status::OK();
   }
 
