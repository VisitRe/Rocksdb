# Copyright (c) 2011 The LevelDB Authors. All rights reserved.
# Use of this source code is governed by a BSD-style license that can be
# found in the LICENSE file. See the AUTHORS file for names of contributors.

# Inherit some settings from environment variables, if available

#-----------------------------------------------

BASH_EXISTS := $(shell which bash)
SHELL := $(shell which bash)
# Default to python3. Some distros like CentOS 8 do not have `python`.
PYTHON?=$(shell which python3 || which python || echo python3)
export PYTHON

CLEAN_FILES = # deliberately empty, so we can append below.
CFLAGS += ${EXTRA_CFLAGS}
CXXFLAGS += ${EXTRA_CXXFLAGS}
LDFLAGS += $(EXTRA_LDFLAGS)
MACHINE ?= $(shell uname -m)
ARFLAGS = ${EXTRA_ARFLAGS} rs
STRIPFLAGS = -S -x

# Transform parallel LOG output into something more readable.
perl_command = perl -n \
  -e '@a=split("\t",$$_,-1); $$t=$$a[8];'				\
  -e '$$t =~ /.*if\s\[\[\s"(.*?\.[\w\/]+)/ and $$t=$$1;'		\
  -e '$$t =~ s,^\./,,;'							\
  -e '$$t =~ s, >.*,,; chomp $$t;'					\
  -e '$$t =~ /.*--gtest_filter=(.*?\.[\w\/]+)/ and $$t=$$1;'		\
  -e 'printf "%7.3f %s %s\n", $$a[3], $$a[6] == 0 ? "PASS" : "FAIL", $$t'
quoted_perl_command = $(subst ','\'',$(perl_command))

# DEBUG_LEVEL can have three values:
# * DEBUG_LEVEL=2; this is the ultimate debug mode. It will compile rocksdb
# without any optimizations. To compile with level 2, issue `make dbg`
# * DEBUG_LEVEL=1; debug level 1 enables all assertions and debug code, but
# compiles rocksdb with -O2 optimizations. this is the default debug level.
# `make all` or `make <binary_target>` compile RocksDB with debug level 1.
# We use this debug level when developing RocksDB.
# * DEBUG_LEVEL=0; this is the debug level we use for release. If you're
# running rocksdb in production you most definitely want to compile RocksDB
# with debug level 0. To compile with level 0, run `make shared_lib`,
# `make install-shared`, `make static_lib`, `make install-static` or
# `make install`

# Set the default DEBUG_LEVEL to 1
DEBUG_LEVEL?=1

# LIB_MODE says whether or not to use/build "shared" or "static" libraries.
# Mode "static" means to link against static libraries (.a)
# Mode "shared" means to link against shared libraries (.so, .sl, .dylib, etc)
#
# Set the default LIB_MODE to static
LIB_MODE?=static

ifeq ($(MAKECMDGOALS),dbg)
	DEBUG_LEVEL=2
endif

ifeq ($(MAKECMDGOALS),clean)
	DEBUG_LEVEL=0
endif

ifeq ($(MAKECMDGOALS),release)
	DEBUG_LEVEL=0
endif

ifeq ($(MAKECMDGOALS),shared_lib)
	LIB_MODE=shared
	DEBUG_LEVEL=0
endif

ifeq ($(MAKECMDGOALS),install-shared)
	LIB_MODE=shared
	DEBUG_LEVEL=0
endif

ifeq ($(MAKECMDGOALS),static_lib)
	DEBUG_LEVEL=0
	LIB_MODE=static
endif

ifeq ($(MAKECMDGOALS),install-static)
	DEBUG_LEVEL=0
	LIB_MODE=static
endif

ifeq ($(MAKECMDGOALS),install)
	DEBUG_LEVEL=0
endif


ifneq ($(findstring jtest, $(MAKECMDGOALS)),)
	OBJ_DIR=jl
	LIB_MODE=shared
endif

ifneq ($(findstring rocksdbjava, $(MAKECMDGOALS)),)
	LIB_MODE=shared
        ifneq ($(findstring rocksdbjavastatic, $(MAKECMDGOALS)),)
		OBJ_DIR=jls
	        ifneq ($(DEBUG_LEVEL),2)
	            DEBUG_LEVEL=0
                endif
                ifeq ($(MAKECMDGOALS),rocksdbjavastaticpublish)
	            DEBUG_LEVEL=0
                endif
	else
		OBJ_DIR=jl
	endif
endif

$(info $$DEBUG_LEVEL is ${DEBUG_LEVEL})

# Lite build flag.
LITE ?= 0
ifeq ($(LITE), 0)
ifneq ($(filter -DROCKSDB_LITE,$(OPT)),)
  # Be backward compatible and support older format where OPT=-DROCKSDB_LITE is
  # specified instead of LITE=1 on the command line.
  LITE=1
endif
else ifeq ($(LITE), 1)
ifeq ($(filter -DROCKSDB_LITE,$(OPT)),)
	OPT += -DROCKSDB_LITE
endif
endif

# Figure out optimize level.
ifneq ($(DEBUG_LEVEL), 2)
ifeq ($(LITE), 0)
	OPT += -O2
else
	OPT += -Os
endif
endif

# compile with -O2 if debug level is not 2
ifneq ($(DEBUG_LEVEL), 2)
OPT += -fno-omit-frame-pointer
# Skip for archs that don't support -momit-leaf-frame-pointer
ifeq (,$(shell $(CXX) -fsyntax-only -momit-leaf-frame-pointer -xc /dev/null 2>&1))
OPT += -momit-leaf-frame-pointer
endif
endif

ifeq (,$(shell $(CXX) -fsyntax-only -maltivec -xc /dev/null 2>&1))
CXXFLAGS += -DHAS_ALTIVEC
CFLAGS += -DHAS_ALTIVEC
HAS_ALTIVEC=1
endif

ifeq (,$(shell $(CXX) -fsyntax-only -mcpu=power8 -xc /dev/null 2>&1))
CXXFLAGS += -DHAVE_POWER8
CFLAGS +=  -DHAVE_POWER8
HAVE_POWER8=1
endif

ifeq (,$(shell $(CXX) -fsyntax-only -march=armv8-a+crc+crypto -xc /dev/null 2>&1))
CXXFLAGS += -march=armv8-a+crc+crypto
CFLAGS += -march=armv8-a+crc+crypto
ARMCRC_SOURCE=1
endif

# if we're compiling for shared libraries, add the shared flags
ifeq ($(LIB_MODE),shared)
CXXFLAGS += $(PLATFORM_SHARED_CFLAGS) -DROCKSDB_DLL
CFLAGS +=  $(PLATFORM_SHARED_CFLAGS) -DROCKSDB_DLL
endif

# if we're compiling for release, compile without debug code (-DNDEBUG)
ifeq ($(DEBUG_LEVEL),0)
OPT += -DNDEBUG

ifneq ($(USE_RTTI), 1)
	CXXFLAGS += -fno-rtti
else
	CXXFLAGS += -DROCKSDB_USE_RTTI
endif
else
ifneq ($(USE_RTTI), 0)
	CXXFLAGS += -DROCKSDB_USE_RTTI
else
	CXXFLAGS += -fno-rtti
endif

ifdef ASSERT_STATUS_CHECKED
ifeq ($(filter -DROCKSDB_ASSERT_STATUS_CHECKED,$(OPT)),)
	OPT += -DROCKSDB_ASSERT_STATUS_CHECKED
endif
endif

$(warning Warning: Compiling in debug mode. Don't use the resulting binary in production)
endif

#-----------------------------------------------
include src.mk

AM_DEFAULT_VERBOSITY ?= 0

AM_V_GEN = $(am__v_GEN_$(V))
am__v_GEN_ = $(am__v_GEN_$(AM_DEFAULT_VERBOSITY))
am__v_GEN_0 = @echo "  GEN     " $@;
am__v_GEN_1 =
AM_V_at = $(am__v_at_$(V))
am__v_at_ = $(am__v_at_$(AM_DEFAULT_VERBOSITY))
am__v_at_0 = @
am__v_at_1 =

AM_V_CC = $(am__v_CC_$(V))
am__v_CC_ = $(am__v_CC_$(AM_DEFAULT_VERBOSITY))
am__v_CC_0 = @echo "  CC      " $@;
am__v_CC_1 =

AM_V_CCLD = $(am__v_CCLD_$(V))
am__v_CCLD_ = $(am__v_CCLD_$(AM_DEFAULT_VERBOSITY))
ifneq ($(SKIP_LINK), 1)
am__v_CCLD_0 = @echo "  CCLD    " $@;
am__v_CCLD_1 =
else
am__v_CCLD_0 = @echo "  !CCLD   " $@; true skip
am__v_CCLD_1 = true skip
endif
AM_V_AR = $(am__v_AR_$(V))
am__v_AR_ = $(am__v_AR_$(AM_DEFAULT_VERBOSITY))
am__v_AR_0 = @echo "  AR      " $@;
am__v_AR_1 =

ifdef ROCKSDB_USE_LIBRADOS
LIB_SOURCES += utilities/env_librados.cc
LDFLAGS += -lrados
endif

AM_LINK = $(AM_V_CCLD)$(CXX) -L. $(patsubst lib%.a, -l%, $(patsubst lib%.$(PLATFORM_SHARED_EXT), -l%, $^)) $(EXEC_LDFLAGS) -o $@ $(LDFLAGS) $(COVERAGEFLAGS)
AM_SHARE = $(AM_V_CCLD) $(CXX) $(PLATFORM_SHARED_LDFLAGS)$@ -L. $(patsubst lib%.$(PLATFORM_SHARED_EXT), -l%, $^) $(LDFLAGS) -o $@

# Detect what platform we're building on.
# Export some common variables that might have been passed as Make variables
# instead of environment variables.
dummy := $(shell (export ROCKSDB_ROOT="$(CURDIR)"; \
                  export COMPILE_WITH_ASAN="$(COMPILE_WITH_ASAN)"; \
                  export COMPILE_WITH_TSAN="$(COMPILE_WITH_TSAN)"; \
                  export COMPILE_WITH_UBSAN="$(COMPILE_WITH_UBSAN)"; \
                  export PORTABLE="$(PORTABLE)"; \
                  export ROCKSDB_NO_FBCODE="$(ROCKSDB_NO_FBCODE)"; \
                  export USE_CLANG="$(USE_CLANG)"; \
                  "$(CURDIR)/build_tools/build_detect_platform" "$(CURDIR)/make_config.mk"))
# this file is generated by the previous line to set build flags and sources

include make_config.mk
export JAVAC_ARGS
CLEAN_FILES += make_config.mk

missing_make_config_paths := $(shell				\
	grep "\./\S*\|/\S*" -o $(CURDIR)/make_config.mk | 	\
	while read path;					\
		do [ -e $$path ] || echo $$path; 		\
	done | sort | uniq)

$(foreach path, $(missing_make_config_paths), \
	$(warning Warning: $(path) does not exist))

ifeq ($(PLATFORM), OS_AIX)
# no debug info
else ifneq ($(PLATFORM), IOS)
CFLAGS += -g
CXXFLAGS += -g
else
# no debug info for IOS, that will make our library big
OPT += -DNDEBUG
endif

ifeq ($(PLATFORM), OS_AIX)
ARFLAGS = -X64 rs
STRIPFLAGS = -X64 -x
endif

ifeq ($(PLATFORM), OS_SOLARIS)
	PLATFORM_CXXFLAGS += -D _GLIBCXX_USE_C99
endif
ifneq ($(filter -DROCKSDB_LITE,$(OPT)),)
	# found
	CFLAGS += -fno-exceptions
	CXXFLAGS += -fno-exceptions
	# LUA is not supported under ROCKSDB_LITE
	LUA_PATH =
endif

ifeq ($(LIB_MODE),shared)
# So that binaries are executable from build location, in addition to install location
EXEC_LDFLAGS += -Wl,-rpath='$$ORIGIN'
endif

# ASAN doesn't work well with jemalloc. If we're compiling with ASAN, we should use regular malloc.
ifdef COMPILE_WITH_ASAN
	DISABLE_JEMALLOC=1
	EXEC_LDFLAGS += -fsanitize=address
	PLATFORM_CCFLAGS += -fsanitize=address
	PLATFORM_CXXFLAGS += -fsanitize=address
endif

# TSAN doesn't work well with jemalloc. If we're compiling with TSAN, we should use regular malloc.
ifdef COMPILE_WITH_TSAN
	DISABLE_JEMALLOC=1
	EXEC_LDFLAGS += -fsanitize=thread
	PLATFORM_CCFLAGS += -fsanitize=thread -fPIC -DFOLLY_SANITIZE_THREAD
	PLATFORM_CXXFLAGS += -fsanitize=thread -fPIC -DFOLLY_SANITIZE_THREAD
        # Turn off -pg when enabling TSAN testing, because that induces
        # a link failure.  TODO: find the root cause
	PROFILING_FLAGS =
	# LUA is not supported under TSAN
	LUA_PATH =
	# Limit keys for crash test under TSAN to avoid error:
	# "ThreadSanitizer: DenseSlabAllocator overflow. Dying."
	CRASH_TEST_EXT_ARGS += --max_key=1000000
endif

# AIX doesn't work with -pg
ifeq ($(PLATFORM), OS_AIX)
	PROFILING_FLAGS =
endif

# USAN doesn't work well with jemalloc. If we're compiling with USAN, we should use regular malloc.
ifdef COMPILE_WITH_UBSAN
	DISABLE_JEMALLOC=1
	# Suppress alignment warning because murmurhash relies on casting unaligned
	# memory to integer. Fixing it may cause performance regression. 3-way crc32
	# relies on it too, although it can be rewritten to eliminate with minimal
	# performance regression.
	EXEC_LDFLAGS += -fsanitize=undefined -fno-sanitize-recover=all
	PLATFORM_CCFLAGS += -fsanitize=undefined -fno-sanitize-recover=all -DROCKSDB_UBSAN_RUN
	PLATFORM_CXXFLAGS += -fsanitize=undefined -fno-sanitize-recover=all -DROCKSDB_UBSAN_RUN
endif

ifdef ROCKSDB_VALGRIND_RUN
	PLATFORM_CCFLAGS += -DROCKSDB_VALGRIND_RUN
	PLATFORM_CXXFLAGS += -DROCKSDB_VALGRIND_RUN
endif

ifndef DISABLE_JEMALLOC
	ifdef JEMALLOC
		PLATFORM_CXXFLAGS += -DROCKSDB_JEMALLOC -DJEMALLOC_NO_DEMANGLE
		PLATFORM_CCFLAGS  += -DROCKSDB_JEMALLOC -DJEMALLOC_NO_DEMANGLE
	endif
	ifdef WITH_JEMALLOC_FLAG
		PLATFORM_LDFLAGS += -ljemalloc
		JAVA_LDFLAGS += -ljemalloc
	endif
	EXEC_LDFLAGS := $(JEMALLOC_LIB) $(EXEC_LDFLAGS)
	PLATFORM_CXXFLAGS += $(JEMALLOC_INCLUDE)
	PLATFORM_CCFLAGS += $(JEMALLOC_INCLUDE)
endif

ifndef USE_FOLLY_DISTRIBUTED_MUTEX
	USE_FOLLY_DISTRIBUTED_MUTEX=0
endif

export GTEST_THROW_ON_FAILURE=1
export GTEST_HAS_EXCEPTIONS=1
GTEST_DIR = third-party/gtest-1.8.1/fused-src
# AIX: pre-defined system headers are surrounded by an extern "C" block
ifeq ($(PLATFORM), OS_AIX)
	PLATFORM_CCFLAGS += -I$(GTEST_DIR)
	PLATFORM_CXXFLAGS += -I$(GTEST_DIR)
else
	PLATFORM_CCFLAGS += -isystem $(GTEST_DIR)
	PLATFORM_CXXFLAGS += -isystem $(GTEST_DIR)
endif

ifeq ($(USE_FOLLY_DISTRIBUTED_MUTEX),1)
	FOLLY_DIR = ./third-party/folly
	# AIX: pre-defined system headers are surrounded by an extern "C" block
	ifeq ($(PLATFORM), OS_AIX)
		PLATFORM_CCFLAGS += -I$(FOLLY_DIR)
		PLATFORM_CXXFLAGS += -I$(FOLLY_DIR)
	else
		PLATFORM_CCFLAGS += -isystem $(FOLLY_DIR)
		PLATFORM_CXXFLAGS += -isystem $(FOLLY_DIR)
	endif
endif

ifdef TEST_CACHE_LINE_SIZE
  PLATFORM_CCFLAGS += -DTEST_CACHE_LINE_SIZE=$(TEST_CACHE_LINE_SIZE)
  PLATFORM_CXXFLAGS += -DTEST_CACHE_LINE_SIZE=$(TEST_CACHE_LINE_SIZE)
endif

# This (the first rule) must depend on "all".
default: all

WARNING_FLAGS = -W -Wextra -Wall -Wsign-compare -Wshadow \
  -Wunused-parameter

ifeq ($(PLATFORM), OS_OPENBSD)
	WARNING_FLAGS += -Wno-unused-lambda-capture
endif

ifndef DISABLE_WARNING_AS_ERROR
	WARNING_FLAGS += -Werror
endif


ifdef LUA_PATH

ifndef LUA_INCLUDE
LUA_INCLUDE=$(LUA_PATH)/include
endif

LUA_INCLUDE_FILE=$(LUA_INCLUDE)/lualib.h

ifeq ("$(wildcard $(LUA_INCLUDE_FILE))", "")
# LUA_INCLUDE_FILE does not exist
$(error Cannot find lualib.h under $(LUA_INCLUDE).  Try to specify both LUA_PATH and LUA_INCLUDE manually)
endif
LUA_FLAGS = -I$(LUA_INCLUDE) -DLUA -DLUA_COMPAT_ALL
CFLAGS += $(LUA_FLAGS)
CXXFLAGS += $(LUA_FLAGS)

ifndef LUA_LIB
LUA_LIB = $(LUA_PATH)/lib/liblua.a
endif
ifeq ("$(wildcard $(LUA_LIB))", "") # LUA_LIB does not exist
$(error $(LUA_LIB) does not exist.  Try to specify both LUA_PATH and LUA_LIB manually)
endif
EXEC_LDFLAGS += $(LUA_LIB)

endif

ifeq ($(NO_THREEWAY_CRC32C), 1)
	CXXFLAGS += -DNO_THREEWAY_CRC32C
endif

CFLAGS += $(WARNING_FLAGS) -I. -I./include $(PLATFORM_CCFLAGS) $(OPT)
CXXFLAGS += $(WARNING_FLAGS) -I. -I./include $(PLATFORM_CXXFLAGS) $(OPT) -Woverloaded-virtual -Wnon-virtual-dtor -Wno-missing-field-initializers

LDFLAGS += $(PLATFORM_LDFLAGS)

# If NO_UPDATE_BUILD_VERSION is set we don't update util/build_version.cc, but
# the file needs to already exist or else the build will fail
ifndef NO_UPDATE_BUILD_VERSION
date := $(shell date +%F)
ifdef FORCE_GIT_SHA
	git_sha := $(FORCE_GIT_SHA)
else
	git_sha := $(shell git rev-parse HEAD 2>/dev/null)
endif
gen_build_version = sed -e s/@@GIT_SHA@@/$(git_sha)/ -e s/@@GIT_DATE_TIME@@/$(date)/ util/build_version.cc.in

# Record the version of the source that we are compiling.
# We keep a record of the git revision in this file.  It is then built
# as a regular source file as part of the compilation process.
# One can run "strings executable_filename | grep _build_" to find
# the version of the source that we used to build the executable file.
FORCE:
util/build_version.cc: FORCE
	$(AM_V_GEN)rm -f $@-t
	$(AM_V_at)$(gen_build_version) > $@-t
	$(AM_V_at)if test -f $@; then					\
	  cmp -s $@-t $@ && rm -f $@-t || mv -f $@-t $@;		\
	else mv -f $@-t $@; fi
endif

OBJ_DIR?=.
LIB_OBJECTS = $(patsubst %.cc, $(OBJ_DIR)/%.o, $(LIB_SOURCES))
ifeq ($(HAVE_POWER8),1)
LIB_OBJECTS += $(patsubst %.c, $(OBJ_DIR)/%.o, $(LIB_SOURCES_C))
LIB_OBJECTS += $(patsubst %.S, $(OBJ_DIR)/%.o, $(LIB_SOURCES_ASM))
endif

ifeq ($(USE_FOLLY_DISTRIBUTED_MUTEX),1)
  LIB_OBJECTS += $(patsubst %.cpp, $(OBJ_DIR)/%.o, $(FOLLY_SOURCES))
endif

GTEST = $(OBJ_DIR)/$(GTEST_DIR)/gtest/gtest-all.o
TESTUTIL = $(OBJ_DIR)/test_util/testutil.o
TESTHARNESS = $(OBJ_DIR)/test_util/testharness.o $(TESTUTIL) $(GTEST)
VALGRIND_ERROR = 2
VALGRIND_VER := $(join $(VALGRIND_VER),valgrind)

VALGRIND_OPTS = --error-exitcode=$(VALGRIND_ERROR) --leak-check=full

TEST_OBJECTS = $(patsubst %.cc, $(OBJ_DIR)/%.o, $(TEST_LIB_SOURCES) $(MOCK_LIB_SOURCES)) $(GTEST)
BENCH_OBJECTS = $(patsubst %.cc, $(OBJ_DIR)/%.o, $(BENCH_LIB_SOURCES))
TOOL_OBJECTS = $(patsubst %.cc, $(OBJ_DIR)/%.o, $(TOOL_LIB_SOURCES))
ANALYZE_OBJECTS = $(patsubst %.cc, $(OBJ_DIR)/%.o, $(ANALYZER_LIB_SOURCES))
STRESS_OBJECTS =  $(patsubst %.cc, $(OBJ_DIR)/%.o, $(STRESS_LIB_SOURCES))

ALL_SOURCES  = $(LIB_SOURCES) $(TEST_LIB_SOURCES) $(MOCK_LIB_SOURCES) $(GTEST_DIR)/gtest/gtest-all.cc
ALL_SOURCES += $(TOOL_LIB_SOURCES) $(BENCH_LIB_SOURCES) $(ANALYZER_LIB_SOURCES) $(STRESS_LIB_SOURCES)
ALL_SOURCES += $(TEST_MAIN_SOURCES) $(TOOL_MAIN_SOURCES) $(BENCH_MAIN_SOURCES)

<<<<<<< HEAD
ifeq ($(DEBUG_LEVEL),0)
STRESSTOOLOBJECTS = $(STRESS_LIB_SOURCES:.cc=.o) $(LIBOBJECTS) $(TESTUTIL)
else
STRESSTOOLOBJECTS = $(STRESS_LIB_SOURCES:.cc=.o) $(LIBOBJECTS) $(TESTUTIL) \
	$(TESTHARNESS)
endif

EXPOBJECTS = $(LIBOBJECTS) $(TESTUTIL)

TESTS = \
	db_basic_test \
	db_with_timestamp_basic_test \
	db_encryption_test \
	db_test2 \
	external_sst_file_basic_test \
	auto_roll_logger_test \
	bloom_test \
	dynamic_bloom_test \
	c_test \
	checkpoint_test \
	crc32c_test \
	coding_test \
	inlineskiplist_test \
	env_basic_test \
	env_encrypt2_test \
	env_test \
	env_logger_test \
	io_posix_test \
	hash_test \
	library_loader_test \
	random_test \
	thread_local_test \
	work_queue_test \
	rate_limiter_test \
	perf_context_test \
	iostats_context_test \
	db_wal_test \
	db_block_cache_test \
	db_test \
	db_logical_block_size_cache_test \
	db_blob_index_test \
	db_iter_test \
	db_iter_stress_test \
	db_log_iter_test \
	db_bloom_filter_test \
	db_compaction_filter_test \
	db_compaction_test \
	db_dynamic_level_test \
	db_flush_test \
	db_inplace_update_test \
	db_iterator_test \
	db_memtable_test \
	db_merge_operator_test \
	db_merge_operand_test \
	db_options_test \
	db_range_del_test \
	db_secondary_test \
	db_sst_test \
	db_tailing_iter_test \
	db_io_failure_test \
	db_properties_test \
	db_table_properties_test \
	db_statistics_test \
	db_write_test \
	error_handler_fs_test \
	autovector_test \
	blob_db_test \
	cleanable_test \
	column_family_test \
	table_properties_collector_test \
	arena_test \
	memkind_kmem_allocator_test \
	block_test \
	data_block_hash_index_test \
	cache_test \
	corruption_test \
	slice_test \
	slice_transform_test \
	dbformat_test \
	fault_injection_test \
	filelock_test \
	filename_test \
	random_access_file_reader_test \
	file_reader_writer_test \
	block_based_filter_block_test \
	block_based_table_reader_test \
	full_filter_block_test \
	partitioned_filter_block_test \
	hash_table_test \
	histogram_test \
	log_test \
	manual_compaction_test \
	mock_env_test \
	memtable_list_test \
	merge_helper_test \
	memory_test \
	merge_test \
	merger_test \
	util_merge_operators_test \
	options_file_test \
	reduce_levels_test \
	plain_table_db_test \
	comparator_db_test \
	external_sst_file_test \
	import_column_family_test \
	prefix_test \
	skiplist_test \
	write_buffer_manager_test \
	stringappend_test \
	cassandra_format_test \
	cassandra_functional_test \
	cassandra_row_merge_test \
	cassandra_serialize_test \
	ttl_test \
	backupable_db_test \
	cache_simulator_test \
	sim_cache_test \
	version_edit_test \
	version_set_test \
	compaction_picker_test \
	version_builder_test \
	file_indexer_test \
	write_batch_test \
	write_batch_with_index_test \
	write_controller_test\
	deletefile_test \
	obsolete_files_test \
	table_test \
	block_fetcher_test \
	delete_scheduler_test \
	options_test \
	options_settable_test \
	options_util_test \
	event_logger_test \
	timer_queue_test \
	cuckoo_table_builder_test \
	cuckoo_table_reader_test \
	cuckoo_table_db_test \
	flush_job_test \
	wal_manager_test \
	listener_test \
	compaction_iterator_test \
	compaction_job_test \
	thread_list_test \
	sst_dump_test \
	compact_files_test \
	optimistic_transaction_test \
	write_callback_test \
	heap_test \
	compact_on_deletion_collector_test \
	compaction_job_stats_test \
	option_change_migration_test \
	transaction_test \
	transaction_lock_mgr_test \
	ldb_cmd_test \
	persistent_cache_test \
	statistics_test \
	stats_history_test \
	lru_cache_test \
	object_registry_test \
	repair_test \
	env_timed_test \
	write_prepared_transaction_test \
	write_unprepared_transaction_test \
	db_universal_compaction_test \
	trace_analyzer_test \
	repeatable_thread_test \
	range_tombstone_fragmenter_test \
	range_del_aggregator_test \
	sst_file_reader_test \
	db_secondary_test \
	block_cache_tracer_test \
	block_cache_trace_analyzer_test \
	defer_test \
	blob_file_addition_test \
	blob_file_garbage_test \
	timer_test \
	db_with_timestamp_compaction_test \
	testutil_test \
	io_tracer_test \
=======
TESTS = $(patsubst %.cc, %, $(notdir $(TEST_MAIN_SOURCES)))
TESTS += $(patsubst %.c, %, $(notdir $(TEST_MAIN_SOURCES_C)))

ifeq ($(USE_FOLLY_DISTRIBUTED_MUTEX),1)
	TESTS += folly_synchronization_distributed_mutex_test
	ALL_SOURCES += third-party/folly/folly/synchronization/test/DistributedMutexTest.cc
endif
>>>>>>> ca7659e2

PARALLEL_TEST = \
	backupable_db_test \
	db_bloom_filter_test \
	db_compaction_filter_test \
	db_compaction_test \
	db_merge_operator_test \
	db_sst_test \
	db_test \
	db_universal_compaction_test \
	db_wal_test \
	external_sst_file_test \
	import_column_family_test \
	fault_injection_test \
	file_reader_writer_test \
	inlineskiplist_test \
	manual_compaction_test \
	persistent_cache_test \
	table_test \
	transaction_test \
	transaction_lock_mgr_test \
	write_prepared_transaction_test \
	write_unprepared_transaction_test \

ifeq ($(USE_FOLLY_DISTRIBUTED_MUTEX),1)
	TESTS += folly_synchronization_distributed_mutex_test
	PARALLEL_TEST += folly_synchronization_distributed_mutex_test
endif

# options_settable_test doesn't pass with UBSAN as we use hack in the test
ifdef COMPILE_WITH_UBSAN
        TESTS := $(shell echo $(TESTS) | sed 's/\boptions_settable_test\b//g')
endif
ifdef ASSERT_STATUS_CHECKED
# This is a new check for which we will add support incrementally. This
# list can be removed once support is fully added.
	TESTS_PASSING_ASC = \
		arena_test \
		autovector_test \
		blob_file_addition_test \
		blob_file_garbage_test \
		bloom_test \
		cassandra_format_test \
		cassandra_row_merge_test \
		cassandra_serialize_test \
		cleanable_test \
		coding_test \
		crc32c_test \
		dbformat_test \
		defer_test \
		dynamic_bloom_test \
		event_logger_test \
		file_indexer_test \
		folly_synchronization_distributed_mutex_test \
		hash_table_test \
		hash_test \
		heap_test \
		histogram_test \
		inlineskiplist_test \
		io_posix_test \
		iostats_context_test \
		memkind_kmem_allocator_test \
		merger_test \
		mock_env_test \
		object_registry_test \
		options_settable_test \
		options_test \
		random_test \
		range_del_aggregator_test \
		range_tombstone_fragmenter_test \
		repeatable_thread_test \
		skiplist_test \
		slice_test \
		statistics_test \
		thread_local_test \
		timer_queue_test \
		timer_test \
		util_merge_operators_test \
		version_edit_test \
		work_queue_test \
		write_controller_test \

	TESTS := $(filter $(TESTS_PASSING_ASC),$(TESTS))
	PARALLEL_TEST := $(filter $(TESTS_PASSING_ASC),$(PARALLEL_TEST))
endif
SUBSET := $(TESTS)
ifdef ROCKSDBTESTS_START
        SUBSET := $(shell echo $(SUBSET) | sed 's/^.*$(ROCKSDBTESTS_START)/$(ROCKSDBTESTS_START)/')
endif

ifdef ROCKSDBTESTS_END
        SUBSET := $(shell echo $(SUBSET) | sed 's/$(ROCKSDBTESTS_END).*//')
endif

# bench_tool_analyer main is in bench_tool_analyzer_tool, or this would be simpler...
TOOLS = $(patsubst %.cc, %, $(notdir $(patsubst %_tool.cc, %.cc, $(TOOLS_MAIN_SOURCES))))

TEST_LIBS = \
	librocksdb_env_basic_test.a

# TODO: add back forward_iterator_bench, after making it build in all environemnts.
BENCHMARKS = $(patsubst %.cc, %, $(notdir $(BENCH_MAIN_SOURCES)))

# if user didn't config LIBNAME, set the default
ifeq ($(LIBNAME),)
  LIBNAME=librocksdb
# we should only run rocksdb in production with DEBUG_LEVEL 0
ifneq ($(DEBUG_LEVEL),0)
  LIBDEBUG=_debug
endif
endif
STATIC_LIBRARY = ${LIBNAME}$(LIBDEBUG).a
STATIC_TEST_LIBRARY =  ${LIBNAME}_test$(LIBDEBUG).a
STATIC_TOOLS_LIBRARY = ${LIBNAME}_tools$(LIBDEBUG).a
STATIC_STRESS_LIBRARY = ${LIBNAME}_stress$(LIBDEBUG).a

ALL_STATIC_LIBS = $(STATIC_LIBRARY) $(STATIC_TEST_LIBRARY) $(STATIC_TOOLS_LIBRARY) $(STATIC_STRESS_LIBRARY)

SHARED_TEST_LIBRARY =  ${LIBNAME}_test$(LIBDEBUG).$(PLATFORM_SHARED_EXT)
SHARED_TOOLS_LIBRARY = ${LIBNAME}_tools$(LIBDEBUG).$(PLATFORM_SHARED_EXT)
SHARED_STRESS_LIBRARY = ${LIBNAME}_stress$(LIBDEBUG).$(PLATFORM_SHARED_EXT)

ALL_SHARED_LIBS = $(SHARED1) $(SHARED2) $(SHARED3) $(SHARED4) $(SHARED_TEST_LIBRARY) $(SHARED_TOOLS_LIBRARY) $(SHARED_STRESS_LIBRARY)

ifeq ($(LIB_MODE),shared)
LIBRARY=$(SHARED1)
TEST_LIBRARY=$(SHARED_TEST_LIBRARY)
TOOLS_LIBRARY=$(SHARED_TOOLS_LIBRARY)
STRESS_LIBRARY=$(SHARED_STRESS_LIBRARY)
CLOUD_LIBRARY=$(SHARED_CLOUD_LIBRARY)
else
LIBRARY=$(STATIC_LIBRARY)
TEST_LIBRARY=$(STATIC_TEST_LIBRARY)
TOOLS_LIBRARY=$(STATIC_TOOLS_LIBRARY)
STRESS_LIBRARY=$(STATIC_STRESS_LIBRARY)
endif

ROCKSDB_MAJOR = $(shell egrep "ROCKSDB_MAJOR.[0-9]" include/rocksdb/version.h | cut -d ' ' -f 3)
ROCKSDB_MINOR = $(shell egrep "ROCKSDB_MINOR.[0-9]" include/rocksdb/version.h | cut -d ' ' -f 3)
ROCKSDB_PATCH = $(shell egrep "ROCKSDB_PATCH.[0-9]" include/rocksdb/version.h | cut -d ' ' -f 3)

default: all

#-----------------------------------------------
# Create platform independent shared libraries.
#-----------------------------------------------
ifneq ($(PLATFORM_SHARED_EXT),)

ifneq ($(PLATFORM_SHARED_VERSIONED),true)
SHARED1 = ${LIBNAME}$(LIBDEBUG).$(PLATFORM_SHARED_EXT)
SHARED2 = $(SHARED1)
SHARED3 = $(SHARED1)
SHARED4 = $(SHARED1)
SHARED = $(SHARED1)
else
SHARED_MAJOR = $(ROCKSDB_MAJOR)
SHARED_MINOR = $(ROCKSDB_MINOR)
SHARED_PATCH = $(ROCKSDB_PATCH)
SHARED1 = ${LIBNAME}.$(PLATFORM_SHARED_EXT)
ifeq ($(PLATFORM), OS_MACOSX)
SHARED_OSX = $(LIBNAME)$(LIBDEBUG).$(SHARED_MAJOR)
SHARED2 = $(SHARED_OSX).$(PLATFORM_SHARED_EXT)
SHARED3 = $(SHARED_OSX).$(SHARED_MINOR).$(PLATFORM_SHARED_EXT)
SHARED4 = $(SHARED_OSX).$(SHARED_MINOR).$(SHARED_PATCH).$(PLATFORM_SHARED_EXT)
else
SHARED2 = $(SHARED1).$(SHARED_MAJOR)
SHARED3 = $(SHARED1).$(SHARED_MAJOR).$(SHARED_MINOR)
SHARED4 = $(SHARED1).$(SHARED_MAJOR).$(SHARED_MINOR).$(SHARED_PATCH)
endif # MACOSX
SHARED = $(SHARED1) $(SHARED2) $(SHARED3) $(SHARED4)
$(SHARED1): $(SHARED4) $(SHARED2)
	ln -fs $(SHARED4) $(SHARED1)
$(SHARED2): $(SHARED4) $(SHARED3)
	ln -fs $(SHARED4) $(SHARED2)
$(SHARED3): $(SHARED4)
	ln -fs $(SHARED4) $(SHARED3)

endif   # PLATFORM_SHARED_VERSIONED
$(SHARED4): $(LIB_OBJECTS)
	$(AM_V_CCLD) $(CXX) $(PLATFORM_SHARED_LDFLAGS)$(SHARED3) $(LIB_OBJECTS) $(LDFLAGS) -o $@
endif  # PLATFORM_SHARED_EXT

.PHONY: blackbox_crash_test check clean coverage crash_test ldb_tests package \
	release tags tags0 valgrind_check whitebox_crash_test format static_lib shared_lib all \
	dbg rocksdbjavastatic rocksdbjava install install-static install-shared uninstall \
	analyze tools tools_lib \
	blackbox_crash_test_with_atomic_flush whitebox_crash_test_with_atomic_flush  \
	blackbox_crash_test_with_txn whitebox_crash_test_with_txn \
	blackbox_crash_test_with_best_efforts_recovery


all: $(LIBRARY) $(BENCHMARKS) tools tools_lib test_libs $(TESTS)

all_but_some_tests: $(LIBRARY) $(BENCHMARKS) tools tools_lib test_libs $(SUBSET)

static_lib: $(STATIC_LIBRARY)

shared_lib: $(SHARED)

stress_lib: $(STRESS_LIBRARY)

tools: $(TOOLS)

tools_lib: $(TOOLS_LIBRARY)

test_libs: $(TEST_LIBS)

benchmarks: $(BENCHMARKS)

dbg: $(LIBRARY) $(BENCHMARKS) tools $(TESTS)

# creates static library and programs
release:
	$(MAKE) clean
	LIB_MODE=$(LIB_MODE) DEBUG_LEVEL=0 $(MAKE) tools db_bench

coverage:
	$(MAKE) clean
	COVERAGEFLAGS="-fprofile-arcs -ftest-coverage" LDFLAGS+="-lgcov" $(MAKE) J=1 all check
	cd coverage && ./coverage_test.sh
        # Delete intermediate files
	$(FIND) . -type f -regex ".*\.\(\(gcda\)\|\(gcno\)\)" -exec rm {} \;

ifneq (,$(filter check parallel_check,$(MAKECMDGOALS)),)
# Use /dev/shm if it has the sticky bit set (otherwise, /tmp),
# and create a randomly-named rocksdb.XXXX directory therein.
# We'll use that directory in the "make check" rules.
ifeq ($(TMPD),)
TMPDIR := $(shell echo $${TMPDIR:-/tmp})
TMPD := $(shell f=/dev/shm; test -k $$f || f=$(TMPDIR);     \
  perl -le 'use File::Temp "tempdir";'					\
    -e 'print tempdir("'$$f'/rocksdb.XXXX", CLEANUP => 0)')
endif
endif

# Run all tests in parallel, accumulating per-test logs in t/log-*.
#
# Each t/run-* file is a tiny generated bourne shell script that invokes one of
# sub-tests. Why use a file for this?  Because that makes the invocation of
# parallel below simpler, which in turn makes the parsing of parallel's
# LOG simpler (the latter is for live monitoring as parallel
# tests run).
#
# Test names are extracted by running tests with --gtest_list_tests.
# This filter removes the "#"-introduced comments, and expands to
# fully-qualified names by changing input like this:
#
#   DBTest.
#     Empty
#     WriteEmptyBatch
#   MultiThreaded/MultiThreadedDBTest.
#     MultiThreaded/0  # GetParam() = 0
#     MultiThreaded/1  # GetParam() = 1
#
# into this:
#
#   DBTest.Empty
#   DBTest.WriteEmptyBatch
#   MultiThreaded/MultiThreadedDBTest.MultiThreaded/0
#   MultiThreaded/MultiThreadedDBTest.MultiThreaded/1
#

parallel_tests = $(patsubst %,parallel_%,$(PARALLEL_TEST))
.PHONY: gen_parallel_tests $(parallel_tests)
$(parallel_tests): $(PARALLEL_TEST)
	$(AM_V_at)TEST_BINARY=$(patsubst parallel_%,%,$@); \
  TEST_NAMES=` \
    ./$$TEST_BINARY --gtest_list_tests \
    | perl -n \
      -e 's/ *\#.*//;' \
      -e '/^(\s*)(\S+)/; !$$1 and do {$$p=$$2; break};'	\
      -e 'print qq! $$p$$2!'`; \
	for TEST_NAME in $$TEST_NAMES; do \
		TEST_SCRIPT=t/run-$$TEST_BINARY-$${TEST_NAME//\//-}; \
		echo "  GEN     " $$TEST_SCRIPT; \
    printf '%s\n' \
      '#!/bin/sh' \
      "d=\$(TMPD)$$TEST_SCRIPT" \
      'mkdir -p $$d' \
      "TEST_TMPDIR=\$$d $(DRIVER) ./$$TEST_BINARY --gtest_filter=$$TEST_NAME" \
		> $$TEST_SCRIPT; \
		chmod a=rx $$TEST_SCRIPT; \
	done

gen_parallel_tests:
	$(AM_V_at)mkdir -p t
	$(AM_V_at)rm -f t/run-*
	$(MAKE) $(parallel_tests)

# Reorder input lines (which are one per test) so that the
# longest-running tests appear first in the output.
# Do this by prefixing each selected name with its duration,
# sort the resulting names, and remove the leading numbers.
# FIXME: the "100" we prepend is a fake time, for now.
# FIXME: squirrel away timings from each run and use them
# (when present) on subsequent runs to order these tests.
#
# Without this reordering, these two tests would happen to start only
# after almost all other tests had completed, thus adding 100 seconds
# to the duration of parallel "make check".  That's the difference
# between 4 minutes (old) and 2m20s (new).
#
# 152.120 PASS t/DBTest.FileCreationRandomFailure
# 107.816 PASS t/DBTest.EncodeDecompressedBlockSizeTest
#
slow_test_regexp = \
	^.*SnapshotConcurrentAccessTest.*$$|^t/run-table_test-HarnessTest.Randomized$$|^t/run-db_test-.*(?:FileCreationRandomFailure|EncodeDecompressedBlockSizeTest)$$|^.*RecoverFromCorruptedWALWithoutFlush$$
prioritize_long_running_tests =						\
  perl -pe 's,($(slow_test_regexp)),100 $$1,'				\
    | sort -k1,1gr							\
    | sed 's/^[.0-9]* //'

# "make check" uses
# Run with "make J=1 check" to disable parallelism in "make check".
# Run with "make J=200% check" to run two parallel jobs per core.
# The default is to run one job per core (J=100%).
# See "man parallel" for its "-j ..." option.
J ?= 100%

# Use this regexp to select the subset of tests whose names match.
tests-regexp = .

ifeq ($(PRINT_PARALLEL_OUTPUTS), 1)
	parallel_com = '{}'
else
	parallel_com = '{} >& t/log-{/}'
endif

.PHONY: check_0
check_0:
	$(AM_V_GEN)export TEST_TMPDIR=$(TMPD); \
	printf '%s\n' ''						\
	  'To monitor subtest <duration,pass/fail,name>,'		\
	  '  run "make watch-log" in a separate window' '';		\
	test -t 1 && eta=--eta || eta=; \
	{ \
		printf './%s\n' $(filter-out $(PARALLEL_TEST),$(TESTS)); \
		find t -name 'run-*' -print; \
	} \
	  | $(prioritize_long_running_tests)				\
	  | grep -E '$(tests-regexp)'					\
	  | build_tools/gnu_parallel -j$(J) --plain --joblog=LOG $$eta --gnu  $(parallel_com) ; \
	parallel_retcode=$$? ; \
	awk '{ if ($$7 != 0 || $$8 != 0) { if ($$7 == "Exitval") { h = $$0; } else { if (!f) print h; print; f = 1 } } } END { if(f) exit 1; }' < LOG ; \
	if [ $$parallel_retcode -ne 0 ] ; then exit 1 ; fi

valgrind-exclude-regexp = InlineSkipTest.ConcurrentInsert|TransactionStressTest.DeadlockStress|DBCompactionTest.SuggestCompactRangeNoTwoLevel0Compactions|BackupableDBTest.RateLimiting|DBTest.CloseSpeedup|DBTest.ThreadStatusFlush|DBTest.RateLimitingTest|DBTest.EncodeDecompressedBlockSizeTest|FaultInjectionTest.UninstalledCompaction|HarnessTest.Randomized|ExternalSSTFileTest.CompactDuringAddFileRandom|ExternalSSTFileTest.IngestFileWithGlobalSeqnoRandomized|MySQLStyleTransactionTest.TransactionStressTest

.PHONY: valgrind_check_0
valgrind_check_0:
	$(AM_V_GEN)export TEST_TMPDIR=$(TMPD);				\
	printf '%s\n' ''						\
	  'To monitor subtest <duration,pass/fail,name>,'		\
	  '  run "make watch-log" in a separate window' '';		\
	test -t 1 && eta=--eta || eta=;					\
	{								\
	  printf './%s\n' $(filter-out $(PARALLEL_TEST) %skiplist_test options_settable_test, $(TESTS));		\
	  find t -name 'run-*' -print; \
	}								\
	  | $(prioritize_long_running_tests)				\
	  | grep -E '$(tests-regexp)'					\
	  | grep -E -v '$(valgrind-exclude-regexp)'					\
	  | build_tools/gnu_parallel -j$(J) --plain --joblog=LOG $$eta --gnu \
	  '(if [[ "{}" == "./"* ]] ; then $(DRIVER) {}; else {}; fi) ' \
	  '>& t/valgrind_log-{/}'

CLEAN_FILES += t LOG $(TMPD)

# When running parallel "make check", you can monitor its progress
# from another window.
# Run "make watch_LOG" to show the duration,PASS/FAIL,name of parallel
# tests as they are being run.  We sort them so that longer-running ones
# appear at the top of the list and any failing tests remain at the top
# regardless of their duration. As with any use of "watch", hit ^C to
# interrupt.
watch-log:
	$(WATCH) --interval=0 'sort -k7,7nr -k4,4gr LOG|$(quoted_perl_command)'

dump-log:
	bash -c '$(quoted_perl_command)' < LOG

# If J != 1 and GNU parallel is installed, run the tests in parallel,
# via the check_0 rule above.  Otherwise, run them sequentially.
check: all
	$(MAKE) gen_parallel_tests
	$(AM_V_GEN)if test "$(J)" != 1                                  \
	    && (build_tools/gnu_parallel --gnu --help 2>/dev/null) |                    \
	        grep -q 'GNU Parallel';                                 \
	then                                                            \
	    $(MAKE) T="$$t" TMPD=$(TMPD) check_0;                       \
	else                                                            \
	    for t in $(TESTS); do                                       \
	      echo "===== Running $$t (`date`)"; ./$$t || exit 1; done;          \
	fi
	rm -rf $(TMPD)
ifneq ($(PLATFORM), OS_AIX)
	$(PYTHON) tools/check_all_python.py
ifeq ($(filter -DROCKSDB_LITE,$(OPT)),)
ifndef ASSERT_STATUS_CHECKED # not yet working with these tests
	$(PYTHON) tools/ldb_test.py
	sh tools/rocksdb_dump_test.sh
endif
endif
endif
ifndef SKIP_FORMAT_BUCK_CHECKS
	$(MAKE) check-format
	$(MAKE) check-buck-targets
endif

# TODO add ldb_tests
check_some: $(SUBSET)
	for t in $(SUBSET); do echo "===== Running $$t (`date`)"; ./$$t || exit 1; done

.PHONY: ldb_tests
ldb_tests: ldb
	$(PYTHON) tools/ldb_test.py

crash_test: whitebox_crash_test blackbox_crash_test

crash_test_with_atomic_flush: whitebox_crash_test_with_atomic_flush blackbox_crash_test_with_atomic_flush

crash_test_with_txn: whitebox_crash_test_with_txn blackbox_crash_test_with_txn

crash_test_with_best_efforts_recovery: blackbox_crash_test_with_best_efforts_recovery

blackbox_crash_test: db_stress
	$(PYTHON) -u tools/db_crashtest.py --simple blackbox $(CRASH_TEST_EXT_ARGS)
	$(PYTHON) -u tools/db_crashtest.py blackbox $(CRASH_TEST_EXT_ARGS)

blackbox_crash_test_with_atomic_flush: db_stress
	$(PYTHON) -u tools/db_crashtest.py --cf_consistency blackbox $(CRASH_TEST_EXT_ARGS)

blackbox_crash_test_with_txn: db_stress
	$(PYTHON) -u tools/db_crashtest.py --txn blackbox $(CRASH_TEST_EXT_ARGS)

blackbox_crash_test_with_best_efforts_recovery: db_stress
	$(PYTHON) -u tools/db_crashtest.py --test_best_efforts_recovery blackbox $(CRASH_TEST_EXT_ARGS)

ifeq ($(CRASH_TEST_KILL_ODD),)
  CRASH_TEST_KILL_ODD=888887
endif

whitebox_crash_test: db_stress
	$(PYTHON) -u tools/db_crashtest.py --simple whitebox --random_kill_odd \
      $(CRASH_TEST_KILL_ODD) $(CRASH_TEST_EXT_ARGS)
	$(PYTHON) -u tools/db_crashtest.py whitebox  --random_kill_odd \
      $(CRASH_TEST_KILL_ODD) $(CRASH_TEST_EXT_ARGS)

whitebox_crash_test_with_atomic_flush: db_stress
	$(PYTHON) -u tools/db_crashtest.py --cf_consistency whitebox  --random_kill_odd \
      $(CRASH_TEST_KILL_ODD) $(CRASH_TEST_EXT_ARGS)

whitebox_crash_test_with_txn: db_stress
	$(PYTHON) -u tools/db_crashtest.py --txn whitebox --random_kill_odd \
      $(CRASH_TEST_KILL_ODD) $(CRASH_TEST_EXT_ARGS)

asan_check:
	$(MAKE) clean
	COMPILE_WITH_ASAN=1 $(MAKE) check -j32
	$(MAKE) clean

asan_crash_test:
	$(MAKE) clean
	COMPILE_WITH_ASAN=1 $(MAKE) crash_test
	$(MAKE) clean

asan_crash_test_with_atomic_flush:
	$(MAKE) clean
	COMPILE_WITH_ASAN=1 $(MAKE) crash_test_with_atomic_flush
	$(MAKE) clean

asan_crash_test_with_txn:
	$(MAKE) clean
	COMPILE_WITH_ASAN=1 $(MAKE) crash_test_with_txn
	$(MAKE) clean

asan_crash_test_with_best_efforts_recovery:
	$(MAKE) clean
	COMPILE_WITH_ASAN=1 $(MAKE) crash_test_with_best_efforts_recovery
	$(MAKE) clean

ubsan_check:
	$(MAKE) clean
	COMPILE_WITH_UBSAN=1 $(MAKE) check -j32
	$(MAKE) clean

ubsan_crash_test:
	$(MAKE) clean
	COMPILE_WITH_UBSAN=1 $(MAKE) crash_test
	$(MAKE) clean

ubsan_crash_test_with_atomic_flush:
	$(MAKE) clean
	COMPILE_WITH_UBSAN=1 $(MAKE) crash_test_with_atomic_flush
	$(MAKE) clean

ubsan_crash_test_with_txn:
	$(MAKE) clean
	COMPILE_WITH_UBSAN=1 $(MAKE) crash_test_with_txn
	$(MAKE) clean

ubsan_crash_test_with_best_efforts_recovery:
	$(MAKE) clean
	COMPILE_WITH_UBSAN=1 $(MAKE) crash_test_with_best_efforts_recovery
	$(MAKE) clean

valgrind_test:
	ROCKSDB_VALGRIND_RUN=1 DISABLE_JEMALLOC=1 $(MAKE) valgrind_check

valgrind_check: $(TESTS)
	$(MAKE) DRIVER="$(VALGRIND_VER) $(VALGRIND_OPTS)" gen_parallel_tests
	$(AM_V_GEN)if test "$(J)" != 1                                  \
	    && (build_tools/gnu_parallel --gnu --help 2>/dev/null) |                    \
	        grep -q 'GNU Parallel';                                 \
	then                                                            \
      $(MAKE) TMPD=$(TMPD)                                        \
      DRIVER="$(VALGRIND_VER) $(VALGRIND_OPTS)" valgrind_check_0; \
	else                                                            \
		for t in $(filter-out %skiplist_test options_settable_test,$(TESTS)); do \
			$(VALGRIND_VER) $(VALGRIND_OPTS) ./$$t; \
			ret_code=$$?; \
			if [ $$ret_code -ne 0 ]; then \
				exit $$ret_code; \
			fi; \
		done; \
	fi


ifneq ($(PAR_TEST),)
parloop:
	ret_bad=0;							\
	for t in $(PAR_TEST); do		\
		echo "===== Running $$t in parallel $(NUM_PAR) (`date`)";\
		if [ $(db_test) -eq 1 ]; then \
			seq $(J) | v="$$t" build_tools/gnu_parallel --gnu --plain 's=$(TMPD)/rdb-{};  export TEST_TMPDIR=$$s;' \
				'timeout 2m ./db_test --gtest_filter=$$v >> $$s/log-{} 2>1'; \
		else\
			seq $(J) | v="./$$t" build_tools/gnu_parallel --gnu --plain 's=$(TMPD)/rdb-{};' \
			     'export TEST_TMPDIR=$$s; timeout 10m $$v >> $$s/log-{} 2>1'; \
		fi; \
		ret_code=$$?; \
		if [ $$ret_code -ne 0 ]; then \
			ret_bad=$$ret_code; \
			echo $$t exited with $$ret_code; \
		fi; \
	done; \
	exit $$ret_bad;
endif

test_names = \
  ./db_test --gtest_list_tests						\
    | perl -n								\
      -e 's/ *\#.*//;'							\
      -e '/^(\s*)(\S+)/; !$$1 and do {$$p=$$2; break};'			\
      -e 'print qq! $$p$$2!'

parallel_check: $(TESTS)
	$(AM_V_GEN)if test "$(J)" > 1                                  \
	    && (build_tools/gnu_parallel --gnu --help 2>/dev/null) |                    \
	        grep -q 'GNU Parallel';                                 \
	then                                                            \
	    echo Running in parallel $(J);			\
	else                                                            \
	    echo "Need to have GNU Parallel and J > 1"; exit 1;		\
	fi;								\
	ret_bad=0;							\
	echo $(J);\
	echo Test Dir: $(TMPD); \
        seq $(J) | build_tools/gnu_parallel --gnu --plain 's=$(TMPD)/rdb-{}; rm -rf $$s; mkdir $$s'; \
	$(MAKE)  PAR_TEST="$(shell $(test_names))" TMPD=$(TMPD) \
		J=$(J) db_test=1 parloop; \
	$(MAKE) PAR_TEST="$(filter-out db_test, $(TESTS))" \
		TMPD=$(TMPD) J=$(J) db_test=0 parloop;

analyze: clean
	USE_CLANG=1 $(MAKE) analyze_incremental

analyze_incremental:
	$(CLANG_SCAN_BUILD) --use-analyzer=$(CLANG_ANALYZER) \
		--use-c++=$(CXX) --use-cc=$(CC) --status-bugs \
		-o $(CURDIR)/scan_build_report \
		$(MAKE) dbg

CLEAN_FILES += unity.cc
unity.cc: Makefile
	rm -f $@ $@-t
	for source_file in $(LIB_SOURCES); do \
		echo "#include \"$$source_file\"" >> $@-t; \
	done
	chmod a=r $@-t
	mv $@-t $@

unity.a: $(OBJ_DIR)/unity.o
	$(AM_V_AR)rm -f $@
	$(AM_V_at)$(AR) $(ARFLAGS) $@ $(OBJ_DIR)/unity.o


# try compiling db_test with unity
unity_test: $(OBJ_DIR)/db/db_basic_test.o $(OBJ_DIR)/db/db_test_util.o $(TEST_OBJECTS) $(TOOL_OBJECTS) unity.a
	$(AM_LINK)
	./unity_test

rocksdb.h rocksdb.cc: build_tools/amalgamate.py Makefile $(LIB_SOURCES) unity.cc
	build_tools/amalgamate.py -I. -i./include unity.cc -x include/rocksdb/c.h -H rocksdb.h -o rocksdb.cc

clean: clean-ext-libraries-all clean-rocks clean-rocksjava

clean-not-downloaded: clean-ext-libraries-bin clean-rocks clean-not-downloaded-rocksjava

clean-rocks:
	echo shared=$(ALL_SHARED_LIBS)
	echo static=$(ALL_STATIC_LIBS)
	rm -f $(BENCHMARKS) $(TOOLS) $(TESTS) $(PARALLEL_TEST) $(ALL_STATIC_LIBS) $(ALL_SHARED_LIBS)
	rm -rf $(CLEAN_FILES) ios-x86 ios-arm scan_build_report
	$(FIND) . -name "*.[oda]" -exec rm -f {} \;
	$(FIND) . -type f -regex ".*\.\(\(gcda\)\|\(gcno\)\)" -exec rm {} \;

clean-rocksjava:
	rm -rf jl jls
	cd java && $(MAKE) clean

clean-not-downloaded-rocksjava:
	cd java && $(MAKE) clean-not-downloaded

clean-ext-libraries-all:
	rm -rf bzip2* snappy* zlib* lz4* zstd*

clean-ext-libraries-bin:
	find . -maxdepth 1 -type d \( -name bzip2\* -or -name snappy\* -or -name zlib\* -or -name lz4\* -or -name zstd\* \) -prune -exec rm -rf {} \;

tags:
	ctags -R .
	cscope -b `$(FIND) . -name '*.cc'` `$(FIND) . -name '*.h'` `$(FIND) . -name '*.c'`
	ctags -e -R -o etags *

tags0:
	ctags -R .
	cscope -b `$(FIND) . -name '*.cc' -and ! -name '*_test.cc'` \
		  `$(FIND) . -name '*.c' -and ! -name '*_test.c'` \
		  `$(FIND) . -name '*.h' -and ! -name '*_test.h'`
	ctags -e -R -o etags *

format:
	build_tools/format-diff.sh

check-format:
	build_tools/format-diff.sh -c

check-buck-targets:
	buckifier/check_buck_targets.sh

package:
	bash build_tools/make_package.sh $(SHARED_MAJOR).$(SHARED_MINOR)

# ---------------------------------------------------------------------------
# 	Unit tests and tools
# ---------------------------------------------------------------------------
$(STATIC_LIBRARY): $(LIB_OBJECTS)
	$(AM_V_AR)rm -f $@ $(SHARED1) $(SHARED2) $(SHARED3) $(SHARED4)
	$(AM_V_at)$(AR) $(ARFLAGS) $@ $(LIB_OBJECTS)

$(STATIC_TEST_LIBRARY): $(TEST_OBJECTS)
	$(AM_V_AR)rm -f $@ $(SHARED_TEST_LIBRARY)
	$(AM_V_at)$(AR) $(ARFLAGS) $@ $^

$(STATIC_TOOLS_LIBRARY): $(BENCH_OBJECTS) $(TOOL_OBJECTS) $(TESTUTIL)
	$(AM_V_AR)rm -f $@ $(SHARED_TOOLS_LIBRARY)
	$(AM_V_at)$(AR) $(ARFLAGS) $@ $^

$(STATIC_STRESS_LIBRARY): $(TESTUTIL) $(ANALYZE_OBJECTS) $(STRESS_OBJECTS)
	$(AM_V_AR)rm -f $@ $(SHARED_STRESS_LIBRARY)
	$(AM_V_at)$(AR) $(ARFLAGS) $@ $^

$(SHARED_TEST_LIBRARY): $(TEST_OBJECTS) $(SHARED1)
	$(AM_V_AR)rm -f $@ $(STATIC_TEST_LIBRARY)
	$(AM_SHARE)

$(SHARED_TOOLS_LIBRARY): $(TOOL_OBJECTS) $(TESTUTIL) $(SHARED1)
	$(AM_V_AR)rm -f $@ $(STATIC_TOOLS_LIBRARY)
	$(AM_SHARE)

$(SHARED_STRESS_LIBRARY): $(TESTUTIL) $(ANALYZE_OBJECTS) $(STRESS_OBJECTS) $(SHARED1)
	$(AM_V_AR)rm -f $@ $(STATIC_STRESS_LIBRARY)
	$(AM_SHARE)

librocksdb_env_basic_test.a: $(OBJ_DIR)/env/env_basic_test.o $(LIB_OBJECTS) $(TESTHARNESS)
	$(AM_V_AR)rm -f $@
	$(AM_V_at)$(AR) $(ARFLAGS) $@ $^

db_bench: $(OBJ_DIR)/tools/db_bench.o $(BENCH_OBJECTS) $(TESTUTIL) $(LIBRARY)
	$(AM_LINK)

trace_analyzer: $(OBJ_DIR)/tools/trace_analyzer.o $(ANALYZE_OBJECTS) $(TOOLS_LIBRARY) $(LIBRARY)
	$(AM_LINK)

block_cache_trace_analyzer: $(OBJ_DIR)/tools/block_cache_analyzer/block_cache_trace_analyzer_tool.o $(ANALYZE_OBJECTS) $(TOOLS_LIBRARY) $(LIBRARY)
	$(AM_LINK)

ifeq ($(USE_FOLLY_DISTRIBUTED_MUTEX),1)
folly_synchronization_distributed_mutex_test: $(OBJ_DIR)/third-party/folly/folly/synchronization/test/DistributedMutexTest.o $(TEST_LIBRARY) $(LIBRARY)
	$(AM_LINK)
endif

cache_bench: $(OBJ_DIR)/cache/cache_bench.o $(LIBRARY)
	$(AM_LINK)

persistent_cache_bench: $(OBJ_DIR)/utilities/persistent_cache/persistent_cache_bench.o $(LIBRARY)
	$(AM_LINK)

memtablerep_bench: $(OBJ_DIR)/memtable/memtablerep_bench.o $(TESTUTIL) $(LIBRARY)
	$(AM_LINK)

filter_bench: $(OBJ_DIR)/util/filter_bench.o $(LIBRARY)
	$(AM_LINK)

ifeq ($(DEBUG_LEVEL),0)
db_stress: $(OBJ_DIR)/db_stress_tool/db_stress.o $(STRESS_OBJECTS) $(TESTUTIL) $(LIBRARY)
	$(AM_LINK)
else
db_stress: $(OBJ_DIR)/db_stress_tool/db_stress.o $(STRESS_OBJECTS) $(TEST_LIBRARY) $(LIBRARY)
	$(AM_LINK)
endif
write_stress: $(OBJ_DIR)/tools/write_stress.o $(LIBRARY)
	$(AM_LINK)

db_sanity_test: $(OBJ_DIR)/tools/db_sanity_test.o $(LIBRARY)
	$(AM_LINK)

db_repl_stress: $(OBJ_DIR)/tools/db_repl_stress.o $(TESTUTIL) $(LIBRARY)
	$(AM_LINK)

arena_test: $(OBJ_DIR)/memory/arena_test.o $(TEST_LIBRARY) $(LIBRARY)
	$(AM_LINK)

memkind_kmem_allocator_test: memory/memkind_kmem_allocator_test.o $(TEST_LIBRARY) $(LIBRARY)
	$(AM_LINK)

autovector_test: $(OBJ_DIR)/util/autovector_test.o $(TEST_LIBRARY) $(LIBRARY)
	$(AM_LINK)

column_family_test: $(OBJ_DIR)/db/column_family_test.o $(TEST_LIBRARY) $(LIBRARY)
	$(AM_LINK)

table_properties_collector_test: $(OBJ_DIR)/db/table_properties_collector_test.o $(TEST_LIBRARY) $(LIBRARY)
	$(AM_LINK)

bloom_test: $(OBJ_DIR)/util/bloom_test.o $(TEST_LIBRARY) $(LIBRARY)
	$(AM_LINK)

dynamic_bloom_test: $(OBJ_DIR)/util/dynamic_bloom_test.o $(TEST_LIBRARY) $(LIBRARY)
	$(AM_LINK)

c_test: $(OBJ_DIR)/db/c_test.o $(TEST_LIBRARY) $(LIBRARY)
	$(AM_LINK)

cache_test: $(OBJ_DIR)/cache/cache_test.o $(TEST_LIBRARY) $(LIBRARY)
	$(AM_LINK)

coding_test: $(OBJ_DIR)/util/coding_test.o $(TEST_LIBRARY) $(LIBRARY)
	$(AM_LINK)

hash_test: $(OBJ_DIR)/util/hash_test.o $(TEST_LIBRARY) $(LIBRARY)
	$(AM_LINK)

<<<<<<< HEAD
library_loader_test: util/library_loader_test.o $(LIBOBJECTS) $(TESTHARNESS)
	$(AM_LINK)

random_test: util/random_test.o $(LIBOBJECTS) $(TESTHARNESS)
=======
random_test: $(OBJ_DIR)/util/random_test.o  $(TEST_LIBRARY) $(LIBRARY)
>>>>>>> ca7659e2
	$(AM_LINK)

option_change_migration_test: $(OBJ_DIR)/utilities/option_change_migration/option_change_migration_test.o $(TEST_LIBRARY) $(LIBRARY)
	$(AM_LINK)

stringappend_test: $(OBJ_DIR)/utilities/merge_operators/string_append/stringappend_test.o $(TEST_LIBRARY) $(LIBRARY)
	$(AM_LINK)

cassandra_format_test: $(OBJ_DIR)/utilities/cassandra/cassandra_format_test.o $(OBJ_DIR)/utilities/cassandra/test_utils.o $(TEST_LIBRARY) $(LIBRARY)
	$(AM_LINK)

cassandra_functional_test: $(OBJ_DIR)/utilities/cassandra/cassandra_functional_test.o $(OBJ_DIR)/utilities/cassandra/test_utils.o $(TEST_LIBRARY) $(LIBRARY)
	$(AM_LINK)

cassandra_row_merge_test: $(OBJ_DIR)/utilities/cassandra/cassandra_row_merge_test.o $(OBJ_DIR)/utilities/cassandra/test_utils.o $(TEST_LIBRARY) $(LIBRARY)
	$(AM_LINK)

cassandra_serialize_test: $(OBJ_DIR)/utilities/cassandra/cassandra_serialize_test.o $(TEST_LIBRARY) $(LIBRARY)
	$(AM_LINK)

hash_table_test: $(OBJ_DIR)/utilities/persistent_cache/hash_table_test.o $(TEST_LIBRARY) $(LIBRARY)
	$(AM_LINK)

histogram_test: $(OBJ_DIR)/monitoring/histogram_test.o $(TEST_LIBRARY) $(LIBRARY)
	$(AM_LINK)

thread_local_test: $(OBJ_DIR)/util/thread_local_test.o $(TEST_LIBRARY) $(LIBRARY)
	$(AM_LINK)

work_queue_test: $(OBJ_DIR)/util/work_queue_test.o $(TEST_LIBRARY) $(LIBRARY)
	$(AM_LINK)

corruption_test: $(OBJ_DIR)/db/corruption_test.o $(TEST_LIBRARY) $(LIBRARY)
	$(AM_LINK)

crc32c_test: $(OBJ_DIR)/util/crc32c_test.o $(TEST_LIBRARY) $(LIBRARY)
	$(AM_LINK)

slice_test: $(OBJ_DIR)/util/slice_test.o $(TEST_LIBRARY) $(LIBRARY)
	$(AM_LINK)

slice_transform_test: $(OBJ_DIR)/util/slice_transform_test.o $(TEST_LIBRARY) $(LIBRARY)
	$(AM_LINK)

db_basic_test: $(OBJ_DIR)/db/db_basic_test.o $(TEST_LIBRARY) $(LIBRARY)
	$(AM_LINK)

db_with_timestamp_basic_test: $(OBJ_DIR)/db/db_with_timestamp_basic_test.o $(TEST_LIBRARY) $(LIBRARY)
	$(AM_LINK)

db_with_timestamp_compaction_test: db/db_with_timestamp_compaction_test.o $(TEST_LIBRARY) $(LIBRARY)
	$(AM_LINK)

db_encryption_test: $(OBJ_DIR)/db/db_encryption_test.o $(TEST_LIBRARY) $(LIBRARY)
	$(AM_LINK)

db_test: $(OBJ_DIR)/db/db_test.o $(TEST_LIBRARY) $(LIBRARY)
	$(AM_LINK)

db_test2: $(OBJ_DIR)/db/db_test2.o $(TEST_LIBRARY) $(LIBRARY)
	$(AM_LINK)

db_logical_block_size_cache_test: $(OBJ_DIR)/db/db_logical_block_size_cache_test.o $(TEST_LIBRARY) $(LIBRARY)
	$(AM_LINK)

db_blob_index_test: $(OBJ_DIR)/db/blob/db_blob_index_test.o $(TEST_LIBRARY) $(LIBRARY)
	$(AM_LINK)

db_block_cache_test: $(OBJ_DIR)/db/db_block_cache_test.o $(TEST_LIBRARY) $(LIBRARY)
	$(AM_LINK)

db_bloom_filter_test: $(OBJ_DIR)/db/db_bloom_filter_test.o $(TEST_LIBRARY) $(LIBRARY)
	$(AM_LINK)

db_log_iter_test: $(OBJ_DIR)/db/db_log_iter_test.o $(TEST_LIBRARY) $(LIBRARY)
	$(AM_LINK)

db_compaction_filter_test: $(OBJ_DIR)/db/db_compaction_filter_test.o $(TEST_LIBRARY) $(LIBRARY)
	$(AM_LINK)

db_compaction_test: $(OBJ_DIR)/db/db_compaction_test.o $(TEST_LIBRARY) $(LIBRARY)
	$(AM_LINK)

db_dynamic_level_test: $(OBJ_DIR)/db/db_dynamic_level_test.o $(TEST_LIBRARY) $(LIBRARY)
	$(AM_LINK)

db_flush_test: $(OBJ_DIR)/db/db_flush_test.o $(TEST_LIBRARY) $(LIBRARY)
	$(AM_LINK)

db_inplace_update_test: $(OBJ_DIR)/db/db_inplace_update_test.o $(TEST_LIBRARY) $(LIBRARY)
	$(AM_LINK)

db_iterator_test: $(OBJ_DIR)/db/db_iterator_test.o $(TEST_LIBRARY) $(LIBRARY)
	$(AM_LINK)

db_memtable_test: $(OBJ_DIR)/db/db_memtable_test.o $(TEST_LIBRARY) $(LIBRARY)
	$(AM_LINK)

db_merge_operator_test: $(OBJ_DIR)/db/db_merge_operator_test.o $(TEST_LIBRARY) $(LIBRARY)
	$(AM_LINK)

db_merge_operand_test: $(OBJ_DIR)/db/db_merge_operand_test.o $(TEST_LIBRARY) $(LIBRARY)
	$(AM_LINK)

db_options_test: $(OBJ_DIR)/db/db_options_test.o $(TEST_LIBRARY) $(LIBRARY)
	$(AM_LINK)

db_range_del_test: $(OBJ_DIR)/db/db_range_del_test.o $(TEST_LIBRARY) $(LIBRARY)
	$(AM_LINK)

db_sst_test: $(OBJ_DIR)/db/db_sst_test.o $(TEST_LIBRARY) $(LIBRARY)
	$(AM_LINK)

db_statistics_test: $(OBJ_DIR)/db/db_statistics_test.o $(TEST_LIBRARY) $(LIBRARY)
	$(AM_LINK)

db_write_test: $(OBJ_DIR)/db/db_write_test.o $(TEST_LIBRARY) $(LIBRARY)
	$(AM_LINK)

error_handler_fs_test: $(OBJ_DIR)/db/error_handler_fs_test.o $(TEST_LIBRARY) $(LIBRARY)
	$(AM_LINK)

external_sst_file_basic_test: $(OBJ_DIR)/db/external_sst_file_basic_test.o $(TEST_LIBRARY) $(LIBRARY)
	$(AM_LINK)

external_sst_file_test: $(OBJ_DIR)/db/external_sst_file_test.o $(TEST_LIBRARY) $(LIBRARY)
	$(AM_LINK)

import_column_family_test: $(OBJ_DIR)/db/import_column_family_test.o $(TEST_LIBRARY) $(LIBRARY)
	$(AM_LINK)

db_tailing_iter_test: $(OBJ_DIR)/db/db_tailing_iter_test.o $(TEST_LIBRARY) $(LIBRARY)
	$(AM_LINK)

db_iter_test: $(OBJ_DIR)/db/db_iter_test.o $(TEST_LIBRARY) $(LIBRARY)
	$(AM_LINK)

db_iter_stress_test: $(OBJ_DIR)/db/db_iter_stress_test.o $(TEST_LIBRARY) $(LIBRARY)
	$(AM_LINK)

db_universal_compaction_test: $(OBJ_DIR)/db/db_universal_compaction_test.o $(TEST_LIBRARY) $(LIBRARY)
	$(AM_LINK)

db_wal_test: $(OBJ_DIR)/db/db_wal_test.o $(TEST_LIBRARY) $(LIBRARY)
	$(AM_LINK)

db_io_failure_test: $(OBJ_DIR)/db/db_io_failure_test.o $(TEST_LIBRARY) $(LIBRARY)
	$(AM_LINK)

db_properties_test: $(OBJ_DIR)/db/db_properties_test.o $(TEST_LIBRARY) $(LIBRARY)
	$(AM_LINK)

db_table_properties_test: $(OBJ_DIR)/db/db_table_properties_test.o $(TEST_LIBRARY) $(LIBRARY)
	$(AM_LINK)

log_write_bench: $(OBJ_DIR)/util/log_write_bench.o $(TEST_LIBRARY) $(LIBRARY)
	$(AM_LINK) $(PROFILING_FLAGS)

plain_table_db_test: $(OBJ_DIR)/db/plain_table_db_test.o $(TEST_LIBRARY) $(LIBRARY)
	$(AM_LINK)

comparator_db_test: $(OBJ_DIR)/db/comparator_db_test.o $(TEST_LIBRARY) $(LIBRARY)
	$(AM_LINK)

table_reader_bench: $(OBJ_DIR)/table/table_reader_bench.o $(TEST_LIBRARY) $(LIBRARY)
	$(AM_LINK) $(PROFILING_FLAGS)

perf_context_test: $(OBJ_DIR)/db/perf_context_test.o $(TEST_LIBRARY) $(LIBRARY)
	$(AM_LINK)

prefix_test: $(OBJ_DIR)/db/prefix_test.o $(TEST_LIBRARY) $(LIBRARY)
	$(AM_LINK)

backupable_db_test: $(OBJ_DIR)/utilities/backupable/backupable_db_test.o $(TEST_LIBRARY) $(LIBRARY)
	$(AM_LINK)

checkpoint_test: $(OBJ_DIR)/utilities/checkpoint/checkpoint_test.o $(TEST_LIBRARY) $(LIBRARY)
	$(AM_LINK)

cache_simulator_test: $(OBJ_DIR)/utilities/simulator_cache/cache_simulator_test.o $(TEST_LIBRARY) $(LIBRARY)
	$(AM_LINK)

sim_cache_test: $(OBJ_DIR)/utilities/simulator_cache/sim_cache_test.o $(TEST_LIBRARY) $(LIBRARY)
	$(AM_LINK)

<<<<<<< HEAD
env_encrypt2_test: env/env_encrypt2_test.o $(LIBOBJECTS) $(TESTHARNESS)
	$(AM_LINK)

env_mirror_test: utilities/env_mirror_test.o $(LIBOBJECTS) $(TESTHARNESS)
=======
env_mirror_test: $(OBJ_DIR)/utilities/env_mirror_test.o $(TEST_LIBRARY) $(LIBRARY)
>>>>>>> ca7659e2
	$(AM_LINK)

env_timed_test: $(OBJ_DIR)/utilities/env_timed_test.o $(TEST_LIBRARY) $(LIBRARY)
	$(AM_LINK)

ifdef ROCKSDB_USE_LIBRADOS
env_librados_test: $(OBJ_DIR)/utilities/env_librados_test.o $(TEST_LIBRARY) $(LIBRARY)
	$(AM_LINK)
endif

object_registry_test: $(OBJ_DIR)/utilities/object_registry_test.o $(TEST_LIBRARY) $(LIBRARY)
	$(AM_LINK)

ttl_test: $(OBJ_DIR)/utilities/ttl/ttl_test.o $(TEST_LIBRARY) $(LIBRARY)
	$(AM_LINK)

write_batch_with_index_test: $(OBJ_DIR)/utilities/write_batch_with_index/write_batch_with_index_test.o $(TEST_LIBRARY) $(LIBRARY)
	$(AM_LINK)

flush_job_test: $(OBJ_DIR)/db/flush_job_test.o $(TEST_LIBRARY) $(LIBRARY)
	$(AM_LINK)

compaction_iterator_test: $(OBJ_DIR)/db/compaction/compaction_iterator_test.o $(TEST_LIBRARY) $(LIBRARY)
	$(AM_LINK)

compaction_job_test: $(OBJ_DIR)/db/compaction/compaction_job_test.o $(TEST_LIBRARY) $(LIBRARY)
	$(AM_LINK)

compaction_job_stats_test: $(OBJ_DIR)/db/compaction/compaction_job_stats_test.o $(TEST_LIBRARY) $(LIBRARY)
	$(AM_LINK)

compact_on_deletion_collector_test: $(OBJ_DIR)/utilities/table_properties_collectors/compact_on_deletion_collector_test.o $(TEST_LIBRARY) $(LIBRARY)
	$(AM_LINK)

wal_manager_test: $(OBJ_DIR)/db/wal_manager_test.o $(TEST_LIBRARY) $(LIBRARY)
	$(AM_LINK)

dbformat_test: $(OBJ_DIR)/db/dbformat_test.o $(TEST_LIBRARY) $(LIBRARY)
	$(AM_LINK)

env_basic_test: $(OBJ_DIR)/env/env_basic_test.o $(TEST_LIBRARY) $(LIBRARY)
	$(AM_LINK)

env_test: $(OBJ_DIR)/env/env_test.o $(TEST_LIBRARY) $(LIBRARY)
	$(AM_LINK)

io_posix_test: $(OBJ_DIR)/env/io_posix_test.o $(TEST_LIBRARY) $(LIBRARY)
	$(AM_LINK)

fault_injection_test: $(OBJ_DIR)/db/fault_injection_test.o $(TEST_LIBRARY) $(LIBRARY)
	$(AM_LINK)

rate_limiter_test: $(OBJ_DIR)/util/rate_limiter_test.o $(TEST_LIBRARY) $(LIBRARY)
	$(AM_LINK)

delete_scheduler_test: $(OBJ_DIR)/file/delete_scheduler_test.o $(TEST_LIBRARY) $(LIBRARY)
	$(AM_LINK)

filename_test: $(OBJ_DIR)/db/filename_test.o $(TEST_LIBRARY) $(LIBRARY)
	$(AM_LINK)

random_access_file_reader_test: $(OBJ_DIR)/file/random_access_file_reader_test.o $(TEST_LIBRARY) $(LIBRARY)
	$(AM_LINK)

file_reader_writer_test: $(OBJ_DIR)/util/file_reader_writer_test.o $(TEST_LIBRARY) $(LIBRARY)
	$(AM_LINK)

block_based_filter_block_test: $(OBJ_DIR)/table/block_based/block_based_filter_block_test.o $(TEST_LIBRARY) $(LIBRARY)
	$(AM_LINK)

block_based_table_reader_test: table/block_based/block_based_table_reader_test.o $(TEST_LIBRARY) $(LIBRARY)
	$(AM_LINK)

full_filter_block_test: $(OBJ_DIR)/table/block_based/full_filter_block_test.o $(TEST_LIBRARY) $(LIBRARY)
	$(AM_LINK)

partitioned_filter_block_test: $(OBJ_DIR)/table/block_based/partitioned_filter_block_test.o $(TEST_LIBRARY) $(LIBRARY)
	$(AM_LINK)

log_test: $(OBJ_DIR)/db/log_test.o $(TEST_LIBRARY) $(LIBRARY)
	$(AM_LINK)

cleanable_test: $(OBJ_DIR)/table/cleanable_test.o $(TEST_LIBRARY) $(LIBRARY)
	$(AM_LINK)

table_test: $(OBJ_DIR)/table/table_test.o $(TEST_LIBRARY) $(LIBRARY)
	$(AM_LINK)

block_fetcher_test: table/block_fetcher_test.o $(TEST_LIBRARY) $(LIBRARY)
	$(AM_LINK)

block_test: $(OBJ_DIR)/table/block_based/block_test.o $(TEST_LIBRARY) $(LIBRARY)
	$(AM_LINK)

data_block_hash_index_test: $(OBJ_DIR)/table/block_based/data_block_hash_index_test.o $(TEST_LIBRARY) $(LIBRARY)
	$(AM_LINK)

inlineskiplist_test: $(OBJ_DIR)/memtable/inlineskiplist_test.o $(TEST_LIBRARY) $(LIBRARY)
	$(AM_LINK)

skiplist_test: $(OBJ_DIR)/memtable/skiplist_test.o $(TEST_LIBRARY) $(LIBRARY)
	$(AM_LINK)

write_buffer_manager_test: $(OBJ_DIR)/memtable/write_buffer_manager_test.o $(TEST_LIBRARY) $(LIBRARY)
	$(AM_LINK)

version_edit_test: $(OBJ_DIR)/db/version_edit_test.o $(TEST_LIBRARY) $(LIBRARY)
	$(AM_LINK)

version_set_test: $(OBJ_DIR)/db/version_set_test.o $(TEST_LIBRARY) $(LIBRARY)
	$(AM_LINK)

compaction_picker_test: $(OBJ_DIR)/db/compaction/compaction_picker_test.o $(TEST_LIBRARY) $(LIBRARY)
	$(AM_LINK)

version_builder_test: $(OBJ_DIR)/db/version_builder_test.o $(TEST_LIBRARY) $(LIBRARY)
	$(AM_LINK)

file_indexer_test: $(OBJ_DIR)/db/file_indexer_test.o $(TEST_LIBRARY) $(LIBRARY)
	$(AM_LINK)

reduce_levels_test: $(OBJ_DIR)/tools/reduce_levels_test.o $(TOOLS_LIBRARY) $(TEST_LIBRARY) $(LIBRARY)
	$(AM_LINK)

write_batch_test: $(OBJ_DIR)/db/write_batch_test.o $(TEST_LIBRARY) $(LIBRARY)
	$(AM_LINK)

write_controller_test: $(OBJ_DIR)/db/write_controller_test.o $(TEST_LIBRARY) $(LIBRARY)
	$(AM_LINK)

merge_helper_test: $(OBJ_DIR)/db/merge_helper_test.o $(TEST_LIBRARY) $(LIBRARY)
	$(AM_LINK)

memory_test: $(OBJ_DIR)/utilities/memory/memory_test.o $(TEST_LIBRARY) $(LIBRARY)
	$(AM_LINK)

merge_test: $(OBJ_DIR)/db/merge_test.o $(TEST_LIBRARY) $(LIBRARY)
	$(AM_LINK)

merger_test: $(OBJ_DIR)/table/merger_test.o $(TEST_LIBRARY) $(LIBRARY)
	$(AM_LINK)

util_merge_operators_test: $(OBJ_DIR)/utilities/util_merge_operators_test.o $(TEST_LIBRARY) $(LIBRARY)
	$(AM_LINK)

options_file_test: $(OBJ_DIR)/db/options_file_test.o $(TEST_LIBRARY) $(LIBRARY)
	$(AM_LINK)

deletefile_test: $(OBJ_DIR)/db/deletefile_test.o $(TEST_LIBRARY) $(LIBRARY)
	$(AM_LINK)

obsolete_files_test: $(OBJ_DIR)/db/obsolete_files_test.o $(TEST_LIBRARY) $(LIBRARY)
	$(AM_LINK)

rocksdb_dump: $(OBJ_DIR)/tools/dump/rocksdb_dump.o $(LIBRARY)
	$(AM_LINK)

rocksdb_undump: $(OBJ_DIR)/tools/dump/rocksdb_undump.o $(LIBRARY)
	$(AM_LINK)

cuckoo_table_builder_test: $(OBJ_DIR)/table/cuckoo/cuckoo_table_builder_test.o $(TEST_LIBRARY) $(LIBRARY)
	$(AM_LINK)

cuckoo_table_reader_test: $(OBJ_DIR)/table/cuckoo/cuckoo_table_reader_test.o $(TEST_LIBRARY) $(LIBRARY)
	$(AM_LINK)

cuckoo_table_db_test: $(OBJ_DIR)/db/cuckoo_table_db_test.o $(TEST_LIBRARY) $(LIBRARY)
	$(AM_LINK)

listener_test: $(OBJ_DIR)/db/listener_test.o $(TEST_LIBRARY) $(LIBRARY)
	$(AM_LINK)

thread_list_test: $(OBJ_DIR)/util/thread_list_test.o $(TEST_LIBRARY) $(LIBRARY)
	$(AM_LINK)

compact_files_test: $(OBJ_DIR)/db/compact_files_test.o $(TEST_LIBRARY) $(LIBRARY)
	$(AM_LINK)

options_test: $(OBJ_DIR)/options/options_test.o $(TEST_LIBRARY) $(LIBRARY)
	$(AM_LINK)

options_settable_test: $(OBJ_DIR)/options/options_settable_test.o $(TEST_LIBRARY) $(LIBRARY)
	$(AM_LINK)

options_util_test: $(OBJ_DIR)/utilities/options/options_util_test.o $(TEST_LIBRARY) $(LIBRARY)
	$(AM_LINK)

db_bench_tool_test: $(OBJ_DIR)/tools/db_bench_tool_test.o $(BENCH_OBJECTS) $(TEST_LIBRARY) $(LIBRARY)
	$(AM_LINK)

trace_analyzer_test: $(OBJ_DIR)/tools/trace_analyzer_test.o $(ANALYZE_OBJECTS) $(TOOLS_LIBRARY) $(TEST_LIBRARY) $(LIBRARY)
	$(AM_LINK)

event_logger_test: $(OBJ_DIR)/logging/event_logger_test.o $(TEST_LIBRARY) $(LIBRARY)
	$(AM_LINK)

timer_queue_test: $(OBJ_DIR)/util/timer_queue_test.o $(TEST_LIBRARY) $(LIBRARY)
	$(AM_LINK)

sst_dump_test: $(OBJ_DIR)/tools/sst_dump_test.o $(TOOLS_LIBRARY) $(TEST_LIBRARY) $(LIBRARY)
	$(AM_LINK)

optimistic_transaction_test: $(OBJ_DIR)/utilities/transactions/optimistic_transaction_test.o  $(TEST_LIBRARY) $(LIBRARY)
	$(AM_LINK)

mock_env_test : $(OBJ_DIR)/env/mock_env_test.o $(TEST_LIBRARY) $(LIBRARY)
	$(AM_LINK)

manual_compaction_test: $(OBJ_DIR)/db/manual_compaction_test.o $(TEST_LIBRARY) $(LIBRARY)
	$(AM_LINK)

filelock_test: $(OBJ_DIR)/util/filelock_test.o $(TEST_LIBRARY) $(LIBRARY)
	$(AM_LINK)

auto_roll_logger_test: $(OBJ_DIR)/logging/auto_roll_logger_test.o $(TEST_LIBRARY) $(LIBRARY)
	$(AM_LINK)

env_logger_test: $(OBJ_DIR)/logging/env_logger_test.o $(TEST_LIBRARY) $(LIBRARY)
	$(AM_LINK)

memtable_list_test: $(OBJ_DIR)/db/memtable_list_test.o $(TEST_LIBRARY) $(LIBRARY)
	$(AM_LINK)

write_callback_test: $(OBJ_DIR)/db/write_callback_test.o $(TEST_LIBRARY) $(LIBRARY)
	$(AM_LINK)

heap_test: $(OBJ_DIR)/util/heap_test.o $(GTEST)
	$(AM_LINK)

transaction_lock_mgr_test: utilities/transactions/transaction_lock_mgr_test.o $(TEST_LIBRARY) $(LIBRARY)
	$(AM_LINK)

transaction_test: $(OBJ_DIR)/utilities/transactions/transaction_test.o $(TEST_LIBRARY) $(LIBRARY)
	$(AM_LINK)

write_prepared_transaction_test: $(OBJ_DIR)/utilities/transactions/write_prepared_transaction_test.o $(TEST_LIBRARY) $(LIBRARY)
	$(AM_LINK)

write_unprepared_transaction_test: $(OBJ_DIR)/utilities/transactions/write_unprepared_transaction_test.o $(TEST_LIBRARY) $(LIBRARY)
	$(AM_LINK)

sst_dump: $(OBJ_DIR)/tools/sst_dump.o $(TOOLS_LIBRARY) $(LIBRARY)
	$(AM_LINK)

blob_dump: $(OBJ_DIR)/tools/blob_dump.o $(TOOLS_LIBRARY) $(LIBRARY)
	$(AM_LINK)

repair_test: $(OBJ_DIR)/db/repair_test.o $(TEST_LIBRARY) $(LIBRARY)
	$(AM_LINK)

ldb_cmd_test: $(OBJ_DIR)/tools/ldb_cmd_test.o $(TOOLS_LIBRARY) $(TEST_LIBRARY) $(LIBRARY)
	$(AM_LINK)

ldb: $(OBJ_DIR)/tools/ldb.o $(TOOLS_LIBRARY) $(LIBRARY)
	$(AM_LINK)

iostats_context_test: $(OBJ_DIR)/monitoring/iostats_context_test.o $(TEST_LIBRARY) $(LIBRARY)
	$(AM_V_CCLD)$(CXX) $^ $(EXEC_LDFLAGS) -o $@ $(LDFLAGS)

persistent_cache_test: $(OBJ_DIR)/utilities/persistent_cache/persistent_cache_test.o $(TEST_LIBRARY) $(LIBRARY)
	$(AM_LINK)

statistics_test: $(OBJ_DIR)/monitoring/statistics_test.o $(TEST_LIBRARY) $(LIBRARY)
	$(AM_LINK)

stats_history_test: $(OBJ_DIR)/monitoring/stats_history_test.o $(TEST_LIBRARY) $(LIBRARY)
	$(AM_LINK)

lru_cache_test: $(OBJ_DIR)/cache/lru_cache_test.o $(TEST_LIBRARY) $(LIBRARY)
	$(AM_LINK)

range_del_aggregator_test: $(OBJ_DIR)/db/range_del_aggregator_test.o $(TEST_LIBRARY) $(LIBRARY)
	$(AM_LINK)

range_del_aggregator_bench: $(OBJ_DIR)/db/range_del_aggregator_bench.o $(LIBRARY)
	$(AM_LINK)

blob_db_test: $(OBJ_DIR)/utilities/blob_db/blob_db_test.o $(TEST_LIBRARY) $(LIBRARY)
	$(AM_LINK)

repeatable_thread_test: $(OBJ_DIR)/util/repeatable_thread_test.o $(TEST_LIBRARY) $(LIBRARY)
	$(AM_LINK)

range_tombstone_fragmenter_test: $(OBJ_DIR)/db/range_tombstone_fragmenter_test.o $(TEST_LIBRARY) $(LIBRARY)
	$(AM_LINK)

sst_file_reader_test: $(OBJ_DIR)/table/sst_file_reader_test.o $(TEST_LIBRARY) $(LIBRARY)
	$(AM_LINK)

db_secondary_test: $(OBJ_DIR)/db/db_impl/db_secondary_test.o $(TEST_LIBRARY) $(LIBRARY)
	$(AM_LINK)

block_cache_tracer_test: $(OBJ_DIR)/trace_replay/block_cache_tracer_test.o $(TEST_LIBRARY) $(LIBRARY)
	$(AM_LINK)

block_cache_trace_analyzer_test: $(OBJ_DIR)/tools/block_cache_analyzer/block_cache_trace_analyzer_test.o $(OBJ_DIR)/tools/block_cache_analyzer/block_cache_trace_analyzer.o $(TEST_LIBRARY) $(LIBRARY)
	$(AM_LINK)

defer_test: $(OBJ_DIR)/util/defer_test.o $(TEST_LIBRARY) $(LIBRARY)
	$(AM_LINK)

blob_file_addition_test: $(OBJ_DIR)/db/blob/blob_file_addition_test.o $(TEST_LIBRARY) $(LIBRARY)
	$(AM_LINK)

blob_file_garbage_test: $(OBJ_DIR)/db/blob/blob_file_garbage_test.o $(TEST_LIBRARY) $(LIBRARY)
	$(AM_LINK)

timer_test: $(OBJ_DIR)/util/timer_test.o $(TEST_LIBRARY) $(LIBRARY)
	$(AM_LINK)

testutil_test: $(OBJ_DIR)/test_util/testutil_test.o $(TEST_LIBRARY) $(LIBRARY)
	$(AM_LINK)

io_tracer_test: $(OBJ_DIR)/trace_replay/io_tracer_test.o $(OBJ_DIR)/trace_replay/io_tracer.o $(TEST_LIBRARY) $(LIBRARY)
	$(AM_LINK)

#-------------------------------------------------
# make install related stuff
INSTALL_PATH ?= /usr/local

uninstall:
	rm -rf $(INSTALL_PATH)/include/rocksdb \
	  $(INSTALL_PATH)/lib/$(LIBRARY) \
	  $(INSTALL_PATH)/lib/$(SHARED4) \
	  $(INSTALL_PATH)/lib/$(SHARED3) \
	  $(INSTALL_PATH)/lib/$(SHARED2) \
	  $(INSTALL_PATH)/lib/$(SHARED1)

install-headers:
	install -d $(INSTALL_PATH)/lib
	for header_dir in `$(FIND) "include/rocksdb" -type d`; do \
		install -d $(INSTALL_PATH)/$$header_dir; \
	done
	for header in `$(FIND) "include/rocksdb" -type f -name *.h`; do \
		install -C -m 644 $$header $(INSTALL_PATH)/$$header; \
	done

install-static: install-headers $(LIBRARY)
	install -C -m 755 $(LIBRARY) $(INSTALL_PATH)/lib

install-shared: install-headers $(SHARED4)
	install -C -m 755 $(SHARED4) $(INSTALL_PATH)/lib && \
		ln -fs $(SHARED4) $(INSTALL_PATH)/lib/$(SHARED3) && \
		ln -fs $(SHARED4) $(INSTALL_PATH)/lib/$(SHARED2) && \
		ln -fs $(SHARED4) $(INSTALL_PATH)/lib/$(SHARED1)

# install static by default + install shared if it exists
install: install-static
	[ -e $(SHARED4) ] && $(MAKE) install-shared || :

#-------------------------------------------------


# ---------------------------------------------------------------------------
# Jni stuff
# ---------------------------------------------------------------------------

JAVA_INCLUDE = -I$(JAVA_HOME)/include/ -I$(JAVA_HOME)/include/linux
ifeq ($(PLATFORM), OS_SOLARIS)
	ARCH := $(shell isainfo -b)
else ifeq ($(PLATFORM), OS_OPENBSD)
	ifneq (,$(filter amd64 ppc64 ppc64le arm64 aarch64 sparc64, $(MACHINE)))
		ARCH := 64
	else
		ARCH := 32
	endif
else
	ARCH := $(shell getconf LONG_BIT)
endif

ifeq ($(shell ldd /usr/bin/env 2>/dev/null | grep -q musl; echo $$?),0)
        JNI_LIBC = musl
# GNU LibC (or glibc) is so pervasive we can assume it is the default
# else
#        JNI_LIBC = glibc
endif

ifneq ($(origin JNI_LIBC), undefined)
  JNI_LIBC_POSTFIX = -$(JNI_LIBC)
endif

ifneq (,$(filter ppc% arm64 aarch64 sparc64, $(MACHINE)))
	ROCKSDBJNILIB = librocksdbjni-linux-$(MACHINE)$(JNI_LIBC_POSTFIX).so
else
	ROCKSDBJNILIB = librocksdbjni-linux$(ARCH)$(JNI_LIBC_POSTFIX).so
endif
ROCKSDB_JAR = rocksdbjni-$(ROCKSDB_MAJOR).$(ROCKSDB_MINOR).$(ROCKSDB_PATCH)-linux$(ARCH)$(JNI_LIBC_POSTFIX).jar
ROCKSDB_JAR_ALL = rocksdbjni-$(ROCKSDB_MAJOR).$(ROCKSDB_MINOR).$(ROCKSDB_PATCH).jar
ROCKSDB_JAVADOCS_JAR = rocksdbjni-$(ROCKSDB_MAJOR).$(ROCKSDB_MINOR).$(ROCKSDB_PATCH)-javadoc.jar
ROCKSDB_SOURCES_JAR = rocksdbjni-$(ROCKSDB_MAJOR).$(ROCKSDB_MINOR).$(ROCKSDB_PATCH)-sources.jar
SHA256_CMD = sha256sum

ZLIB_VER ?= 1.2.11
ZLIB_SHA256 ?= c3e5e9fdd5004dcb542feda5ee4f0ff0744628baf8ed2dd5d66f8ca1197cb1a1
ZLIB_DOWNLOAD_BASE ?= http://zlib.net
BZIP2_VER ?= 1.0.8
BZIP2_SHA256 ?= ab5a03176ee106d3f0fa90e381da478ddae405918153cca248e682cd0c4a2269
BZIP2_DOWNLOAD_BASE ?= https://sourceware.org/pub/bzip2
SNAPPY_VER ?= 1.1.8
SNAPPY_SHA256 ?= 16b677f07832a612b0836178db7f374e414f94657c138e6993cbfc5dcc58651f
SNAPPY_DOWNLOAD_BASE ?= https://github.com/google/snappy/archive
LZ4_VER ?= 1.9.2
LZ4_SHA256 ?= 658ba6191fa44c92280d4aa2c271b0f4fbc0e34d249578dd05e50e76d0e5efcc
LZ4_DOWNLOAD_BASE ?= https://github.com/lz4/lz4/archive
ZSTD_VER ?= 1.4.4
ZSTD_SHA256 ?= a364f5162c7d1a455cc915e8e3cf5f4bd8b75d09bc0f53965b0c9ca1383c52c8
ZSTD_DOWNLOAD_BASE ?= https://github.com/facebook/zstd/archive
CURL_SSL_OPTS ?= --tlsv1

ifeq ($(PLATFORM), OS_MACOSX)
	ROCKSDBJNILIB = librocksdbjni-osx.jnilib
	ROCKSDB_JAR = rocksdbjni-$(ROCKSDB_MAJOR).$(ROCKSDB_MINOR).$(ROCKSDB_PATCH)-osx.jar
	SHA256_CMD = openssl sha256 -r
ifneq ("$(wildcard $(JAVA_HOME)/include/darwin)","")
	JAVA_INCLUDE = -I$(JAVA_HOME)/include -I $(JAVA_HOME)/include/darwin
else
	JAVA_INCLUDE = -I/System/Library/Frameworks/JavaVM.framework/Headers/
endif
endif
ifeq ($(PLATFORM), OS_FREEBSD)
	JAVA_INCLUDE = -I$(JAVA_HOME)/include -I$(JAVA_HOME)/include/freebsd
	ROCKSDBJNILIB = librocksdbjni-freebsd$(ARCH).so
	ROCKSDB_JAR = rocksdbjni-$(ROCKSDB_MAJOR).$(ROCKSDB_MINOR).$(ROCKSDB_PATCH)-freebsd$(ARCH).jar
endif
ifeq ($(PLATFORM), OS_SOLARIS)
	ROCKSDBJNILIB = librocksdbjni-solaris$(ARCH).so
	ROCKSDB_JAR = rocksdbjni-$(ROCKSDB_MAJOR).$(ROCKSDB_MINOR).$(ROCKSDB_PATCH)-solaris$(ARCH).jar
	JAVA_INCLUDE = -I$(JAVA_HOME)/include/ -I$(JAVA_HOME)/include/solaris
	SHA256_CMD = digest -a sha256
endif
ifeq ($(PLATFORM), OS_AIX)
	JAVA_INCLUDE = -I$(JAVA_HOME)/include/ -I$(JAVA_HOME)/include/aix
	ROCKSDBJNILIB = librocksdbjni-aix.so
	EXTRACT_SOURCES = gunzip < TAR_GZ | tar xvf -
	SNAPPY_MAKE_TARGET = libsnappy.la
endif
ifeq ($(PLATFORM), OS_OPENBSD)
        JAVA_INCLUDE = -I$(JAVA_HOME)/include -I$(JAVA_HOME)/include/openbsd
	ROCKSDBJNILIB = librocksdbjni-openbsd$(ARCH).so
        ROCKSDB_JAR = rocksdbjni-$(ROCKSDB_MAJOR).$(ROCKSDB_MINOR).$(ROCKSDB_PATCH)-openbsd$(ARCH).jar
endif

libz.a:
	-rm -rf zlib-$(ZLIB_VER)
ifeq (,$(wildcard ./zlib-$(ZLIB_VER).tar.gz))
	curl --fail --output zlib-$(ZLIB_VER).tar.gz --location ${ZLIB_DOWNLOAD_BASE}/zlib-$(ZLIB_VER).tar.gz
endif
	ZLIB_SHA256_ACTUAL=`$(SHA256_CMD) zlib-$(ZLIB_VER).tar.gz | cut -d ' ' -f 1`; \
	if [ "$(ZLIB_SHA256)" != "$$ZLIB_SHA256_ACTUAL" ]; then \
		echo zlib-$(ZLIB_VER).tar.gz checksum mismatch, expected=\"$(ZLIB_SHA256)\" actual=\"$$ZLIB_SHA256_ACTUAL\"; \
		exit 1; \
	fi
	tar xvzf zlib-$(ZLIB_VER).tar.gz
	cd zlib-$(ZLIB_VER) && CFLAGS='-fPIC ${EXTRA_CFLAGS}' LDFLAGS='${EXTRA_LDFLAGS}' ./configure --static && $(MAKE)
	cp zlib-$(ZLIB_VER)/libz.a .

libbz2.a:
	-rm -rf bzip2-$(BZIP2_VER)
ifeq (,$(wildcard ./bzip2-$(BZIP2_VER).tar.gz))
	curl --fail --output bzip2-$(BZIP2_VER).tar.gz --location ${CURL_SSL_OPTS} ${BZIP2_DOWNLOAD_BASE}/bzip2-$(BZIP2_VER).tar.gz
endif
	BZIP2_SHA256_ACTUAL=`$(SHA256_CMD) bzip2-$(BZIP2_VER).tar.gz | cut -d ' ' -f 1`; \
	if [ "$(BZIP2_SHA256)" != "$$BZIP2_SHA256_ACTUAL" ]; then \
		echo bzip2-$(BZIP2_VER).tar.gz checksum mismatch, expected=\"$(BZIP2_SHA256)\" actual=\"$$BZIP2_SHA256_ACTUAL\"; \
		exit 1; \
	fi
	tar xvzf bzip2-$(BZIP2_VER).tar.gz
	cd bzip2-$(BZIP2_VER) && $(MAKE) CFLAGS='-fPIC -O2 -g -D_FILE_OFFSET_BITS=64 ${EXTRA_CFLAGS}' AR='ar ${EXTRA_ARFLAGS}'
	cp bzip2-$(BZIP2_VER)/libbz2.a .

libsnappy.a:
	-rm -rf snappy-$(SNAPPY_VER)
ifeq (,$(wildcard ./snappy-$(SNAPPY_VER).tar.gz))
	curl --fail --output snappy-$(SNAPPY_VER).tar.gz --location ${CURL_SSL_OPTS} ${SNAPPY_DOWNLOAD_BASE}/$(SNAPPY_VER).tar.gz
endif
	SNAPPY_SHA256_ACTUAL=`$(SHA256_CMD) snappy-$(SNAPPY_VER).tar.gz | cut -d ' ' -f 1`; \
	if [ "$(SNAPPY_SHA256)" != "$$SNAPPY_SHA256_ACTUAL" ]; then \
		echo snappy-$(SNAPPY_VER).tar.gz checksum mismatch, expected=\"$(SNAPPY_SHA256)\" actual=\"$$SNAPPY_SHA256_ACTUAL\"; \
		exit 1; \
	fi
	tar xvzf snappy-$(SNAPPY_VER).tar.gz
	mkdir snappy-$(SNAPPY_VER)/build
	cd snappy-$(SNAPPY_VER)/build && CFLAGS='${EXTRA_CFLAGS}' CXXFLAGS='${EXTRA_CXXFLAGS}' LDFLAGS='${EXTRA_LDFLAGS}' cmake -DCMAKE_POSITION_INDEPENDENT_CODE=ON .. && $(MAKE) ${SNAPPY_MAKE_TARGET}
	cp snappy-$(SNAPPY_VER)/build/libsnappy.a .

liblz4.a:
	-rm -rf lz4-$(LZ4_VER)
ifeq (,$(wildcard ./lz4-$(LZ4_VER).tar.gz))
	curl --fail --output lz4-$(LZ4_VER).tar.gz --location ${CURL_SSL_OPTS} ${LZ4_DOWNLOAD_BASE}/v$(LZ4_VER).tar.gz
endif
	LZ4_SHA256_ACTUAL=`$(SHA256_CMD) lz4-$(LZ4_VER).tar.gz | cut -d ' ' -f 1`; \
	if [ "$(LZ4_SHA256)" != "$$LZ4_SHA256_ACTUAL" ]; then \
		echo lz4-$(LZ4_VER).tar.gz checksum mismatch, expected=\"$(LZ4_SHA256)\" actual=\"$$LZ4_SHA256_ACTUAL\"; \
		exit 1; \
	fi
	tar xvzf lz4-$(LZ4_VER).tar.gz
	cd lz4-$(LZ4_VER)/lib && $(MAKE) CFLAGS='-fPIC -O2 ${EXTRA_CFLAGS}' all
	cp lz4-$(LZ4_VER)/lib/liblz4.a .

libzstd.a:
	-rm -rf zstd-$(ZSTD_VER)
ifeq (,$(wildcard ./zstd-$(ZSTD_VER).tar.gz))
	curl --fail --output zstd-$(ZSTD_VER).tar.gz --location ${CURL_SSL_OPTS} ${ZSTD_DOWNLOAD_BASE}/v$(ZSTD_VER).tar.gz
endif
	ZSTD_SHA256_ACTUAL=`$(SHA256_CMD) zstd-$(ZSTD_VER).tar.gz | cut -d ' ' -f 1`; \
	if [ "$(ZSTD_SHA256)" != "$$ZSTD_SHA256_ACTUAL" ]; then \
		echo zstd-$(ZSTD_VER).tar.gz checksum mismatch, expected=\"$(ZSTD_SHA256)\" actual=\"$$ZSTD_SHA256_ACTUAL\"; \
		exit 1; \
	fi
	tar xvzf zstd-$(ZSTD_VER).tar.gz
	cd zstd-$(ZSTD_VER)/lib && DESTDIR=. PREFIX= $(MAKE) CFLAGS='-fPIC -O2 ${EXTRA_CFLAGS}' install
	cp zstd-$(ZSTD_VER)/lib/libzstd.a .

# A version of each $(LIB_OBJECTS) compiled with -fPIC and a fixed set of static compression libraries
ifneq ($(ROCKSDB_JAVA_NO_COMPRESSION), 1)
JAVA_COMPRESSIONS = libz.a libbz2.a libsnappy.a liblz4.a libzstd.a
endif

JAVA_STATIC_FLAGS = -DZLIB -DBZIP2 -DSNAPPY -DLZ4 -DZSTD
JAVA_STATIC_INCLUDES = -I./zlib-$(ZLIB_VER) -I./bzip2-$(BZIP2_VER) -I./snappy-$(SNAPPY_VER) -I./lz4-$(LZ4_VER)/lib -I./zstd-$(ZSTD_VER)/lib/include
ifneq ($(findstring rocksdbjavastatic, $(MAKECMDGOALS)),)
CXXFLAGS += $(JAVA_STATIC_FLAGS) $(JAVA_STATIC_INCLUDES)
CFLAGS +=  $(JAVA_STATIC_FLAGS) $(JAVA_STATIC_INCLUDES)
endif
rocksdbjavastatic: $(LIB_OBJECTS) $(JAVA_COMPRESSIONS)
	cd java;$(MAKE) javalib;
	rm -f ./java/target/$(ROCKSDBJNILIB)
	$(CXX) $(CXXFLAGS) -I./java/. $(JAVA_INCLUDE) -shared -fPIC \
	  -o ./java/target/$(ROCKSDBJNILIB) $(JNI_NATIVE_SOURCES) \
	  $(LIB_OBJECTS) $(COVERAGEFLAGS) \
	  $(JAVA_COMPRESSIONS) $(JAVA_STATIC_LDFLAGS)
	cd java/target;if [ "$(DEBUG_LEVEL)" == "0" ]; then \
		strip $(STRIPFLAGS) $(ROCKSDBJNILIB); \
	fi
	cd java;jar -cf target/$(ROCKSDB_JAR) HISTORY*.md
	cd java/target;jar -uf $(ROCKSDB_JAR) $(ROCKSDBJNILIB)
	cd java/target/classes;jar -uf ../$(ROCKSDB_JAR) org/rocksdb/*.class org/rocksdb/util/*.class
	cd java/target/apidocs;jar -cf ../$(ROCKSDB_JAVADOCS_JAR) *
	cd java/src/main/java;jar -cf ../../../target/$(ROCKSDB_SOURCES_JAR) org

rocksdbjavastaticrelease: rocksdbjavastatic
	cd java/crossbuild && (vagrant destroy -f || true) && vagrant up linux32 && vagrant halt linux32 && vagrant up linux64 && vagrant halt linux64 && vagrant up linux64-musl && vagrant halt linux64-musl
	cd java;jar -cf target/$(ROCKSDB_JAR_ALL) HISTORY*.md
	cd java/target;jar -uf $(ROCKSDB_JAR_ALL) librocksdbjni-*.so librocksdbjni-*.jnilib
	cd java/target/classes;jar -uf ../$(ROCKSDB_JAR_ALL) org/rocksdb/*.class org/rocksdb/util/*.class

rocksdbjavastaticreleasedocker: rocksdbjavastatic rocksdbjavastaticdockerx86 rocksdbjavastaticdockerx86_64 rocksdbjavastaticdockerx86musl rocksdbjavastaticdockerx86_64musl
	cd java;jar -cf target/$(ROCKSDB_JAR_ALL) HISTORY*.md
	cd java/target;jar -uf $(ROCKSDB_JAR_ALL) librocksdbjni-*.so librocksdbjni-*.jnilib
	cd java/target/classes;jar -uf ../$(ROCKSDB_JAR_ALL) org/rocksdb/*.class org/rocksdb/util/*.class

rocksdbjavastaticdockerx86:
	mkdir -p java/target
	docker run --rm --name rocksdb_linux_x86-be --attach stdin --attach stdout --attach stderr --volume $(HOME)/.m2:/root/.m2:ro --volume `pwd`:/rocksdb-host:ro --volume /rocksdb-local-build --volume `pwd`/java/target:/rocksdb-java-target --env DEBUG_LEVEL=$(DEBUG_LEVEL) evolvedbinary/rocksjava:centos6_x86-be /rocksdb-host/java/crossbuild/docker-build-linux-centos.sh

rocksdbjavastaticdockerx86_64:
	mkdir -p java/target
	docker run --rm --name rocksdb_linux_x64-be --attach stdin --attach stdout --attach stderr --volume $(HOME)/.m2:/root/.m2:ro --volume `pwd`:/rocksdb-host:ro --volume /rocksdb-local-build --volume `pwd`/java/target:/rocksdb-java-target --env DEBUG_LEVEL=$(DEBUG_LEVEL) evolvedbinary/rocksjava:centos6_x64-be /rocksdb-host/java/crossbuild/docker-build-linux-centos.sh

rocksdbjavastaticdockerppc64le:
	mkdir -p java/target
	docker run --rm --name rocksdb_linux_ppc64le-be --attach stdin --attach stdout --attach stderr --volume $(HOME)/.m2:/root/.m2:ro --volume `pwd`:/rocksdb-host:ro --volume /rocksdb-local-build --volume `pwd`/java/target:/rocksdb-java-target --env DEBUG_LEVEL=$(DEBUG_LEVEL) evolvedbinary/rocksjava:centos7_ppc64le-be /rocksdb-host/java/crossbuild/docker-build-linux-centos.sh

rocksdbjavastaticdockerarm64v8:
	mkdir -p java/target
	docker run --rm --name rocksdb_linux_arm64v8-be --attach stdin --attach stdout --attach stderr --volume $(HOME)/.m2:/root/.m2:ro --volume `pwd`:/rocksdb-host:ro --volume /rocksdb-local-build --volume `pwd`/java/target:/rocksdb-java-target --env DEBUG_LEVEL=$(DEBUG_LEVEL) evolvedbinary/rocksjava:centos7_arm64v8-be /rocksdb-host/java/crossbuild/docker-build-linux-centos.sh

rocksdbjavastaticdockerx86musl:
	mkdir -p java/target
	docker run --rm --name rocksdb_linux_x86-musl-be --attach stdin --attach stdout --attach stderr --volume $(HOME)/.m2:/root/.m2:ro --volume `pwd`:/rocksdb-host:ro --volume /rocksdb-local-build --volume `pwd`/java/target:/rocksdb-java-target --env DEBUG_LEVEL=$(DEBUG_LEVEL) evolvedbinary/rocksjava:alpine3_x86-be /rocksdb-host/java/crossbuild/docker-build-linux-centos.sh

rocksdbjavastaticdockerx86_64musl:
	mkdir -p java/target
	docker run --rm --name rocksdb_linux_x64-musl-be --attach stdin --attach stdout --attach stderr --volume $(HOME)/.m2:/root/.m2:ro --volume `pwd`:/rocksdb-host:ro --volume /rocksdb-local-build --volume `pwd`/java/target:/rocksdb-java-target --env DEBUG_LEVEL=$(DEBUG_LEVEL) evolvedbinary/rocksjava:alpine3_x64-be /rocksdb-host/java/crossbuild/docker-build-linux-centos.sh

rocksdbjavastaticdockerppc64lemusl:
	mkdir -p java/target
	docker run --rm --name rocksdb_linux_ppc64le-musl-be --attach stdin --attach stdout --attach stderr --volume $(HOME)/.m2:/root/.m2:ro --volume `pwd`:/rocksdb-host:ro --volume /rocksdb-local-build --volume `pwd`/java/target:/rocksdb-java-target --env DEBUG_LEVEL=$(DEBUG_LEVEL) evolvedbinary/rocksjava:alpine3_ppc64le-be /rocksdb-host/java/crossbuild/docker-build-linux-centos.sh

rocksdbjavastaticdockerarm64v8musl:
	mkdir -p java/target
	docker run --rm --name rocksdb_linux_arm64v8-musl-be --attach stdin --attach stdout --attach stderr --volume $(HOME)/.m2:/root/.m2:ro --volume `pwd`:/rocksdb-host:ro --volume /rocksdb-local-build --volume `pwd`/java/target:/rocksdb-java-target --env DEBUG_LEVEL=$(DEBUG_LEVEL) evolvedbinary/rocksjava:alpine3_arm64v8-be /rocksdb-host/java/crossbuild/docker-build-linux-centos.sh

rocksdbjavastaticpublish: rocksdbjavastaticrelease rocksdbjavastaticpublishcentral

rocksdbjavastaticpublishdocker: rocksdbjavastaticreleasedocker rocksdbjavastaticpublishcentral

rocksdbjavastaticpublishcentral:
	mvn gpg:sign-and-deploy-file -Durl=https://oss.sonatype.org/service/local/staging/deploy/maven2/ -DrepositoryId=sonatype-nexus-staging -DpomFile=java/rocksjni.pom -Dfile=java/target/rocksdbjni-$(ROCKSDB_MAJOR).$(ROCKSDB_MINOR).$(ROCKSDB_PATCH)-javadoc.jar -Dclassifier=javadoc
	mvn gpg:sign-and-deploy-file -Durl=https://oss.sonatype.org/service/local/staging/deploy/maven2/ -DrepositoryId=sonatype-nexus-staging -DpomFile=java/rocksjni.pom -Dfile=java/target/rocksdbjni-$(ROCKSDB_MAJOR).$(ROCKSDB_MINOR).$(ROCKSDB_PATCH)-sources.jar -Dclassifier=sources
	mvn gpg:sign-and-deploy-file -Durl=https://oss.sonatype.org/service/local/staging/deploy/maven2/ -DrepositoryId=sonatype-nexus-staging -DpomFile=java/rocksjni.pom -Dfile=java/target/rocksdbjni-$(ROCKSDB_MAJOR).$(ROCKSDB_MINOR).$(ROCKSDB_PATCH)-linux64.jar -Dclassifier=linux64
	mvn gpg:sign-and-deploy-file -Durl=https://oss.sonatype.org/service/local/staging/deploy/maven2/ -DrepositoryId=sonatype-nexus-staging -DpomFile=java/rocksjni.pom -Dfile=java/target/rocksdbjni-$(ROCKSDB_MAJOR).$(ROCKSDB_MINOR).$(ROCKSDB_PATCH)-linux32.jar -Dclassifier=linux32
	mvn gpg:sign-and-deploy-file -Durl=https://oss.sonatype.org/service/local/staging/deploy/maven2/ -DrepositoryId=sonatype-nexus-staging -DpomFile=java/rocksjni.pom -Dfile=java/target/rocksdbjni-$(ROCKSDB_MAJOR).$(ROCKSDB_MINOR).$(ROCKSDB_PATCH)-linux64-musl.jar -Dclassifier=linux64-musl
	mvn gpg:sign-and-deploy-file -Durl=https://oss.sonatype.org/service/local/staging/deploy/maven2/ -DrepositoryId=sonatype-nexus-staging -DpomFile=java/rocksjni.pom -Dfile=java/target/rocksdbjni-$(ROCKSDB_MAJOR).$(ROCKSDB_MINOR).$(ROCKSDB_PATCH)-linux32-musl.jar -Dclassifier=linux32-musl
	mvn gpg:sign-and-deploy-file -Durl=https://oss.sonatype.org/service/local/staging/deploy/maven2/ -DrepositoryId=sonatype-nexus-staging -DpomFile=java/rocksjni.pom -Dfile=java/target/rocksdbjni-$(ROCKSDB_MAJOR).$(ROCKSDB_MINOR).$(ROCKSDB_PATCH)-osx.jar -Dclassifier=osx
	mvn gpg:sign-and-deploy-file -Durl=https://oss.sonatype.org/service/local/staging/deploy/maven2/ -DrepositoryId=sonatype-nexus-staging -DpomFile=java/rocksjni.pom -Dfile=java/target/rocksdbjni-$(ROCKSDB_MAJOR).$(ROCKSDB_MINOR).$(ROCKSDB_PATCH)-win64.jar -Dclassifier=win64
	mvn gpg:sign-and-deploy-file -Durl=https://oss.sonatype.org/service/local/staging/deploy/maven2/ -DrepositoryId=sonatype-nexus-staging -DpomFile=java/rocksjni.pom -Dfile=java/target/rocksdbjni-$(ROCKSDB_MAJOR).$(ROCKSDB_MINOR).$(ROCKSDB_PATCH).jar

# A version of each $(LIBOBJECTS) compiled with -fPIC

jl/%.o: %.cc
	$(AM_V_CC)mkdir -p $(@D) && $(CXX) $(CXXFLAGS) -fPIC -c $< -o $@ $(COVERAGEFLAGS)

jl/crc32c_ppc.o: util/crc32c_ppc.c
	$(AM_V_CC)$(CC) $(CFLAGS) -c $< -o $@

jl/crc32c_ppc_asm.o: util/crc32c_ppc_asm.S
	$(AM_V_CC)$(CC) $(CFLAGS) -c $< -o $@


rocksdbjava: $(LIB_OBJECTS)
	$(AM_V_GEN)cd java;$(MAKE) javalib;
	$(AM_V_at)rm -f ./java/target/$(ROCKSDBJNILIB)
	$(AM_V_at)$(CXX) $(CXXFLAGS) -I./java/. $(JAVA_INCLUDE) -shared -fPIC -o ./java/target/$(ROCKSDBJNILIB) $(JNI_NATIVE_SOURCES) $(LIB_OBJECTS) $(JAVA_LDFLAGS) $(COVERAGEFLAGS)
	$(AM_V_at)cd java;jar -cf target/$(ROCKSDB_JAR) HISTORY*.md
	$(AM_V_at)cd java/target;jar -uf $(ROCKSDB_JAR) $(ROCKSDBJNILIB)
	$(AM_V_at)cd java/target/classes;jar -uf ../$(ROCKSDB_JAR) org/rocksdb/*.class org/rocksdb/util/*.class

jclean:
	cd java;$(MAKE) clean;

jtest_compile: rocksdbjava
	cd java;$(MAKE) java_test

jtest_run:
	cd java;$(MAKE) run_test

jtest: rocksdbjava
	cd java;$(MAKE) sample;$(MAKE) test;
	$(PYTHON) tools/check_all_python.py # TODO peterd: find a better place for this check in CI targets

jdb_bench:
	cd java;$(MAKE) db_bench;

commit_prereq: build_tools/rocksdb-lego-determinator \
               build_tools/precommit_checker.py
	J=$(J) build_tools/precommit_checker.py unit unit_481 clang_unit release release_481 clang_release tsan asan ubsan lite unit_non_shm
	$(MAKE) clean && $(MAKE) jclean && $(MAKE) rocksdbjava;

# ---------------------------------------------------------------------------
#  	Platform-specific compilation
# ---------------------------------------------------------------------------

ifeq ($(PLATFORM), IOS)
# For iOS, create universal object files to be used on both the simulator and
# a device.
XCODEROOT=$(shell xcode-select -print-path)
PLATFORMSROOT=$(XCODEROOT)/Platforms
SIMULATORROOT=$(PLATFORMSROOT)/iPhoneSimulator.platform/Developer
DEVICEROOT=$(PLATFORMSROOT)/iPhoneOS.platform/Developer
IOSVERSION=$(shell defaults read $(PLATFORMSROOT)/iPhoneOS.platform/version CFBundleShortVersionString)

.cc.o:
	mkdir -p ios-x86/$(dir $@)
	$(CXX) $(CXXFLAGS) -isysroot $(SIMULATORROOT)/SDKs/iPhoneSimulator$(IOSVERSION).sdk -arch i686 -arch x86_64 -c $< -o ios-x86/$@
	mkdir -p ios-arm/$(dir $@)
	xcrun -sdk iphoneos $(CXX) $(CXXFLAGS) -isysroot $(DEVICEROOT)/SDKs/iPhoneOS$(IOSVERSION).sdk -arch armv6 -arch armv7 -arch armv7s -arch arm64 -c $< -o ios-arm/$@
	lipo ios-x86/$@ ios-arm/$@ -create -output $@

.c.o:
	mkdir -p ios-x86/$(dir $@)
	$(CC) $(CFLAGS) -isysroot $(SIMULATORROOT)/SDKs/iPhoneSimulator$(IOSVERSION).sdk -arch i686 -arch x86_64 -c $< -o ios-x86/$@
	mkdir -p ios-arm/$(dir $@)
	xcrun -sdk iphoneos $(CC) $(CFLAGS) -isysroot $(DEVICEROOT)/SDKs/iPhoneOS$(IOSVERSION).sdk -arch armv6 -arch armv7 -arch armv7s -arch arm64 -c $< -o ios-arm/$@
	lipo ios-x86/$@ ios-arm/$@ -create -output $@

else
ifeq ($(HAVE_POWER8),1)
$(OBJ_DIR)/util/crc32c_ppc.o: util/crc32c_ppc.c
	$(AM_V_CC)$(CC) $(CFLAGS) -c $< -o $@

+$(OBJ_DIR)/util/crc32c_ppc_asm.o: util/crc32c_ppc_asm.S
	$(AM_V_CC)$(CC) $(CFLAGS) -c $< -o $@
endif
$(OBJ_DIR)/%.o: %.cc
	$(AM_V_CC)mkdir -p $(@D) && $(CXX) $(CXXFLAGS) -c $< -o $@ $(COVERAGEFLAGS)

$(OBJ_DIR)/%.o: %.cpp
	$(AM_V_CC)mkdir -p $(@D) && $(CXX) $(CXXFLAGS) -c $< -o $@ $(COVERAGEFLAGS)

$(OBJ_DIR)/%.o: %.c
	$(AM_V_CC)$(CC) $(CFLAGS) -c $< -o $@
endif

# ---------------------------------------------------------------------------
#  	Source files dependencies detection
# ---------------------------------------------------------------------------

DEPFILES = $(patsubst %.cc, $(OBJ_DIR)/%.cc.d, $(ALL_SOURCES))
DEPFILES+ = $(patsubst %.c, $(OBJ_DIR)/%.c.d, $(LIB_SOURCES_C) $(TEST_MAIN_SOURCES_C))
ifeq ($(USE_FOLLY_DISTRIBUTED_MUTEX),1)
  DEPFILES +=$(patsubst %.cpp, $(OBJ_DIR)/%.cpp.d, $(FOLLY_SOURCES))
endif

# Add proper dependency support so changing a .h file forces a .cc file to
# rebuild.

# The .d file indicates .cc file's dependencies on .h files. We generate such
# dependency by g++'s -MM option, whose output is a make dependency rule.
$(OBJ_DIR)/%.cc.d: %.cc
	@mkdir -p $(@D) && $(CXX) $(CXXFLAGS) $(PLATFORM_SHARED_CFLAGS) \
	  -MM -MT'$@' -MT'$(<:.cc=.o)' -MT'$(<:%.cc=$(OBJ_DIR)/%.o)' \
          "$<" -o '$@'

$(OBJ_DIR)/%.cpp.d: %.cpp
	@mkdir -p $(@D) && $(CXX) $(CXXFLAGS) $(PLATFORM_SHARED_CFLAGS) \
	  -MM -MT'$@' -MT'$(<:.cpp=.o)' -MT'$(<:%.cpp=$(OBJ_DIR)/%.o)' \
          "$<" -o '$@'

ifeq ($(HAVE_POWER8),1)
DEPFILES_C = $(patsubst %.c, $(OBJ_DIR)/%.c.d, $(LIB_SOURCES_C))
DEPFILES_ASM = $(patsubst %.S, $(OBJ_DIR)/%.S.d, $(LIB_SOURCES_ASM))

$(OBJ_DIR)/%.c.d: %.c
	@$(CXX) $(CXXFLAGS) $(PLATFORM_SHARED_CFLAGS) \
	  -MM -MT'$@' -MT'$(<:.c=.o)' "$<" -o '$@'

+$(OBJ_DIR)/%.S.d: %.S
	@$(CXX) $(CXXFLAGS) $(PLATFORM_SHARED_CFLAGS) \
	  -MM -MT'$@' -MT'$(<:.S=.o)' "$<" -o '$@'

$(DEPFILES_C): %.c.d

$(DEPFILES_ASM): %.S.d
depend: $(DEPFILES) $(DEPFILES_C) $(DEPFILES_ASM)
else
depend: $(DEPFILES)
endif

# if the make goal is either "clean" or "format", we shouldn't
# try to import the *.d files.
# TODO(kailiu) The unfamiliarity of Make's conditions leads to the ugly
# working solution.
ifneq ($(MAKECMDGOALS),clean)
ifneq ($(MAKECMDGOALS),format)
ifneq ($(MAKECMDGOALS),jclean)
ifneq ($(MAKECMDGOALS),jtest)
ifneq ($(MAKECMDGOALS),package)
ifneq ($(MAKECMDGOALS),analyze)
-include $(DEPFILES)
endif
endif
endif
endif
endif
endif<|MERGE_RESOLUTION|>--- conflicted
+++ resolved
@@ -488,188 +488,6 @@
 ALL_SOURCES += $(TOOL_LIB_SOURCES) $(BENCH_LIB_SOURCES) $(ANALYZER_LIB_SOURCES) $(STRESS_LIB_SOURCES)
 ALL_SOURCES += $(TEST_MAIN_SOURCES) $(TOOL_MAIN_SOURCES) $(BENCH_MAIN_SOURCES)
 
-<<<<<<< HEAD
-ifeq ($(DEBUG_LEVEL),0)
-STRESSTOOLOBJECTS = $(STRESS_LIB_SOURCES:.cc=.o) $(LIBOBJECTS) $(TESTUTIL)
-else
-STRESSTOOLOBJECTS = $(STRESS_LIB_SOURCES:.cc=.o) $(LIBOBJECTS) $(TESTUTIL) \
-	$(TESTHARNESS)
-endif
-
-EXPOBJECTS = $(LIBOBJECTS) $(TESTUTIL)
-
-TESTS = \
-	db_basic_test \
-	db_with_timestamp_basic_test \
-	db_encryption_test \
-	db_test2 \
-	external_sst_file_basic_test \
-	auto_roll_logger_test \
-	bloom_test \
-	dynamic_bloom_test \
-	c_test \
-	checkpoint_test \
-	crc32c_test \
-	coding_test \
-	inlineskiplist_test \
-	env_basic_test \
-	env_encrypt2_test \
-	env_test \
-	env_logger_test \
-	io_posix_test \
-	hash_test \
-	library_loader_test \
-	random_test \
-	thread_local_test \
-	work_queue_test \
-	rate_limiter_test \
-	perf_context_test \
-	iostats_context_test \
-	db_wal_test \
-	db_block_cache_test \
-	db_test \
-	db_logical_block_size_cache_test \
-	db_blob_index_test \
-	db_iter_test \
-	db_iter_stress_test \
-	db_log_iter_test \
-	db_bloom_filter_test \
-	db_compaction_filter_test \
-	db_compaction_test \
-	db_dynamic_level_test \
-	db_flush_test \
-	db_inplace_update_test \
-	db_iterator_test \
-	db_memtable_test \
-	db_merge_operator_test \
-	db_merge_operand_test \
-	db_options_test \
-	db_range_del_test \
-	db_secondary_test \
-	db_sst_test \
-	db_tailing_iter_test \
-	db_io_failure_test \
-	db_properties_test \
-	db_table_properties_test \
-	db_statistics_test \
-	db_write_test \
-	error_handler_fs_test \
-	autovector_test \
-	blob_db_test \
-	cleanable_test \
-	column_family_test \
-	table_properties_collector_test \
-	arena_test \
-	memkind_kmem_allocator_test \
-	block_test \
-	data_block_hash_index_test \
-	cache_test \
-	corruption_test \
-	slice_test \
-	slice_transform_test \
-	dbformat_test \
-	fault_injection_test \
-	filelock_test \
-	filename_test \
-	random_access_file_reader_test \
-	file_reader_writer_test \
-	block_based_filter_block_test \
-	block_based_table_reader_test \
-	full_filter_block_test \
-	partitioned_filter_block_test \
-	hash_table_test \
-	histogram_test \
-	log_test \
-	manual_compaction_test \
-	mock_env_test \
-	memtable_list_test \
-	merge_helper_test \
-	memory_test \
-	merge_test \
-	merger_test \
-	util_merge_operators_test \
-	options_file_test \
-	reduce_levels_test \
-	plain_table_db_test \
-	comparator_db_test \
-	external_sst_file_test \
-	import_column_family_test \
-	prefix_test \
-	skiplist_test \
-	write_buffer_manager_test \
-	stringappend_test \
-	cassandra_format_test \
-	cassandra_functional_test \
-	cassandra_row_merge_test \
-	cassandra_serialize_test \
-	ttl_test \
-	backupable_db_test \
-	cache_simulator_test \
-	sim_cache_test \
-	version_edit_test \
-	version_set_test \
-	compaction_picker_test \
-	version_builder_test \
-	file_indexer_test \
-	write_batch_test \
-	write_batch_with_index_test \
-	write_controller_test\
-	deletefile_test \
-	obsolete_files_test \
-	table_test \
-	block_fetcher_test \
-	delete_scheduler_test \
-	options_test \
-	options_settable_test \
-	options_util_test \
-	event_logger_test \
-	timer_queue_test \
-	cuckoo_table_builder_test \
-	cuckoo_table_reader_test \
-	cuckoo_table_db_test \
-	flush_job_test \
-	wal_manager_test \
-	listener_test \
-	compaction_iterator_test \
-	compaction_job_test \
-	thread_list_test \
-	sst_dump_test \
-	compact_files_test \
-	optimistic_transaction_test \
-	write_callback_test \
-	heap_test \
-	compact_on_deletion_collector_test \
-	compaction_job_stats_test \
-	option_change_migration_test \
-	transaction_test \
-	transaction_lock_mgr_test \
-	ldb_cmd_test \
-	persistent_cache_test \
-	statistics_test \
-	stats_history_test \
-	lru_cache_test \
-	object_registry_test \
-	repair_test \
-	env_timed_test \
-	write_prepared_transaction_test \
-	write_unprepared_transaction_test \
-	db_universal_compaction_test \
-	trace_analyzer_test \
-	repeatable_thread_test \
-	range_tombstone_fragmenter_test \
-	range_del_aggregator_test \
-	sst_file_reader_test \
-	db_secondary_test \
-	block_cache_tracer_test \
-	block_cache_trace_analyzer_test \
-	defer_test \
-	blob_file_addition_test \
-	blob_file_garbage_test \
-	timer_test \
-	db_with_timestamp_compaction_test \
-	testutil_test \
-	io_tracer_test \
-=======
 TESTS = $(patsubst %.cc, %, $(notdir $(TEST_MAIN_SOURCES)))
 TESTS += $(patsubst %.c, %, $(notdir $(TEST_MAIN_SOURCES_C)))
 
@@ -677,7 +495,6 @@
 	TESTS += folly_synchronization_distributed_mutex_test
 	ALL_SOURCES += third-party/folly/folly/synchronization/test/DistributedMutexTest.cc
 endif
->>>>>>> ca7659e2
 
 PARALLEL_TEST = \
 	backupable_db_test \
@@ -1442,14 +1259,10 @@
 hash_test: $(OBJ_DIR)/util/hash_test.o $(TEST_LIBRARY) $(LIBRARY)
 	$(AM_LINK)
 
-<<<<<<< HEAD
-library_loader_test: util/library_loader_test.o $(LIBOBJECTS) $(TESTHARNESS)
-	$(AM_LINK)
-
-random_test: util/random_test.o $(LIBOBJECTS) $(TESTHARNESS)
-=======
+library_loader_test: $(OBJ_DIR)/util/library_loader_test.o $(TEST_LIBRARY) $(LIBRARY)
+	$(AM_LINK)
+
 random_test: $(OBJ_DIR)/util/random_test.o  $(TEST_LIBRARY) $(LIBRARY)
->>>>>>> ca7659e2
 	$(AM_LINK)
 
 option_change_migration_test: $(OBJ_DIR)/utilities/option_change_migration/option_change_migration_test.o $(TEST_LIBRARY) $(LIBRARY)
@@ -1635,14 +1448,10 @@
 sim_cache_test: $(OBJ_DIR)/utilities/simulator_cache/sim_cache_test.o $(TEST_LIBRARY) $(LIBRARY)
 	$(AM_LINK)
 
-<<<<<<< HEAD
-env_encrypt2_test: env/env_encrypt2_test.o $(LIBOBJECTS) $(TESTHARNESS)
-	$(AM_LINK)
-
-env_mirror_test: utilities/env_mirror_test.o $(LIBOBJECTS) $(TESTHARNESS)
-=======
+env_encrypt2_test: $(OBJ_DIR)/env/env_encrypt2_test.o $(TEST_LIBRARY) $(LIBRARY)
+	$(AM_LINK)
+
 env_mirror_test: $(OBJ_DIR)/utilities/env_mirror_test.o $(TEST_LIBRARY) $(LIBRARY)
->>>>>>> ca7659e2
 	$(AM_LINK)
 
 env_timed_test: $(OBJ_DIR)/utilities/env_timed_test.o $(TEST_LIBRARY) $(LIBRARY)
