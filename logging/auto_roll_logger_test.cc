//  Copyright (c) 2011-present, Facebook, Inc.  All rights reserved.
//  This source code is licensed under both the GPLv2 (found in the
//  COPYING file in the root directory) and Apache 2.0 License
//  (found in the LICENSE.Apache file in the root directory).
//

#ifndef ROCKSDB_LITE

#include "logging/auto_roll_logger.h"

#include <sys/stat.h>

#include <algorithm>
#include <cmath>
#include <fstream>
#include <iostream>
#include <iterator>
#include <string>
#include <thread>
#include <vector>

#include "db/db_test_util.h"
#include "env/emulated_clock.h"
#include "logging/env_logger.h"
#include "logging/logging.h"
#include "port/port.h"
#include "rocksdb/db.h"
#include "rocksdb/file_system.h"
#include "rocksdb/system_clock.h"
#include "test_util/sync_point.h"
#include "test_util/testharness.h"
#include "test_util/testutil.h"

namespace ROCKSDB_NAMESPACE {

// In this test we only want to Log some simple log message with
// no format. LogMessage() provides such a simple interface and
// avoids the [format-security] warning which occurs when you
// call ROCKS_LOG_INFO(logger, log_message) directly.
namespace {
void LogMessage(Logger* logger, const char* message) {
  ROCKS_LOG_INFO(logger, "%s", message);
}

void LogMessage(const InfoLogLevel log_level, Logger* logger,
                const char* message) {
  Log(log_level, logger, "%s", message);
}
}  // namespace

class AutoRollLoggerTest : public testing::Test {
 public:
<<<<<<< HEAD
  AutoRollLoggerTest() {
    env_ = Env::Default();
    test_dir_ = test::PerThreadDBPath(env_, "db_log_test");
    log_file_ = test_dir_ + "/LOG";
    test_db_dir_ = test::PerThreadDBPath(env_, "db_log_test_db");

    RecreateLogDir();
  }

  ~AutoRollLoggerTest() { EXPECT_OK(DestroyDir(env_, test_dir_)); }

  void RecreateLogDir() {
    EXPECT_OK(DestroyDir(env_, test_dir_));
    EXPECT_OK(DestroyDir(env_, test_db_dir_));
    EXPECT_OK(env_->CreateDir(test_dir_));
    EXPECT_OK(env_->CreateDir(test_db_dir_));
=======
  static void InitTestDb() {
    // TODO replace the `system` calls with Env/FileSystem APIs.
#ifdef OS_WIN
    // Replace all slashes in the path so windows CompSpec does not
    // become confused
    std::string testDbDir(kTestDbDir);
    std::replace_if(
        testDbDir.begin(), testDbDir.end(), [](char ch) { return ch == '/'; },
        '\\');
    std::string deleteDbDirCmd =
        "if exist " + testDbDir + " rd /s /q " + testDbDir;
    ASSERT_TRUE(system(deleteDbDirCmd.c_str()) == 0);

    std::string testDir(kTestDir);
    std::replace_if(
        testDir.begin(), testDir.end(), [](char ch) { return ch == '/'; },
        '\\');
    std::string deleteCmd = "if exist " + testDir + " rd /s /q " + testDir;
#else
    std::string deleteCmd = "rm -rf " + kTestDir + " " + kTestDbDir;
#endif
    ASSERT_TRUE(system(deleteCmd.c_str()) == 0);
    ASSERT_OK(Env::Default()->CreateDir(kTestDir));
    ASSERT_OK(Env::Default()->CreateDir(kTestDbDir));
>>>>>>> f24ef5d6
  }

  void RollLogFileBySizeTest(AutoRollLogger* logger, size_t log_max_size,
                             const std::string& log_message);
  void RollLogFileByTimeTest(const std::shared_ptr<FileSystem>& fs,
                             const std::shared_ptr<SystemClock>& sc,
                             AutoRollLogger* logger, size_t time,
                             const std::string& log_message);
  // return list of files under test_dir_ that contains "LOG"
  std::vector<std::string> GetLogFiles() {
    std::vector<std::string> ret;
    std::vector<std::string> files;
    Status s = env_->GetChildren(test_dir_, &files);
    // Should call ASSERT_OK() here but it doesn't compile. It's not
    // worth the time figuring out why.
    EXPECT_TRUE(s.ok());
    for (const auto& f : files) {
      if (f.find("LOG") != std::string::npos) {
        ret.push_back(f);
      }
    }
    return ret;
  }

  // Delete all log files under test_dir_
  void CleanupLogFiles() {
    for (const std::string& f : GetLogFiles()) {
      ASSERT_OK(env_->DeleteFile(test_dir_ + "/" + f));
    }
  }

  void RollNTimesBySize(Logger* auto_roll_logger, size_t file_num,
                        size_t max_log_file_size) {
    // Roll the log 4 times, and it will trim to 3 files.
    std::string dummy_large_string;
    dummy_large_string.assign(max_log_file_size, '=');
    auto_roll_logger->SetInfoLogLevel(InfoLogLevel::INFO_LEVEL);
    for (size_t i = 0; i < file_num + 1; i++) {
      // Log enough bytes to trigger at least one roll.
      LogMessage(auto_roll_logger, dummy_large_string.c_str());
      LogMessage(auto_roll_logger, "");
    }
  }

  static const std::string kSampleMessage;
  std::string test_dir_;
  std::string test_db_dir_;
  std::string log_file_;
  Env* env_;
};

const std::string AutoRollLoggerTest::kSampleMessage(
    "this is the message to be written to the log file!!");

void AutoRollLoggerTest::RollLogFileBySizeTest(AutoRollLogger* logger,
                                               size_t log_max_size,
                                               const std::string& log_message) {
  logger->SetInfoLogLevel(InfoLogLevel::INFO_LEVEL);
  ASSERT_EQ(InfoLogLevel::INFO_LEVEL, logger->GetInfoLogLevel());
  ASSERT_EQ(InfoLogLevel::INFO_LEVEL,
            logger->TEST_inner_logger()->GetInfoLogLevel());
  // measure the size of each message, which is supposed
  // to be equal or greater than log_message.size()
  LogMessage(logger, log_message.c_str());
  size_t message_size = logger->GetLogFileSize();
  size_t current_log_size = message_size;

  // Test the cases when the log file will not be rolled.
  while (current_log_size + message_size < log_max_size) {
    LogMessage(logger, log_message.c_str());
    current_log_size += message_size;
    ASSERT_EQ(current_log_size, logger->GetLogFileSize());
  }

  // Now the log file will be rolled
  LogMessage(logger, log_message.c_str());
  // Since rotation is checked before actual logging, we need to
  // trigger the rotation by logging another message.
  LogMessage(logger, log_message.c_str());

  ASSERT_TRUE(message_size == logger->GetLogFileSize());
}

void AutoRollLoggerTest::RollLogFileByTimeTest(
    const std::shared_ptr<FileSystem>& fs,
    const std::shared_ptr<SystemClock>& sc, AutoRollLogger* logger, size_t time,
    const std::string& log_message) {
  uint64_t expected_ctime;
  uint64_t actual_ctime;

  uint64_t total_log_size;
  EXPECT_OK(fs->GetFileSize(log_file_, IOOptions(), &total_log_size, nullptr));
  expected_ctime = logger->TEST_ctime();
  logger->SetCallNowMicrosEveryNRecords(0);

  // -- Write to the log for several times, which is supposed
  // to be finished before time.
  for (int i = 0; i < 10; ++i) {
    sc->SleepForMicroseconds(50000);
    LogMessage(logger, log_message.c_str());
    EXPECT_OK(logger->GetStatus());
    // Make sure we always write to the same log file (by
    // checking the create time);

    actual_ctime = logger->TEST_ctime();

    // Also make sure the log size is increasing.
    EXPECT_EQ(expected_ctime, actual_ctime);
    EXPECT_GT(logger->GetLogFileSize(), total_log_size);
    total_log_size = logger->GetLogFileSize();
  }

  // -- Make the log file expire
  sc->SleepForMicroseconds(static_cast<int>(time * 1000000));
  LogMessage(logger, log_message.c_str());

  // At this time, the new log file should be created.
  actual_ctime = logger->TEST_ctime();
  EXPECT_LT(expected_ctime, actual_ctime);
  EXPECT_LT(logger->GetLogFileSize(), total_log_size);
}

TEST_F(AutoRollLoggerTest, RollLogFileBySize) {
<<<<<<< HEAD
  size_t log_max_size = 1024 * 5;
  size_t keep_log_file_num = 10;

  AutoRollLogger logger(FileSystem::Default(), SystemClock::Default(),
                        test_dir_, "", log_max_size, 0, keep_log_file_num);
=======
  InitTestDb();
  size_t log_max_size = 1024 * 5;
  size_t keep_log_file_num = 10;

  AutoRollLogger logger(FileSystem::Default(), SystemClock::Default(), kTestDir,
                        "", log_max_size, 0, keep_log_file_num);
>>>>>>> f24ef5d6

  RollLogFileBySizeTest(&logger, log_max_size,
                        kSampleMessage + ":RollLogFileBySize");
}

TEST_F(AutoRollLoggerTest, RollLogFileByTime) {
  auto nsc =
      std::make_shared<EmulatedSystemClock>(SystemClock::Default(), true);

  size_t time = 2;
  size_t log_size = 1024 * 5;
  size_t keep_log_file_num = 10;

  // -- Test the existence of file during the server restart.
  ASSERT_EQ(Status::NotFound(), env_->FileExists(log_file_));
  AutoRollLogger logger(env_->GetFileSystem(), nsc, test_dir_, "", log_size,
                        time, keep_log_file_num);
  ASSERT_OK(env_->FileExists(log_file_));

  RollLogFileByTimeTest(env_->GetFileSystem(), nsc, &logger, time,
                        kSampleMessage + ":RollLogFileByTime");
}

TEST_F(AutoRollLoggerTest, SetInfoLogLevel) {
  Options options;
  options.info_log_level = InfoLogLevel::FATAL_LEVEL;
  options.max_log_file_size = 1024;
  std::shared_ptr<Logger> logger;
  ASSERT_OK(CreateLoggerFromOptions(test_dir_, options, &logger));
  auto* auto_roll_logger = dynamic_cast<AutoRollLogger*>(logger.get());
  ASSERT_NE(nullptr, auto_roll_logger);
  ASSERT_EQ(InfoLogLevel::FATAL_LEVEL, auto_roll_logger->GetInfoLogLevel());
  ASSERT_EQ(InfoLogLevel::FATAL_LEVEL,
            auto_roll_logger->TEST_inner_logger()->GetInfoLogLevel());
  auto_roll_logger->SetInfoLogLevel(InfoLogLevel::DEBUG_LEVEL);
  ASSERT_EQ(InfoLogLevel::DEBUG_LEVEL, auto_roll_logger->GetInfoLogLevel());
  ASSERT_EQ(InfoLogLevel::DEBUG_LEVEL, logger->GetInfoLogLevel());
  ASSERT_EQ(InfoLogLevel::DEBUG_LEVEL,
            auto_roll_logger->TEST_inner_logger()->GetInfoLogLevel());
}

TEST_F(AutoRollLoggerTest, OpenLogFilesMultipleTimesWithOptionLog_max_size) {
  // If only 'log_max_size' options is specified, then every time
  // when rocksdb is restarted, a new empty log file will be created.
  // WORKAROUND:
  // avoid complier's complaint of "comparison between signed
  // and unsigned integer expressions" because literal 0 is
  // treated as "singed".
  size_t kZero = 0;
  size_t log_size = 1024;
  size_t keep_log_file_num = 10;

  AutoRollLogger* logger =
      new AutoRollLogger(FileSystem::Default(), SystemClock::Default(),
                         test_dir_, "", log_size, 0, keep_log_file_num);

  LogMessage(logger, kSampleMessage.c_str());
  ASSERT_GT(logger->GetLogFileSize(), kZero);
  delete logger;

  // reopens the log file and an empty log file will be created.
  logger = new AutoRollLogger(FileSystem::Default(), SystemClock::Default(),
                              test_dir_, "", log_size, 0, 10);
  ASSERT_EQ(logger->GetLogFileSize(), kZero);
  delete logger;
}

TEST_F(AutoRollLoggerTest, CompositeRollByTimeAndSizeLogger) {
  size_t time = 2, log_max_size = 1024 * 5;
  size_t keep_log_file_num = 10;

  auto nsc =
      std::make_shared<EmulatedSystemClock>(SystemClock::Default(), true);
  AutoRollLogger logger(FileSystem::Default(), nsc, test_dir_, "", log_max_size,
                        time, keep_log_file_num);

  // Test the ability to roll by size
  RollLogFileBySizeTest(&logger, log_max_size,
                        kSampleMessage + ":CompositeRollByTimeAndSizeLogger");

  // Test the ability to roll by Time
  RollLogFileByTimeTest(FileSystem::Default(), nsc, &logger, time,
                        kSampleMessage + ":CompositeRollByTimeAndSizeLogger");
}

#ifndef OS_WIN
// TODO: does not build for Windows because of EnvLogger use below. Need to
// port
TEST_F(AutoRollLoggerTest, CreateLoggerFromOptions) {
  DBOptions options;
  auto nsc =
      std::make_shared<EmulatedSystemClock>(SystemClock::Default(), true);
  std::unique_ptr<Env> nse(new CompositeEnvWrapper(env_, nsc));

  std::shared_ptr<Logger> logger;

  // Normal logger
  ASSERT_OK(CreateLoggerFromOptions(test_dir_, options, &logger));
  ASSERT_TRUE(dynamic_cast<EnvLogger*>(logger.get()));

  // Only roll by size
  options.max_log_file_size = 1024;
  ASSERT_OK(CreateLoggerFromOptions(test_dir_, options, &logger));
  AutoRollLogger* auto_roll_logger =
      dynamic_cast<AutoRollLogger*>(logger.get());
  ASSERT_TRUE(auto_roll_logger);
  RollLogFileBySizeTest(auto_roll_logger, options.max_log_file_size,
                        kSampleMessage + ":CreateLoggerFromOptions - size");

  // Only roll by Time
  options.env = nse.get();

  options.max_log_file_size = 0;
  options.log_file_time_to_roll = 2;
<<<<<<< HEAD
  ASSERT_OK(CreateLoggerFromOptions(test_dir_, options, &logger));
  auto_roll_logger =
    dynamic_cast<AutoRollLogger*>(logger.get());
=======
  ASSERT_OK(CreateLoggerFromOptions(kTestDir, options, &logger));
  auto_roll_logger = dynamic_cast<AutoRollLogger*>(logger.get());
>>>>>>> f24ef5d6
  RollLogFileByTimeTest(options.env->GetFileSystem(), nsc, auto_roll_logger,
                        options.log_file_time_to_roll,
                        kSampleMessage + ":CreateLoggerFromOptions - time");

  // roll by both Time and size
  RecreateLogDir();
  options.max_log_file_size = 1024 * 5;
  options.log_file_time_to_roll = 2;
<<<<<<< HEAD
  ASSERT_OK(CreateLoggerFromOptions(test_dir_, options, &logger));
  auto_roll_logger =
    dynamic_cast<AutoRollLogger*>(logger.get());
=======
  ASSERT_OK(CreateLoggerFromOptions(kTestDir, options, &logger));
  auto_roll_logger = dynamic_cast<AutoRollLogger*>(logger.get());
>>>>>>> f24ef5d6
  RollLogFileBySizeTest(auto_roll_logger, options.max_log_file_size,
                        kSampleMessage + ":CreateLoggerFromOptions - both");
  RollLogFileByTimeTest(options.env->GetFileSystem(), nsc, auto_roll_logger,
                        options.log_file_time_to_roll,
                        kSampleMessage + ":CreateLoggerFromOptions - both");

  // Set keep_log_file_num
  {
    const size_t kFileNum = 3;
    RecreateLogDir();
    options.max_log_file_size = 512;
    options.log_file_time_to_roll = 2;
    options.keep_log_file_num = kFileNum;
    ASSERT_OK(CreateLoggerFromOptions(test_dir_, options, &logger));
    auto_roll_logger = dynamic_cast<AutoRollLogger*>(logger.get());

    // Roll the log 4 times, and it will trim to 3 files.
    std::string dummy_large_string;
    dummy_large_string.assign(options.max_log_file_size, '=');
    auto_roll_logger->SetInfoLogLevel(InfoLogLevel::INFO_LEVEL);
    for (size_t i = 0; i < kFileNum + 1; i++) {
      // Log enough bytes to trigger at least one roll.
      LogMessage(auto_roll_logger, dummy_large_string.c_str());
      LogMessage(auto_roll_logger, "");
    }

    std::vector<std::string> files = GetLogFiles();
    ASSERT_EQ(kFileNum, files.size());

    CleanupLogFiles();
  }

  // Set keep_log_file_num and dbname is different from
  // db_log_dir.
  {
    const size_t kFileNum = 3;
    RecreateLogDir();
    options.max_log_file_size = 512;
    options.log_file_time_to_roll = 2;
    options.keep_log_file_num = kFileNum;
    options.db_log_dir = test_dir_;
    ASSERT_OK(CreateLoggerFromOptions(test_db_dir_, options, &logger));
    auto_roll_logger = dynamic_cast<AutoRollLogger*>(logger.get());

    // Roll the log 4 times, and it will trim to 3 files.
    std::string dummy_large_string;
    dummy_large_string.assign(options.max_log_file_size, '=');
    auto_roll_logger->SetInfoLogLevel(InfoLogLevel::INFO_LEVEL);
    for (size_t i = 0; i < kFileNum + 1; i++) {
      // Log enough bytes to trigger at least one roll.
      LogMessage(auto_roll_logger, dummy_large_string.c_str());
      LogMessage(auto_roll_logger, "");
    }

    std::vector<std::string> files = GetLogFiles();
    ASSERT_EQ(kFileNum, files.size());
    for (const auto& f : files) {
      ASSERT_TRUE(f.find("db_log_test_db") != std::string::npos);
    }

    // Cleaning up those files.
    CleanupLogFiles();
  }
}

TEST_F(AutoRollLoggerTest, AutoDeleting) {
  for (int attempt = 0; attempt < 2; attempt++) {
    // In the first attemp, db_log_dir is not set, while in the
    // second it is set.
    std::string dbname = (attempt == 0) ? test_dir_ : "/test/dummy/dir";
    std::string db_log_dir = (attempt == 0) ? "" : test_dir_;

    RecreateLogDir();
    const size_t kMaxFileSize = 512;
    {
      size_t log_num = 8;
      AutoRollLogger logger(FileSystem::Default(), SystemClock::Default(),
                            dbname, db_log_dir, kMaxFileSize, 0, log_num);
      RollNTimesBySize(&logger, log_num, kMaxFileSize);

      ASSERT_EQ(log_num, GetLogFiles().size());
    }
    // Shrink number of files
    {
      size_t log_num = 5;
      AutoRollLogger logger(FileSystem::Default(), SystemClock::Default(),
                            dbname, db_log_dir, kMaxFileSize, 0, log_num);
      ASSERT_EQ(log_num, GetLogFiles().size());

      RollNTimesBySize(&logger, 3, kMaxFileSize);
      ASSERT_EQ(log_num, GetLogFiles().size());
    }

    // Increase number of files again.
    {
      size_t log_num = 7;
      AutoRollLogger logger(FileSystem::Default(), SystemClock::Default(),
                            dbname, db_log_dir, kMaxFileSize, 0, log_num);
      ASSERT_EQ(6, GetLogFiles().size());

      RollNTimesBySize(&logger, 3, kMaxFileSize);
      ASSERT_EQ(log_num, GetLogFiles().size());
    }

    CleanupLogFiles();
  }
}

TEST_F(AutoRollLoggerTest, LogFlushWhileRolling) {
  DBOptions options;
  std::shared_ptr<Logger> logger;

  options.max_log_file_size = 1024 * 5;
  ASSERT_OK(CreateLoggerFromOptions(test_dir_, options, &logger));
  AutoRollLogger* auto_roll_logger =
      dynamic_cast<AutoRollLogger*>(logger.get());
  ASSERT_TRUE(auto_roll_logger);
  ROCKSDB_NAMESPACE::port::Thread flush_thread;

  // Notes:
  // (1) Need to pin the old logger before beginning the roll, as rolling grabs
  //     the mutex, which would prevent us from accessing the old logger. This
  //     also marks flush_thread with AutoRollLogger::Flush:PinnedLogger.
  // (2) New logger will be cut in AutoRollLogger::RollLogFile only when flush
  //     is completed and reference to pinned logger is released.
  // (3) EnvLogger::Flush() happens in both threads but its SyncPoints only
  //     are enabled in flush_thread (the one pinning the old logger).
  ROCKSDB_NAMESPACE::SyncPoint::GetInstance()->LoadDependencyAndMarkers(
      {{"AutoRollLogger::Flush:PinnedLogger",
        "AutoRollLoggerTest::LogFlushWhileRolling:PreRollAndPostThreadInit"}},
      {{"AutoRollLogger::Flush:PinnedLogger", "EnvLogger::Flush:Begin1"},
       {"AutoRollLogger::Flush:PinnedLogger", "EnvLogger::Flush:Begin2"}});
  ROCKSDB_NAMESPACE::SyncPoint::GetInstance()->EnableProcessing();

  flush_thread = port::Thread([&]() { auto_roll_logger->Flush(); });
  TEST_SYNC_POINT(
      "AutoRollLoggerTest::LogFlushWhileRolling:PreRollAndPostThreadInit");
  RollLogFileBySizeTest(auto_roll_logger, options.max_log_file_size,
                        kSampleMessage + ":LogFlushWhileRolling");
  flush_thread.join();
  ROCKSDB_NAMESPACE::SyncPoint::GetInstance()->DisableProcessing();
}

#endif  // OS_WIN

TEST_F(AutoRollLoggerTest, InfoLogLevel) {
  size_t log_size = 8192;
  size_t log_lines = 0;
  // an extra-scope to force the AutoRollLogger to flush the log file when it
  // becomes out of scope.
  {
    AutoRollLogger logger(FileSystem::Default(), SystemClock::Default(),
                          test_dir_, "", log_size, 0, 10);
    for (int log_level = InfoLogLevel::HEADER_LEVEL;
         log_level >= InfoLogLevel::DEBUG_LEVEL; log_level--) {
      logger.SetInfoLogLevel((InfoLogLevel)log_level);
      for (int log_type = InfoLogLevel::DEBUG_LEVEL;
           log_type <= InfoLogLevel::HEADER_LEVEL; log_type++) {
        // log messages with log level smaller than log_level will not be
        // logged.
        LogMessage((InfoLogLevel)log_type, &logger, kSampleMessage.c_str());
      }
      log_lines += InfoLogLevel::HEADER_LEVEL - log_level + 1;
    }
    for (int log_level = InfoLogLevel::HEADER_LEVEL;
         log_level >= InfoLogLevel::DEBUG_LEVEL; log_level--) {
      logger.SetInfoLogLevel((InfoLogLevel)log_level);

      // again, messages with level smaller than log_level will not be logged.
      ROCKS_LOG_HEADER(&logger, "%s", kSampleMessage.c_str());
      ROCKS_LOG_DEBUG(&logger, "%s", kSampleMessage.c_str());
      ROCKS_LOG_INFO(&logger, "%s", kSampleMessage.c_str());
      ROCKS_LOG_WARN(&logger, "%s", kSampleMessage.c_str());
      ROCKS_LOG_ERROR(&logger, "%s", kSampleMessage.c_str());
      ROCKS_LOG_FATAL(&logger, "%s", kSampleMessage.c_str());
      log_lines += InfoLogLevel::HEADER_LEVEL - log_level + 1;
    }
  }
  std::ifstream inFile(log_file_.c_str());
  size_t lines = std::count(std::istreambuf_iterator<char>(inFile),
                            std::istreambuf_iterator<char>(), '\n');
  ASSERT_EQ(log_lines, lines);
  inFile.close();
}

TEST_F(AutoRollLoggerTest, Close) {
  size_t log_size = 8192;
  size_t log_lines = 0;
  AutoRollLogger logger(FileSystem::Default(), SystemClock::Default(),
                        test_dir_, "", log_size, 0, 10);
  for (int log_level = InfoLogLevel::HEADER_LEVEL;
       log_level >= InfoLogLevel::DEBUG_LEVEL; log_level--) {
    logger.SetInfoLogLevel((InfoLogLevel)log_level);
    for (int log_type = InfoLogLevel::DEBUG_LEVEL;
         log_type <= InfoLogLevel::HEADER_LEVEL; log_type++) {
      // log messages with log level smaller than log_level will not be
      // logged.
      LogMessage((InfoLogLevel)log_type, &logger, kSampleMessage.c_str());
    }
    log_lines += InfoLogLevel::HEADER_LEVEL - log_level + 1;
  }
  for (int log_level = InfoLogLevel::HEADER_LEVEL;
       log_level >= InfoLogLevel::DEBUG_LEVEL; log_level--) {
    logger.SetInfoLogLevel((InfoLogLevel)log_level);

    // again, messages with level smaller than log_level will not be logged.
    ROCKS_LOG_HEADER(&logger, "%s", kSampleMessage.c_str());
    ROCKS_LOG_DEBUG(&logger, "%s", kSampleMessage.c_str());
    ROCKS_LOG_INFO(&logger, "%s", kSampleMessage.c_str());
    ROCKS_LOG_WARN(&logger, "%s", kSampleMessage.c_str());
    ROCKS_LOG_ERROR(&logger, "%s", kSampleMessage.c_str());
    ROCKS_LOG_FATAL(&logger, "%s", kSampleMessage.c_str());
    log_lines += InfoLogLevel::HEADER_LEVEL - log_level + 1;
  }
  ASSERT_EQ(logger.Close(), Status::OK());

  std::ifstream inFile(log_file_.c_str());
  size_t lines = std::count(std::istreambuf_iterator<char>(inFile),
                            std::istreambuf_iterator<char>(), '\n');
  ASSERT_EQ(log_lines, lines);
  inFile.close();
}

// Test the logger Header function for roll over logs
// We expect the new logs creates as roll over to carry the headers specified
static std::vector<std::string> GetOldFileNames(Env* env,
                                                const std::string& path) {
  std::vector<std::string> ret;

  const std::string dirname = path.substr(/*start=*/0, path.find_last_of("/"));
  const std::string fname = path.substr(path.find_last_of("/") + 1);

  std::vector<std::string> children;
  EXPECT_OK(env->GetChildren(dirname, &children));

  // We know that the old log files are named [path]<something>
  // Return all entities that match the pattern
  for (auto& child : children) {
    if (fname != child && child.find(fname) == 0) {
      ret.push_back(dirname + "/" + child);
    }
  }

  return ret;
}

TEST_F(AutoRollLoggerTest, LogHeaderTest) {
  static const size_t MAX_HEADERS = 10;
  static const size_t LOG_MAX_SIZE = 1024 * 5;
  static const std::string HEADER_STR = "Log header line";

  // test_num == 0 -> standard call to Header()
  // test_num == 1 -> call to Log() with InfoLogLevel::HEADER_LEVEL
  for (int test_num = 0; test_num < 2; test_num++) {
<<<<<<< HEAD
    RecreateLogDir();
=======
    InitTestDb();
>>>>>>> f24ef5d6

    AutoRollLogger logger(FileSystem::Default(), SystemClock::Default(),
                          test_dir_, /*db_log_dir=*/"", LOG_MAX_SIZE,
                          /*log_file_time_to_roll=*/0,
                          /*keep_log_file_num=*/10);

    if (test_num == 0) {
      // Log some headers explicitly using Header()
      for (size_t i = 0; i < MAX_HEADERS; i++) {
        Header(&logger, "%s %" ROCKSDB_PRIszt, HEADER_STR.c_str(), i);
      }
    } else if (test_num == 1) {
      // HEADER_LEVEL should make this behave like calling Header()
      for (size_t i = 0; i < MAX_HEADERS; i++) {
        ROCKS_LOG_HEADER(&logger, "%s %" ROCKSDB_PRIszt, HEADER_STR.c_str(), i);
      }
    }

    const std::string newfname = logger.TEST_log_fname();

    // Log enough data to cause a roll over
    int i = 0;
    for (size_t iter = 0; iter < 2; iter++) {
      while (logger.GetLogFileSize() < LOG_MAX_SIZE) {
        Info(&logger, (kSampleMessage + ":LogHeaderTest line %d").c_str(), i);
        ++i;
      }

      Info(&logger, "Rollover");
    }

    // Flush the log for the latest file
    LogFlush(&logger);

    const auto oldfiles = GetOldFileNames(env_, newfname);

    ASSERT_EQ(oldfiles.size(), (size_t)2);

    for (auto& oldfname : oldfiles) {
      // verify that the files rolled over
      ASSERT_NE(oldfname, newfname);
      // verify that the old log contains all the header logs
      ASSERT_EQ(test::GetLinesCount(oldfname, HEADER_STR), MAX_HEADERS);
    }
  }
}

TEST_F(AutoRollLoggerTest, LogFileExistence) {
  ROCKSDB_NAMESPACE::DB* db;
  ROCKSDB_NAMESPACE::Options options;
<<<<<<< HEAD

  ASSERT_OK(DestroyDir(env_, test_dir_));
=======
#ifdef OS_WIN
  // Replace all slashes in the path so windows CompSpec does not
  // become confused
  std::string testDir(kTestDir);
  std::replace_if(
      testDir.begin(), testDir.end(), [](char ch) { return ch == '/'; }, '\\');
  std::string deleteCmd = "if exist " + testDir + " rd /s /q " + testDir;
#else
  std::string deleteCmd = "rm -rf " + kTestDir;
#endif
  ASSERT_EQ(system(deleteCmd.c_str()), 0);
>>>>>>> f24ef5d6
  options.max_log_file_size = 100 * 1024 * 1024;
  options.create_if_missing = true;
  ASSERT_OK(ROCKSDB_NAMESPACE::DB::Open(options, test_dir_, &db));
  ASSERT_OK(env_->FileExists(log_file_));
  delete db;
  ASSERT_OK(DestroyDB(test_dir_, options));
}

TEST_F(AutoRollLoggerTest, FileCreateFailure) {
  Options options;
  options.max_log_file_size = 100 * 1024 * 1024;
  options.db_log_dir = "/a/dir/does/not/exist/at/all";

  std::shared_ptr<Logger> logger;
  ASSERT_NOK(CreateLoggerFromOptions("", options, &logger));
  ASSERT_TRUE(!logger);
}

TEST_F(AutoRollLoggerTest, RenameOnlyWhenExists) {
  SpecialEnv env(env_);
  Options options;
  options.env = &env;

  // Originally no LOG exists. Should not see a rename.
  {
    std::shared_ptr<Logger> logger;
    ASSERT_OK(CreateLoggerFromOptions(test_dir_, options, &logger));
    ASSERT_EQ(0, env.rename_count_);
  }

  // Now a LOG exists. Create a new one should see a rename.
  {
    std::shared_ptr<Logger> logger;
    ASSERT_OK(CreateLoggerFromOptions(test_dir_, options, &logger));
    ASSERT_EQ(1, env.rename_count_);
  }
}

TEST_F(AutoRollLoggerTest, RenameError) {
  SpecialEnv env(env_);
  env.rename_error_ = true;
  Options options;
  options.env = &env;

  // Originally no LOG exists. Should not be impacted by rename error.
  {
    std::shared_ptr<Logger> logger;
    ASSERT_OK(CreateLoggerFromOptions(test_dir_, options, &logger));
    ASSERT_TRUE(logger != nullptr);
  }

  // Now a LOG exists. Rename error should cause failure.
  {
    std::shared_ptr<Logger> logger;
    ASSERT_NOK(CreateLoggerFromOptions(test_dir_, options, &logger));
    ASSERT_TRUE(logger == nullptr);
  }
}

}  // namespace ROCKSDB_NAMESPACE

int main(int argc, char** argv) {
  ROCKSDB_NAMESPACE::port::InstallStackTraceHandler();
  ::testing::InitGoogleTest(&argc, argv);
  return RUN_ALL_TESTS();
}

#else
#include <stdio.h>

int main(int /*argc*/, char** /*argv*/) {
  fprintf(stderr,
          "SKIPPED as AutoRollLogger is not supported in ROCKSDB_LITE\n");
  return 0;
}

#endif  // !ROCKSDB_LITE<|MERGE_RESOLUTION|>--- conflicted
+++ resolved
@@ -50,7 +50,6 @@
 
 class AutoRollLoggerTest : public testing::Test {
  public:
-<<<<<<< HEAD
   AutoRollLoggerTest() {
     env_ = Env::Default();
     test_dir_ = test::PerThreadDBPath(env_, "db_log_test");
@@ -67,32 +66,6 @@
     EXPECT_OK(DestroyDir(env_, test_db_dir_));
     EXPECT_OK(env_->CreateDir(test_dir_));
     EXPECT_OK(env_->CreateDir(test_db_dir_));
-=======
-  static void InitTestDb() {
-    // TODO replace the `system` calls with Env/FileSystem APIs.
-#ifdef OS_WIN
-    // Replace all slashes in the path so windows CompSpec does not
-    // become confused
-    std::string testDbDir(kTestDbDir);
-    std::replace_if(
-        testDbDir.begin(), testDbDir.end(), [](char ch) { return ch == '/'; },
-        '\\');
-    std::string deleteDbDirCmd =
-        "if exist " + testDbDir + " rd /s /q " + testDbDir;
-    ASSERT_TRUE(system(deleteDbDirCmd.c_str()) == 0);
-
-    std::string testDir(kTestDir);
-    std::replace_if(
-        testDir.begin(), testDir.end(), [](char ch) { return ch == '/'; },
-        '\\');
-    std::string deleteCmd = "if exist " + testDir + " rd /s /q " + testDir;
-#else
-    std::string deleteCmd = "rm -rf " + kTestDir + " " + kTestDbDir;
-#endif
-    ASSERT_TRUE(system(deleteCmd.c_str()) == 0);
-    ASSERT_OK(Env::Default()->CreateDir(kTestDir));
-    ASSERT_OK(Env::Default()->CreateDir(kTestDbDir));
->>>>>>> f24ef5d6
   }
 
   void RollLogFileBySizeTest(AutoRollLogger* logger, size_t log_max_size,
@@ -216,20 +189,11 @@
 }
 
 TEST_F(AutoRollLoggerTest, RollLogFileBySize) {
-<<<<<<< HEAD
   size_t log_max_size = 1024 * 5;
   size_t keep_log_file_num = 10;
 
   AutoRollLogger logger(FileSystem::Default(), SystemClock::Default(),
                         test_dir_, "", log_max_size, 0, keep_log_file_num);
-=======
-  InitTestDb();
-  size_t log_max_size = 1024 * 5;
-  size_t keep_log_file_num = 10;
-
-  AutoRollLogger logger(FileSystem::Default(), SystemClock::Default(), kTestDir,
-                        "", log_max_size, 0, keep_log_file_num);
->>>>>>> f24ef5d6
 
   RollLogFileBySizeTest(&logger, log_max_size,
                         kSampleMessage + ":RollLogFileBySize");
@@ -344,14 +308,9 @@
 
   options.max_log_file_size = 0;
   options.log_file_time_to_roll = 2;
-<<<<<<< HEAD
   ASSERT_OK(CreateLoggerFromOptions(test_dir_, options, &logger));
   auto_roll_logger =
     dynamic_cast<AutoRollLogger*>(logger.get());
-=======
-  ASSERT_OK(CreateLoggerFromOptions(kTestDir, options, &logger));
-  auto_roll_logger = dynamic_cast<AutoRollLogger*>(logger.get());
->>>>>>> f24ef5d6
   RollLogFileByTimeTest(options.env->GetFileSystem(), nsc, auto_roll_logger,
                         options.log_file_time_to_roll,
                         kSampleMessage + ":CreateLoggerFromOptions - time");
@@ -360,14 +319,9 @@
   RecreateLogDir();
   options.max_log_file_size = 1024 * 5;
   options.log_file_time_to_roll = 2;
-<<<<<<< HEAD
   ASSERT_OK(CreateLoggerFromOptions(test_dir_, options, &logger));
   auto_roll_logger =
     dynamic_cast<AutoRollLogger*>(logger.get());
-=======
-  ASSERT_OK(CreateLoggerFromOptions(kTestDir, options, &logger));
-  auto_roll_logger = dynamic_cast<AutoRollLogger*>(logger.get());
->>>>>>> f24ef5d6
   RollLogFileBySizeTest(auto_roll_logger, options.max_log_file_size,
                         kSampleMessage + ":CreateLoggerFromOptions - both");
   RollLogFileByTimeTest(options.env->GetFileSystem(), nsc, auto_roll_logger,
@@ -622,11 +576,7 @@
   // test_num == 0 -> standard call to Header()
   // test_num == 1 -> call to Log() with InfoLogLevel::HEADER_LEVEL
   for (int test_num = 0; test_num < 2; test_num++) {
-<<<<<<< HEAD
     RecreateLogDir();
-=======
-    InitTestDb();
->>>>>>> f24ef5d6
 
     AutoRollLogger logger(FileSystem::Default(), SystemClock::Default(),
                           test_dir_, /*db_log_dir=*/"", LOG_MAX_SIZE,
@@ -677,22 +627,8 @@
 TEST_F(AutoRollLoggerTest, LogFileExistence) {
   ROCKSDB_NAMESPACE::DB* db;
   ROCKSDB_NAMESPACE::Options options;
-<<<<<<< HEAD
 
   ASSERT_OK(DestroyDir(env_, test_dir_));
-=======
-#ifdef OS_WIN
-  // Replace all slashes in the path so windows CompSpec does not
-  // become confused
-  std::string testDir(kTestDir);
-  std::replace_if(
-      testDir.begin(), testDir.end(), [](char ch) { return ch == '/'; }, '\\');
-  std::string deleteCmd = "if exist " + testDir + " rd /s /q " + testDir;
-#else
-  std::string deleteCmd = "rm -rf " + kTestDir;
-#endif
-  ASSERT_EQ(system(deleteCmd.c_str()), 0);
->>>>>>> f24ef5d6
   options.max_log_file_size = 100 * 1024 * 1024;
   options.create_if_missing = true;
   ASSERT_OK(ROCKSDB_NAMESPACE::DB::Open(options, test_dir_, &db));
