//  Copyright (c) 2011-present, Facebook, Inc.  All rights reserved.
//  This source code is licensed under both the GPLv2 (found in the
//  COPYING file in the root directory) and Apache 2.0 License
//  (found in the LICENSE.Apache file in the root directory).
//

#ifndef ROCKSDB_LITE

#include "logging/auto_roll_logger.h"

#include <sys/stat.h>

#include <algorithm>
#include <cmath>
#include <fstream>
#include <iostream>
#include <iterator>
#include <string>
#include <thread>
#include <vector>

#include "db/db_test_util.h"
#include "env/emulated_clock.h"
#include "logging/env_logger.h"
#include "logging/logging.h"
#include "port/port.h"
#include "rocksdb/db.h"
#include "rocksdb/file_system.h"
#include "rocksdb/system_clock.h"
#include "test_util/sync_point.h"
#include "test_util/testharness.h"
#include "test_util/testutil.h"

namespace ROCKSDB_NAMESPACE {

// In this test we only want to Log some simple log message with
// no format. LogMessage() provides such a simple interface and
// avoids the [format-security] warning which occurs when you
// call ROCKS_LOG_INFO(logger, log_message) directly.
namespace {
void LogMessage(Logger* logger, const char* message) {
  ROCKS_LOG_INFO(logger, "%s", message);
}

void LogMessage(const InfoLogLevel log_level, Logger* logger,
                const char* message) {
  Log(log_level, logger, "%s", message);
}
}  // namespace

class AutoRollLoggerTest : public testing::Test {
 public:
<<<<<<< HEAD
  AutoRollLoggerTest() {
    env_ = Env::Default();
    test_dir_ = test::PerThreadDBPath(env_, "db_log_test");
    log_file_ = test_dir_ + "/LOG";
    RecreateLogDir();
  }

  ~AutoRollLoggerTest() { EXPECT_OK(DestroyDir(env_, test_dir_)); }

  void RecreateLogDir() {
    EXPECT_OK(DestroyDir(env_, test_dir_));
    EXPECT_OK(env_->CreateDir(test_dir_));
=======
  static void InitTestDb() {
    // TODO replace the `system` calls with Env/FileSystem APIs.
#ifdef OS_WIN
    // Replace all slashes in the path so windows CompSpec does not
    // become confused
    std::string testDbDir(kTestDbDir);
    std::replace_if(
        testDbDir.begin(), testDbDir.end(), [](char ch) { return ch == '/'; },
        '\\');
    std::string deleteDbDirCmd =
        "if exist " + testDbDir + " rd /s /q " + testDbDir;
    ASSERT_TRUE(system(deleteDbDirCmd.c_str()) == 0);

    std::string testDir(kTestDir);
    std::replace_if(testDir.begin(), testDir.end(),
                    [](char ch) { return ch == '/'; }, '\\');
    std::string deleteCmd = "if exist " + testDir + " rd /s /q " + testDir;
#else
    std::string deleteCmd = "rm -rf " + kTestDir + " " + kTestDbDir;
#endif
    ASSERT_TRUE(system(deleteCmd.c_str()) == 0);
    ASSERT_OK(Env::Default()->CreateDir(kTestDir));
    ASSERT_OK(Env::Default()->CreateDir(kTestDbDir));
>>>>>>> 504fe4de
  }

  void RollLogFileBySizeTest(AutoRollLogger* logger, size_t log_max_size,
                             const std::string& log_message);
  void RollLogFileByTimeTest(const std::shared_ptr<FileSystem>& fs,
                             const std::shared_ptr<SystemClock>& sc,
                             AutoRollLogger* logger, size_t time,
                             const std::string& log_message);
  // return list of files under test_dir_ that contains "LOG"
  std::vector<std::string> GetLogFiles() {
    std::vector<std::string> ret;
    std::vector<std::string> files;
    Status s = env_->GetChildren(test_dir_, &files);
    // Should call ASSERT_OK() here but it doesn't compile. It's not
    // worth the time figuring out why.
    EXPECT_TRUE(s.ok());
    for (const auto& f : files) {
      if (f.find("LOG") != std::string::npos) {
        ret.push_back(f);
      }
    }
    return ret;
  }

  // Delete all log files under test_dir_
  void CleanupLogFiles() {
    for (const std::string& f : GetLogFiles()) {
      ASSERT_OK(env_->DeleteFile(test_dir_ + "/" + f));
    }
  }

  void RollNTimesBySize(Logger* auto_roll_logger, size_t file_num,
                        size_t max_log_file_size) {
    // Roll the log 4 times, and it will trim to 3 files.
    std::string dummy_large_string;
    dummy_large_string.assign(max_log_file_size, '=');
    auto_roll_logger->SetInfoLogLevel(InfoLogLevel::INFO_LEVEL);
    for (size_t i = 0; i < file_num + 1; i++) {
      // Log enough bytes to trigger at least one roll.
      LogMessage(auto_roll_logger, dummy_large_string.c_str());
      LogMessage(auto_roll_logger, "");
    }
  }

  static const std::string kSampleMessage;
<<<<<<< HEAD
  std::string test_dir_;
  std::string log_file_;
  Env* env_;
=======
  static const std::string kTestDir;
  static const std::string kTestDbDir;
  static const std::string kLogFile;
  static Env* default_env;
>>>>>>> 504fe4de
};

const std::string AutoRollLoggerTest::kSampleMessage(
    "this is the message to be written to the log file!!");
<<<<<<< HEAD
=======
const std::string AutoRollLoggerTest::kTestDir(
    test::PerThreadDBPath("db_log_test"));
const std::string AutoRollLoggerTest::kTestDbDir(
    test::PerThreadDBPath("db_log_test_db"));
const std::string AutoRollLoggerTest::kLogFile(
    test::PerThreadDBPath("db_log_test") + "/LOG");
Env* AutoRollLoggerTest::default_env = Env::Default();
>>>>>>> 504fe4de

void AutoRollLoggerTest::RollLogFileBySizeTest(AutoRollLogger* logger,
                                               size_t log_max_size,
                                               const std::string& log_message) {
  logger->SetInfoLogLevel(InfoLogLevel::INFO_LEVEL);
  ASSERT_EQ(InfoLogLevel::INFO_LEVEL, logger->GetInfoLogLevel());
  ASSERT_EQ(InfoLogLevel::INFO_LEVEL,
            logger->TEST_inner_logger()->GetInfoLogLevel());
  // measure the size of each message, which is supposed
  // to be equal or greater than log_message.size()
  LogMessage(logger, log_message.c_str());
  size_t message_size = logger->GetLogFileSize();
  size_t current_log_size = message_size;

  // Test the cases when the log file will not be rolled.
  while (current_log_size + message_size < log_max_size) {
    LogMessage(logger, log_message.c_str());
    current_log_size += message_size;
    ASSERT_EQ(current_log_size, logger->GetLogFileSize());
  }

  // Now the log file will be rolled
  LogMessage(logger, log_message.c_str());
  // Since rotation is checked before actual logging, we need to
  // trigger the rotation by logging another message.
  LogMessage(logger, log_message.c_str());

  ASSERT_TRUE(message_size == logger->GetLogFileSize());
}

void AutoRollLoggerTest::RollLogFileByTimeTest(
    const std::shared_ptr<FileSystem>& fs,
    const std::shared_ptr<SystemClock>& sc, AutoRollLogger* logger, size_t time,
    const std::string& log_message) {
  uint64_t expected_ctime;
  uint64_t actual_ctime;

  uint64_t total_log_size;
  EXPECT_OK(fs->GetFileSize(log_file_, IOOptions(), &total_log_size, nullptr));
  expected_ctime = logger->TEST_ctime();
  logger->SetCallNowMicrosEveryNRecords(0);

  // -- Write to the log for several times, which is supposed
  // to be finished before time.
  for (int i = 0; i < 10; ++i) {
    sc->SleepForMicroseconds(50000);
    LogMessage(logger, log_message.c_str());
    EXPECT_OK(logger->GetStatus());
    // Make sure we always write to the same log file (by
    // checking the create time);

    actual_ctime = logger->TEST_ctime();

    // Also make sure the log size is increasing.
    EXPECT_EQ(expected_ctime, actual_ctime);
    EXPECT_GT(logger->GetLogFileSize(), total_log_size);
    total_log_size = logger->GetLogFileSize();
  }

  // -- Make the log file expire
  sc->SleepForMicroseconds(static_cast<int>(time * 1000000));
  LogMessage(logger, log_message.c_str());

  // At this time, the new log file should be created.
  actual_ctime = logger->TEST_ctime();
  EXPECT_LT(expected_ctime, actual_ctime);
  EXPECT_LT(logger->GetLogFileSize(), total_log_size);
}

TEST_F(AutoRollLoggerTest, RollLogFileBySize) {
    size_t log_max_size = 1024 * 5;
    size_t keep_log_file_num = 10;

    AutoRollLogger logger(FileSystem::Default(), SystemClock::Default(),
                          test_dir_, "", log_max_size, 0, keep_log_file_num);

    RollLogFileBySizeTest(&logger, log_max_size,
                          kSampleMessage + ":RollLogFileBySize");
}

TEST_F(AutoRollLoggerTest, RollLogFileByTime) {
  auto nsc =
      std::make_shared<EmulatedSystemClock>(SystemClock::Default(), true);

  size_t time = 2;
  size_t log_size = 1024 * 5;
  size_t keep_log_file_num = 10;

  // -- Test the existence of file during the server restart.
  ASSERT_EQ(Status::NotFound(), env_->FileExists(log_file_));
  AutoRollLogger logger(env_->GetFileSystem(), nsc, test_dir_, "", log_size,
                        time, keep_log_file_num);
  ASSERT_OK(env_->FileExists(log_file_));

  RollLogFileByTimeTest(env_->GetFileSystem(), nsc, &logger, time,
                        kSampleMessage + ":RollLogFileByTime");
}

TEST_F(AutoRollLoggerTest, SetInfoLogLevel) {
  Options options;
  options.info_log_level = InfoLogLevel::FATAL_LEVEL;
  options.max_log_file_size = 1024;
  std::shared_ptr<Logger> logger;
  ASSERT_OK(CreateLoggerFromOptions(test_dir_, options, &logger));
  auto* auto_roll_logger = dynamic_cast<AutoRollLogger*>(logger.get());
  ASSERT_NE(nullptr, auto_roll_logger);
  ASSERT_EQ(InfoLogLevel::FATAL_LEVEL, auto_roll_logger->GetInfoLogLevel());
  ASSERT_EQ(InfoLogLevel::FATAL_LEVEL,
            auto_roll_logger->TEST_inner_logger()->GetInfoLogLevel());
  auto_roll_logger->SetInfoLogLevel(InfoLogLevel::DEBUG_LEVEL);
  ASSERT_EQ(InfoLogLevel::DEBUG_LEVEL, auto_roll_logger->GetInfoLogLevel());
  ASSERT_EQ(InfoLogLevel::DEBUG_LEVEL, logger->GetInfoLogLevel());
  ASSERT_EQ(InfoLogLevel::DEBUG_LEVEL,
            auto_roll_logger->TEST_inner_logger()->GetInfoLogLevel());
}

TEST_F(AutoRollLoggerTest, OpenLogFilesMultipleTimesWithOptionLog_max_size) {
  // If only 'log_max_size' options is specified, then every time
  // when rocksdb is restarted, a new empty log file will be created.
  // WORKAROUND:
  // avoid complier's complaint of "comparison between signed
  // and unsigned integer expressions" because literal 0 is
  // treated as "singed".
  size_t kZero = 0;
  size_t log_size = 1024;
  size_t keep_log_file_num = 10;

  AutoRollLogger* logger =
      new AutoRollLogger(FileSystem::Default(), SystemClock::Default(),
                         test_dir_, "", log_size, 0, keep_log_file_num);

  LogMessage(logger, kSampleMessage.c_str());
  ASSERT_GT(logger->GetLogFileSize(), kZero);
  delete logger;

  // reopens the log file and an empty log file will be created.
  logger = new AutoRollLogger(FileSystem::Default(), SystemClock::Default(),
                              test_dir_, "", log_size, 0, 10);
  ASSERT_EQ(logger->GetLogFileSize(), kZero);
  delete logger;
}

TEST_F(AutoRollLoggerTest, CompositeRollByTimeAndSizeLogger) {
  size_t time = 2, log_max_size = 1024 * 5;
  size_t keep_log_file_num = 10;

  auto nsc =
      std::make_shared<EmulatedSystemClock>(SystemClock::Default(), true);
  AutoRollLogger logger(FileSystem::Default(), nsc, test_dir_, "", log_max_size,
                        time, keep_log_file_num);

  // Test the ability to roll by size
  RollLogFileBySizeTest(&logger, log_max_size,
                        kSampleMessage + ":CompositeRollByTimeAndSizeLogger");

  // Test the ability to roll by Time
  RollLogFileByTimeTest(FileSystem::Default(), nsc, &logger, time,
                        kSampleMessage + ":CompositeRollByTimeAndSizeLogger");
}

#ifndef OS_WIN
// TODO: does not build for Windows because of EnvLogger use below. Need to
// port
TEST_F(AutoRollLoggerTest, CreateLoggerFromOptions) {
  DBOptions options;
  auto nsc =
      std::make_shared<EmulatedSystemClock>(SystemClock::Default(), true);
  std::unique_ptr<Env> nse(new CompositeEnvWrapper(env_, nsc));

  std::shared_ptr<Logger> logger;

  // Normal logger
<<<<<<< HEAD
  ASSERT_OK(CreateLoggerFromOptions(test_dir_, options, &logger));
  ASSERT_TRUE(dynamic_cast<PosixLogger*>(logger.get()));
=======
  ASSERT_OK(CreateLoggerFromOptions(kTestDir, options, &logger));
  ASSERT_TRUE(dynamic_cast<EnvLogger*>(logger.get()));
>>>>>>> 504fe4de

  // Only roll by size
  options.max_log_file_size = 1024;
  ASSERT_OK(CreateLoggerFromOptions(test_dir_, options, &logger));
  AutoRollLogger* auto_roll_logger =
    dynamic_cast<AutoRollLogger*>(logger.get());
  ASSERT_TRUE(auto_roll_logger);
  RollLogFileBySizeTest(
      auto_roll_logger, options.max_log_file_size,
      kSampleMessage + ":CreateLoggerFromOptions - size");

  // Only roll by Time
  options.env = nse.get();

  options.max_log_file_size = 0;
  options.log_file_time_to_roll = 2;
  ASSERT_OK(CreateLoggerFromOptions(test_dir_, options, &logger));
  auto_roll_logger =
    dynamic_cast<AutoRollLogger*>(logger.get());
  RollLogFileByTimeTest(options.env->GetFileSystem(), nsc, auto_roll_logger,
                        options.log_file_time_to_roll,
                        kSampleMessage + ":CreateLoggerFromOptions - time");

  // roll by both Time and size
  RecreateLogDir();
  options.max_log_file_size = 1024 * 5;
  options.log_file_time_to_roll = 2;
  ASSERT_OK(CreateLoggerFromOptions(test_dir_, options, &logger));
  auto_roll_logger =
    dynamic_cast<AutoRollLogger*>(logger.get());
  RollLogFileBySizeTest(auto_roll_logger, options.max_log_file_size,
                        kSampleMessage + ":CreateLoggerFromOptions - both");
  RollLogFileByTimeTest(options.env->GetFileSystem(), nsc, auto_roll_logger,
                        options.log_file_time_to_roll,
                        kSampleMessage + ":CreateLoggerFromOptions - both");

  // Set keep_log_file_num
  {
    const size_t kFileNum = 3;
    RecreateLogDir();
    options.max_log_file_size = 512;
    options.log_file_time_to_roll = 2;
    options.keep_log_file_num = kFileNum;
    ASSERT_OK(CreateLoggerFromOptions(test_dir_, options, &logger));
    auto_roll_logger = dynamic_cast<AutoRollLogger*>(logger.get());

    // Roll the log 4 times, and it will trim to 3 files.
    std::string dummy_large_string;
    dummy_large_string.assign(options.max_log_file_size, '=');
    auto_roll_logger->SetInfoLogLevel(InfoLogLevel::INFO_LEVEL);
    for (size_t i = 0; i < kFileNum + 1; i++) {
      // Log enough bytes to trigger at least one roll.
      LogMessage(auto_roll_logger, dummy_large_string.c_str());
      LogMessage(auto_roll_logger, "");
    }

    std::vector<std::string> files = GetLogFiles();
    ASSERT_EQ(kFileNum, files.size());

    CleanupLogFiles();
  }

  // Set keep_log_file_num and dbname is different from
  // db_log_dir.
  {
    const size_t kFileNum = 3;
    RecreateLogDir();
    options.max_log_file_size = 512;
    options.log_file_time_to_roll = 2;
    options.keep_log_file_num = kFileNum;
<<<<<<< HEAD
    options.db_log_dir = test_dir_;
    ASSERT_OK(CreateLoggerFromOptions("/dummy/db/name", options, &logger));
=======
    options.db_log_dir = kTestDir;
    ASSERT_OK(CreateLoggerFromOptions(kTestDbDir, options, &logger));
>>>>>>> 504fe4de
    auto_roll_logger = dynamic_cast<AutoRollLogger*>(logger.get());

    // Roll the log 4 times, and it will trim to 3 files.
    std::string dummy_large_string;
    dummy_large_string.assign(options.max_log_file_size, '=');
    auto_roll_logger->SetInfoLogLevel(InfoLogLevel::INFO_LEVEL);
    for (size_t i = 0; i < kFileNum + 1; i++) {
      // Log enough bytes to trigger at least one roll.
      LogMessage(auto_roll_logger, dummy_large_string.c_str());
      LogMessage(auto_roll_logger, "");
    }

    std::vector<std::string> files = GetLogFiles();
    ASSERT_EQ(kFileNum, files.size());
    for (const auto& f : files) {
      ASSERT_TRUE(f.find("db_log_test_db") != std::string::npos);
    }

    // Cleaning up those files.
    CleanupLogFiles();
  }
}

TEST_F(AutoRollLoggerTest, AutoDeleting) {
  for (int attempt = 0; attempt < 2; attempt++) {
    // In the first attemp, db_log_dir is not set, while in the
    // second it is set.
    std::string dbname = (attempt == 0) ? test_dir_ : "/test/dummy/dir";
    std::string db_log_dir = (attempt == 0) ? "" : test_dir_;

    RecreateLogDir();
    const size_t kMaxFileSize = 512;
    {
      size_t log_num = 8;
      AutoRollLogger logger(FileSystem::Default(), SystemClock::Default(),
                            dbname, db_log_dir, kMaxFileSize, 0, log_num);
      RollNTimesBySize(&logger, log_num, kMaxFileSize);

      ASSERT_EQ(log_num, GetLogFiles().size());
    }
    // Shrink number of files
    {
      size_t log_num = 5;
      AutoRollLogger logger(FileSystem::Default(), SystemClock::Default(),
                            dbname, db_log_dir, kMaxFileSize, 0, log_num);
      ASSERT_EQ(log_num, GetLogFiles().size());

      RollNTimesBySize(&logger, 3, kMaxFileSize);
      ASSERT_EQ(log_num, GetLogFiles().size());
    }

    // Increase number of files again.
    {
      size_t log_num = 7;
      AutoRollLogger logger(FileSystem::Default(), SystemClock::Default(),
                            dbname, db_log_dir, kMaxFileSize, 0, log_num);
      ASSERT_EQ(6, GetLogFiles().size());

      RollNTimesBySize(&logger, 3, kMaxFileSize);
      ASSERT_EQ(log_num, GetLogFiles().size());
    }

    CleanupLogFiles();
  }
}

TEST_F(AutoRollLoggerTest, LogFlushWhileRolling) {
  DBOptions options;
  std::shared_ptr<Logger> logger;

  options.max_log_file_size = 1024 * 5;
  ASSERT_OK(CreateLoggerFromOptions(test_dir_, options, &logger));
  AutoRollLogger* auto_roll_logger =
      dynamic_cast<AutoRollLogger*>(logger.get());
  ASSERT_TRUE(auto_roll_logger);
  ROCKSDB_NAMESPACE::port::Thread flush_thread;

  // Notes:
  // (1) Need to pin the old logger before beginning the roll, as rolling grabs
  //     the mutex, which would prevent us from accessing the old logger. This
  //     also marks flush_thread with AutoRollLogger::Flush:PinnedLogger.
  // (2) Need to reset logger during EnvLogger::Flush() to exercise a race
  //     condition case, which is executing the flush with the pinned (old)
  //     logger after auto-roll logger has cut over to a new logger.
  // (3) EnvLogger::Flush() happens in both threads but its SyncPoints only
  //     are enabled in flush_thread (the one pinning the old logger).
  ROCKSDB_NAMESPACE::SyncPoint::GetInstance()->LoadDependencyAndMarkers(
      {{"AutoRollLogger::Flush:PinnedLogger",
        "AutoRollLoggerTest::LogFlushWhileRolling:PreRollAndPostThreadInit"},
       {"EnvLogger::Flush:Begin1",
        "AutoRollLogger::ResetLogger:BeforeNewLogger"},
       {"AutoRollLogger::ResetLogger:AfterNewLogger",
        "EnvLogger::Flush:Begin2"}},
      {{"AutoRollLogger::Flush:PinnedLogger", "EnvLogger::Flush:Begin1"},
       {"AutoRollLogger::Flush:PinnedLogger", "EnvLogger::Flush:Begin2"}});
  ROCKSDB_NAMESPACE::SyncPoint::GetInstance()->EnableProcessing();

  flush_thread = port::Thread([&]() { auto_roll_logger->Flush(); });
  TEST_SYNC_POINT(
      "AutoRollLoggerTest::LogFlushWhileRolling:PreRollAndPostThreadInit");
  RollLogFileBySizeTest(auto_roll_logger, options.max_log_file_size,
                        kSampleMessage + ":LogFlushWhileRolling");
  flush_thread.join();
  ROCKSDB_NAMESPACE::SyncPoint::GetInstance()->DisableProcessing();
}

#endif  // OS_WIN

TEST_F(AutoRollLoggerTest, InfoLogLevel) {
  size_t log_size = 8192;
  size_t log_lines = 0;
  // an extra-scope to force the AutoRollLogger to flush the log file when it
  // becomes out of scope.
  {
    AutoRollLogger logger(FileSystem::Default(), SystemClock::Default(),
                          test_dir_, "", log_size, 0, 10);
    for (int log_level = InfoLogLevel::HEADER_LEVEL;
         log_level >= InfoLogLevel::DEBUG_LEVEL; log_level--) {
      logger.SetInfoLogLevel((InfoLogLevel)log_level);
      for (int log_type = InfoLogLevel::DEBUG_LEVEL;
           log_type <= InfoLogLevel::HEADER_LEVEL; log_type++) {
        // log messages with log level smaller than log_level will not be
        // logged.
        LogMessage((InfoLogLevel)log_type, &logger, kSampleMessage.c_str());
      }
      log_lines += InfoLogLevel::HEADER_LEVEL - log_level + 1;
    }
    for (int log_level = InfoLogLevel::HEADER_LEVEL;
         log_level >= InfoLogLevel::DEBUG_LEVEL; log_level--) {
      logger.SetInfoLogLevel((InfoLogLevel)log_level);

      // again, messages with level smaller than log_level will not be logged.
      ROCKS_LOG_HEADER(&logger, "%s", kSampleMessage.c_str());
      ROCKS_LOG_DEBUG(&logger, "%s", kSampleMessage.c_str());
      ROCKS_LOG_INFO(&logger, "%s", kSampleMessage.c_str());
      ROCKS_LOG_WARN(&logger, "%s", kSampleMessage.c_str());
      ROCKS_LOG_ERROR(&logger, "%s", kSampleMessage.c_str());
      ROCKS_LOG_FATAL(&logger, "%s", kSampleMessage.c_str());
      log_lines += InfoLogLevel::HEADER_LEVEL - log_level + 1;
    }
  }
  std::ifstream inFile(log_file_.c_str());
  size_t lines = std::count(std::istreambuf_iterator<char>(inFile),
                         std::istreambuf_iterator<char>(), '\n');
  ASSERT_EQ(log_lines, lines);
  inFile.close();
}

TEST_F(AutoRollLoggerTest, Close) {
  size_t log_size = 8192;
  size_t log_lines = 0;
  AutoRollLogger logger(FileSystem::Default(), SystemClock::Default(),
                        test_dir_, "", log_size, 0, 10);
  for (int log_level = InfoLogLevel::HEADER_LEVEL;
       log_level >= InfoLogLevel::DEBUG_LEVEL; log_level--) {
    logger.SetInfoLogLevel((InfoLogLevel)log_level);
    for (int log_type = InfoLogLevel::DEBUG_LEVEL;
         log_type <= InfoLogLevel::HEADER_LEVEL; log_type++) {
      // log messages with log level smaller than log_level will not be
      // logged.
      LogMessage((InfoLogLevel)log_type, &logger, kSampleMessage.c_str());
    }
    log_lines += InfoLogLevel::HEADER_LEVEL - log_level + 1;
  }
  for (int log_level = InfoLogLevel::HEADER_LEVEL;
       log_level >= InfoLogLevel::DEBUG_LEVEL; log_level--) {
    logger.SetInfoLogLevel((InfoLogLevel)log_level);

    // again, messages with level smaller than log_level will not be logged.
    ROCKS_LOG_HEADER(&logger, "%s", kSampleMessage.c_str());
    ROCKS_LOG_DEBUG(&logger, "%s", kSampleMessage.c_str());
    ROCKS_LOG_INFO(&logger, "%s", kSampleMessage.c_str());
    ROCKS_LOG_WARN(&logger, "%s", kSampleMessage.c_str());
    ROCKS_LOG_ERROR(&logger, "%s", kSampleMessage.c_str());
    ROCKS_LOG_FATAL(&logger, "%s", kSampleMessage.c_str());
    log_lines += InfoLogLevel::HEADER_LEVEL - log_level + 1;
  }
  ASSERT_EQ(logger.Close(), Status::OK());

  std::ifstream inFile(log_file_.c_str());
  size_t lines = std::count(std::istreambuf_iterator<char>(inFile),
                         std::istreambuf_iterator<char>(), '\n');
  ASSERT_EQ(log_lines, lines);
  inFile.close();
}

// Test the logger Header function for roll over logs
// We expect the new logs creates as roll over to carry the headers specified
static std::vector<std::string> GetOldFileNames(Env* env,
                                                const std::string& path) {
  std::vector<std::string> ret;

  const std::string dirname = path.substr(/*start=*/0, path.find_last_of("/"));
  const std::string fname = path.substr(path.find_last_of("/") + 1);

  std::vector<std::string> children;
  EXPECT_OK(env->GetChildren(dirname, &children));

  // We know that the old log files are named [path]<something>
  // Return all entities that match the pattern
  for (auto& child : children) {
    if (fname != child && child.find(fname) == 0) {
      ret.push_back(dirname + "/" + child);
    }
  }

  return ret;
}

TEST_F(AutoRollLoggerTest, LogHeaderTest) {
  static const size_t MAX_HEADERS = 10;
  static const size_t LOG_MAX_SIZE = 1024 * 5;
  static const std::string HEADER_STR = "Log header line";

  // test_num == 0 -> standard call to Header()
  // test_num == 1 -> call to Log() with InfoLogLevel::HEADER_LEVEL
  for (int test_num = 0; test_num < 2; test_num++) {
    RecreateLogDir();

    AutoRollLogger logger(FileSystem::Default(), SystemClock::Default(),
                          test_dir_, /*db_log_dir=*/"", LOG_MAX_SIZE,
                          /*log_file_time_to_roll=*/0,
                          /*keep_log_file_num=*/10);

    if (test_num == 0) {
      // Log some headers explicitly using Header()
      for (size_t i = 0; i < MAX_HEADERS; i++) {
        Header(&logger, "%s %" ROCKSDB_PRIszt, HEADER_STR.c_str(), i);
      }
    } else if (test_num == 1) {
      // HEADER_LEVEL should make this behave like calling Header()
      for (size_t i = 0; i < MAX_HEADERS; i++) {
        ROCKS_LOG_HEADER(&logger, "%s %" ROCKSDB_PRIszt, HEADER_STR.c_str(), i);
      }
    }

    const std::string newfname = logger.TEST_log_fname();

    // Log enough data to cause a roll over
    int i = 0;
    for (size_t iter = 0; iter < 2; iter++) {
      while (logger.GetLogFileSize() < LOG_MAX_SIZE) {
        Info(&logger, (kSampleMessage + ":LogHeaderTest line %d").c_str(), i);
        ++i;
      }

      Info(&logger, "Rollover");
    }

    // Flush the log for the latest file
    LogFlush(&logger);

    const auto oldfiles = GetOldFileNames(env_, newfname);

    ASSERT_EQ(oldfiles.size(), (size_t) 2);

    for (auto& oldfname : oldfiles) {
      // verify that the files rolled over
      ASSERT_NE(oldfname, newfname);
      // verify that the old log contains all the header logs
      ASSERT_EQ(test::GetLinesCount(oldfname, HEADER_STR), MAX_HEADERS);
    }
  }
}

TEST_F(AutoRollLoggerTest, LogFileExistence) {
  ROCKSDB_NAMESPACE::DB* db;
  ROCKSDB_NAMESPACE::Options options;

  ASSERT_OK(DestroyDir(env_, test_dir_));
  options.max_log_file_size = 100 * 1024 * 1024;
  options.create_if_missing = true;
  ASSERT_OK(ROCKSDB_NAMESPACE::DB::Open(options, test_dir_, &db));
  ASSERT_OK(env_->FileExists(log_file_));
  delete db;
  ASSERT_OK(DestroyDB(test_dir_, options));
}

TEST_F(AutoRollLoggerTest, FileCreateFailure) {
  Options options;
  options.max_log_file_size = 100 * 1024 * 1024;
  options.db_log_dir = "/a/dir/does/not/exist/at/all";

  std::shared_ptr<Logger> logger;
  ASSERT_NOK(CreateLoggerFromOptions("", options, &logger));
  ASSERT_TRUE(!logger);
}

TEST_F(AutoRollLoggerTest, RenameOnlyWhenExists) {
  SpecialEnv env(env_);
  Options options;
  options.env = &env;

  // Originally no LOG exists. Should not see a rename.
  {
    std::shared_ptr<Logger> logger;
    ASSERT_OK(CreateLoggerFromOptions(test_dir_, options, &logger));
    ASSERT_EQ(0, env.rename_count_);
  }

  // Now a LOG exists. Create a new one should see a rename.
  {
    std::shared_ptr<Logger> logger;
    ASSERT_OK(CreateLoggerFromOptions(test_dir_, options, &logger));
    ASSERT_EQ(1, env.rename_count_);
  }
}

TEST_F(AutoRollLoggerTest, RenameError) {
  SpecialEnv env(env_);
  env.rename_error_ = true;
  Options options;
  options.env = &env;

  // Originally no LOG exists. Should not be impacted by rename error.
  {
    std::shared_ptr<Logger> logger;
    ASSERT_OK(CreateLoggerFromOptions(test_dir_, options, &logger));
    ASSERT_TRUE(logger != nullptr);
  }

  // Now a LOG exists. Rename error should cause failure.
  {
    std::shared_ptr<Logger> logger;
    ASSERT_NOK(CreateLoggerFromOptions(test_dir_, options, &logger));
    ASSERT_TRUE(logger == nullptr);
  }
}

}  // namespace ROCKSDB_NAMESPACE

int main(int argc, char** argv) {
  ::testing::InitGoogleTest(&argc, argv);
  return RUN_ALL_TESTS();
}

#else
#include <stdio.h>

int main(int /*argc*/, char** /*argv*/) {
  fprintf(stderr,
          "SKIPPED as AutoRollLogger is not supported in ROCKSDB_LITE\n");
  return 0;
}

#endif  // !ROCKSDB_LITE<|MERGE_RESOLUTION|>--- conflicted
+++ resolved
@@ -50,11 +50,12 @@
 
 class AutoRollLoggerTest : public testing::Test {
  public:
-<<<<<<< HEAD
   AutoRollLoggerTest() {
     env_ = Env::Default();
     test_dir_ = test::PerThreadDBPath(env_, "db_log_test");
     log_file_ = test_dir_ + "/LOG";
+    test_db_dir_ = test::PerThreadDBPath(env_, "db_log_test_db");
+						 
     RecreateLogDir();
   }
 
@@ -62,32 +63,9 @@
 
   void RecreateLogDir() {
     EXPECT_OK(DestroyDir(env_, test_dir_));
+    EXPECT_OK(DestroyDir(env_, test_db_dir_));
     EXPECT_OK(env_->CreateDir(test_dir_));
-=======
-  static void InitTestDb() {
-    // TODO replace the `system` calls with Env/FileSystem APIs.
-#ifdef OS_WIN
-    // Replace all slashes in the path so windows CompSpec does not
-    // become confused
-    std::string testDbDir(kTestDbDir);
-    std::replace_if(
-        testDbDir.begin(), testDbDir.end(), [](char ch) { return ch == '/'; },
-        '\\');
-    std::string deleteDbDirCmd =
-        "if exist " + testDbDir + " rd /s /q " + testDbDir;
-    ASSERT_TRUE(system(deleteDbDirCmd.c_str()) == 0);
-
-    std::string testDir(kTestDir);
-    std::replace_if(testDir.begin(), testDir.end(),
-                    [](char ch) { return ch == '/'; }, '\\');
-    std::string deleteCmd = "if exist " + testDir + " rd /s /q " + testDir;
-#else
-    std::string deleteCmd = "rm -rf " + kTestDir + " " + kTestDbDir;
-#endif
-    ASSERT_TRUE(system(deleteCmd.c_str()) == 0);
-    ASSERT_OK(Env::Default()->CreateDir(kTestDir));
-    ASSERT_OK(Env::Default()->CreateDir(kTestDbDir));
->>>>>>> 504fe4de
+    EXPECT_OK(env_->CreateDir(test_db_dir_));
   }
 
   void RollLogFileBySizeTest(AutoRollLogger* logger, size_t log_max_size,
@@ -133,30 +111,14 @@
   }
 
   static const std::string kSampleMessage;
-<<<<<<< HEAD
   std::string test_dir_;
+  std::string test_db_dir_;
   std::string log_file_;
   Env* env_;
-=======
-  static const std::string kTestDir;
-  static const std::string kTestDbDir;
-  static const std::string kLogFile;
-  static Env* default_env;
->>>>>>> 504fe4de
 };
 
 const std::string AutoRollLoggerTest::kSampleMessage(
     "this is the message to be written to the log file!!");
-<<<<<<< HEAD
-=======
-const std::string AutoRollLoggerTest::kTestDir(
-    test::PerThreadDBPath("db_log_test"));
-const std::string AutoRollLoggerTest::kTestDbDir(
-    test::PerThreadDBPath("db_log_test_db"));
-const std::string AutoRollLoggerTest::kLogFile(
-    test::PerThreadDBPath("db_log_test") + "/LOG");
-Env* AutoRollLoggerTest::default_env = Env::Default();
->>>>>>> 504fe4de
 
 void AutoRollLoggerTest::RollLogFileBySizeTest(AutoRollLogger* logger,
                                                size_t log_max_size,
@@ -329,13 +291,8 @@
   std::shared_ptr<Logger> logger;
 
   // Normal logger
-<<<<<<< HEAD
   ASSERT_OK(CreateLoggerFromOptions(test_dir_, options, &logger));
-  ASSERT_TRUE(dynamic_cast<PosixLogger*>(logger.get()));
-=======
-  ASSERT_OK(CreateLoggerFromOptions(kTestDir, options, &logger));
   ASSERT_TRUE(dynamic_cast<EnvLogger*>(logger.get()));
->>>>>>> 504fe4de
 
   // Only roll by size
   options.max_log_file_size = 1024;
@@ -406,13 +363,8 @@
     options.max_log_file_size = 512;
     options.log_file_time_to_roll = 2;
     options.keep_log_file_num = kFileNum;
-<<<<<<< HEAD
-    options.db_log_dir = test_dir_;
-    ASSERT_OK(CreateLoggerFromOptions("/dummy/db/name", options, &logger));
-=======
     options.db_log_dir = kTestDir;
-    ASSERT_OK(CreateLoggerFromOptions(kTestDbDir, options, &logger));
->>>>>>> 504fe4de
+    ASSERT_OK(CreateLoggerFromOptions(test_db_dir_, options, &logger));
     auto_roll_logger = dynamic_cast<AutoRollLogger*>(logger.get());
 
     // Roll the log 4 times, and it will trim to 3 files.
