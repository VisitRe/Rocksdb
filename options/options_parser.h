--- conflicted
+++ resolved
@@ -110,12 +110,9 @@
   Status CheckSection(const OptionSection section,
                       const std::string& section_arg, const int line_num);
 
-<<<<<<< HEAD
   Status ParseStatement(std::string* name, std::string* value,
                         const std::string& line, const int line_num);
 
-=======
->>>>>>> ed431616
   Status EndSection(
       const ConfigOptions& config_options, const OptionSection section,
       const std::string& title, const std::string& section_arg,
