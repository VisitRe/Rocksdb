//  Copyright (c) 2011-present, Facebook, Inc.  All rights reserved.
//  This source code is licensed under both the GPLv2 (found in the
//  COPYING file in the root directory) and Apache 2.0 License
//  (found in the LICENSE.Apache file in the root directory).
#include "options/options_helper.h"

#include <cassert>
#include <cctype>
#include <cstdlib>
#include <set>
#include <unordered_set>
#include <vector>

#include "options/cf_options.h"
#include "options/db_options.h"
#include "rocksdb/cache.h"
#include "rocksdb/compaction_filter.h"
#include "rocksdb/convenience.h"
#include "rocksdb/filter_policy.h"
#include "rocksdb/flush_block_policy.h"
#include "rocksdb/memtablerep.h"
#include "rocksdb/merge_operator.h"
#include "rocksdb/options.h"
#include "rocksdb/rate_limiter.h"
#include "rocksdb/slice_transform.h"
#include "rocksdb/table.h"
#include "rocksdb/utilities/object_registry.h"
#include "rocksdb/utilities/options_type.h"
#include "util/string_util.h"

namespace ROCKSDB_NAMESPACE {
ConfigOptions::ConfigOptions()
#ifndef ROCKSDB_LITE
    : registry(ObjectRegistry::NewInstance())
#endif
{
  env = Env::Default();
}

ConfigOptions::ConfigOptions(const DBOptions& db_opts) : env(db_opts.env) {
#ifndef ROCKSDB_LITE
  registry = ObjectRegistry::NewInstance();
#endif
}

Status ValidateOptions(const DBOptions& db_opts,
                       const ColumnFamilyOptions& cf_opts) {
  Status s;
#ifndef ROCKSDB_LITE
  auto db_cfg = DBOptionsAsConfigurable(db_opts);
  auto cf_cfg = CFOptionsAsConfigurable(cf_opts);
  s = db_cfg->ValidateOptions(db_opts, cf_opts);
  if (s.ok()) s = cf_cfg->ValidateOptions(db_opts, cf_opts);
#else
  s = cf_opts.table_factory->ValidateOptions(db_opts, cf_opts);
#endif
  return s;
}

DBOptions BuildDBOptions(const ImmutableDBOptions& immutable_db_options,
                         const MutableDBOptions& mutable_db_options) {
  DBOptions options;

  options.create_if_missing = immutable_db_options.create_if_missing;
  options.create_missing_column_families =
      immutable_db_options.create_missing_column_families;
  options.error_if_exists = immutable_db_options.error_if_exists;
  options.paranoid_checks = immutable_db_options.paranoid_checks;
  options.flush_verify_memtable_count =
      immutable_db_options.flush_verify_memtable_count;
  options.track_and_verify_wals_in_manifest =
      immutable_db_options.track_and_verify_wals_in_manifest;
  options.env = immutable_db_options.env;
  options.rate_limiter = immutable_db_options.rate_limiter;
  options.sst_file_manager = immutable_db_options.sst_file_manager;
  options.info_log = immutable_db_options.info_log;
  options.info_log_level = immutable_db_options.info_log_level;
  options.max_open_files = mutable_db_options.max_open_files;
  options.max_file_opening_threads =
      immutable_db_options.max_file_opening_threads;
  options.max_total_wal_size = mutable_db_options.max_total_wal_size;
  options.statistics = immutable_db_options.statistics;
  options.use_fsync = immutable_db_options.use_fsync;
  options.db_paths = immutable_db_options.db_paths;
  options.db_log_dir = immutable_db_options.db_log_dir;
  options.wal_dir = immutable_db_options.wal_dir;
  options.delete_obsolete_files_period_micros =
      mutable_db_options.delete_obsolete_files_period_micros;
  options.max_background_jobs = mutable_db_options.max_background_jobs;
  options.base_background_compactions =
      mutable_db_options.base_background_compactions;
  options.max_background_compactions =
      mutable_db_options.max_background_compactions;
  options.bytes_per_sync = mutable_db_options.bytes_per_sync;
  options.wal_bytes_per_sync = mutable_db_options.wal_bytes_per_sync;
  options.strict_bytes_per_sync = mutable_db_options.strict_bytes_per_sync;
  options.max_subcompactions = mutable_db_options.max_subcompactions;
  options.max_background_flushes = mutable_db_options.max_background_flushes;
  options.max_log_file_size = immutable_db_options.max_log_file_size;
  options.log_file_time_to_roll = immutable_db_options.log_file_time_to_roll;
  options.keep_log_file_num = immutable_db_options.keep_log_file_num;
  options.recycle_log_file_num = immutable_db_options.recycle_log_file_num;
  options.max_manifest_file_size = immutable_db_options.max_manifest_file_size;
  options.table_cache_numshardbits =
      immutable_db_options.table_cache_numshardbits;
  options.WAL_ttl_seconds = immutable_db_options.WAL_ttl_seconds;
  options.WAL_size_limit_MB = immutable_db_options.WAL_size_limit_MB;
  options.manifest_preallocation_size =
      immutable_db_options.manifest_preallocation_size;
  options.allow_mmap_reads = immutable_db_options.allow_mmap_reads;
  options.allow_mmap_writes = immutable_db_options.allow_mmap_writes;
  options.use_direct_reads = immutable_db_options.use_direct_reads;
  options.use_direct_io_for_flush_and_compaction =
      immutable_db_options.use_direct_io_for_flush_and_compaction;
  options.allow_fallocate = immutable_db_options.allow_fallocate;
  options.is_fd_close_on_exec = immutable_db_options.is_fd_close_on_exec;
  options.stats_dump_period_sec = mutable_db_options.stats_dump_period_sec;
  options.stats_persist_period_sec =
      mutable_db_options.stats_persist_period_sec;
  options.persist_stats_to_disk = immutable_db_options.persist_stats_to_disk;
  options.stats_history_buffer_size =
      mutable_db_options.stats_history_buffer_size;
  options.advise_random_on_open = immutable_db_options.advise_random_on_open;
  options.db_write_buffer_size = immutable_db_options.db_write_buffer_size;
  options.write_buffer_manager = immutable_db_options.write_buffer_manager;
  options.access_hint_on_compaction_start =
      immutable_db_options.access_hint_on_compaction_start;
  options.new_table_reader_for_compaction_inputs =
      immutable_db_options.new_table_reader_for_compaction_inputs;
  options.compaction_readahead_size =
      mutable_db_options.compaction_readahead_size;
  options.random_access_max_buffer_size =
      immutable_db_options.random_access_max_buffer_size;
  options.writable_file_max_buffer_size =
      mutable_db_options.writable_file_max_buffer_size;
  options.use_adaptive_mutex = immutable_db_options.use_adaptive_mutex;
  options.listeners = immutable_db_options.listeners;
  options.enable_thread_tracking = immutable_db_options.enable_thread_tracking;
  options.delayed_write_rate = mutable_db_options.delayed_write_rate;
  options.enable_pipelined_write = immutable_db_options.enable_pipelined_write;
  options.unordered_write = immutable_db_options.unordered_write;
  options.allow_concurrent_memtable_write =
      immutable_db_options.allow_concurrent_memtable_write;
  options.enable_write_thread_adaptive_yield =
      immutable_db_options.enable_write_thread_adaptive_yield;
  options.max_write_batch_group_size_bytes =
      immutable_db_options.max_write_batch_group_size_bytes;
  options.write_thread_max_yield_usec =
      immutable_db_options.write_thread_max_yield_usec;
  options.write_thread_slow_yield_usec =
      immutable_db_options.write_thread_slow_yield_usec;
  options.skip_stats_update_on_db_open =
      immutable_db_options.skip_stats_update_on_db_open;
  options.skip_checking_sst_file_sizes_on_db_open =
      immutable_db_options.skip_checking_sst_file_sizes_on_db_open;
  options.wal_recovery_mode = immutable_db_options.wal_recovery_mode;
  options.allow_2pc = immutable_db_options.allow_2pc;
  options.row_cache = immutable_db_options.row_cache;
#ifndef ROCKSDB_LITE
  options.wal_filter = immutable_db_options.wal_filter;
#endif  // ROCKSDB_LITE
  options.fail_if_options_file_error =
      immutable_db_options.fail_if_options_file_error;
  options.dump_malloc_stats = immutable_db_options.dump_malloc_stats;
  options.avoid_flush_during_recovery =
      immutable_db_options.avoid_flush_during_recovery;
  options.avoid_flush_during_shutdown =
      mutable_db_options.avoid_flush_during_shutdown;
  options.allow_ingest_behind = immutable_db_options.allow_ingest_behind;
  options.preserve_deletes = immutable_db_options.preserve_deletes;
  options.two_write_queues = immutable_db_options.two_write_queues;
  options.manual_wal_flush = immutable_db_options.manual_wal_flush;
  options.atomic_flush = immutable_db_options.atomic_flush;
  options.avoid_unnecessary_blocking_io =
      immutable_db_options.avoid_unnecessary_blocking_io;
  options.log_readahead_size = immutable_db_options.log_readahead_size;
  options.file_checksum_gen_factory =
      immutable_db_options.file_checksum_gen_factory;
  options.best_efforts_recovery = immutable_db_options.best_efforts_recovery;
  options.max_bgerror_resume_count =
      immutable_db_options.max_bgerror_resume_count;
  options.bgerror_resume_retry_interval =
      immutable_db_options.bgerror_resume_retry_interval;
  options.db_host_id = immutable_db_options.db_host_id;
  options.allow_data_in_errors = immutable_db_options.allow_data_in_errors;
  options.checksum_handoff_file_types =
      immutable_db_options.checksum_handoff_file_types;
  options.lowest_used_cache_tier = immutable_db_options.lowest_used_cache_tier;
  return options;
}

ColumnFamilyOptions BuildColumnFamilyOptions(
    const ColumnFamilyOptions& options,
    const MutableCFOptions& mutable_cf_options) {
  ColumnFamilyOptions cf_opts(options);
  UpdateColumnFamilyOptions(mutable_cf_options, &cf_opts);
  // TODO(yhchiang): find some way to handle the following derived options
  // * max_file_size
  return cf_opts;
}

void UpdateColumnFamilyOptions(const MutableCFOptions& moptions,
                               ColumnFamilyOptions* cf_opts) {
  // Memtable related options
  cf_opts->write_buffer_size = moptions.write_buffer_size;
  cf_opts->max_write_buffer_number = moptions.max_write_buffer_number;
  cf_opts->arena_block_size = moptions.arena_block_size;
  cf_opts->memtable_prefix_bloom_size_ratio =
      moptions.memtable_prefix_bloom_size_ratio;
  cf_opts->memtable_whole_key_filtering = moptions.memtable_whole_key_filtering;
  cf_opts->memtable_huge_page_size = moptions.memtable_huge_page_size;
  cf_opts->max_successive_merges = moptions.max_successive_merges;
  cf_opts->inplace_update_num_locks = moptions.inplace_update_num_locks;
  cf_opts->prefix_extractor = moptions.prefix_extractor;

  // Compaction related options
  cf_opts->disable_auto_compactions = moptions.disable_auto_compactions;
  cf_opts->soft_pending_compaction_bytes_limit =
      moptions.soft_pending_compaction_bytes_limit;
  cf_opts->hard_pending_compaction_bytes_limit =
      moptions.hard_pending_compaction_bytes_limit;
  cf_opts->level0_file_num_compaction_trigger =
      moptions.level0_file_num_compaction_trigger;
  cf_opts->level0_slowdown_writes_trigger =
      moptions.level0_slowdown_writes_trigger;
  cf_opts->level0_stop_writes_trigger = moptions.level0_stop_writes_trigger;
  cf_opts->max_compaction_bytes = moptions.max_compaction_bytes;
  cf_opts->target_file_size_base = moptions.target_file_size_base;
  cf_opts->target_file_size_multiplier = moptions.target_file_size_multiplier;
  cf_opts->max_bytes_for_level_base = moptions.max_bytes_for_level_base;
  cf_opts->max_bytes_for_level_multiplier =
      moptions.max_bytes_for_level_multiplier;
  cf_opts->ttl = moptions.ttl;
  cf_opts->periodic_compaction_seconds = moptions.periodic_compaction_seconds;

  cf_opts->max_bytes_for_level_multiplier_additional.clear();
  for (auto value : moptions.max_bytes_for_level_multiplier_additional) {
    cf_opts->max_bytes_for_level_multiplier_additional.emplace_back(value);
  }

  cf_opts->compaction_options_fifo = moptions.compaction_options_fifo;
  cf_opts->compaction_options_universal = moptions.compaction_options_universal;

  // Blob file related options
  cf_opts->enable_blob_files = moptions.enable_blob_files;
  cf_opts->min_blob_size = moptions.min_blob_size;
  cf_opts->blob_file_size = moptions.blob_file_size;
  cf_opts->blob_compression_type = moptions.blob_compression_type;
  cf_opts->enable_blob_garbage_collection =
      moptions.enable_blob_garbage_collection;
  cf_opts->blob_garbage_collection_age_cutoff =
      moptions.blob_garbage_collection_age_cutoff;
  cf_opts->blob_garbage_collection_force_threshold =
      moptions.blob_garbage_collection_force_threshold;
  cf_opts->blob_compaction_readahead_size =
      moptions.blob_compaction_readahead_size;

  // Misc options
  cf_opts->max_sequential_skip_in_iterations =
      moptions.max_sequential_skip_in_iterations;
  cf_opts->check_flush_compaction_key_order =
      moptions.check_flush_compaction_key_order;
  cf_opts->paranoid_file_checks = moptions.paranoid_file_checks;
  cf_opts->report_bg_io_stats = moptions.report_bg_io_stats;
  cf_opts->compression = moptions.compression;
  cf_opts->compression_opts = moptions.compression_opts;
  cf_opts->bottommost_compression = moptions.bottommost_compression;
  cf_opts->bottommost_compression_opts = moptions.bottommost_compression_opts;
  cf_opts->sample_for_compression = moptions.sample_for_compression;
}

void UpdateColumnFamilyOptions(const ImmutableCFOptions& ioptions,
                               ColumnFamilyOptions* cf_opts) {
  cf_opts->compaction_style = ioptions.compaction_style;
  cf_opts->compaction_pri = ioptions.compaction_pri;
  cf_opts->comparator = ioptions.user_comparator;
  cf_opts->merge_operator = ioptions.merge_operator;
  cf_opts->compaction_filter = ioptions.compaction_filter;
  cf_opts->compaction_filter_factory = ioptions.compaction_filter_factory;
  cf_opts->min_write_buffer_number_to_merge =
      ioptions.min_write_buffer_number_to_merge;
  cf_opts->max_write_buffer_number_to_maintain =
      ioptions.max_write_buffer_number_to_maintain;
  cf_opts->max_write_buffer_size_to_maintain =
      ioptions.max_write_buffer_size_to_maintain;
  cf_opts->inplace_update_support = ioptions.inplace_update_support;
  cf_opts->inplace_callback = ioptions.inplace_callback;
  cf_opts->memtable_factory = ioptions.memtable_factory;
  cf_opts->table_factory = ioptions.table_factory;
  cf_opts->table_properties_collector_factories =
      ioptions.table_properties_collector_factories;
  cf_opts->bloom_locality = ioptions.bloom_locality;
  cf_opts->purge_redundant_kvs_while_flush =
      ioptions.purge_redundant_kvs_while_flush;
  cf_opts->compression_per_level = ioptions.compression_per_level;
  cf_opts->level_compaction_dynamic_level_bytes =
      ioptions.level_compaction_dynamic_level_bytes;
  cf_opts->num_levels = ioptions.num_levels;
  cf_opts->optimize_filters_for_hits = ioptions.optimize_filters_for_hits;
  cf_opts->force_consistency_checks = ioptions.force_consistency_checks;
  cf_opts->file_preload = ioptions.file_preload;
  cf_opts->memtable_insert_with_hint_prefix_extractor =
      ioptions.memtable_insert_with_hint_prefix_extractor;
  cf_opts->cf_paths = ioptions.cf_paths;
  cf_opts->compaction_thread_limiter = ioptions.compaction_thread_limiter;
  cf_opts->sst_partitioner_factory = ioptions.sst_partitioner_factory;

  // TODO(yhchiang): find some way to handle the following derived options
  // * max_file_size
}

std::map<CompactionStyle, std::string>
    OptionsHelper::compaction_style_to_string = {
        {kCompactionStyleLevel, "kCompactionStyleLevel"},
        {kCompactionStyleUniversal, "kCompactionStyleUniversal"},
        {kCompactionStyleFIFO, "kCompactionStyleFIFO"},
        {kCompactionStyleNone, "kCompactionStyleNone"}};

std::map<CompactionPri, std::string> OptionsHelper::compaction_pri_to_string = {
    {kByCompensatedSize, "kByCompensatedSize"},
    {kOldestLargestSeqFirst, "kOldestLargestSeqFirst"},
    {kOldestSmallestSeqFirst, "kOldestSmallestSeqFirst"},
    {kMinOverlappingRatio, "kMinOverlappingRatio"}};

std::map<FilePreload, std::string> OptionsHelper::file_preload_to_string = {
    {kFilePreloadWithPinning, "kFilePreloadWithPinning"},
    {kFilePreloadWithoutPinning, "kFilePreloadWithoutPinning"},
    {kFilePreloadDisabled, "kFilePreloadDisabled"}};

std::map<CompactionStopStyle, std::string>
    OptionsHelper::compaction_stop_style_to_string = {
        {kCompactionStopStyleSimilarSize, "kCompactionStopStyleSimilarSize"},
        {kCompactionStopStyleTotalSize, "kCompactionStopStyleTotalSize"}};

std::unordered_map<std::string, ChecksumType>
    OptionsHelper::checksum_type_string_map = {{"kNoChecksum", kNoChecksum},
                                               {"kCRC32c", kCRC32c},
                                               {"kxxHash", kxxHash},
                                               {"kxxHash64", kxxHash64},
                                               {"kXXH3", kXXH3}};

std::unordered_map<std::string, CompressionType>
    OptionsHelper::compression_type_string_map = {
        {"kNoCompression", kNoCompression},
        {"kSnappyCompression", kSnappyCompression},
        {"kZlibCompression", kZlibCompression},
        {"kBZip2Compression", kBZip2Compression},
        {"kLZ4Compression", kLZ4Compression},
        {"kLZ4HCCompression", kLZ4HCCompression},
        {"kXpressCompression", kXpressCompression},
        {"kZSTD", kZSTD},
        {"kZSTDNotFinalCompression", kZSTDNotFinalCompression},
        {"kDisableCompressionOption", kDisableCompressionOption}};

std::vector<CompressionType> GetSupportedCompressions() {
  // std::set internally to deduplicate potential name aliases
  std::set<CompressionType> supported_compressions;
  for (const auto& comp_to_name : OptionsHelper::compression_type_string_map) {
    CompressionType t = comp_to_name.second;
    if (t != kDisableCompressionOption && CompressionTypeSupported(t)) {
      supported_compressions.insert(t);
    }
  }
  return std::vector<CompressionType>(supported_compressions.begin(),
                                      supported_compressions.end());
}

std::vector<CompressionType> GetSupportedDictCompressions() {
  std::set<CompressionType> dict_compression_types;
  for (const auto& comp_to_name : OptionsHelper::compression_type_string_map) {
    CompressionType t = comp_to_name.second;
    if (t != kDisableCompressionOption && DictCompressionTypeSupported(t)) {
      dict_compression_types.insert(t);
    }
  }
  return std::vector<CompressionType>(dict_compression_types.begin(),
                                      dict_compression_types.end());
}

std::vector<ChecksumType> GetSupportedChecksums() {
  std::set<ChecksumType> checksum_types;
  for (const auto& e : OptionsHelper::checksum_type_string_map) {
    checksum_types.insert(e.second);
  }
  return std::vector<ChecksumType>(checksum_types.begin(),
                                   checksum_types.end());
}

#ifndef ROCKSDB_LITE
static bool ParseOptionHelper(void* opt_address, const OptionType& opt_type,
                              const std::string& value) {
  switch (opt_type) {
    case OptionType::kBoolean:
      *static_cast<bool*>(opt_address) = ParseBoolean("", value);
      break;
    case OptionType::kInt:
      *static_cast<int*>(opt_address) = ParseInt(value);
      break;
    case OptionType::kInt32T:
      *static_cast<int32_t*>(opt_address) = ParseInt32(value);
      break;
    case OptionType::kInt64T:
      PutUnaligned(static_cast<int64_t*>(opt_address), ParseInt64(value));
      break;
    case OptionType::kUInt:
      *static_cast<unsigned int*>(opt_address) = ParseUint32(value);
      break;
    case OptionType::kUInt8T:
      *static_cast<uint8_t*>(opt_address) = ParseUint8(value);
      break;
    case OptionType::kUInt32T:
      *static_cast<uint32_t*>(opt_address) = ParseUint32(value);
      break;
    case OptionType::kUInt64T:
      PutUnaligned(static_cast<uint64_t*>(opt_address), ParseUint64(value));
      break;
    case OptionType::kSizeT:
      PutUnaligned(static_cast<size_t*>(opt_address), ParseSizeT(value));
      break;
    case OptionType::kString:
      *static_cast<std::string*>(opt_address) = value;
      break;
    case OptionType::kDouble:
      *static_cast<double*>(opt_address) = ParseDouble(value);
      break;
    case OptionType::kCompactionStyle:
      return ParseEnum<CompactionStyle>(
          compaction_style_string_map, value,
          static_cast<CompactionStyle*>(opt_address));
    case OptionType::kCompactionPri:
      return ParseEnum<CompactionPri>(compaction_pri_string_map, value,
                                      static_cast<CompactionPri*>(opt_address));
    case OptionType::kCompressionType:
      return ParseEnum<CompressionType>(
          compression_type_string_map, value,
          static_cast<CompressionType*>(opt_address));
<<<<<<< HEAD
    case OptionType::kFilePreload:
      return ParseEnum<FilePreload>(
          file_preload_string_map, value,
          reinterpret_cast<FilePreload*>(opt_address));
    case OptionType::kSliceTransform:
      return ParseSliceTransform(
          value,
          static_cast<std::shared_ptr<const SliceTransform>*>(opt_address));
=======
>>>>>>> f62efb9d
    case OptionType::kChecksumType:
      return ParseEnum<ChecksumType>(checksum_type_string_map, value,
                                     static_cast<ChecksumType*>(opt_address));
    case OptionType::kEncodingType:
      return ParseEnum<EncodingType>(encoding_type_string_map, value,
                                     static_cast<EncodingType*>(opt_address));
    case OptionType::kCompactionStopStyle:
      return ParseEnum<CompactionStopStyle>(
          compaction_stop_style_string_map, value,
          static_cast<CompactionStopStyle*>(opt_address));
    case OptionType::kEncodedString: {
      std::string* output_addr = static_cast<std::string*>(opt_address);
      (Slice(value)).DecodeHex(output_addr);
      break;
    }
    default:
      return false;
  }
  return true;
}

bool SerializeSingleOptionHelper(const void* opt_address,
                                 const OptionType opt_type,
                                 std::string* value) {
  assert(value);
  switch (opt_type) {
    case OptionType::kBoolean:
      *value = *(static_cast<const bool*>(opt_address)) ? "true" : "false";
      break;
    case OptionType::kInt:
      *value = ToString(*(static_cast<const int*>(opt_address)));
      break;
    case OptionType::kInt32T:
      *value = ToString(*(static_cast<const int32_t*>(opt_address)));
      break;
    case OptionType::kInt64T: {
      int64_t v;
      GetUnaligned(static_cast<const int64_t*>(opt_address), &v);
      *value = ToString(v);
    } break;
    case OptionType::kUInt:
      *value = ToString(*(static_cast<const unsigned int*>(opt_address)));
      break;
    case OptionType::kUInt8T:
      *value = ToString(*(static_cast<const uint8_t*>(opt_address)));
      break;
    case OptionType::kUInt32T:
      *value = ToString(*(static_cast<const uint32_t*>(opt_address)));
      break;
    case OptionType::kUInt64T: {
      uint64_t v;
      GetUnaligned(static_cast<const uint64_t*>(opt_address), &v);
      *value = ToString(v);
    } break;
    case OptionType::kSizeT: {
      size_t v;
      GetUnaligned(static_cast<const size_t*>(opt_address), &v);
      *value = ToString(v);
    } break;
    case OptionType::kDouble:
      *value = ToString(*(static_cast<const double*>(opt_address)));
      break;
    case OptionType::kString:
      *value =
          EscapeOptionString(*(static_cast<const std::string*>(opt_address)));
      break;
    case OptionType::kCompactionStyle:
      return SerializeEnum<CompactionStyle>(
          compaction_style_string_map,
          *(static_cast<const CompactionStyle*>(opt_address)), value);
    case OptionType::kCompactionPri:
      return SerializeEnum<CompactionPri>(
          compaction_pri_string_map,
          *(static_cast<const CompactionPri*>(opt_address)), value);
    case OptionType::kCompressionType:
      return SerializeEnum<CompressionType>(
          compression_type_string_map,
          *(static_cast<const CompressionType*>(opt_address)), value);
<<<<<<< HEAD
    case OptionType::kFilePreload:
      return SerializeEnum<FilePreload>(
          file_preload_string_map,
          *(reinterpret_cast<const FilePreload*>(opt_address)), value);
    case OptionType::kSliceTransform: {
      const auto* slice_transform_ptr =
          static_cast<const std::shared_ptr<const SliceTransform>*>(
              opt_address);
      *value = slice_transform_ptr->get() ? slice_transform_ptr->get()->Name()
                                          : kNullptrString;
      break;
    }
    case OptionType::kCompactionFilter: {
      // it's a const pointer of const CompactionFilter*
      const auto* ptr =
          static_cast<const CompactionFilter* const*>(opt_address);
      *value = *ptr ? (*ptr)->Name() : kNullptrString;
      break;
    }
    case OptionType::kCompactionFilterFactory: {
      const auto* ptr =
          static_cast<const std::shared_ptr<CompactionFilterFactory>*>(
              opt_address);
      *value = ptr->get() ? ptr->get()->Name() : kNullptrString;
      break;
    }
    case OptionType::kMemTableRepFactory: {
      const auto* ptr =
          static_cast<const std::shared_ptr<MemTableRepFactory>*>(opt_address);
      *value = ptr->get() ? ptr->get()->Name() : kNullptrString;
=======
>>>>>>> f62efb9d
      break;
    case OptionType::kFilterPolicy: {
      const auto* ptr =
          static_cast<const std::shared_ptr<FilterPolicy>*>(opt_address);
      *value = ptr->get() ? ptr->get()->Name() : kNullptrString;
      break;
    }
    case OptionType::kChecksumType:
      return SerializeEnum<ChecksumType>(
          checksum_type_string_map,
          *static_cast<const ChecksumType*>(opt_address), value);
    case OptionType::kEncodingType:
      return SerializeEnum<EncodingType>(
          encoding_type_string_map,
          *static_cast<const EncodingType*>(opt_address), value);
    case OptionType::kCompactionStopStyle:
      return SerializeEnum<CompactionStopStyle>(
          compaction_stop_style_string_map,
          *static_cast<const CompactionStopStyle*>(opt_address), value);
    case OptionType::kEncodedString: {
      const auto* ptr = static_cast<const std::string*>(opt_address);
      *value = (Slice(*ptr)).ToString(true);
      break;
    }
    default:
      return false;
  }
  return true;
}

template <typename T>
Status ConfigureFromMap(
    const ConfigOptions& config_options,
    const std::unordered_map<std::string, std::string>& opt_map,
    const std::string& option_name, Configurable* config, T* new_opts) {
  Status s = config->ConfigureFromMap(config_options, opt_map);
  if (s.ok()) {
    *new_opts = *(config->GetOptions<T>(option_name));
  }
  return s;
}

Status StringToMap(const std::string& opts_str,
                   std::unordered_map<std::string, std::string>* opts_map) {
  assert(opts_map);
  // Example:
  //   opts_str = "write_buffer_size=1024;max_write_buffer_number=2;"
  //              "nested_opt={opt1=1;opt2=2};max_bytes_for_level_base=100"
  size_t pos = 0;
  std::string opts = trim(opts_str);
  // If the input string starts and ends with "{...}", strip off the brackets
  while (opts.size() > 2 && opts[0] == '{' && opts[opts.size() - 1] == '}') {
    opts = trim(opts.substr(1, opts.size() - 2));
  }

  while (pos < opts.size()) {
    size_t eq_pos = opts.find_first_of("={};", pos);
    if (eq_pos == std::string::npos) {
      return Status::InvalidArgument("Mismatched key value pair, '=' expected");
    } else if (opts[eq_pos] != '=') {
      return Status::InvalidArgument("Unexpected char in key");
    }

    std::string key = trim(opts.substr(pos, eq_pos - pos));
    if (key.empty()) {
      return Status::InvalidArgument("Empty key found");
    }

    std::string value;
    Status s = OptionTypeInfo::NextToken(opts, ';', eq_pos + 1, &pos, &value);
    if (!s.ok()) {
      return s;
    } else {
      (*opts_map)[key] = value;
      if (pos == std::string::npos) {
        break;
      } else {
        pos++;
      }
    }
  }

  return Status::OK();
}

Status GetStringFromDBOptions(std::string* opt_string,
                              const DBOptions& db_options,
                              const std::string& delimiter) {
  ConfigOptions config_options(db_options);
  config_options.delimiter = delimiter;
  return GetStringFromDBOptions(config_options, db_options, opt_string);
}

Status GetStringFromDBOptions(const ConfigOptions& config_options,
                              const DBOptions& db_options,
                              std::string* opt_string) {
  assert(opt_string);
  opt_string->clear();
  auto config = DBOptionsAsConfigurable(db_options);
  return config->GetOptionString(config_options, opt_string);
}

Status GetStringFromColumnFamilyOptions(std::string* opt_string,
                                        const ColumnFamilyOptions& cf_options,
                                        const std::string& delimiter) {
  ConfigOptions config_options;
  config_options.delimiter = delimiter;
  return GetStringFromColumnFamilyOptions(config_options, cf_options,
                                          opt_string);
}

Status GetStringFromColumnFamilyOptions(const ConfigOptions& config_options,
                                        const ColumnFamilyOptions& cf_options,
                                        std::string* opt_string) {
  const auto config = CFOptionsAsConfigurable(cf_options);
  return config->GetOptionString(config_options, opt_string);
}

Status GetStringFromCompressionType(std::string* compression_str,
                                    CompressionType compression_type) {
  bool ok = SerializeEnum<CompressionType>(compression_type_string_map,
                                           compression_type, compression_str);
  if (ok) {
    return Status::OK();
  } else {
    return Status::InvalidArgument("Invalid compression types");
  }
}

Status GetColumnFamilyOptionsFromMap(
    const ColumnFamilyOptions& base_options,
    const std::unordered_map<std::string, std::string>& opts_map,
    ColumnFamilyOptions* new_options, bool input_strings_escaped,
    bool ignore_unknown_options) {
  ConfigOptions config_options;
  config_options.ignore_unknown_options = ignore_unknown_options;
  config_options.input_strings_escaped = input_strings_escaped;
  return GetColumnFamilyOptionsFromMap(config_options, base_options, opts_map,
                                       new_options);
}

Status GetColumnFamilyOptionsFromMap(
    const ConfigOptions& config_options,
    const ColumnFamilyOptions& base_options,
    const std::unordered_map<std::string, std::string>& opts_map,
    ColumnFamilyOptions* new_options) {
  assert(new_options);

  *new_options = base_options;

  const auto config = CFOptionsAsConfigurable(base_options);
  Status s = ConfigureFromMap<ColumnFamilyOptions>(
      config_options, opts_map, OptionsHelper::kCFOptionsName, config.get(),
      new_options);
  // Translate any errors (NotFound, NotSupported, to InvalidArgument
  if (s.ok() || s.IsInvalidArgument()) {
    return s;
  } else {
    return Status::InvalidArgument(s.getState());
  }
}

Status GetColumnFamilyOptionsFromString(const ColumnFamilyOptions& base_options,
                                        const std::string& opts_str,
                                        ColumnFamilyOptions* new_options) {
  ConfigOptions config_options;
  config_options.input_strings_escaped = false;
  config_options.ignore_unknown_options = false;
  return GetColumnFamilyOptionsFromString(config_options, base_options,
                                          opts_str, new_options);
}

Status GetColumnFamilyOptionsFromString(const ConfigOptions& config_options,
                                        const ColumnFamilyOptions& base_options,
                                        const std::string& opts_str,
                                        ColumnFamilyOptions* new_options) {
  std::unordered_map<std::string, std::string> opts_map;
  Status s = StringToMap(opts_str, &opts_map);
  if (!s.ok()) {
    *new_options = base_options;
    return s;
  }
  return GetColumnFamilyOptionsFromMap(config_options, base_options, opts_map,
                                       new_options);
}

Status GetDBOptionsFromMap(
    const DBOptions& base_options,
    const std::unordered_map<std::string, std::string>& opts_map,
    DBOptions* new_options, bool input_strings_escaped,
    bool ignore_unknown_options) {
  ConfigOptions config_options(base_options);
  config_options.input_strings_escaped = input_strings_escaped;
  config_options.ignore_unknown_options = ignore_unknown_options;
  return GetDBOptionsFromMap(config_options, base_options, opts_map,
                             new_options);
}

Status GetDBOptionsFromMap(
    const ConfigOptions& config_options, const DBOptions& base_options,
    const std::unordered_map<std::string, std::string>& opts_map,
    DBOptions* new_options) {
  assert(new_options);
  *new_options = base_options;
  auto config = DBOptionsAsConfigurable(base_options);
  Status s = ConfigureFromMap<DBOptions>(config_options, opts_map,
                                         OptionsHelper::kDBOptionsName,
                                         config.get(), new_options);
  // Translate any errors (NotFound, NotSupported, to InvalidArgument
  if (s.ok() || s.IsInvalidArgument()) {
    return s;
  } else {
    return Status::InvalidArgument(s.getState());
  }
}

Status GetDBOptionsFromString(const DBOptions& base_options,
                              const std::string& opts_str,
                              DBOptions* new_options) {
  ConfigOptions config_options(base_options);
  config_options.input_strings_escaped = false;
  config_options.ignore_unknown_options = false;

  return GetDBOptionsFromString(config_options, base_options, opts_str,
                                new_options);
}

Status GetDBOptionsFromString(const ConfigOptions& config_options,
                              const DBOptions& base_options,
                              const std::string& opts_str,
                              DBOptions* new_options) {
  std::unordered_map<std::string, std::string> opts_map;
  Status s = StringToMap(opts_str, &opts_map);
  if (!s.ok()) {
    *new_options = base_options;
    return s;
  }
  return GetDBOptionsFromMap(config_options, base_options, opts_map,
                             new_options);
}

Status GetOptionsFromString(const Options& base_options,
                            const std::string& opts_str, Options* new_options) {
  ConfigOptions config_options(base_options);
  config_options.input_strings_escaped = false;
  config_options.ignore_unknown_options = false;

  return GetOptionsFromString(config_options, base_options, opts_str,
                              new_options);
}

Status GetOptionsFromString(const ConfigOptions& config_options,
                            const Options& base_options,
                            const std::string& opts_str, Options* new_options) {
  ColumnFamilyOptions new_cf_options;
  std::unordered_map<std::string, std::string> unused_opts;
  std::unordered_map<std::string, std::string> opts_map;

  assert(new_options);
  *new_options = base_options;
  Status s = StringToMap(opts_str, &opts_map);
  if (!s.ok()) {
    return s;
  }
  auto config = DBOptionsAsConfigurable(base_options);
  s = config->ConfigureFromMap(config_options, opts_map, &unused_opts);

  if (s.ok()) {
    DBOptions* new_db_options =
        config->GetOptions<DBOptions>(OptionsHelper::kDBOptionsName);
    if (!unused_opts.empty()) {
      s = GetColumnFamilyOptionsFromMap(config_options, base_options,
                                        unused_opts, &new_cf_options);
      if (s.ok()) {
        *new_options = Options(*new_db_options, new_cf_options);
      }
    } else {
      *new_options = Options(*new_db_options, base_options);
    }
  }
  // Translate any errors (NotFound, NotSupported, to InvalidArgument
  if (s.ok() || s.IsInvalidArgument()) {
    return s;
  } else {
    return Status::InvalidArgument(s.getState());
  }
}

std::unordered_map<std::string, EncodingType>
    OptionsHelper::encoding_type_string_map = {{"kPlain", kPlain},
                                               {"kPrefix", kPrefix}};

std::unordered_map<std::string, CompactionStyle>
    OptionsHelper::compaction_style_string_map = {
        {"kCompactionStyleLevel", kCompactionStyleLevel},
        {"kCompactionStyleUniversal", kCompactionStyleUniversal},
        {"kCompactionStyleFIFO", kCompactionStyleFIFO},
        {"kCompactionStyleNone", kCompactionStyleNone}};

std::unordered_map<std::string, CompactionPri>
    OptionsHelper::compaction_pri_string_map = {
        {"kByCompensatedSize", kByCompensatedSize},
        {"kOldestLargestSeqFirst", kOldestLargestSeqFirst},
        {"kOldestSmallestSeqFirst", kOldestSmallestSeqFirst},
        {"kMinOverlappingRatio", kMinOverlappingRatio}};

std::unordered_map<std::string, CompactionStopStyle>
    OptionsHelper::compaction_stop_style_string_map = {
        {"kCompactionStopStyleSimilarSize", kCompactionStopStyleSimilarSize},
        {"kCompactionStopStyleTotalSize", kCompactionStopStyleTotalSize}};

std::unordered_map<std::string, FilePreload>
    OptionsHelper::file_preload_string_map = {
        {"kFilePreloadWithPinning", FilePreload::kFilePreloadWithPinning},
        {"kFilePreloadWithoutPinning", FilePreload::kFilePreloadWithoutPinning},
        {"kFilePreloadDisabled", FilePreload::kFilePreloadDisabled}};

Status OptionTypeInfo::NextToken(const std::string& opts, char delimiter,
                                 size_t pos, size_t* end, std::string* token) {
  while (pos < opts.size() && isspace(opts[pos])) {
    ++pos;
  }
  // Empty value at the end
  if (pos >= opts.size()) {
    *token = "";
    *end = std::string::npos;
    return Status::OK();
  } else if (opts[pos] == '{') {
    int count = 1;
    size_t brace_pos = pos + 1;
    while (brace_pos < opts.size()) {
      if (opts[brace_pos] == '{') {
        ++count;
      } else if (opts[brace_pos] == '}') {
        --count;
        if (count == 0) {
          break;
        }
      }
      ++brace_pos;
    }
    // found the matching closing brace
    if (count == 0) {
      *token = trim(opts.substr(pos + 1, brace_pos - pos - 1));
      // skip all whitespace and move to the next delimiter
      // brace_pos points to the next position after the matching '}'
      pos = brace_pos + 1;
      while (pos < opts.size() && isspace(opts[pos])) {
        ++pos;
      }
      if (pos < opts.size() && opts[pos] != delimiter) {
        return Status::InvalidArgument("Unexpected chars after nested options");
      }
      *end = pos;
    } else {
      return Status::InvalidArgument(
          "Mismatched curly braces for nested options");
    }
  } else {
    *end = opts.find(delimiter, pos);
    if (*end == std::string::npos) {
      // It either ends with a trailing semi-colon or the last key-value pair
      *token = trim(opts.substr(pos));
    } else {
      *token = trim(opts.substr(pos, *end - pos));
    }
  }
  return Status::OK();
}

Status OptionTypeInfo::Parse(const ConfigOptions& config_options,
                             const std::string& opt_name,
                             const std::string& value, void* opt_ptr) const {
  if (IsDeprecated()) {
    return Status::OK();
  }
  try {
    void* opt_addr = static_cast<char*>(opt_ptr) + offset_;
    const std::string& opt_value = config_options.input_strings_escaped
                                       ? UnescapeOptionString(value)
                                       : value;

    if (opt_addr == nullptr) {
      return Status::NotFound("Could not find option", opt_name);
    } else if (parse_func_ != nullptr) {
      ConfigOptions copy = config_options;
      copy.invoke_prepare_options = false;
      return parse_func_(copy, opt_name, opt_value, opt_addr);
    } else if (ParseOptionHelper(opt_addr, type_, opt_value)) {
      return Status::OK();
    } else if (IsConfigurable()) {
      // The option is <config>.<name>
      Configurable* config = AsRawPointer<Configurable>(opt_ptr);
      if (opt_value.empty()) {
        return Status::OK();
      } else if (config == nullptr) {
        return Status::NotFound("Could not find configurable: ", opt_name);
      } else {
        ConfigOptions copy = config_options;
        copy.ignore_unknown_options = false;
        copy.invoke_prepare_options = false;
        if (opt_value.find("=") != std::string::npos) {
          return config->ConfigureFromString(copy, opt_value);
        } else {
          return config->ConfigureOption(copy, opt_name, opt_value);
        }
      }
    } else if (IsByName()) {
      return Status::NotSupported("Deserializing the option " + opt_name +
                                  " is not supported");
    } else {
      return Status::InvalidArgument("Error parsing:", opt_name);
    }
  } catch (std::exception& e) {
    return Status::InvalidArgument("Error parsing " + opt_name + ":" +
                                   std::string(e.what()));
  }
}

Status OptionTypeInfo::ParseType(
    const ConfigOptions& config_options, const std::string& opts_str,
    const std::unordered_map<std::string, OptionTypeInfo>& type_map,
    void* opt_addr, std::unordered_map<std::string, std::string>* unused) {
  std::unordered_map<std::string, std::string> opts_map;
  Status status = StringToMap(opts_str, &opts_map);
  if (!status.ok()) {
    return status;
  } else {
    return ParseType(config_options, opts_map, type_map, opt_addr, unused);
  }
}

Status OptionTypeInfo::ParseType(
    const ConfigOptions& config_options,
    const std::unordered_map<std::string, std::string>& opts_map,
    const std::unordered_map<std::string, OptionTypeInfo>& type_map,
    void* opt_addr, std::unordered_map<std::string, std::string>* unused) {
  for (const auto& opts_iter : opts_map) {
    std::string opt_name;
    const auto* opt_info = Find(opts_iter.first, type_map, &opt_name);
    if (opt_info != nullptr) {
      Status status =
          opt_info->Parse(config_options, opt_name, opts_iter.second, opt_addr);
      if (!status.ok()) {
        return status;
      }
    } else if (unused != nullptr) {
      (*unused)[opts_iter.first] = opts_iter.second;
    } else if (!config_options.ignore_unknown_options) {
      return Status::NotFound("Unrecognized option", opts_iter.first);
    }
  }
  return Status::OK();
}

Status OptionTypeInfo::ParseStruct(
    const ConfigOptions& config_options, const std::string& struct_name,
    const std::unordered_map<std::string, OptionTypeInfo>* struct_map,
    const std::string& opt_name, const std::string& opt_value, void* opt_addr) {
  assert(struct_map);
  Status status;
  if (opt_name == struct_name || EndsWith(opt_name, "." + struct_name)) {
    // This option represents the entire struct
    std::unordered_map<std::string, std::string> unused;
    status =
        ParseType(config_options, opt_value, *struct_map, opt_addr, &unused);
    if (status.ok() && !unused.empty()) {
      status = Status::InvalidArgument(
          "Unrecognized option", struct_name + "." + unused.begin()->first);
    }
  } else if (StartsWith(opt_name, struct_name + ".")) {
    // This option represents a nested field in the struct (e.g, struct.field)
    std::string elem_name;
    const auto opt_info =
        Find(opt_name.substr(struct_name.size() + 1), *struct_map, &elem_name);
    if (opt_info != nullptr) {
      status = opt_info->Parse(config_options, elem_name, opt_value, opt_addr);
    } else {
      status = Status::InvalidArgument("Unrecognized option", opt_name);
    }
  } else {
    // This option represents a field in the struct (e.g. field)
    std::string elem_name;
    const auto opt_info = Find(opt_name, *struct_map, &elem_name);
    if (opt_info != nullptr) {
      status = opt_info->Parse(config_options, elem_name, opt_value, opt_addr);
    } else {
      status = Status::InvalidArgument("Unrecognized option",
                                       struct_name + "." + opt_name);
    }
  }
  return status;
}

Status OptionTypeInfo::Serialize(const ConfigOptions& config_options,
                                 const std::string& opt_name,
                                 const void* const opt_ptr,
                                 std::string* opt_value) const {
  // If the option is no longer used in rocksdb and marked as deprecated,
  // we skip it in the serialization.
  const void* opt_addr = static_cast<const char*>(opt_ptr) + offset_;
  if (opt_addr == nullptr || IsDeprecated()) {
    return Status::OK();
  } else if (IsEnabled(OptionTypeFlags::kDontSerialize)) {
    return Status::NotSupported("Cannot serialize option: ", opt_name);
  } else if (serialize_func_ != nullptr) {
    return serialize_func_(config_options, opt_name, opt_addr, opt_value);
  } else if (IsCustomizable()) {
    const Customizable* custom = AsRawPointer<Customizable>(opt_ptr);
    opt_value->clear();
    if (custom == nullptr) {
      // We do not have a custom object to serialize.
      // If the option is not mutable and we are doing only mutable options,
      // we return an empty string (which will cause the option not to be
      // printed). Otherwise, we return the "nullptr" string, which will result
      // in "option=nullptr" being printed.
      if (IsMutable() || !config_options.mutable_options_only) {
        *opt_value = kNullptrString;
      } else {
        *opt_value = "";
      }
    } else if (IsEnabled(OptionTypeFlags::kStringNameOnly) &&
               !config_options.IsDetailed()) {
      if (!config_options.mutable_options_only || IsMutable()) {
        *opt_value = custom->GetId();
      }
    } else {
      ConfigOptions embedded = config_options;
      embedded.delimiter = ";";
      // If this option is mutable, everything inside it should be considered
      // mutable
      if (IsMutable()) {
        embedded.mutable_options_only = false;
      }
      std::string value = custom->ToString(embedded);
      if (!embedded.mutable_options_only ||
          value.find("=") != std::string::npos) {
        *opt_value = value;
      } else {
        *opt_value = "";
      }
    }
    return Status::OK();
  } else if (IsConfigurable()) {
    const Configurable* config = AsRawPointer<Configurable>(opt_ptr);
    if (config != nullptr) {
      ConfigOptions embedded = config_options;
      embedded.delimiter = ";";
      *opt_value = config->ToString(embedded);
    }
    return Status::OK();
  } else if (config_options.mutable_options_only && !IsMutable()) {
    return Status::OK();
  } else if (SerializeSingleOptionHelper(opt_addr, type_, opt_value)) {
    return Status::OK();
  } else {
    return Status::InvalidArgument("Cannot serialize option: ", opt_name);
  }
}

Status OptionTypeInfo::SerializeType(
    const ConfigOptions& config_options,
    const std::unordered_map<std::string, OptionTypeInfo>& type_map,
    const void* opt_addr, std::string* result) {
  Status status;
  for (const auto& iter : type_map) {
    std::string single;
    const auto& opt_info = iter.second;
    if (opt_info.ShouldSerialize()) {
      status =
          opt_info.Serialize(config_options, iter.first, opt_addr, &single);
      if (!status.ok()) {
        return status;
      } else {
        result->append(iter.first + "=" + single + config_options.delimiter);
      }
    }
  }
  return status;
}

Status OptionTypeInfo::SerializeStruct(
    const ConfigOptions& config_options, const std::string& struct_name,
    const std::unordered_map<std::string, OptionTypeInfo>* struct_map,
    const std::string& opt_name, const void* opt_addr, std::string* value) {
  assert(struct_map);
  Status status;
  if (EndsWith(opt_name, struct_name)) {
    // We are going to write the struct as "{ prop1=value1; prop2=value2;}.
    // Set the delimiter to ";" so that the everything will be on one line.
    ConfigOptions embedded = config_options;
    embedded.delimiter = ";";

    // This option represents the entire struct
    std::string result;
    status = SerializeType(embedded, *struct_map, opt_addr, &result);
    if (!status.ok()) {
      return status;
    } else {
      *value = "{" + result + "}";
    }
  } else if (StartsWith(opt_name, struct_name + ".")) {
    // This option represents a nested field in the struct (e.g, struct.field)
    std::string elem_name;
    const auto opt_info =
        Find(opt_name.substr(struct_name.size() + 1), *struct_map, &elem_name);
    if (opt_info != nullptr) {
      status = opt_info->Serialize(config_options, elem_name, opt_addr, value);
    } else {
      status = Status::InvalidArgument("Unrecognized option", opt_name);
    }
  } else {
    // This option represents a field in the struct (e.g. field)
    std::string elem_name;
    const auto opt_info = Find(opt_name, *struct_map, &elem_name);
    if (opt_info == nullptr) {
      status = Status::InvalidArgument("Unrecognized option", opt_name);
    } else if (opt_info->ShouldSerialize()) {
      status = opt_info->Serialize(config_options, opt_name + "." + elem_name,
                                   opt_addr, value);
    }
  }
  return status;
}

template <typename T>
bool IsOptionEqual(const void* offset1, const void* offset2) {
  return (*static_cast<const T*>(offset1) == *static_cast<const T*>(offset2));
}

static bool AreEqualDoubles(const double a, const double b) {
  return (fabs(a - b) < 0.00001);
}

static bool AreOptionsEqual(OptionType type, const void* this_offset,
                            const void* that_offset) {
  switch (type) {
    case OptionType::kBoolean:
      return IsOptionEqual<bool>(this_offset, that_offset);
    case OptionType::kInt:
      return IsOptionEqual<int>(this_offset, that_offset);
    case OptionType::kUInt:
      return IsOptionEqual<unsigned int>(this_offset, that_offset);
    case OptionType::kInt32T:
      return IsOptionEqual<int32_t>(this_offset, that_offset);
    case OptionType::kInt64T: {
      int64_t v1, v2;
      GetUnaligned(static_cast<const int64_t*>(this_offset), &v1);
      GetUnaligned(static_cast<const int64_t*>(that_offset), &v2);
      return (v1 == v2);
    }
    case OptionType::kUInt8T:
      return IsOptionEqual<uint8_t>(this_offset, that_offset);
    case OptionType::kUInt32T:
      return IsOptionEqual<uint32_t>(this_offset, that_offset);
    case OptionType::kUInt64T: {
      uint64_t v1, v2;
      GetUnaligned(static_cast<const uint64_t*>(this_offset), &v1);
      GetUnaligned(static_cast<const uint64_t*>(that_offset), &v2);
      return (v1 == v2);
    }
    case OptionType::kSizeT: {
      size_t v1, v2;
      GetUnaligned(static_cast<const size_t*>(this_offset), &v1);
      GetUnaligned(static_cast<const size_t*>(that_offset), &v2);
      return (v1 == v2);
    }
    case OptionType::kString:
      return IsOptionEqual<std::string>(this_offset, that_offset);
    case OptionType::kDouble:
      return AreEqualDoubles(*static_cast<const double*>(this_offset),
                             *static_cast<const double*>(that_offset));
    case OptionType::kCompactionStyle:
      return IsOptionEqual<CompactionStyle>(this_offset, that_offset);
    case OptionType::kCompactionStopStyle:
      return IsOptionEqual<CompactionStopStyle>(this_offset, that_offset);
    case OptionType::kCompactionPri:
      return IsOptionEqual<CompactionPri>(this_offset, that_offset);
    case OptionType::kCompressionType:
      return IsOptionEqual<CompressionType>(this_offset, that_offset);
    case OptionType::kFilePreload:
      return IsOptionEqual<FilePreload>(this_offset, that_offset);
    case OptionType::kChecksumType:
      return IsOptionEqual<ChecksumType>(this_offset, that_offset);
    case OptionType::kEncodingType:
      return IsOptionEqual<EncodingType>(this_offset, that_offset);
    case OptionType::kEncodedString:
      return IsOptionEqual<std::string>(this_offset, that_offset);
    default:
      return false;
  }  // End switch
}

bool OptionTypeInfo::AreEqual(const ConfigOptions& config_options,
                              const std::string& opt_name,
                              const void* const this_ptr,
                              const void* const that_ptr,
                              std::string* mismatch) const {
  auto level = GetSanityLevel();
  if (!config_options.IsCheckEnabled(level)) {
    return true;  // If the sanity level is not being checked, skip it
  }
  const void* this_addr = static_cast<const char*>(this_ptr) + offset_;
  const void* that_addr = static_cast<const char*>(that_ptr) + offset_;
  if (this_addr == nullptr || that_addr == nullptr) {
    if (this_addr == that_addr) {
      return true;
    }
  } else if (equals_func_ != nullptr) {
    if (equals_func_(config_options, opt_name, this_addr, that_addr,
                     mismatch)) {
      return true;
    }
  } else if (AreOptionsEqual(type_, this_addr, that_addr)) {
    return true;
  } else if (IsConfigurable()) {
    const auto* this_config = AsRawPointer<Configurable>(this_ptr);
    const auto* that_config = AsRawPointer<Configurable>(that_ptr);
    if (this_config == that_config) {
      return true;
    } else if (this_config != nullptr && that_config != nullptr) {
      std::string bad_name;
      bool matches;
      if (level < config_options.sanity_level) {
        ConfigOptions copy = config_options;
        copy.sanity_level = level;
        matches = this_config->AreEquivalent(copy, that_config, &bad_name);
      } else {
        matches =
            this_config->AreEquivalent(config_options, that_config, &bad_name);
      }
      if (!matches) {
        *mismatch = opt_name + "." + bad_name;
      }
      return matches;
    }
  }
  if (mismatch->empty()) {
    *mismatch = opt_name;
  }
  return false;
}

bool OptionTypeInfo::TypesAreEqual(
    const ConfigOptions& config_options,
    const std::unordered_map<std::string, OptionTypeInfo>& type_map,
    const void* this_addr, const void* that_addr, std::string* mismatch) {
  for (const auto& iter : type_map) {
    const auto& opt_info = iter.second;
    if (!opt_info.AreEqual(config_options, iter.first, this_addr, that_addr,
                           mismatch)) {
      return false;
    }
  }
  return true;
}

bool OptionTypeInfo::StructsAreEqual(
    const ConfigOptions& config_options, const std::string& struct_name,
    const std::unordered_map<std::string, OptionTypeInfo>* struct_map,
    const std::string& opt_name, const void* this_addr, const void* that_addr,
    std::string* mismatch) {
  assert(struct_map);
  bool matches = true;
  std::string result;
  if (EndsWith(opt_name, struct_name)) {
    // This option represents the entire struct
    matches = TypesAreEqual(config_options, *struct_map, this_addr, that_addr,
                            &result);
    if (!matches) {
      *mismatch = struct_name + "." + result;
      return false;
    }
  } else if (StartsWith(opt_name, struct_name + ".")) {
    // This option represents a nested field in the struct (e.g, struct.field)
    std::string elem_name;
    const auto opt_info =
        Find(opt_name.substr(struct_name.size() + 1), *struct_map, &elem_name);
    assert(opt_info);
    if (opt_info == nullptr) {
      *mismatch = opt_name;
      matches = false;
    } else if (!opt_info->AreEqual(config_options, elem_name, this_addr,
                                   that_addr, &result)) {
      matches = false;
      *mismatch = struct_name + "." + result;
    }
  } else {
    // This option represents a field in the struct (e.g. field)
    std::string elem_name;
    const auto opt_info = Find(opt_name, *struct_map, &elem_name);
    assert(opt_info);
    if (opt_info == nullptr) {
      *mismatch = struct_name + "." + opt_name;
      matches = false;
    } else if (!opt_info->AreEqual(config_options, elem_name, this_addr,
                                   that_addr, &result)) {
      matches = false;
      *mismatch = struct_name + "." + result;
    }
  }
  return matches;
}

bool MatchesOptionsTypeFromMap(
    const ConfigOptions& config_options,
    const std::unordered_map<std::string, OptionTypeInfo>& type_map,
    const void* const this_ptr, const void* const that_ptr,
    std::string* mismatch) {
  for (auto& pair : type_map) {
    // We skip checking deprecated variables as they might
    // contain random values since they might not be initialized
    if (config_options.IsCheckEnabled(pair.second.GetSanityLevel())) {
      if (!pair.second.AreEqual(config_options, pair.first, this_ptr, that_ptr,
                                mismatch) &&
          !pair.second.AreEqualByName(config_options, pair.first, this_ptr,
                                      that_ptr)) {
        return false;
      }
    }
  }
  return true;
}

bool OptionTypeInfo::AreEqualByName(const ConfigOptions& config_options,
                                    const std::string& opt_name,
                                    const void* const this_ptr,
                                    const void* const that_ptr) const {
  if (IsByName()) {
    std::string that_value;
    if (Serialize(config_options, opt_name, that_ptr, &that_value).ok()) {
      return AreEqualByName(config_options, opt_name, this_ptr, that_value);
    }
  }
  return false;
}

bool OptionTypeInfo::AreEqualByName(const ConfigOptions& config_options,
                                    const std::string& opt_name,
                                    const void* const opt_ptr,
                                    const std::string& that_value) const {
  std::string this_value;
  if (!IsByName()) {
    return false;
  } else if (!Serialize(config_options, opt_name, opt_ptr, &this_value).ok()) {
    return false;
  } else if (IsEnabled(OptionVerificationType::kByNameAllowFromNull)) {
    if (that_value == kNullptrString) {
      return true;
    }
  } else if (IsEnabled(OptionVerificationType::kByNameAllowNull)) {
    if (that_value == kNullptrString) {
      return true;
    }
  }
  return (this_value == that_value);
}

const OptionTypeInfo* OptionTypeInfo::Find(
    const std::string& opt_name,
    const std::unordered_map<std::string, OptionTypeInfo>& opt_map,
    std::string* elem_name) {
  const auto iter = opt_map.find(opt_name);  // Look up the value in the map
  if (iter != opt_map.end()) {               // Found the option in the map
    *elem_name = opt_name;                   // Return the name
    return &(iter->second);  // Return the contents of the iterator
  } else {
    auto idx = opt_name.find(".");              // Look for a separator
    if (idx > 0 && idx != std::string::npos) {  // We found a separator
      auto siter =
          opt_map.find(opt_name.substr(0, idx));  // Look for the short name
      if (siter != opt_map.end()) {               // We found the short name
        if (siter->second.IsStruct() ||           // If the object is a struct
            siter->second.IsConfigurable()) {     // or a Configurable
          *elem_name = opt_name.substr(idx + 1);  // Return the rest
          return &(siter->second);  // Return the contents of the iterator
        }
      }
    }
  }
  return nullptr;
}
#endif  // !ROCKSDB_LITE

}  // namespace ROCKSDB_NAMESPACE<|MERGE_RESOLUTION|>--- conflicted
+++ resolved
@@ -434,17 +434,10 @@
       return ParseEnum<CompressionType>(
           compression_type_string_map, value,
           static_cast<CompressionType*>(opt_address));
-<<<<<<< HEAD
     case OptionType::kFilePreload:
       return ParseEnum<FilePreload>(
           file_preload_string_map, value,
           reinterpret_cast<FilePreload*>(opt_address));
-    case OptionType::kSliceTransform:
-      return ParseSliceTransform(
-          value,
-          static_cast<std::shared_ptr<const SliceTransform>*>(opt_address));
-=======
->>>>>>> f62efb9d
     case OptionType::kChecksumType:
       return ParseEnum<ChecksumType>(checksum_type_string_map, value,
                                      static_cast<ChecksumType*>(opt_address));
@@ -523,39 +516,10 @@
       return SerializeEnum<CompressionType>(
           compression_type_string_map,
           *(static_cast<const CompressionType*>(opt_address)), value);
-<<<<<<< HEAD
     case OptionType::kFilePreload:
       return SerializeEnum<FilePreload>(
           file_preload_string_map,
           *(reinterpret_cast<const FilePreload*>(opt_address)), value);
-    case OptionType::kSliceTransform: {
-      const auto* slice_transform_ptr =
-          static_cast<const std::shared_ptr<const SliceTransform>*>(
-              opt_address);
-      *value = slice_transform_ptr->get() ? slice_transform_ptr->get()->Name()
-                                          : kNullptrString;
-      break;
-    }
-    case OptionType::kCompactionFilter: {
-      // it's a const pointer of const CompactionFilter*
-      const auto* ptr =
-          static_cast<const CompactionFilter* const*>(opt_address);
-      *value = *ptr ? (*ptr)->Name() : kNullptrString;
-      break;
-    }
-    case OptionType::kCompactionFilterFactory: {
-      const auto* ptr =
-          static_cast<const std::shared_ptr<CompactionFilterFactory>*>(
-              opt_address);
-      *value = ptr->get() ? ptr->get()->Name() : kNullptrString;
-      break;
-    }
-    case OptionType::kMemTableRepFactory: {
-      const auto* ptr =
-          static_cast<const std::shared_ptr<MemTableRepFactory>*>(opt_address);
-      *value = ptr->get() ? ptr->get()->Name() : kNullptrString;
-=======
->>>>>>> f62efb9d
       break;
     case OptionType::kFilterPolicy: {
       const auto* ptr =
