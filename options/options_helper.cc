--- conflicted
+++ resolved
@@ -496,23 +496,6 @@
           compression_type_string_map,
           *(static_cast<const CompressionType*>(opt_address)), value);
       break;
-<<<<<<< HEAD
-    case OptionType::kCompactionFilter: {
-      // it's a const pointer of const CompactionFilter*
-      const auto* ptr =
-          static_cast<const CompactionFilter* const*>(opt_address);
-      *value = *ptr ? (*ptr)->Name() : kNullptrString;
-      break;
-    }
-    case OptionType::kCompactionFilterFactory: {
-      const auto* ptr =
-          static_cast<const std::shared_ptr<CompactionFilterFactory>*>(
-              opt_address);
-      *value = ptr->get() ? ptr->get()->Name() : kNullptrString;
-      break;
-=======
->>>>>>> 052c24a6
-    }
     case OptionType::kMemTableRepFactory: {
       const auto* ptr =
           static_cast<const std::shared_ptr<MemTableRepFactory>*>(opt_address);
