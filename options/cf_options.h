// Copyright (c) 2011-present, Facebook, Inc.  All rights reserved.
//  This source code is licensed under both the GPLv2 (found in the
//  COPYING file in the root directory) and Apache 2.0 License
//  (found in the LICENSE.Apache file in the root directory).

#pragma once

#include <string>
#include <vector>

#include "db/dbformat.h"
#include "options/db_options.h"
#include "rocksdb/options.h"
#include "util/compression.h"

namespace rocksdb {

// ImmutableCFOptions is a data struct used by RocksDB internal. It contains a
// subset of Options that should not be changed during the entire lifetime
// of DB. Raw pointers defined in this struct do not have ownership to the data
// they point to. Options contains shared_ptr to these data.
struct ImmutableCFOptions {
  ImmutableCFOptions();
  explicit ImmutableCFOptions(const Options& options);

  ImmutableCFOptions(const ImmutableDBOptions& db_options,
                     const ColumnFamilyOptions& cf_options);

  CompactionStyle compaction_style;

  CompactionPri compaction_pri;

  const SliceTransform* prefix_extractor;

  const Comparator* user_comparator;
  InternalKeyComparator internal_comparator;

  MergeOperator* merge_operator;

  const CompactionFilter* compaction_filter;

  CompactionFilterFactory* compaction_filter_factory;

  int min_write_buffer_number_to_merge;

  int max_write_buffer_number_to_maintain;

  bool inplace_update_support;

  UpdateStatus (*inplace_callback)(char* existing_value,
                                   uint32_t* existing_value_size,
                                   Slice delta_value,
                                   std::string* merged_value);

  Logger* info_log;

  Statistics* statistics;

  RateLimiter* rate_limiter;

  InfoLogLevel info_log_level;

  Env* env;

  // Allow the OS to mmap file for reading sst tables. Default: false
  bool allow_mmap_reads;

  // Allow the OS to mmap file for writing. Default: false
  bool allow_mmap_writes;

  std::vector<DbPath> db_paths;

  MemTableRepFactory* memtable_factory;

  TableFactory* table_factory;

  Options::TablePropertiesCollectorFactories
      table_properties_collector_factories;

  bool advise_random_on_open;

  // This options is required by PlainTableReader. May need to move it
  // to PlainTableOptions just like bloom_bits_per_key
  uint32_t bloom_locality;

  bool purge_redundant_kvs_while_flush;

  bool use_fsync;

  std::vector<CompressionType> compression_per_level;

  CompressionType bottommost_compression;

  CompressionOptions compression_opts;

  bool level_compaction_dynamic_level_bytes;

  Options::AccessHint access_hint_on_compaction_start;

  bool new_table_reader_for_compaction_inputs;

  int num_levels;

  bool optimize_filters_for_hits;

  bool force_consistency_checks;

  bool allow_ingest_behind;

  bool preserve_deletes;

  // A vector of EventListeners which call-back functions will be called
  // when specific RocksDB event happens.
  std::vector<std::shared_ptr<EventListener>> listeners;

  std::shared_ptr<Cache> row_cache;

  uint32_t max_subcompactions;

  const SliceTransform* memtable_insert_with_hint_prefix_extractor;

<<<<<<< HEAD
  std::vector<DbPath> cf_paths;
=======
  uint64_t ttl;
>>>>>>> 12b400e8
};

struct MutableCFOptions {
  explicit MutableCFOptions(const ColumnFamilyOptions& options)
      : write_buffer_size(options.write_buffer_size),
        max_write_buffer_number(options.max_write_buffer_number),
        arena_block_size(options.arena_block_size),
        memtable_prefix_bloom_size_ratio(
            options.memtable_prefix_bloom_size_ratio),
        memtable_huge_page_size(options.memtable_huge_page_size),
        max_successive_merges(options.max_successive_merges),
        inplace_update_num_locks(options.inplace_update_num_locks),
        disable_auto_compactions(options.disable_auto_compactions),
        soft_pending_compaction_bytes_limit(
            options.soft_pending_compaction_bytes_limit),
        hard_pending_compaction_bytes_limit(
            options.hard_pending_compaction_bytes_limit),
        level0_file_num_compaction_trigger(
            options.level0_file_num_compaction_trigger),
        level0_slowdown_writes_trigger(options.level0_slowdown_writes_trigger),
        level0_stop_writes_trigger(options.level0_stop_writes_trigger),
        max_compaction_bytes(options.max_compaction_bytes),
        target_file_size_base(options.target_file_size_base),
        target_file_size_multiplier(options.target_file_size_multiplier),
        max_bytes_for_level_base(options.max_bytes_for_level_base),
        max_bytes_for_level_multiplier(options.max_bytes_for_level_multiplier),
        max_bytes_for_level_multiplier_additional(
            options.max_bytes_for_level_multiplier_additional),
        compaction_options_fifo(options.compaction_options_fifo),
        compaction_options_universal(options.compaction_options_universal),
        max_sequential_skip_in_iterations(
            options.max_sequential_skip_in_iterations),
        paranoid_file_checks(options.paranoid_file_checks),
        report_bg_io_stats(options.report_bg_io_stats),
        compression(options.compression) {
    RefreshDerivedOptions(options.num_levels, options.compaction_style);
  }

  MutableCFOptions()
      : write_buffer_size(0),
        max_write_buffer_number(0),
        arena_block_size(0),
        memtable_prefix_bloom_size_ratio(0),
        memtable_huge_page_size(0),
        max_successive_merges(0),
        inplace_update_num_locks(0),
        disable_auto_compactions(false),
        soft_pending_compaction_bytes_limit(0),
        hard_pending_compaction_bytes_limit(0),
        level0_file_num_compaction_trigger(0),
        level0_slowdown_writes_trigger(0),
        level0_stop_writes_trigger(0),
        max_compaction_bytes(0),
        target_file_size_base(0),
        target_file_size_multiplier(0),
        max_bytes_for_level_base(0),
        max_bytes_for_level_multiplier(0),
        compaction_options_fifo(),
        max_sequential_skip_in_iterations(0),
        paranoid_file_checks(false),
        report_bg_io_stats(false),
        compression(Snappy_Supported() ? kSnappyCompression : kNoCompression) {}

  // Must be called after any change to MutableCFOptions
  void RefreshDerivedOptions(int num_levels, CompactionStyle compaction_style);

  void RefreshDerivedOptions(const ImmutableCFOptions& ioptions) {
    RefreshDerivedOptions(ioptions.num_levels, ioptions.compaction_style);
  }

  // Get the max file size in a given level.
  uint64_t MaxFileSizeForLevel(int level) const;
  int MaxBytesMultiplerAdditional(int level) const {
    if (level >=
        static_cast<int>(max_bytes_for_level_multiplier_additional.size())) {
      return 1;
    }
    return max_bytes_for_level_multiplier_additional[level];
  }

  void Dump(Logger* log) const;

  // Memtable related options
  size_t write_buffer_size;
  int max_write_buffer_number;
  size_t arena_block_size;
  double memtable_prefix_bloom_size_ratio;
  size_t memtable_huge_page_size;
  size_t max_successive_merges;
  size_t inplace_update_num_locks;

  // Compaction related options
  bool disable_auto_compactions;
  uint64_t soft_pending_compaction_bytes_limit;
  uint64_t hard_pending_compaction_bytes_limit;
  int level0_file_num_compaction_trigger;
  int level0_slowdown_writes_trigger;
  int level0_stop_writes_trigger;
  uint64_t max_compaction_bytes;
  uint64_t target_file_size_base;
  int target_file_size_multiplier;
  uint64_t max_bytes_for_level_base;
  double max_bytes_for_level_multiplier;
  std::vector<int> max_bytes_for_level_multiplier_additional;
  CompactionOptionsFIFO compaction_options_fifo;
  CompactionOptionsUniversal compaction_options_universal;

  // Misc options
  uint64_t max_sequential_skip_in_iterations;
  bool paranoid_file_checks;
  bool report_bg_io_stats;
  CompressionType compression;

  // Derived options
  // Per-level target file size.
  std::vector<uint64_t> max_file_size;
};

uint64_t MultiplyCheckOverflow(uint64_t op1, double op2);

}  // namespace rocksdb<|MERGE_RESOLUTION|>--- conflicted
+++ resolved
@@ -119,11 +119,9 @@
 
   const SliceTransform* memtable_insert_with_hint_prefix_extractor;
 
-<<<<<<< HEAD
+  uint64_t ttl;
+
   std::vector<DbPath> cf_paths;
-=======
-  uint64_t ttl;
->>>>>>> 12b400e8
 };
 
 struct MutableCFOptions {
