--- conflicted
+++ resolved
@@ -449,12 +449,10 @@
          {offsetof(struct ImmutableDBOptions, allow_data_in_errors),
           OptionType::kBoolean, OptionVerificationType::kNormal,
           OptionTypeFlags::kNone}},
-<<<<<<< HEAD
         {"file_checksum_gen_factory",
          OptionTypeInfo::AsCustomSharedPtr<FileChecksumGenFactory>(
              offsetof(struct ImmutableDBOptions, file_checksum_gen_factory),
              OptionVerificationType::kByName, OptionTypeFlags::kAllowNull)},
-=======
         {"statistics",
          OptionTypeInfo::AsCustomSharedPtr<Statistics>(
              // Statistics should not be compared and can be null
@@ -464,7 +462,6 @@
              OptionVerificationType::kNormal,
              OptionTypeFlags::kCompareNever | OptionTypeFlags::kDontSerialize |
                  OptionTypeFlags::kAllowNull)},
->>>>>>> d497cdfb
         // Allow EventListeners that have a non-empty Name() to be read/written
         // as options Each listener will either be
         // - A simple name (e.g. "MyEventListener")
