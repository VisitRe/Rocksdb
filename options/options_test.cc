//  Copyright (c) 2011-present, Facebook, Inc.  All rights reserved.
//  This source code is licensed under both the GPLv2 (found in the
//  COPYING file in the root directory) and Apache 2.0 License
//  (found in the LICENSE.Apache file in the root directory).
//
// Copyright (c) 2011 The LevelDB Authors. All rights reserved.
// Use of this source code is governed by a BSD-style license that can be
// found in the LICENSE file. See the AUTHORS file for names of contributors.

#include <cctype>
#include <cinttypes>
#include <cstring>
#include <unordered_map>

#include "cache/lru_cache.h"
#include "cache/sharded_cache.h"
#include "options/options_helper.h"
#include "options/options_parser.h"
#include "port/port.h"
#include "rocksdb/cache.h"
#include "rocksdb/convenience.h"
#include "rocksdb/memtablerep.h"
#include "rocksdb/utilities/leveldb_options.h"
#include "rocksdb/utilities/object_registry.h"
#include "rocksdb/utilities/options_type.h"
#include "table/block_based/filter_policy_internal.h"
#include "test_util/testharness.h"
#include "test_util/testutil.h"
#include "util/random.h"
#include "util/stderr_logger.h"
#include "util/string_util.h"
#include "utilities/merge_operators/bytesxor.h"

#ifndef GFLAGS
bool FLAGS_enable_print = false;
#else
#include "util/gflags_compat.h"
using GFLAGS_NAMESPACE::ParseCommandLineFlags;
DEFINE_bool(enable_print, false, "Print options generated to console.");
#endif  // GFLAGS

namespace ROCKSDB_NAMESPACE {

class OptionsTest : public testing::Test {};

#ifndef ROCKSDB_LITE  // GetOptionsFromMap is not supported in ROCKSDB_LITE
TEST_F(OptionsTest, GetOptionsFromMapTest) {
  std::unordered_map<std::string, std::string> cf_options_map = {
      {"write_buffer_size", "1"},
      {"max_write_buffer_number", "2"},
      {"min_write_buffer_number_to_merge", "3"},
      {"max_write_buffer_number_to_maintain", "99"},
      {"max_write_buffer_size_to_maintain", "-99999"},
      {"compression", "kSnappyCompression"},
      {"compression_per_level",
       "kNoCompression:"
       "kSnappyCompression:"
       "kZlibCompression:"
       "kBZip2Compression:"
       "kLZ4Compression:"
       "kLZ4HCCompression:"
       "kXpressCompression:"
       "kZSTD:"
       "kZSTDNotFinalCompression"},
      {"bottommost_compression", "kLZ4Compression"},
      {"bottommost_compression_opts", "5:6:7:8:10:true"},
      {"compression_opts", "4:5:6:7:8:true"},
      {"num_levels", "8"},
      {"level0_file_num_compaction_trigger", "8"},
      {"level0_slowdown_writes_trigger", "9"},
      {"level0_stop_writes_trigger", "10"},
      {"target_file_size_base", "12"},
      {"target_file_size_multiplier", "13"},
      {"max_bytes_for_level_base", "14"},
      {"level_compaction_dynamic_level_bytes", "true"},
      {"max_bytes_for_level_multiplier", "15.0"},
      {"max_bytes_for_level_multiplier_additional", "16:17:18"},
      {"max_compaction_bytes", "21"},
      {"soft_rate_limit", "1.1"},
      {"hard_rate_limit", "2.1"},
      {"hard_pending_compaction_bytes_limit", "211"},
      {"arena_block_size", "22"},
      {"disable_auto_compactions", "true"},
      {"compaction_style", "kCompactionStyleLevel"},
      {"compaction_pri", "kOldestSmallestSeqFirst"},
      {"verify_checksums_in_compaction", "false"},
      {"compaction_options_fifo", "23"},
      {"max_sequential_skip_in_iterations", "24"},
      {"inplace_update_support", "true"},
      {"report_bg_io_stats", "true"},
      {"compaction_measure_io_stats", "false"},
      {"inplace_update_num_locks", "25"},
      {"memtable_prefix_bloom_size_ratio", "0.26"},
      {"memtable_whole_key_filtering", "true"},
      {"memtable_huge_page_size", "28"},
      {"bloom_locality", "29"},
      {"max_successive_merges", "30"},
      {"min_partial_merge_operands", "31"},
      {"prefix_extractor", "fixed:31"},
      {"optimize_filters_for_hits", "true"},
      {"enable_blob_files", "true"},
      {"min_blob_size", "1K"},
      {"blob_file_size", "1G"},
      {"blob_compression_type", "kZSTD"},
      {"enable_blob_garbage_collection", "true"},
      {"blob_garbage_collection_age_cutoff", "0.5"},
  };

  std::unordered_map<std::string, std::string> db_options_map = {
      {"create_if_missing", "false"},
      {"create_missing_column_families", "true"},
      {"error_if_exists", "false"},
      {"paranoid_checks", "true"},
      {"track_and_verify_wals_in_manifest", "true"},
      {"max_open_files", "32"},
      {"max_total_wal_size", "33"},
      {"use_fsync", "true"},
      {"db_log_dir", "/db_log_dir"},
      {"wal_dir", "/wal_dir"},
      {"delete_obsolete_files_period_micros", "34"},
      {"max_background_compactions", "35"},
      {"max_background_flushes", "36"},
      {"max_log_file_size", "37"},
      {"log_file_time_to_roll", "38"},
      {"keep_log_file_num", "39"},
      {"recycle_log_file_num", "5"},
      {"max_manifest_file_size", "40"},
      {"table_cache_numshardbits", "41"},
      {"WAL_ttl_seconds", "43"},
      {"WAL_size_limit_MB", "44"},
      {"manifest_preallocation_size", "45"},
      {"allow_mmap_reads", "true"},
      {"allow_mmap_writes", "false"},
      {"use_direct_reads", "false"},
      {"use_direct_io_for_flush_and_compaction", "false"},
      {"is_fd_close_on_exec", "true"},
      {"skip_log_error_on_recovery", "false"},
      {"stats_dump_period_sec", "46"},
      {"stats_persist_period_sec", "57"},
      {"persist_stats_to_disk", "false"},
      {"stats_history_buffer_size", "69"},
      {"advise_random_on_open", "true"},
      {"use_adaptive_mutex", "false"},
      {"new_table_reader_for_compaction_inputs", "true"},
      {"compaction_readahead_size", "100"},
      {"random_access_max_buffer_size", "3145728"},
      {"writable_file_max_buffer_size", "314159"},
      {"bytes_per_sync", "47"},
      {"wal_bytes_per_sync", "48"},
      {"strict_bytes_per_sync", "true"},
  };

  ColumnFamilyOptions base_cf_opt;
  ColumnFamilyOptions new_cf_opt;
  ConfigOptions exact, loose;
  exact.input_strings_escaped = false;
  exact.ignore_unknown_options = false;
  exact.sanity_level = ConfigOptions::kSanityLevelExactMatch;
  loose.sanity_level = ConfigOptions::kSanityLevelLooselyCompatible;

  loose.input_strings_escaped = false;
  loose.ignore_unknown_options = true;
  ASSERT_OK(GetColumnFamilyOptionsFromMap(exact, base_cf_opt, cf_options_map,
                                          &new_cf_opt));
  ASSERT_EQ(new_cf_opt.write_buffer_size, 1U);
  ASSERT_EQ(new_cf_opt.max_write_buffer_number, 2);
  ASSERT_EQ(new_cf_opt.min_write_buffer_number_to_merge, 3);
  ASSERT_EQ(new_cf_opt.max_write_buffer_number_to_maintain, 99);
  ASSERT_EQ(new_cf_opt.max_write_buffer_size_to_maintain, -99999);
  ASSERT_EQ(new_cf_opt.compression, kSnappyCompression);
  ASSERT_EQ(new_cf_opt.compression_per_level.size(), 9U);
  ASSERT_EQ(new_cf_opt.compression_per_level[0], kNoCompression);
  ASSERT_EQ(new_cf_opt.compression_per_level[1], kSnappyCompression);
  ASSERT_EQ(new_cf_opt.compression_per_level[2], kZlibCompression);
  ASSERT_EQ(new_cf_opt.compression_per_level[3], kBZip2Compression);
  ASSERT_EQ(new_cf_opt.compression_per_level[4], kLZ4Compression);
  ASSERT_EQ(new_cf_opt.compression_per_level[5], kLZ4HCCompression);
  ASSERT_EQ(new_cf_opt.compression_per_level[6], kXpressCompression);
  ASSERT_EQ(new_cf_opt.compression_per_level[7], kZSTD);
  ASSERT_EQ(new_cf_opt.compression_per_level[8], kZSTDNotFinalCompression);
  ASSERT_EQ(new_cf_opt.compression_opts.window_bits, 4);
  ASSERT_EQ(new_cf_opt.compression_opts.level, 5);
  ASSERT_EQ(new_cf_opt.compression_opts.strategy, 6);
  ASSERT_EQ(new_cf_opt.compression_opts.max_dict_bytes, 7u);
  ASSERT_EQ(new_cf_opt.compression_opts.zstd_max_train_bytes, 8u);
  ASSERT_EQ(new_cf_opt.compression_opts.parallel_threads,
            CompressionOptions().parallel_threads);
  ASSERT_EQ(new_cf_opt.compression_opts.enabled, true);
  ASSERT_EQ(new_cf_opt.bottommost_compression, kLZ4Compression);
  ASSERT_EQ(new_cf_opt.bottommost_compression_opts.window_bits, 5);
  ASSERT_EQ(new_cf_opt.bottommost_compression_opts.level, 6);
  ASSERT_EQ(new_cf_opt.bottommost_compression_opts.strategy, 7);
  ASSERT_EQ(new_cf_opt.bottommost_compression_opts.max_dict_bytes, 8u);
  ASSERT_EQ(new_cf_opt.bottommost_compression_opts.zstd_max_train_bytes, 10u);
  ASSERT_EQ(new_cf_opt.bottommost_compression_opts.parallel_threads,
            CompressionOptions().parallel_threads);
  ASSERT_EQ(new_cf_opt.bottommost_compression_opts.enabled, true);
  ASSERT_EQ(new_cf_opt.num_levels, 8);
  ASSERT_EQ(new_cf_opt.level0_file_num_compaction_trigger, 8);
  ASSERT_EQ(new_cf_opt.level0_slowdown_writes_trigger, 9);
  ASSERT_EQ(new_cf_opt.level0_stop_writes_trigger, 10);
  ASSERT_EQ(new_cf_opt.target_file_size_base, static_cast<uint64_t>(12));
  ASSERT_EQ(new_cf_opt.target_file_size_multiplier, 13);
  ASSERT_EQ(new_cf_opt.max_bytes_for_level_base, 14U);
  ASSERT_EQ(new_cf_opt.level_compaction_dynamic_level_bytes, true);
  ASSERT_EQ(new_cf_opt.max_bytes_for_level_multiplier, 15.0);
  ASSERT_EQ(new_cf_opt.max_bytes_for_level_multiplier_additional.size(), 3U);
  ASSERT_EQ(new_cf_opt.max_bytes_for_level_multiplier_additional[0], 16);
  ASSERT_EQ(new_cf_opt.max_bytes_for_level_multiplier_additional[1], 17);
  ASSERT_EQ(new_cf_opt.max_bytes_for_level_multiplier_additional[2], 18);
  ASSERT_EQ(new_cf_opt.max_compaction_bytes, 21);
  ASSERT_EQ(new_cf_opt.hard_pending_compaction_bytes_limit, 211);
  ASSERT_EQ(new_cf_opt.arena_block_size, 22U);
  ASSERT_EQ(new_cf_opt.disable_auto_compactions, true);
  ASSERT_EQ(new_cf_opt.compaction_style, kCompactionStyleLevel);
  ASSERT_EQ(new_cf_opt.compaction_pri, kOldestSmallestSeqFirst);
  ASSERT_EQ(new_cf_opt.compaction_options_fifo.max_table_files_size,
            static_cast<uint64_t>(23));
  ASSERT_EQ(new_cf_opt.max_sequential_skip_in_iterations,
            static_cast<uint64_t>(24));
  ASSERT_EQ(new_cf_opt.inplace_update_support, true);
  ASSERT_EQ(new_cf_opt.inplace_update_num_locks, 25U);
  ASSERT_EQ(new_cf_opt.memtable_prefix_bloom_size_ratio, 0.26);
  ASSERT_EQ(new_cf_opt.memtable_whole_key_filtering, true);
  ASSERT_EQ(new_cf_opt.memtable_huge_page_size, 28U);
  ASSERT_EQ(new_cf_opt.bloom_locality, 29U);
  ASSERT_EQ(new_cf_opt.max_successive_merges, 30U);
  ASSERT_TRUE(new_cf_opt.prefix_extractor != nullptr);
  ASSERT_EQ(new_cf_opt.optimize_filters_for_hits, true);
  ASSERT_EQ(std::string(new_cf_opt.prefix_extractor->Name()),
            "rocksdb.FixedPrefix.31");
  ASSERT_EQ(new_cf_opt.enable_blob_files, true);
  ASSERT_EQ(new_cf_opt.min_blob_size, 1ULL << 10);
  ASSERT_EQ(new_cf_opt.blob_file_size, 1ULL << 30);
  ASSERT_EQ(new_cf_opt.blob_compression_type, kZSTD);
  ASSERT_EQ(new_cf_opt.enable_blob_garbage_collection, true);
  ASSERT_EQ(new_cf_opt.blob_garbage_collection_age_cutoff, 0.5);

  cf_options_map["write_buffer_size"] = "hello";
  ASSERT_NOK(GetColumnFamilyOptionsFromMap(exact, base_cf_opt, cf_options_map,
                                           &new_cf_opt));
  ASSERT_OK(
      RocksDBOptionsParser::VerifyCFOptions(exact, base_cf_opt, new_cf_opt));

  cf_options_map["write_buffer_size"] = "1";
  ASSERT_OK(GetColumnFamilyOptionsFromMap(exact, base_cf_opt, cf_options_map,
                                          &new_cf_opt));

  cf_options_map["unknown_option"] = "1";
  ASSERT_NOK(GetColumnFamilyOptionsFromMap(exact, base_cf_opt, cf_options_map,
                                           &new_cf_opt));
  ASSERT_OK(
      RocksDBOptionsParser::VerifyCFOptions(exact, base_cf_opt, new_cf_opt));

  // ignore_unknown_options=true;input_strings_escaped=false
  ASSERT_OK(GetColumnFamilyOptionsFromMap(loose, base_cf_opt, cf_options_map,
                                          &new_cf_opt));
  ASSERT_OK(
      RocksDBOptionsParser::VerifyCFOptions(loose, base_cf_opt, new_cf_opt));
  ASSERT_NOK(
      RocksDBOptionsParser::VerifyCFOptions(exact, base_cf_opt, new_cf_opt));

  DBOptions base_db_opt;
  DBOptions new_db_opt;
  ASSERT_OK(
      GetDBOptionsFromMap(exact, base_db_opt, db_options_map, &new_db_opt));
  ASSERT_EQ(new_db_opt.create_if_missing, false);
  ASSERT_EQ(new_db_opt.create_missing_column_families, true);
  ASSERT_EQ(new_db_opt.error_if_exists, false);
  ASSERT_EQ(new_db_opt.paranoid_checks, true);
  ASSERT_EQ(new_db_opt.track_and_verify_wals_in_manifest, true);
  ASSERT_EQ(new_db_opt.max_open_files, 32);
  ASSERT_EQ(new_db_opt.max_total_wal_size, static_cast<uint64_t>(33));
  ASSERT_EQ(new_db_opt.use_fsync, true);
  ASSERT_EQ(new_db_opt.db_log_dir, "/db_log_dir");
  ASSERT_EQ(new_db_opt.wal_dir, "/wal_dir");
  ASSERT_EQ(new_db_opt.delete_obsolete_files_period_micros,
            static_cast<uint64_t>(34));
  ASSERT_EQ(new_db_opt.max_background_compactions, 35);
  ASSERT_EQ(new_db_opt.max_background_flushes, 36);
  ASSERT_EQ(new_db_opt.max_log_file_size, 37U);
  ASSERT_EQ(new_db_opt.log_file_time_to_roll, 38U);
  ASSERT_EQ(new_db_opt.keep_log_file_num, 39U);
  ASSERT_EQ(new_db_opt.recycle_log_file_num, 5U);
  ASSERT_EQ(new_db_opt.max_manifest_file_size, static_cast<uint64_t>(40));
  ASSERT_EQ(new_db_opt.table_cache_numshardbits, 41);
  ASSERT_EQ(new_db_opt.WAL_ttl_seconds, static_cast<uint64_t>(43));
  ASSERT_EQ(new_db_opt.WAL_size_limit_MB, static_cast<uint64_t>(44));
  ASSERT_EQ(new_db_opt.manifest_preallocation_size, 45U);
  ASSERT_EQ(new_db_opt.allow_mmap_reads, true);
  ASSERT_EQ(new_db_opt.allow_mmap_writes, false);
  ASSERT_EQ(new_db_opt.use_direct_reads, false);
  ASSERT_EQ(new_db_opt.use_direct_io_for_flush_and_compaction, false);
  ASSERT_EQ(new_db_opt.is_fd_close_on_exec, true);
  ASSERT_EQ(new_db_opt.skip_log_error_on_recovery, false);
  ASSERT_EQ(new_db_opt.stats_dump_period_sec, 46U);
  ASSERT_EQ(new_db_opt.stats_persist_period_sec, 57U);
  ASSERT_EQ(new_db_opt.persist_stats_to_disk, false);
  ASSERT_EQ(new_db_opt.stats_history_buffer_size, 69U);
  ASSERT_EQ(new_db_opt.advise_random_on_open, true);
  ASSERT_EQ(new_db_opt.use_adaptive_mutex, false);
  ASSERT_EQ(new_db_opt.new_table_reader_for_compaction_inputs, true);
  ASSERT_EQ(new_db_opt.compaction_readahead_size, 100);
  ASSERT_EQ(new_db_opt.random_access_max_buffer_size, 3145728);
  ASSERT_EQ(new_db_opt.writable_file_max_buffer_size, 314159);
  ASSERT_EQ(new_db_opt.bytes_per_sync, static_cast<uint64_t>(47));
  ASSERT_EQ(new_db_opt.wal_bytes_per_sync, static_cast<uint64_t>(48));
  ASSERT_EQ(new_db_opt.strict_bytes_per_sync, true);

  db_options_map["max_open_files"] = "hello";
  Status s =
      GetDBOptionsFromMap(exact, base_db_opt, db_options_map, &new_db_opt);
  ASSERT_NOK(s);
  ASSERT_TRUE(s.IsInvalidArgument());

  ASSERT_OK(
      RocksDBOptionsParser::VerifyDBOptions(exact, base_db_opt, new_db_opt));
  ASSERT_OK(
      RocksDBOptionsParser::VerifyDBOptions(loose, base_db_opt, new_db_opt));

  // unknow options should fail parsing without ignore_unknown_options = true
  db_options_map["unknown_db_option"] = "1";
  s = GetDBOptionsFromMap(exact, base_db_opt, db_options_map, &new_db_opt);
  ASSERT_NOK(s);
  ASSERT_TRUE(s.IsInvalidArgument());
  ASSERT_OK(
      RocksDBOptionsParser::VerifyDBOptions(exact, base_db_opt, new_db_opt));

  ASSERT_OK(
      GetDBOptionsFromMap(loose, base_db_opt, db_options_map, &new_db_opt));
  ASSERT_OK(
      RocksDBOptionsParser::VerifyDBOptions(loose, base_db_opt, new_db_opt));
  ASSERT_NOK(
      RocksDBOptionsParser::VerifyDBOptions(exact, base_db_opt, new_db_opt));
}
#endif  // !ROCKSDB_LITE

#ifndef ROCKSDB_LITE  // GetColumnFamilyOptionsFromString is not supported in
                      // ROCKSDB_LITE
TEST_F(OptionsTest, GetColumnFamilyOptionsFromStringTest) {
  ColumnFamilyOptions base_cf_opt;
  ColumnFamilyOptions new_cf_opt;
  ConfigOptions config_options;
  config_options.input_strings_escaped = false;
  config_options.ignore_unknown_options = false;

  base_cf_opt.table_factory.reset();
  ASSERT_OK(GetColumnFamilyOptionsFromString(config_options, base_cf_opt, "",
                                             &new_cf_opt));
  ASSERT_OK(GetColumnFamilyOptionsFromString(
      config_options, base_cf_opt, "write_buffer_size=5", &new_cf_opt));
  ASSERT_EQ(new_cf_opt.write_buffer_size, 5U);
  ASSERT_TRUE(new_cf_opt.table_factory == nullptr);
  ASSERT_OK(GetColumnFamilyOptionsFromString(
      config_options, base_cf_opt, "write_buffer_size=6;", &new_cf_opt));
  ASSERT_EQ(new_cf_opt.write_buffer_size, 6U);
  ASSERT_OK(GetColumnFamilyOptionsFromString(
      config_options, base_cf_opt, "  write_buffer_size =  7  ", &new_cf_opt));
  ASSERT_EQ(new_cf_opt.write_buffer_size, 7U);
  ASSERT_OK(GetColumnFamilyOptionsFromString(
      config_options, base_cf_opt, "  write_buffer_size =  8 ; ", &new_cf_opt));
  ASSERT_EQ(new_cf_opt.write_buffer_size, 8U);
  ASSERT_OK(GetColumnFamilyOptionsFromString(
      config_options, base_cf_opt,
      "write_buffer_size=9;max_write_buffer_number=10", &new_cf_opt));
  ASSERT_EQ(new_cf_opt.write_buffer_size, 9U);
  ASSERT_EQ(new_cf_opt.max_write_buffer_number, 10);
  ASSERT_OK(GetColumnFamilyOptionsFromString(
      config_options, base_cf_opt,
      "write_buffer_size=11; max_write_buffer_number  =  12 ;", &new_cf_opt));
  ASSERT_EQ(new_cf_opt.write_buffer_size, 11U);
  ASSERT_EQ(new_cf_opt.max_write_buffer_number, 12);
  // Wrong name "max_write_buffer_number_"
  ASSERT_NOK(GetColumnFamilyOptionsFromString(
      config_options, base_cf_opt,
      "write_buffer_size=13;max_write_buffer_number_=14;", &new_cf_opt));
  ASSERT_OK(RocksDBOptionsParser::VerifyCFOptions(config_options, base_cf_opt,
                                                  new_cf_opt));

  // Comparator from object registry
  std::string kCompName = "reverse_comp";
  ObjectLibrary::Default()->Register<const Comparator>(
      kCompName,
      [](const std::string& /*name*/,
         std::unique_ptr<const Comparator>* /*guard*/,
         std::string* /* errmsg */) { return ReverseBytewiseComparator(); });

  ASSERT_OK(GetColumnFamilyOptionsFromString(config_options, base_cf_opt,
                                             "comparator=" + kCompName + ";",
                                             &new_cf_opt));
  ASSERT_EQ(new_cf_opt.comparator, ReverseBytewiseComparator());

  // MergeOperator from object registry
  std::unique_ptr<BytesXOROperator> bxo(new BytesXOROperator());
  std::string kMoName = bxo->Name();
  ObjectLibrary::Default()->Register<MergeOperator>(
      kMoName,
      [](const std::string& /*name*/, std::unique_ptr<MergeOperator>* guard,
         std::string* /* errmsg */) {
        guard->reset(new BytesXOROperator());
        return guard->get();
      });

  ASSERT_OK(GetColumnFamilyOptionsFromString(config_options, base_cf_opt,
                                             "merge_operator=" + kMoName + ";",
                                             &new_cf_opt));
  ASSERT_EQ(kMoName, std::string(new_cf_opt.merge_operator->Name()));

  // Wrong key/value pair
  Status s = GetColumnFamilyOptionsFromString(
      config_options, base_cf_opt,
      "write_buffer_size=13;max_write_buffer_number;", &new_cf_opt);
  ASSERT_NOK(s);
  ASSERT_TRUE(s.IsInvalidArgument());

  ASSERT_OK(RocksDBOptionsParser::VerifyCFOptions(config_options, base_cf_opt,
                                                  new_cf_opt));

  // Error Parsing value
  s = GetColumnFamilyOptionsFromString(
      config_options, base_cf_opt,
      "write_buffer_size=13;max_write_buffer_number=;", &new_cf_opt);
  ASSERT_NOK(s);
  ASSERT_TRUE(s.IsInvalidArgument());
  ASSERT_OK(RocksDBOptionsParser::VerifyCFOptions(config_options, base_cf_opt,
                                                  new_cf_opt));

  // Missing option name
  s = GetColumnFamilyOptionsFromString(
      config_options, base_cf_opt, "write_buffer_size=13; =100;", &new_cf_opt);
  ASSERT_NOK(s);
  ASSERT_TRUE(s.IsInvalidArgument());
  ASSERT_OK(RocksDBOptionsParser::VerifyCFOptions(config_options, base_cf_opt,
                                                  new_cf_opt));

  const uint64_t kilo = 1024UL;
  const uint64_t mega = 1024 * kilo;
  const uint64_t giga = 1024 * mega;
  const uint64_t tera = 1024 * giga;

  // Units (k)
  ASSERT_OK(GetColumnFamilyOptionsFromString(
      config_options, base_cf_opt, "max_write_buffer_number=15K", &new_cf_opt));
  ASSERT_EQ(new_cf_opt.max_write_buffer_number, 15 * kilo);
  // Units (m)
  ASSERT_OK(GetColumnFamilyOptionsFromString(
      config_options, base_cf_opt,
      "max_write_buffer_number=16m;inplace_update_num_locks=17M", &new_cf_opt));
  ASSERT_EQ(new_cf_opt.max_write_buffer_number, 16 * mega);
  ASSERT_EQ(new_cf_opt.inplace_update_num_locks, 17u * mega);
  // Units (g)
  ASSERT_OK(GetColumnFamilyOptionsFromString(
      config_options, base_cf_opt,
      "write_buffer_size=18g;prefix_extractor=capped:8;"
      "arena_block_size=19G",
      &new_cf_opt));

  ASSERT_EQ(new_cf_opt.write_buffer_size, 18 * giga);
  ASSERT_EQ(new_cf_opt.arena_block_size, 19 * giga);
  ASSERT_TRUE(new_cf_opt.prefix_extractor.get() != nullptr);
  std::string prefix_name(new_cf_opt.prefix_extractor->Name());
  ASSERT_EQ(prefix_name, "rocksdb.CappedPrefix.8");

  // Units (t)
  ASSERT_OK(GetColumnFamilyOptionsFromString(
      config_options, base_cf_opt, "write_buffer_size=20t;arena_block_size=21T",
      &new_cf_opt));
  ASSERT_EQ(new_cf_opt.write_buffer_size, 20 * tera);
  ASSERT_EQ(new_cf_opt.arena_block_size, 21 * tera);

  // Nested block based table options
  // Empty
  ASSERT_OK(GetColumnFamilyOptionsFromString(
      config_options, base_cf_opt,
      "write_buffer_size=10;max_write_buffer_number=16;"
      "block_based_table_factory={};arena_block_size=1024",
      &new_cf_opt));
  ASSERT_TRUE(new_cf_opt.table_factory != nullptr);
  // Non-empty
  ASSERT_OK(GetColumnFamilyOptionsFromString(
      config_options, base_cf_opt,
      "write_buffer_size=10;max_write_buffer_number=16;"
      "block_based_table_factory={block_cache=1M;block_size=4;};"
      "arena_block_size=1024",
      &new_cf_opt));
  ASSERT_TRUE(new_cf_opt.table_factory != nullptr);
  // Last one
  ASSERT_OK(GetColumnFamilyOptionsFromString(
      config_options, base_cf_opt,
      "write_buffer_size=10;max_write_buffer_number=16;"
      "block_based_table_factory={block_cache=1M;block_size=4;}",
      &new_cf_opt));
  ASSERT_TRUE(new_cf_opt.table_factory != nullptr);
  // Mismatch curly braces
  ASSERT_NOK(GetColumnFamilyOptionsFromString(
      config_options, base_cf_opt,
      "write_buffer_size=10;max_write_buffer_number=16;"
      "block_based_table_factory={{{block_size=4;};"
      "arena_block_size=1024",
      &new_cf_opt));
  ASSERT_OK(RocksDBOptionsParser::VerifyCFOptions(config_options, base_cf_opt,
                                                  new_cf_opt));

  // Unexpected chars after closing curly brace
  ASSERT_NOK(GetColumnFamilyOptionsFromString(
      config_options, base_cf_opt,
      "write_buffer_size=10;max_write_buffer_number=16;"
      "block_based_table_factory={block_size=4;}};"
      "arena_block_size=1024",
      &new_cf_opt));
  ASSERT_OK(RocksDBOptionsParser::VerifyCFOptions(config_options, base_cf_opt,
                                                  new_cf_opt));

  ASSERT_NOK(GetColumnFamilyOptionsFromString(
      config_options, base_cf_opt,
      "write_buffer_size=10;max_write_buffer_number=16;"
      "block_based_table_factory={block_size=4;}xdfa;"
      "arena_block_size=1024",
      &new_cf_opt));
  ASSERT_OK(RocksDBOptionsParser::VerifyCFOptions(config_options, base_cf_opt,
                                                  new_cf_opt));

  ASSERT_NOK(GetColumnFamilyOptionsFromString(
      config_options, base_cf_opt,
      "write_buffer_size=10;max_write_buffer_number=16;"
      "block_based_table_factory={block_size=4;}xdfa",
      &new_cf_opt));
  ASSERT_OK(RocksDBOptionsParser::VerifyCFOptions(config_options, base_cf_opt,
                                                  new_cf_opt));

  // Invalid block based table option
  ASSERT_NOK(GetColumnFamilyOptionsFromString(
      config_options, base_cf_opt,
      "write_buffer_size=10;max_write_buffer_number=16;"
      "block_based_table_factory={xx_block_size=4;}",
      &new_cf_opt));
  ASSERT_OK(RocksDBOptionsParser::VerifyCFOptions(config_options, base_cf_opt,
                                                  new_cf_opt));

  ASSERT_OK(GetColumnFamilyOptionsFromString(config_options, base_cf_opt,
                                             "optimize_filters_for_hits=true",
                                             &new_cf_opt));
  ASSERT_OK(GetColumnFamilyOptionsFromString(config_options, base_cf_opt,
                                             "optimize_filters_for_hits=false",
                                             &new_cf_opt));

  ASSERT_NOK(GetColumnFamilyOptionsFromString(config_options, base_cf_opt,
                                              "optimize_filters_for_hits=junk",
                                              &new_cf_opt));
  ASSERT_OK(RocksDBOptionsParser::VerifyCFOptions(config_options, base_cf_opt,
                                                  new_cf_opt));

  // Nested plain table options
  // Empty
  ASSERT_OK(GetColumnFamilyOptionsFromString(
      config_options, base_cf_opt,
      "write_buffer_size=10;max_write_buffer_number=16;"
      "plain_table_factory={};arena_block_size=1024",
      &new_cf_opt));
  ASSERT_TRUE(new_cf_opt.table_factory != nullptr);
  ASSERT_EQ(std::string(new_cf_opt.table_factory->Name()), "PlainTable");
  // Non-empty
  ASSERT_OK(GetColumnFamilyOptionsFromString(
      config_options, base_cf_opt,
      "write_buffer_size=10;max_write_buffer_number=16;"
      "plain_table_factory={user_key_len=66;bloom_bits_per_key=20;};"
      "arena_block_size=1024",
      &new_cf_opt));
  ASSERT_TRUE(new_cf_opt.table_factory != nullptr);
  ASSERT_EQ(std::string(new_cf_opt.table_factory->Name()), "PlainTable");

  // memtable factory
  ASSERT_OK(GetColumnFamilyOptionsFromString(
      config_options, base_cf_opt,
      "write_buffer_size=10;max_write_buffer_number=16;"
      "memtable=skip_list:10;arena_block_size=1024",
      &new_cf_opt));
  ASSERT_TRUE(new_cf_opt.memtable_factory != nullptr);
  ASSERT_EQ(std::string(new_cf_opt.memtable_factory->Name()), "SkipListFactory");
}

TEST_F(OptionsTest, CompressionOptionsFromString) {
  ColumnFamilyOptions base_cf_opt;
  ColumnFamilyOptions new_cf_opt;
  ConfigOptions config_options;
  std::string opts_str;
  config_options.ignore_unknown_options = false;
  CompressionOptions dflt;
  // Test with some optional values removed....
  ASSERT_OK(
      GetColumnFamilyOptionsFromString(config_options, ColumnFamilyOptions(),
                                       "compression_opts=3:4:5; "
                                       "bottommost_compression_opts=4:5:6:7",
                                       &base_cf_opt));
  ASSERT_EQ(base_cf_opt.compression_opts.window_bits, 3);
  ASSERT_EQ(base_cf_opt.compression_opts.level, 4);
  ASSERT_EQ(base_cf_opt.compression_opts.strategy, 5);
  ASSERT_EQ(base_cf_opt.compression_opts.max_dict_bytes, dflt.max_dict_bytes);
  ASSERT_EQ(base_cf_opt.compression_opts.zstd_max_train_bytes,
            dflt.zstd_max_train_bytes);
  ASSERT_EQ(base_cf_opt.compression_opts.parallel_threads,
            dflt.parallel_threads);
  ASSERT_EQ(base_cf_opt.compression_opts.enabled, dflt.enabled);
  ASSERT_EQ(base_cf_opt.bottommost_compression_opts.window_bits, 4);
  ASSERT_EQ(base_cf_opt.bottommost_compression_opts.level, 5);
  ASSERT_EQ(base_cf_opt.bottommost_compression_opts.strategy, 6);
  ASSERT_EQ(base_cf_opt.bottommost_compression_opts.max_dict_bytes, 7u);
  ASSERT_EQ(base_cf_opt.bottommost_compression_opts.zstd_max_train_bytes,
            dflt.zstd_max_train_bytes);
  ASSERT_EQ(base_cf_opt.bottommost_compression_opts.parallel_threads,
            dflt.parallel_threads);
  ASSERT_EQ(base_cf_opt.bottommost_compression_opts.enabled, dflt.enabled);

  ASSERT_OK(GetColumnFamilyOptionsFromString(
      config_options, ColumnFamilyOptions(),
      "compression_opts=4:5:6:7:8:9:true; "
      "bottommost_compression_opts=5:6:7:8:9:false",
      &base_cf_opt));
  ASSERT_EQ(base_cf_opt.compression_opts.window_bits, 4);
  ASSERT_EQ(base_cf_opt.compression_opts.level, 5);
  ASSERT_EQ(base_cf_opt.compression_opts.strategy, 6);
  ASSERT_EQ(base_cf_opt.compression_opts.max_dict_bytes, 7u);
  ASSERT_EQ(base_cf_opt.compression_opts.zstd_max_train_bytes, 8u);
  ASSERT_EQ(base_cf_opt.compression_opts.parallel_threads, 9u);
  ASSERT_EQ(base_cf_opt.compression_opts.enabled, true);
  ASSERT_EQ(base_cf_opt.bottommost_compression_opts.window_bits, 5);
  ASSERT_EQ(base_cf_opt.bottommost_compression_opts.level, 6);
  ASSERT_EQ(base_cf_opt.bottommost_compression_opts.strategy, 7);
  ASSERT_EQ(base_cf_opt.bottommost_compression_opts.max_dict_bytes, 8u);
  ASSERT_EQ(base_cf_opt.bottommost_compression_opts.zstd_max_train_bytes, 9u);
  ASSERT_EQ(base_cf_opt.bottommost_compression_opts.parallel_threads,
            dflt.parallel_threads);
  ASSERT_EQ(base_cf_opt.bottommost_compression_opts.enabled, false);

  ASSERT_OK(
      GetStringFromColumnFamilyOptions(config_options, base_cf_opt, &opts_str));
  ASSERT_OK(GetColumnFamilyOptionsFromString(
      config_options, ColumnFamilyOptions(), opts_str, &new_cf_opt));
  ASSERT_EQ(new_cf_opt.compression_opts.window_bits, 4);
  ASSERT_EQ(new_cf_opt.compression_opts.level, 5);
  ASSERT_EQ(new_cf_opt.compression_opts.strategy, 6);
  ASSERT_EQ(new_cf_opt.compression_opts.max_dict_bytes, 7u);
  ASSERT_EQ(new_cf_opt.compression_opts.zstd_max_train_bytes, 8u);
  ASSERT_EQ(new_cf_opt.compression_opts.parallel_threads, 9u);
  ASSERT_EQ(new_cf_opt.compression_opts.enabled, true);
  ASSERT_EQ(new_cf_opt.bottommost_compression_opts.window_bits, 5);
  ASSERT_EQ(new_cf_opt.bottommost_compression_opts.level, 6);
  ASSERT_EQ(new_cf_opt.bottommost_compression_opts.strategy, 7);
  ASSERT_EQ(new_cf_opt.bottommost_compression_opts.max_dict_bytes, 8u);
  ASSERT_EQ(new_cf_opt.bottommost_compression_opts.zstd_max_train_bytes, 9u);
  ASSERT_EQ(new_cf_opt.bottommost_compression_opts.parallel_threads,
            dflt.parallel_threads);
  ASSERT_EQ(new_cf_opt.bottommost_compression_opts.enabled, false);

  // Test as struct values
  ASSERT_OK(GetColumnFamilyOptionsFromString(
      config_options, ColumnFamilyOptions(),
      "compression_opts={window_bits=5; level=6; strategy=7; max_dict_bytes=8;"
      "zstd_max_train_bytes=9;parallel_threads=10;enabled=true}; "
      "bottommost_compression_opts={window_bits=4; level=5; strategy=6;"
      " max_dict_bytes=7;zstd_max_train_bytes=8;parallel_threads=9;"
      "enabled=false}; ",
      &new_cf_opt));
  ASSERT_EQ(new_cf_opt.compression_opts.window_bits, 5);
  ASSERT_EQ(new_cf_opt.compression_opts.level, 6);
  ASSERT_EQ(new_cf_opt.compression_opts.strategy, 7);
  ASSERT_EQ(new_cf_opt.compression_opts.max_dict_bytes, 8u);
  ASSERT_EQ(new_cf_opt.compression_opts.zstd_max_train_bytes, 9u);
  ASSERT_EQ(new_cf_opt.compression_opts.parallel_threads, 10u);
  ASSERT_EQ(new_cf_opt.compression_opts.enabled, true);
  ASSERT_EQ(new_cf_opt.bottommost_compression_opts.window_bits, 4);
  ASSERT_EQ(new_cf_opt.bottommost_compression_opts.level, 5);
  ASSERT_EQ(new_cf_opt.bottommost_compression_opts.strategy, 6);
  ASSERT_EQ(new_cf_opt.bottommost_compression_opts.max_dict_bytes, 7u);
  ASSERT_EQ(new_cf_opt.bottommost_compression_opts.zstd_max_train_bytes, 8u);
  ASSERT_EQ(new_cf_opt.bottommost_compression_opts.parallel_threads, 9u);
  ASSERT_EQ(new_cf_opt.bottommost_compression_opts.enabled, false);

  ASSERT_OK(GetColumnFamilyOptionsFromString(
      config_options, base_cf_opt,
      "compression_opts={window_bits=4; strategy=5;};"
      "bottommost_compression_opts={level=6; strategy=7;}",
      &new_cf_opt));
  ASSERT_EQ(new_cf_opt.compression_opts.window_bits, 4);
  ASSERT_EQ(new_cf_opt.compression_opts.strategy, 5);
  ASSERT_EQ(new_cf_opt.bottommost_compression_opts.level, 6);
  ASSERT_EQ(new_cf_opt.bottommost_compression_opts.strategy, 7);

  ASSERT_EQ(new_cf_opt.compression_opts.level,
            base_cf_opt.compression_opts.level);
  ASSERT_EQ(new_cf_opt.compression_opts.max_dict_bytes,
            base_cf_opt.compression_opts.max_dict_bytes);
  ASSERT_EQ(new_cf_opt.compression_opts.zstd_max_train_bytes,
            base_cf_opt.compression_opts.zstd_max_train_bytes);
  ASSERT_EQ(new_cf_opt.compression_opts.parallel_threads,
            base_cf_opt.compression_opts.parallel_threads);
  ASSERT_EQ(new_cf_opt.compression_opts.enabled,
            base_cf_opt.compression_opts.enabled);
  ASSERT_EQ(new_cf_opt.bottommost_compression_opts.window_bits,
            base_cf_opt.bottommost_compression_opts.window_bits);
  ASSERT_EQ(new_cf_opt.bottommost_compression_opts.max_dict_bytes,
            base_cf_opt.bottommost_compression_opts.max_dict_bytes);
  ASSERT_EQ(new_cf_opt.bottommost_compression_opts.zstd_max_train_bytes,
            base_cf_opt.bottommost_compression_opts.zstd_max_train_bytes);
  ASSERT_EQ(new_cf_opt.bottommost_compression_opts.parallel_threads,
            base_cf_opt.bottommost_compression_opts.parallel_threads);
  ASSERT_EQ(new_cf_opt.bottommost_compression_opts.enabled,
            base_cf_opt.bottommost_compression_opts.enabled);

  // Test a few individual struct values
  ASSERT_OK(GetColumnFamilyOptionsFromString(
      config_options, base_cf_opt,
      "compression_opts.enabled=false; "
      "bottommost_compression_opts.enabled=true; ",
      &new_cf_opt));
  ASSERT_EQ(new_cf_opt.compression_opts.enabled, false);
  ASSERT_EQ(new_cf_opt.bottommost_compression_opts.enabled, true);

  // Now test some illegal values
  ConfigOptions ignore;
  ignore.ignore_unknown_options = true;
  ASSERT_NOK(GetColumnFamilyOptionsFromString(
      config_options, ColumnFamilyOptions(),
      "compression_opts=5:6:7:8:9:x:false", &base_cf_opt));
  ASSERT_OK(GetColumnFamilyOptionsFromString(
      ignore, ColumnFamilyOptions(), "compression_opts=5:6:7:8:9:x:false",
      &base_cf_opt));
  ASSERT_NOK(GetColumnFamilyOptionsFromString(
      config_options, ColumnFamilyOptions(),
      "compression_opts=1:2:3:4:5:6:true:8", &base_cf_opt));
  ASSERT_OK(GetColumnFamilyOptionsFromString(
      ignore, ColumnFamilyOptions(), "compression_opts=1:2:3:4:5:6:true:8",
      &base_cf_opt));
  ASSERT_NOK(GetColumnFamilyOptionsFromString(
      config_options, ColumnFamilyOptions(), "compression_opts={unknown=bad;}",
      &base_cf_opt));
  ASSERT_OK(GetColumnFamilyOptionsFromString(ignore, ColumnFamilyOptions(),
                                             "compression_opts={unknown=bad;}",
                                             &base_cf_opt));
  ASSERT_NOK(GetColumnFamilyOptionsFromString(
      config_options, ColumnFamilyOptions(), "compression_opts.unknown=bad",
      &base_cf_opt));
  ASSERT_OK(GetColumnFamilyOptionsFromString(ignore, ColumnFamilyOptions(),
                                             "compression_opts.unknown=bad",
                                             &base_cf_opt));
}

TEST_F(OptionsTest, OldInterfaceTest) {
  ColumnFamilyOptions base_cf_opt;
  ColumnFamilyOptions new_cf_opt;
  ConfigOptions exact;

  ASSERT_OK(GetColumnFamilyOptionsFromString(
      base_cf_opt,
      "write_buffer_size=18;prefix_extractor=capped:8;"
      "arena_block_size=19",
      &new_cf_opt));

  ASSERT_EQ(new_cf_opt.write_buffer_size, 18);
  ASSERT_EQ(new_cf_opt.arena_block_size, 19);
  ASSERT_TRUE(new_cf_opt.prefix_extractor.get() != nullptr);

  // And with a bad option
  ASSERT_NOK(GetColumnFamilyOptionsFromString(
      base_cf_opt,
      "write_buffer_size=10;max_write_buffer_number=16;"
      "block_based_table_factory={xx_block_size=4;}",
      &new_cf_opt));
  ASSERT_OK(
      RocksDBOptionsParser::VerifyCFOptions(exact, base_cf_opt, new_cf_opt));

  std::unordered_map<std::string, std::string> cf_options_map = {
      {"write_buffer_size", "1"},
      {"max_write_buffer_number", "2"},
      {"min_write_buffer_number_to_merge", "3"},
  };
  ASSERT_OK(
      GetColumnFamilyOptionsFromMap(base_cf_opt, cf_options_map, &new_cf_opt));
  cf_options_map["unknown_option"] = "1";
  ASSERT_NOK(
      GetColumnFamilyOptionsFromMap(base_cf_opt, cf_options_map, &new_cf_opt));
  ASSERT_OK(
      RocksDBOptionsParser::VerifyCFOptions(exact, base_cf_opt, new_cf_opt));
  ASSERT_OK(GetColumnFamilyOptionsFromMap(base_cf_opt, cf_options_map,
                                          &new_cf_opt, true, true));

  DBOptions base_db_opt;
  DBOptions new_db_opt;
  std::unordered_map<std::string, std::string> db_options_map = {
      {"create_if_missing", "false"},
      {"create_missing_column_families", "true"},
      {"error_if_exists", "false"},
      {"paranoid_checks", "true"},
      {"track_and_verify_wals_in_manifest", "true"},
      {"max_open_files", "32"},
  };
  ASSERT_OK(GetDBOptionsFromMap(base_db_opt, db_options_map, &new_db_opt));
  ASSERT_EQ(new_db_opt.create_if_missing, false);
  ASSERT_EQ(new_db_opt.create_missing_column_families, true);
  ASSERT_EQ(new_db_opt.error_if_exists, false);
  ASSERT_EQ(new_db_opt.paranoid_checks, true);
  ASSERT_EQ(new_db_opt.track_and_verify_wals_in_manifest, true);
  ASSERT_EQ(new_db_opt.max_open_files, 32);
  db_options_map["unknown_option"] = "1";
  Status s = GetDBOptionsFromMap(base_db_opt, db_options_map, &new_db_opt);
  ASSERT_NOK(s);
  ASSERT_TRUE(s.IsInvalidArgument());

  ASSERT_OK(
      RocksDBOptionsParser::VerifyDBOptions(exact, base_db_opt, new_db_opt));
  ASSERT_OK(GetDBOptionsFromMap(base_db_opt, db_options_map, &new_db_opt, true,
                                true));
  ASSERT_OK(GetDBOptionsFromString(
      base_db_opt,
      "create_if_missing=false;error_if_exists=false;max_open_files=42;",
      &new_db_opt));
  ASSERT_EQ(new_db_opt.create_if_missing, false);
  ASSERT_EQ(new_db_opt.error_if_exists, false);
  ASSERT_EQ(new_db_opt.max_open_files, 42);
  s = GetDBOptionsFromString(
      base_db_opt,
      "create_if_missing=false;error_if_exists=false;max_open_files=42;"
      "unknown_option=1;",
      &new_db_opt);
  ASSERT_NOK(s);
  ASSERT_TRUE(s.IsInvalidArgument());
  ASSERT_OK(
      RocksDBOptionsParser::VerifyDBOptions(exact, base_db_opt, new_db_opt));
}

#endif  // !ROCKSDB_LITE

#ifndef ROCKSDB_LITE  // GetBlockBasedTableOptionsFromString is not supported
TEST_F(OptionsTest, GetBlockBasedTableOptionsFromString) {
  BlockBasedTableOptions table_opt;
  BlockBasedTableOptions new_opt;
  ConfigOptions config_options;
  config_options.input_strings_escaped = false;
  config_options.ignore_unknown_options = false;

  // make sure default values are overwritten by something else
  ASSERT_OK(GetBlockBasedTableOptionsFromString(
      config_options, table_opt,
      "cache_index_and_filter_blocks=1;index_type=kHashSearch;"
      "checksum=kxxHash;hash_index_allow_collision=1;"
      "block_cache=1M;block_cache_compressed=1k;block_size=1024;"
      "block_size_deviation=8;block_restart_interval=4;"
      "format_version=5;whole_key_filtering=1;"
      "filter_policy=bloomfilter:4.567:false;"
      // A bug caused read_amp_bytes_per_bit to be a large integer in OPTIONS
      // file generated by 6.10 to 6.14. Though bug is fixed in these releases,
      // we need to handle the case of loading OPTIONS file generated before the
      // fix.
      "read_amp_bytes_per_bit=17179869185;",
      &new_opt));
  ASSERT_TRUE(new_opt.cache_index_and_filter_blocks);
  ASSERT_EQ(new_opt.index_type, BlockBasedTableOptions::kHashSearch);
  ASSERT_EQ(new_opt.checksum, ChecksumType::kxxHash);
  ASSERT_TRUE(new_opt.hash_index_allow_collision);
  ASSERT_TRUE(new_opt.block_cache != nullptr);
  ASSERT_EQ(new_opt.block_cache->GetCapacity(), 1024UL*1024UL);
  ASSERT_TRUE(new_opt.block_cache_compressed != nullptr);
  ASSERT_EQ(new_opt.block_cache_compressed->GetCapacity(), 1024UL);
  ASSERT_EQ(new_opt.block_size, 1024UL);
  ASSERT_EQ(new_opt.block_size_deviation, 8);
  ASSERT_EQ(new_opt.block_restart_interval, 4);
  ASSERT_EQ(new_opt.format_version, 5U);
  ASSERT_EQ(new_opt.whole_key_filtering, true);
  ASSERT_TRUE(new_opt.filter_policy != nullptr);
  const BloomFilterPolicy* bfp =
      dynamic_cast<const BloomFilterPolicy*>(new_opt.filter_policy.get());
  EXPECT_EQ(bfp->GetMillibitsPerKey(), 4567);
  EXPECT_EQ(bfp->GetWholeBitsPerKey(), 5);
  EXPECT_EQ(bfp->GetMode(), BloomFilterPolicy::kAutoBloom);
  // Verify that only the lower 32bits are stored in
  // new_opt.read_amp_bytes_per_bit.
  EXPECT_EQ(1U, new_opt.read_amp_bytes_per_bit);

  // unknown option
  Status s = GetBlockBasedTableOptionsFromString(
      config_options, table_opt,
      "cache_index_and_filter_blocks=1;index_type=kBinarySearch;"
      "bad_option=1",
      &new_opt);
  ASSERT_NOK(s);
  ASSERT_TRUE(s.IsInvalidArgument());
  ASSERT_EQ(static_cast<bool>(table_opt.cache_index_and_filter_blocks),
            new_opt.cache_index_and_filter_blocks);
  ASSERT_EQ(table_opt.index_type, new_opt.index_type);

  // unrecognized index type
  s = GetBlockBasedTableOptionsFromString(
      config_options, table_opt,
      "cache_index_and_filter_blocks=1;index_type=kBinarySearchXX", &new_opt);
  ASSERT_NOK(s);
  ASSERT_TRUE(s.IsInvalidArgument());
  ASSERT_EQ(table_opt.cache_index_and_filter_blocks,
            new_opt.cache_index_and_filter_blocks);
  ASSERT_EQ(table_opt.index_type, new_opt.index_type);

  // unrecognized checksum type
  ASSERT_NOK(GetBlockBasedTableOptionsFromString(
      config_options, table_opt,
      "cache_index_and_filter_blocks=1;checksum=kxxHashXX", &new_opt));
  ASSERT_EQ(table_opt.cache_index_and_filter_blocks,
            new_opt.cache_index_and_filter_blocks);
  ASSERT_EQ(table_opt.index_type, new_opt.index_type);

  // unrecognized filter policy name
  s = GetBlockBasedTableOptionsFromString(config_options, table_opt,
                                          "cache_index_and_filter_blocks=1;"
                                          "filter_policy=bloomfilterxx:4:true",
                                          &new_opt);
  ASSERT_NOK(s);
  ASSERT_TRUE(s.IsInvalidArgument());
  ASSERT_EQ(table_opt.cache_index_and_filter_blocks,
            new_opt.cache_index_and_filter_blocks);
  ASSERT_EQ(table_opt.filter_policy, new_opt.filter_policy);

  // unrecognized filter policy config
  s = GetBlockBasedTableOptionsFromString(config_options, table_opt,
                                          "cache_index_and_filter_blocks=1;"
                                          "filter_policy=bloomfilter:4",
                                          &new_opt);
  ASSERT_NOK(s);
  ASSERT_TRUE(s.IsInvalidArgument());
  ASSERT_EQ(table_opt.cache_index_and_filter_blocks,
            new_opt.cache_index_and_filter_blocks);
  ASSERT_EQ(table_opt.filter_policy, new_opt.filter_policy);

  // Experimental Ribbon filter policy
  ASSERT_OK(GetBlockBasedTableOptionsFromString(
      config_options, table_opt, "filter_policy=experimental_ribbon:5.678;",
      &new_opt));
  ASSERT_TRUE(new_opt.filter_policy != nullptr);
  bfp = dynamic_cast<const BloomFilterPolicy*>(new_opt.filter_policy.get());
  EXPECT_EQ(bfp->GetMillibitsPerKey(), 5678);
  EXPECT_EQ(bfp->GetMode(), BloomFilterPolicy::kStandard128Ribbon);

  // Check block cache options are overwritten when specified
  // in new format as a struct.
  ASSERT_OK(GetBlockBasedTableOptionsFromString(
      config_options, table_opt,
      "block_cache={capacity=1M;num_shard_bits=4;"
      "strict_capacity_limit=true;high_pri_pool_ratio=0.5;};"
      "block_cache_compressed={capacity=1M;num_shard_bits=4;"
      "strict_capacity_limit=true;high_pri_pool_ratio=0.5;}",
      &new_opt));
  ASSERT_TRUE(new_opt.block_cache != nullptr);
  ASSERT_EQ(new_opt.block_cache->GetCapacity(), 1024UL*1024UL);
  ASSERT_EQ(std::dynamic_pointer_cast<ShardedCache>(
                new_opt.block_cache)->GetNumShardBits(), 4);
  ASSERT_EQ(new_opt.block_cache->HasStrictCapacityLimit(), true);
  ASSERT_EQ(std::dynamic_pointer_cast<LRUCache>(
                new_opt.block_cache)->GetHighPriPoolRatio(), 0.5);
  ASSERT_TRUE(new_opt.block_cache_compressed != nullptr);
  ASSERT_EQ(new_opt.block_cache_compressed->GetCapacity(), 1024UL*1024UL);
  ASSERT_EQ(std::dynamic_pointer_cast<ShardedCache>(
                new_opt.block_cache_compressed)->GetNumShardBits(), 4);
  ASSERT_EQ(new_opt.block_cache_compressed->HasStrictCapacityLimit(), true);
  ASSERT_EQ(std::dynamic_pointer_cast<LRUCache>(
                new_opt.block_cache_compressed)->GetHighPriPoolRatio(),
                0.5);

  // Set only block cache capacity. Check other values are
  // reset to default values.
  ASSERT_OK(GetBlockBasedTableOptionsFromString(
      config_options, table_opt,
      "block_cache={capacity=2M};"
      "block_cache_compressed={capacity=2M}",
      &new_opt));
  ASSERT_TRUE(new_opt.block_cache != nullptr);
  ASSERT_EQ(new_opt.block_cache->GetCapacity(), 2*1024UL*1024UL);
  // Default values
  ASSERT_EQ(std::dynamic_pointer_cast<ShardedCache>(
                new_opt.block_cache)->GetNumShardBits(),
                GetDefaultCacheShardBits(new_opt.block_cache->GetCapacity()));
  ASSERT_EQ(new_opt.block_cache->HasStrictCapacityLimit(), false);
  ASSERT_EQ(std::dynamic_pointer_cast<LRUCache>(new_opt.block_cache)
                ->GetHighPriPoolRatio(),
            0.5);
  ASSERT_TRUE(new_opt.block_cache_compressed != nullptr);
  ASSERT_EQ(new_opt.block_cache_compressed->GetCapacity(), 2*1024UL*1024UL);
  // Default values
  ASSERT_EQ(std::dynamic_pointer_cast<ShardedCache>(
                new_opt.block_cache_compressed)->GetNumShardBits(),
                GetDefaultCacheShardBits(
                    new_opt.block_cache_compressed->GetCapacity()));
  ASSERT_EQ(new_opt.block_cache_compressed->HasStrictCapacityLimit(), false);
  ASSERT_EQ(std::dynamic_pointer_cast<LRUCache>(new_opt.block_cache_compressed)
                ->GetHighPriPoolRatio(),
            0.5);

  // Set couple of block cache options.
  ASSERT_OK(GetBlockBasedTableOptionsFromString(
      config_options, table_opt,
      "block_cache={num_shard_bits=5;high_pri_pool_ratio=0.5;};"
      "block_cache_compressed={num_shard_bits=5;"
      "high_pri_pool_ratio=0.0;}",
      &new_opt));
  ASSERT_EQ(new_opt.block_cache->GetCapacity(), 0);
  ASSERT_EQ(std::dynamic_pointer_cast<ShardedCache>(
                new_opt.block_cache)->GetNumShardBits(), 5);
  ASSERT_EQ(new_opt.block_cache->HasStrictCapacityLimit(), false);
  ASSERT_EQ(std::dynamic_pointer_cast<LRUCache>(
                new_opt.block_cache)->GetHighPriPoolRatio(), 0.5);
  ASSERT_TRUE(new_opt.block_cache_compressed != nullptr);
  ASSERT_EQ(new_opt.block_cache_compressed->GetCapacity(), 0);
  ASSERT_EQ(std::dynamic_pointer_cast<ShardedCache>(
                new_opt.block_cache_compressed)->GetNumShardBits(), 5);
  ASSERT_EQ(new_opt.block_cache_compressed->HasStrictCapacityLimit(), false);
  ASSERT_EQ(std::dynamic_pointer_cast<LRUCache>(new_opt.block_cache_compressed)
                ->GetHighPriPoolRatio(),
            0.0);

  // Set couple of block cache options.
  ASSERT_OK(GetBlockBasedTableOptionsFromString(
      config_options, table_opt,
      "block_cache={capacity=1M;num_shard_bits=4;"
      "strict_capacity_limit=true;};"
      "block_cache_compressed={capacity=1M;num_shard_bits=4;"
      "strict_capacity_limit=true;}",
      &new_opt));
  ASSERT_TRUE(new_opt.block_cache != nullptr);
  ASSERT_EQ(new_opt.block_cache->GetCapacity(), 1024UL*1024UL);
  ASSERT_EQ(std::dynamic_pointer_cast<ShardedCache>(
                new_opt.block_cache)->GetNumShardBits(), 4);
  ASSERT_EQ(new_opt.block_cache->HasStrictCapacityLimit(), true);
  ASSERT_EQ(std::dynamic_pointer_cast<LRUCache>(new_opt.block_cache)
                ->GetHighPriPoolRatio(),
            0.5);
  ASSERT_TRUE(new_opt.block_cache_compressed != nullptr);
  ASSERT_EQ(new_opt.block_cache_compressed->GetCapacity(), 1024UL*1024UL);
  ASSERT_EQ(std::dynamic_pointer_cast<ShardedCache>(
                new_opt.block_cache_compressed)->GetNumShardBits(), 4);
  ASSERT_EQ(new_opt.block_cache_compressed->HasStrictCapacityLimit(), true);
  ASSERT_EQ(std::dynamic_pointer_cast<LRUCache>(new_opt.block_cache_compressed)
                ->GetHighPriPoolRatio(),
            0.5);
}
#endif  // !ROCKSDB_LITE


#ifndef ROCKSDB_LITE  // GetPlainTableOptionsFromString is not supported
TEST_F(OptionsTest, GetPlainTableOptionsFromString) {
  PlainTableOptions table_opt;
  PlainTableOptions new_opt;
  ConfigOptions config_options;
  config_options.input_strings_escaped = false;
  config_options.ignore_unknown_options = false;
  // make sure default values are overwritten by something else
  ASSERT_OK(GetPlainTableOptionsFromString(
      config_options, table_opt,
      "user_key_len=66;bloom_bits_per_key=20;hash_table_ratio=0.5;"
      "index_sparseness=8;huge_page_tlb_size=4;encoding_type=kPrefix;"
      "full_scan_mode=true;store_index_in_file=true",
      &new_opt));
  ASSERT_EQ(new_opt.user_key_len, 66u);
  ASSERT_EQ(new_opt.bloom_bits_per_key, 20);
  ASSERT_EQ(new_opt.hash_table_ratio, 0.5);
  ASSERT_EQ(new_opt.index_sparseness, 8);
  ASSERT_EQ(new_opt.huge_page_tlb_size, 4);
  ASSERT_EQ(new_opt.encoding_type, EncodingType::kPrefix);
  ASSERT_TRUE(new_opt.full_scan_mode);
  ASSERT_TRUE(new_opt.store_index_in_file);

  // unknown option
  Status s = GetPlainTableOptionsFromString(
      config_options, table_opt,
      "user_key_len=66;bloom_bits_per_key=20;hash_table_ratio=0.5;"
      "bad_option=1",
      &new_opt);
  ASSERT_NOK(s);
  ASSERT_TRUE(s.IsInvalidArgument());

  // unrecognized EncodingType
  s = GetPlainTableOptionsFromString(
      config_options, table_opt,
      "user_key_len=66;bloom_bits_per_key=20;hash_table_ratio=0.5;"
      "encoding_type=kPrefixXX",
      &new_opt);
  ASSERT_NOK(s);
  ASSERT_TRUE(s.IsInvalidArgument());
}
#endif  // !ROCKSDB_LITE

#ifndef ROCKSDB_LITE  // GetMemTableRepFactoryFromString is not supported
TEST_F(OptionsTest, GetMemTableRepFactoryFromString) {
  std::unique_ptr<MemTableRepFactory> new_mem_factory = nullptr;

  ASSERT_OK(GetMemTableRepFactoryFromString("skip_list", &new_mem_factory));
  ASSERT_OK(GetMemTableRepFactoryFromString("skip_list:16", &new_mem_factory));
  ASSERT_EQ(std::string(new_mem_factory->Name()), "SkipListFactory");
  ASSERT_NOK(GetMemTableRepFactoryFromString("skip_list:16:invalid_opt",
                                             &new_mem_factory));

  ASSERT_OK(GetMemTableRepFactoryFromString("prefix_hash", &new_mem_factory));
  ASSERT_OK(GetMemTableRepFactoryFromString("prefix_hash:1000",
                                            &new_mem_factory));
  ASSERT_EQ(std::string(new_mem_factory->Name()), "HashSkipListRepFactory");
  ASSERT_NOK(GetMemTableRepFactoryFromString("prefix_hash:1000:invalid_opt",
                                             &new_mem_factory));

  ASSERT_OK(GetMemTableRepFactoryFromString("hash_linkedlist",
                                            &new_mem_factory));
  ASSERT_OK(GetMemTableRepFactoryFromString("hash_linkedlist:1000",
                                            &new_mem_factory));
  ASSERT_EQ(std::string(new_mem_factory->Name()), "HashLinkListRepFactory");
  ASSERT_NOK(GetMemTableRepFactoryFromString("hash_linkedlist:1000:invalid_opt",
                                             &new_mem_factory));

  ASSERT_OK(GetMemTableRepFactoryFromString("vector", &new_mem_factory));
  ASSERT_OK(GetMemTableRepFactoryFromString("vector:1024", &new_mem_factory));
  ASSERT_EQ(std::string(new_mem_factory->Name()), "VectorRepFactory");
  ASSERT_NOK(GetMemTableRepFactoryFromString("vector:1024:invalid_opt",
                                             &new_mem_factory));

  ASSERT_NOK(GetMemTableRepFactoryFromString("cuckoo", &new_mem_factory));
  // CuckooHash memtable is already removed.
  ASSERT_NOK(GetMemTableRepFactoryFromString("cuckoo:1024", &new_mem_factory));

  ASSERT_NOK(GetMemTableRepFactoryFromString("bad_factory", &new_mem_factory));
}
#endif  // !ROCKSDB_LITE

#ifndef ROCKSDB_LITE  // GetOptionsFromString is not supported in RocksDB Lite
TEST_F(OptionsTest, GetOptionsFromStringTest) {
  Options base_options, new_options;
  ConfigOptions config_options;
  config_options.input_strings_escaped = false;
  config_options.ignore_unknown_options = false;

  base_options.write_buffer_size = 20;
  base_options.min_write_buffer_number_to_merge = 15;
  BlockBasedTableOptions block_based_table_options;
  block_based_table_options.cache_index_and_filter_blocks = true;
  base_options.table_factory.reset(
      NewBlockBasedTableFactory(block_based_table_options));

  // Register an Env with object registry.
  const static char* kCustomEnvName = "CustomEnv";
  class CustomEnv : public EnvWrapper {
   public:
    explicit CustomEnv(Env* _target) : EnvWrapper(_target) {}
  };

  ObjectLibrary::Default()->Register<Env>(
      kCustomEnvName,
      [](const std::string& /*name*/, std::unique_ptr<Env>* /*env_guard*/,
         std::string* /* errmsg */) {
        static CustomEnv env(Env::Default());
        return &env;
      });

  ASSERT_OK(GetOptionsFromString(
      config_options, base_options,
      "write_buffer_size=10;max_write_buffer_number=16;"
      "block_based_table_factory={block_cache=1M;block_size=4;};"
      "compression_opts=4:5:6;create_if_missing=true;max_open_files=1;"
      "bottommost_compression_opts=5:6:7;create_if_missing=true;max_open_files="
      "1;"
      "rate_limiter_bytes_per_sec=1024;env=CustomEnv",
      &new_options));

  ASSERT_EQ(new_options.compression_opts.window_bits, 4);
  ASSERT_EQ(new_options.compression_opts.level, 5);
  ASSERT_EQ(new_options.compression_opts.strategy, 6);
  ASSERT_EQ(new_options.compression_opts.max_dict_bytes, 0u);
  ASSERT_EQ(new_options.compression_opts.zstd_max_train_bytes, 0u);
  ASSERT_EQ(new_options.compression_opts.parallel_threads, 1u);
  ASSERT_EQ(new_options.compression_opts.enabled, false);
  ASSERT_EQ(new_options.bottommost_compression, kDisableCompressionOption);
  ASSERT_EQ(new_options.bottommost_compression_opts.window_bits, 5);
  ASSERT_EQ(new_options.bottommost_compression_opts.level, 6);
  ASSERT_EQ(new_options.bottommost_compression_opts.strategy, 7);
  ASSERT_EQ(new_options.bottommost_compression_opts.max_dict_bytes, 0u);
  ASSERT_EQ(new_options.bottommost_compression_opts.zstd_max_train_bytes, 0u);
  ASSERT_EQ(new_options.bottommost_compression_opts.parallel_threads, 1u);
  ASSERT_EQ(new_options.bottommost_compression_opts.enabled, false);
  ASSERT_EQ(new_options.write_buffer_size, 10U);
  ASSERT_EQ(new_options.max_write_buffer_number, 16);
  const auto new_bbto =
      new_options.table_factory->GetOptions<BlockBasedTableOptions>();
  ASSERT_NE(new_bbto, nullptr);
  ASSERT_EQ(new_bbto->block_cache->GetCapacity(), 1U << 20);
  ASSERT_EQ(new_bbto->block_size, 4U);
  // don't overwrite block based table options
  ASSERT_TRUE(new_bbto->cache_index_and_filter_blocks);

  ASSERT_EQ(new_options.create_if_missing, true);
  ASSERT_EQ(new_options.max_open_files, 1);
  ASSERT_TRUE(new_options.rate_limiter.get() != nullptr);
  Env* newEnv = new_options.env;
  ASSERT_OK(Env::LoadEnv(kCustomEnvName, &newEnv));
  ASSERT_EQ(newEnv, new_options.env);

  config_options.ignore_unknown_options = false;
  // Test a bad value for a DBOption returns a failure
  base_options.dump_malloc_stats = false;
  base_options.write_buffer_size = 1024;
  Options bad_options = new_options;
  Status s = GetOptionsFromString(config_options, base_options,
                                  "create_if_missing=XX;dump_malloc_stats=true",
                                  &bad_options);
  ASSERT_NOK(s);
  ASSERT_TRUE(s.IsInvalidArgument());
  ASSERT_EQ(bad_options.dump_malloc_stats, false);

  bad_options = new_options;
  s = GetOptionsFromString(config_options, base_options,
                           "write_buffer_size=XX;dump_malloc_stats=true",
                           &bad_options);
  ASSERT_NOK(s);
  ASSERT_TRUE(s.IsInvalidArgument());

  ASSERT_EQ(bad_options.dump_malloc_stats, false);

  // Test a bad value for a TableFactory Option returns a failure
  bad_options = new_options;
  s = GetOptionsFromString(config_options, base_options,
                           "write_buffer_size=16;dump_malloc_stats=true"
                           "block_based_table_factory={block_size=XX;};",
                           &bad_options);
  ASSERT_TRUE(s.IsInvalidArgument());
  ASSERT_EQ(bad_options.dump_malloc_stats, false);
  ASSERT_EQ(bad_options.write_buffer_size, 1024);

  config_options.ignore_unknown_options = true;
  ASSERT_OK(GetOptionsFromString(config_options, base_options,
                                 "create_if_missing=XX;dump_malloc_stats=true;"
                                 "write_buffer_size=XX;"
                                 "block_based_table_factory={block_size=XX;};",
                                 &bad_options));
  ASSERT_EQ(bad_options.create_if_missing, base_options.create_if_missing);
  ASSERT_EQ(bad_options.dump_malloc_stats, true);
  ASSERT_EQ(bad_options.write_buffer_size, base_options.write_buffer_size);

  // Test the old interface
  ASSERT_OK(GetOptionsFromString(
      base_options,
      "write_buffer_size=22;max_write_buffer_number=33;max_open_files=44;",
      &new_options));
  ASSERT_EQ(new_options.write_buffer_size, 22U);
  ASSERT_EQ(new_options.max_write_buffer_number, 33);
  ASSERT_EQ(new_options.max_open_files, 44);
}

TEST_F(OptionsTest, DBOptionsSerialization) {
  Options base_options, new_options;
  Random rnd(301);
  ConfigOptions config_options;
  config_options.input_strings_escaped = false;
  config_options.ignore_unknown_options = false;

  // Phase 1: Make big change in base_options
  test::RandomInitDBOptions(&base_options, &rnd);

  // Phase 2: obtain a string from base_option
  std::string base_options_file_content;
  ASSERT_OK(GetStringFromDBOptions(config_options, base_options,
                                   &base_options_file_content));

  // Phase 3: Set new_options from the derived string and expect
  //          new_options == base_options
  ASSERT_OK(GetDBOptionsFromString(config_options, DBOptions(),
                                   base_options_file_content, &new_options));
  ASSERT_OK(RocksDBOptionsParser::VerifyDBOptions(config_options, base_options,
                                                  new_options));
}

TEST_F(OptionsTest, OptionsComposeDecompose) {
  // build an Options from DBOptions + CFOptions, then decompose it to verify
  // we get same constituent options.
  DBOptions base_db_opts;
  ColumnFamilyOptions base_cf_opts;
  ConfigOptions
      config_options;  // Use default for ignore(false) and check (exact)
  config_options.input_strings_escaped = false;

  Random rnd(301);
  test::RandomInitDBOptions(&base_db_opts, &rnd);
  test::RandomInitCFOptions(&base_cf_opts, base_db_opts, &rnd);

  Options base_opts(base_db_opts, base_cf_opts);
  DBOptions new_db_opts(base_opts);
  ColumnFamilyOptions new_cf_opts(base_opts);

  ASSERT_OK(RocksDBOptionsParser::VerifyDBOptions(config_options, base_db_opts,
                                                  new_db_opts));
  ASSERT_OK(RocksDBOptionsParser::VerifyCFOptions(config_options, base_cf_opts,
                                                  new_cf_opts));
  delete new_cf_opts.compaction_filter;
}

TEST_F(OptionsTest, ColumnFamilyOptionsSerialization) {
  Options options;
  ColumnFamilyOptions base_opt, new_opt;
  Random rnd(302);
  ConfigOptions config_options;
  config_options.input_strings_escaped = false;

  // Phase 1: randomly assign base_opt
  // custom type options
  test::RandomInitCFOptions(&base_opt, options, &rnd);

  // Phase 2: obtain a string from base_opt
  std::string base_options_file_content;
  ASSERT_OK(GetStringFromColumnFamilyOptions(config_options, base_opt,
                                             &base_options_file_content));

  // Phase 3: Set new_opt from the derived string and expect
  //          new_opt == base_opt
  ASSERT_OK(
      GetColumnFamilyOptionsFromString(config_options, ColumnFamilyOptions(),
                                       base_options_file_content, &new_opt));
  ASSERT_OK(
      RocksDBOptionsParser::VerifyCFOptions(config_options, base_opt, new_opt));
  if (base_opt.compaction_filter) {
    delete base_opt.compaction_filter;
  }
}

TEST_F(OptionsTest, CheckBlockBasedTableOptions) {
  ColumnFamilyOptions cf_opts;
  DBOptions db_opts;
  ConfigOptions config_opts;

  ASSERT_OK(GetColumnFamilyOptionsFromString(
      config_opts, cf_opts, "prefix_extractor=capped:8", &cf_opts));
  ASSERT_OK(TableFactory::CreateFromString(config_opts, "BlockBasedTable",
                                           &cf_opts.table_factory));
  ASSERT_NE(cf_opts.table_factory.get(), nullptr);
  ASSERT_TRUE(cf_opts.table_factory->IsInstanceOf(
      TableFactory::kBlockBasedTableName()));
  auto bbto = cf_opts.table_factory->GetOptions<BlockBasedTableOptions>();
  ASSERT_OK(cf_opts.table_factory->ConfigureFromString(
      config_opts,
      "block_cache={capacity=1M;num_shard_bits=4;};"
      "block_size_deviation=101;"
      "block_restart_interval=0;"
      "index_block_restart_interval=5;"
      "partition_filters=true;"
      "index_type=kHashSearch;"
      "no_block_cache=1;"));
  ASSERT_NE(bbto, nullptr);
  ASSERT_EQ(bbto->block_cache.get(), nullptr);
  ASSERT_EQ(bbto->block_size_deviation, 0);
  ASSERT_EQ(bbto->block_restart_interval, 1);
  ASSERT_EQ(bbto->index_block_restart_interval, 1);
  ASSERT_FALSE(bbto->partition_filters);
  ASSERT_OK(TableFactory::CreateFromString(config_opts, "BlockBasedTable",
                                           &cf_opts.table_factory));
  bbto = cf_opts.table_factory->GetOptions<BlockBasedTableOptions>();

  ASSERT_OK(cf_opts.table_factory->ConfigureFromString(config_opts,
                                                       "no_block_cache=0;"));
  ASSERT_NE(bbto->block_cache.get(), nullptr);
  ASSERT_OK(cf_opts.table_factory->ValidateOptions(db_opts, cf_opts));
}

TEST_F(OptionsTest, MutableTableOptions) {
  ConfigOptions config_options;
  std::shared_ptr<TableFactory> bbtf;
  bbtf.reset(NewBlockBasedTableFactory());
  auto bbto = bbtf->GetOptions<BlockBasedTableOptions>();
  ASSERT_NE(bbto, nullptr);
  ASSERT_FALSE(bbtf->IsPrepared());
  ASSERT_OK(bbtf->ConfigureOption(config_options, "block_align", "true"));
  ASSERT_OK(bbtf->ConfigureOption(config_options, "block_size", "1024"));
  ASSERT_EQ(bbto->block_align, true);
  ASSERT_EQ(bbto->block_size, 1024);
  ASSERT_OK(bbtf->PrepareOptions(config_options));
  ASSERT_TRUE(bbtf->IsPrepared());
  ASSERT_OK(bbtf->ConfigureOption(config_options, "block_size", "1024"));
  ASSERT_EQ(bbto->block_align, true);
  ASSERT_NOK(bbtf->ConfigureOption(config_options, "block_align", "false"));
  ASSERT_OK(bbtf->ConfigureOption(config_options, "block_size", "2048"));
  ASSERT_EQ(bbto->block_align, true);
  ASSERT_EQ(bbto->block_size, 2048);

  ColumnFamilyOptions cf_opts;
  cf_opts.table_factory = bbtf;
  ASSERT_NOK(GetColumnFamilyOptionsFromString(
      config_options, cf_opts, "block_based_table_factory.block_align=false",
      &cf_opts));
  ASSERT_OK(GetColumnFamilyOptionsFromString(
      config_options, cf_opts, "block_based_table_factory.block_size=8192",
      &cf_opts));
  ASSERT_EQ(bbto->block_align, true);
  ASSERT_EQ(bbto->block_size, 8192);
}

#endif  // !ROCKSDB_LITE

Status StringToMap(
    const std::string& opts_str,
    std::unordered_map<std::string, std::string>* opts_map);

#ifndef ROCKSDB_LITE  // StringToMap is not supported in ROCKSDB_LITE
TEST_F(OptionsTest, StringToMapTest) {
  std::unordered_map<std::string, std::string> opts_map;
  // Regular options
  ASSERT_OK(StringToMap("k1=v1;k2=v2;k3=v3", &opts_map));
  ASSERT_EQ(opts_map["k1"], "v1");
  ASSERT_EQ(opts_map["k2"], "v2");
  ASSERT_EQ(opts_map["k3"], "v3");
  // Value with '='
  opts_map.clear();
  ASSERT_OK(StringToMap("k1==v1;k2=v2=;", &opts_map));
  ASSERT_EQ(opts_map["k1"], "=v1");
  ASSERT_EQ(opts_map["k2"], "v2=");
  // Overwrriten option
  opts_map.clear();
  ASSERT_OK(StringToMap("k1=v1;k1=v2;k3=v3", &opts_map));
  ASSERT_EQ(opts_map["k1"], "v2");
  ASSERT_EQ(opts_map["k3"], "v3");
  // Empty value
  opts_map.clear();
  ASSERT_OK(StringToMap("k1=v1;k2=;k3=v3;k4=", &opts_map));
  ASSERT_EQ(opts_map["k1"], "v1");
  ASSERT_TRUE(opts_map.find("k2") != opts_map.end());
  ASSERT_EQ(opts_map["k2"], "");
  ASSERT_EQ(opts_map["k3"], "v3");
  ASSERT_TRUE(opts_map.find("k4") != opts_map.end());
  ASSERT_EQ(opts_map["k4"], "");
  opts_map.clear();
  ASSERT_OK(StringToMap("k1=v1;k2=;k3=v3;k4=   ", &opts_map));
  ASSERT_EQ(opts_map["k1"], "v1");
  ASSERT_TRUE(opts_map.find("k2") != opts_map.end());
  ASSERT_EQ(opts_map["k2"], "");
  ASSERT_EQ(opts_map["k3"], "v3");
  ASSERT_TRUE(opts_map.find("k4") != opts_map.end());
  ASSERT_EQ(opts_map["k4"], "");
  opts_map.clear();
  ASSERT_OK(StringToMap("k1=v1;k2=;k3=", &opts_map));
  ASSERT_EQ(opts_map["k1"], "v1");
  ASSERT_TRUE(opts_map.find("k2") != opts_map.end());
  ASSERT_EQ(opts_map["k2"], "");
  ASSERT_TRUE(opts_map.find("k3") != opts_map.end());
  ASSERT_EQ(opts_map["k3"], "");
  opts_map.clear();
  ASSERT_OK(StringToMap("k1=v1;k2=;k3=;", &opts_map));
  ASSERT_EQ(opts_map["k1"], "v1");
  ASSERT_TRUE(opts_map.find("k2") != opts_map.end());
  ASSERT_EQ(opts_map["k2"], "");
  ASSERT_TRUE(opts_map.find("k3") != opts_map.end());
  ASSERT_EQ(opts_map["k3"], "");
  // Regular nested options
  opts_map.clear();
  ASSERT_OK(StringToMap("k1=v1;k2={nk1=nv1;nk2=nv2};k3=v3", &opts_map));
  ASSERT_EQ(opts_map["k1"], "v1");
  ASSERT_EQ(opts_map["k2"], "nk1=nv1;nk2=nv2");
  ASSERT_EQ(opts_map["k3"], "v3");
  // Multi-level nested options
  opts_map.clear();
  ASSERT_OK(StringToMap("k1=v1;k2={nk1=nv1;nk2={nnk1=nnk2}};"
                        "k3={nk1={nnk1={nnnk1=nnnv1;nnnk2;nnnv2}}};k4=v4",
                        &opts_map));
  ASSERT_EQ(opts_map["k1"], "v1");
  ASSERT_EQ(opts_map["k2"], "nk1=nv1;nk2={nnk1=nnk2}");
  ASSERT_EQ(opts_map["k3"], "nk1={nnk1={nnnk1=nnnv1;nnnk2;nnnv2}}");
  ASSERT_EQ(opts_map["k4"], "v4");
  // Garbage inside curly braces
  opts_map.clear();
  ASSERT_OK(StringToMap("k1=v1;k2={dfad=};k3={=};k4=v4",
                        &opts_map));
  ASSERT_EQ(opts_map["k1"], "v1");
  ASSERT_EQ(opts_map["k2"], "dfad=");
  ASSERT_EQ(opts_map["k3"], "=");
  ASSERT_EQ(opts_map["k4"], "v4");
  // Empty nested options
  opts_map.clear();
  ASSERT_OK(StringToMap("k1=v1;k2={};", &opts_map));
  ASSERT_EQ(opts_map["k1"], "v1");
  ASSERT_EQ(opts_map["k2"], "");
  opts_map.clear();
  ASSERT_OK(StringToMap("k1=v1;k2={{{{}}}{}{}};", &opts_map));
  ASSERT_EQ(opts_map["k1"], "v1");
  ASSERT_EQ(opts_map["k2"], "{{{}}}{}{}");
  // With random spaces
  opts_map.clear();
  ASSERT_OK(StringToMap("  k1 =  v1 ; k2= {nk1=nv1; nk2={nnk1=nnk2}}  ; "
                        "k3={  {   } }; k4= v4  ",
                        &opts_map));
  ASSERT_EQ(opts_map["k1"], "v1");
  ASSERT_EQ(opts_map["k2"], "nk1=nv1; nk2={nnk1=nnk2}");
  ASSERT_EQ(opts_map["k3"], "{   }");
  ASSERT_EQ(opts_map["k4"], "v4");

  // Empty key
  ASSERT_NOK(StringToMap("k1=v1;k2=v2;=", &opts_map));
  ASSERT_NOK(StringToMap("=v1;k2=v2", &opts_map));
  ASSERT_NOK(StringToMap("k1=v1;k2v2;", &opts_map));
  ASSERT_NOK(StringToMap("k1=v1;k2=v2;fadfa", &opts_map));
  ASSERT_NOK(StringToMap("k1=v1;k2=v2;;", &opts_map));
  // Mismatch curly braces
  ASSERT_NOK(StringToMap("k1=v1;k2={;k3=v3", &opts_map));
  ASSERT_NOK(StringToMap("k1=v1;k2={{};k3=v3", &opts_map));
  ASSERT_NOK(StringToMap("k1=v1;k2={}};k3=v3", &opts_map));
  ASSERT_NOK(StringToMap("k1=v1;k2={{}{}}};k3=v3", &opts_map));
  // However this is valid!
  opts_map.clear();
  ASSERT_OK(StringToMap("k1=v1;k2=};k3=v3", &opts_map));
  ASSERT_EQ(opts_map["k1"], "v1");
  ASSERT_EQ(opts_map["k2"], "}");
  ASSERT_EQ(opts_map["k3"], "v3");

  // Invalid chars after closing curly brace
  ASSERT_NOK(StringToMap("k1=v1;k2={{}}{};k3=v3", &opts_map));
  ASSERT_NOK(StringToMap("k1=v1;k2={{}}cfda;k3=v3", &opts_map));
  ASSERT_NOK(StringToMap("k1=v1;k2={{}}  cfda;k3=v3", &opts_map));
  ASSERT_NOK(StringToMap("k1=v1;k2={{}}  cfda", &opts_map));
  ASSERT_NOK(StringToMap("k1=v1;k2={{}}{}", &opts_map));
  ASSERT_NOK(StringToMap("k1=v1;k2={{dfdl}adfa}{}", &opts_map));
}
#endif  // ROCKSDB_LITE

#ifndef ROCKSDB_LITE  // StringToMap is not supported in ROCKSDB_LITE
TEST_F(OptionsTest, StringToMapRandomTest) {
  std::unordered_map<std::string, std::string> opts_map;
  // Make sure segfault is not hit by semi-random strings

  std::vector<std::string> bases = {
      "a={aa={};tt={xxx={}}};c=defff",
      "a={aa={};tt={xxx={}}};c=defff;d={{}yxx{}3{xx}}",
      "abc={{}{}{}{{{}}}{{}{}{}{}{}{}{}"};

  for (std::string base : bases) {
    for (int rand_seed = 301; rand_seed < 401; rand_seed++) {
      Random rnd(rand_seed);
      for (int attempt = 0; attempt < 10; attempt++) {
        std::string str = base;
        // Replace random position to space
        size_t pos = static_cast<size_t>(
            rnd.Uniform(static_cast<int>(base.size())));
        str[pos] = ' ';
        Status s = StringToMap(str, &opts_map);
        ASSERT_TRUE(s.ok() || s.IsInvalidArgument());
        opts_map.clear();
      }
    }
  }

  // Random Construct a string
  std::vector<char> chars = {'{', '}', ' ', '=', ';', 'c'};
  for (int rand_seed = 301; rand_seed < 1301; rand_seed++) {
    Random rnd(rand_seed);
    int len = rnd.Uniform(30);
    std::string str = "";
    for (int attempt = 0; attempt < len; attempt++) {
      // Add a random character
      size_t pos = static_cast<size_t>(
          rnd.Uniform(static_cast<int>(chars.size())));
      str.append(1, chars[pos]);
    }
    Status s = StringToMap(str, &opts_map);
    ASSERT_TRUE(s.ok() || s.IsInvalidArgument());
    s = StringToMap("name=" + str, &opts_map);
    ASSERT_TRUE(s.ok() || s.IsInvalidArgument());
    opts_map.clear();
  }
}

TEST_F(OptionsTest, GetStringFromCompressionType) {
  std::string res;

  ASSERT_OK(GetStringFromCompressionType(&res, kNoCompression));
  ASSERT_EQ(res, "kNoCompression");

  ASSERT_OK(GetStringFromCompressionType(&res, kSnappyCompression));
  ASSERT_EQ(res, "kSnappyCompression");

  ASSERT_OK(GetStringFromCompressionType(&res, kDisableCompressionOption));
  ASSERT_EQ(res, "kDisableCompressionOption");

  ASSERT_OK(GetStringFromCompressionType(&res, kLZ4Compression));
  ASSERT_EQ(res, "kLZ4Compression");

  ASSERT_OK(GetStringFromCompressionType(&res, kZlibCompression));
  ASSERT_EQ(res, "kZlibCompression");

  ASSERT_NOK(
      GetStringFromCompressionType(&res, static_cast<CompressionType>(-10)));
}
#endif  // !ROCKSDB_LITE

TEST_F(OptionsTest, ConvertOptionsTest) {
  LevelDBOptions leveldb_opt;
  Options converted_opt = ConvertOptions(leveldb_opt);

  ASSERT_EQ(converted_opt.create_if_missing, leveldb_opt.create_if_missing);
  ASSERT_EQ(converted_opt.error_if_exists, leveldb_opt.error_if_exists);
  ASSERT_EQ(converted_opt.paranoid_checks, leveldb_opt.paranoid_checks);
  ASSERT_EQ(converted_opt.env, leveldb_opt.env);
  ASSERT_EQ(converted_opt.info_log.get(), leveldb_opt.info_log);
  ASSERT_EQ(converted_opt.write_buffer_size, leveldb_opt.write_buffer_size);
  ASSERT_EQ(converted_opt.max_open_files, leveldb_opt.max_open_files);
  ASSERT_EQ(converted_opt.compression, leveldb_opt.compression);

  std::shared_ptr<TableFactory> table_factory = converted_opt.table_factory;
  const auto table_opt = table_factory->GetOptions<BlockBasedTableOptions>();
  ASSERT_NE(table_opt, nullptr);

  ASSERT_EQ(table_opt->block_cache->GetCapacity(), 8UL << 20);
  ASSERT_EQ(table_opt->block_size, leveldb_opt.block_size);
  ASSERT_EQ(table_opt->block_restart_interval,
            leveldb_opt.block_restart_interval);
  ASSERT_EQ(table_opt->filter_policy.get(), leveldb_opt.filter_policy);
}

#ifndef ROCKSDB_LITE
// This test suite tests the old APIs into the Configure options methods.
// Once those APIs are officially deprecated, this test suite can be deleted.
class OptionsOldApiTest : public testing::Test {};

TEST_F(OptionsOldApiTest, GetOptionsFromMapTest) {
  std::unordered_map<std::string, std::string> cf_options_map = {
      {"write_buffer_size", "1"},
      {"max_write_buffer_number", "2"},
      {"min_write_buffer_number_to_merge", "3"},
      {"max_write_buffer_number_to_maintain", "99"},
      {"max_write_buffer_size_to_maintain", "-99999"},
      {"compression", "kSnappyCompression"},
      {"compression_per_level",
       "kNoCompression:"
       "kSnappyCompression:"
       "kZlibCompression:"
       "kBZip2Compression:"
       "kLZ4Compression:"
       "kLZ4HCCompression:"
       "kXpressCompression:"
       "kZSTD:"
       "kZSTDNotFinalCompression"},
      {"bottommost_compression", "kLZ4Compression"},
      {"bottommost_compression_opts", "5:6:7:8:9:true"},
      {"compression_opts", "4:5:6:7:8:true"},
      {"num_levels", "8"},
      {"level0_file_num_compaction_trigger", "8"},
      {"level0_slowdown_writes_trigger", "9"},
      {"level0_stop_writes_trigger", "10"},
      {"target_file_size_base", "12"},
      {"target_file_size_multiplier", "13"},
      {"max_bytes_for_level_base", "14"},
      {"level_compaction_dynamic_level_bytes", "true"},
      {"max_bytes_for_level_multiplier", "15.0"},
      {"max_bytes_for_level_multiplier_additional", "16:17:18"},
      {"max_compaction_bytes", "21"},
      {"soft_rate_limit", "1.1"},
      {"hard_rate_limit", "2.1"},
      {"hard_pending_compaction_bytes_limit", "211"},
      {"arena_block_size", "22"},
      {"disable_auto_compactions", "true"},
      {"compaction_style", "kCompactionStyleLevel"},
      {"compaction_pri", "kOldestSmallestSeqFirst"},
      {"verify_checksums_in_compaction", "false"},
      {"compaction_options_fifo", "23"},
      {"max_sequential_skip_in_iterations", "24"},
      {"inplace_update_support", "true"},
      {"report_bg_io_stats", "true"},
      {"compaction_measure_io_stats", "false"},
      {"inplace_update_num_locks", "25"},
      {"memtable_prefix_bloom_size_ratio", "0.26"},
      {"memtable_whole_key_filtering", "true"},
      {"memtable_huge_page_size", "28"},
      {"bloom_locality", "29"},
      {"max_successive_merges", "30"},
      {"min_partial_merge_operands", "31"},
      {"prefix_extractor", "fixed:31"},
      {"optimize_filters_for_hits", "true"},
      {"enable_blob_files", "true"},
      {"min_blob_size", "1K"},
      {"blob_file_size", "1G"},
      {"blob_compression_type", "kZSTD"},
      {"enable_blob_garbage_collection", "true"},
      {"blob_garbage_collection_age_cutoff", "0.5"},
  };

  std::unordered_map<std::string, std::string> db_options_map = {
      {"create_if_missing", "false"},
      {"create_missing_column_families", "true"},
      {"error_if_exists", "false"},
      {"paranoid_checks", "true"},
      {"track_and_verify_wals_in_manifest", "true"},
      {"max_open_files", "32"},
      {"max_total_wal_size", "33"},
      {"use_fsync", "true"},
      {"db_log_dir", "/db_log_dir"},
      {"wal_dir", "/wal_dir"},
      {"delete_obsolete_files_period_micros", "34"},
      {"max_background_compactions", "35"},
      {"max_background_flushes", "36"},
      {"max_log_file_size", "37"},
      {"log_file_time_to_roll", "38"},
      {"keep_log_file_num", "39"},
      {"recycle_log_file_num", "5"},
      {"max_manifest_file_size", "40"},
      {"table_cache_numshardbits", "41"},
      {"WAL_ttl_seconds", "43"},
      {"WAL_size_limit_MB", "44"},
      {"manifest_preallocation_size", "45"},
      {"allow_mmap_reads", "true"},
      {"allow_mmap_writes", "false"},
      {"use_direct_reads", "false"},
      {"use_direct_io_for_flush_and_compaction", "false"},
      {"is_fd_close_on_exec", "true"},
      {"skip_log_error_on_recovery", "false"},
      {"stats_dump_period_sec", "46"},
      {"stats_persist_period_sec", "57"},
      {"persist_stats_to_disk", "false"},
      {"stats_history_buffer_size", "69"},
      {"advise_random_on_open", "true"},
      {"use_adaptive_mutex", "false"},
      {"new_table_reader_for_compaction_inputs", "true"},
      {"compaction_readahead_size", "100"},
      {"random_access_max_buffer_size", "3145728"},
      {"writable_file_max_buffer_size", "314159"},
      {"bytes_per_sync", "47"},
      {"wal_bytes_per_sync", "48"},
      {"strict_bytes_per_sync", "true"},
  };

  ColumnFamilyOptions base_cf_opt;
  ColumnFamilyOptions new_cf_opt;
  ASSERT_OK(GetColumnFamilyOptionsFromMap(
            base_cf_opt, cf_options_map, &new_cf_opt));
  ASSERT_EQ(new_cf_opt.write_buffer_size, 1U);
  ASSERT_EQ(new_cf_opt.max_write_buffer_number, 2);
  ASSERT_EQ(new_cf_opt.min_write_buffer_number_to_merge, 3);
  ASSERT_EQ(new_cf_opt.max_write_buffer_number_to_maintain, 99);
  ASSERT_EQ(new_cf_opt.max_write_buffer_size_to_maintain, -99999);
  ASSERT_EQ(new_cf_opt.compression, kSnappyCompression);
  ASSERT_EQ(new_cf_opt.compression_per_level.size(), 9U);
  ASSERT_EQ(new_cf_opt.compression_per_level[0], kNoCompression);
  ASSERT_EQ(new_cf_opt.compression_per_level[1], kSnappyCompression);
  ASSERT_EQ(new_cf_opt.compression_per_level[2], kZlibCompression);
  ASSERT_EQ(new_cf_opt.compression_per_level[3], kBZip2Compression);
  ASSERT_EQ(new_cf_opt.compression_per_level[4], kLZ4Compression);
  ASSERT_EQ(new_cf_opt.compression_per_level[5], kLZ4HCCompression);
  ASSERT_EQ(new_cf_opt.compression_per_level[6], kXpressCompression);
  ASSERT_EQ(new_cf_opt.compression_per_level[7], kZSTD);
  ASSERT_EQ(new_cf_opt.compression_per_level[8], kZSTDNotFinalCompression);
  ASSERT_EQ(new_cf_opt.compression_opts.window_bits, 4);
  ASSERT_EQ(new_cf_opt.compression_opts.level, 5);
  ASSERT_EQ(new_cf_opt.compression_opts.strategy, 6);
  ASSERT_EQ(new_cf_opt.compression_opts.max_dict_bytes, 7u);
  ASSERT_EQ(new_cf_opt.compression_opts.zstd_max_train_bytes, 8u);
  ASSERT_EQ(new_cf_opt.compression_opts.parallel_threads,
            CompressionOptions().parallel_threads);
  ASSERT_EQ(new_cf_opt.compression_opts.enabled, true);
  ASSERT_EQ(new_cf_opt.bottommost_compression, kLZ4Compression);
  ASSERT_EQ(new_cf_opt.bottommost_compression_opts.window_bits, 5);
  ASSERT_EQ(new_cf_opt.bottommost_compression_opts.level, 6);
  ASSERT_EQ(new_cf_opt.bottommost_compression_opts.strategy, 7);
  ASSERT_EQ(new_cf_opt.bottommost_compression_opts.max_dict_bytes, 8u);
  ASSERT_EQ(new_cf_opt.bottommost_compression_opts.zstd_max_train_bytes, 9u);
  ASSERT_EQ(new_cf_opt.bottommost_compression_opts.parallel_threads,
            CompressionOptions().parallel_threads);
  ASSERT_EQ(new_cf_opt.bottommost_compression_opts.enabled, true);
  ASSERT_EQ(new_cf_opt.num_levels, 8);
  ASSERT_EQ(new_cf_opt.level0_file_num_compaction_trigger, 8);
  ASSERT_EQ(new_cf_opt.level0_slowdown_writes_trigger, 9);
  ASSERT_EQ(new_cf_opt.level0_stop_writes_trigger, 10);
  ASSERT_EQ(new_cf_opt.target_file_size_base, static_cast<uint64_t>(12));
  ASSERT_EQ(new_cf_opt.target_file_size_multiplier, 13);
  ASSERT_EQ(new_cf_opt.max_bytes_for_level_base, 14U);
  ASSERT_EQ(new_cf_opt.level_compaction_dynamic_level_bytes, true);
  ASSERT_EQ(new_cf_opt.max_bytes_for_level_multiplier, 15.0);
  ASSERT_EQ(new_cf_opt.max_bytes_for_level_multiplier_additional.size(), 3U);
  ASSERT_EQ(new_cf_opt.max_bytes_for_level_multiplier_additional[0], 16);
  ASSERT_EQ(new_cf_opt.max_bytes_for_level_multiplier_additional[1], 17);
  ASSERT_EQ(new_cf_opt.max_bytes_for_level_multiplier_additional[2], 18);
  ASSERT_EQ(new_cf_opt.max_compaction_bytes, 21);
  ASSERT_EQ(new_cf_opt.hard_pending_compaction_bytes_limit, 211);
  ASSERT_EQ(new_cf_opt.arena_block_size, 22U);
  ASSERT_EQ(new_cf_opt.disable_auto_compactions, true);
  ASSERT_EQ(new_cf_opt.compaction_style, kCompactionStyleLevel);
  ASSERT_EQ(new_cf_opt.compaction_pri, kOldestSmallestSeqFirst);
  ASSERT_EQ(new_cf_opt.compaction_options_fifo.max_table_files_size,
            static_cast<uint64_t>(23));
  ASSERT_EQ(new_cf_opt.max_sequential_skip_in_iterations,
            static_cast<uint64_t>(24));
  ASSERT_EQ(new_cf_opt.inplace_update_support, true);
  ASSERT_EQ(new_cf_opt.inplace_update_num_locks, 25U);
  ASSERT_EQ(new_cf_opt.memtable_prefix_bloom_size_ratio, 0.26);
  ASSERT_EQ(new_cf_opt.memtable_whole_key_filtering, true);
  ASSERT_EQ(new_cf_opt.memtable_huge_page_size, 28U);
  ASSERT_EQ(new_cf_opt.bloom_locality, 29U);
  ASSERT_EQ(new_cf_opt.max_successive_merges, 30U);
  ASSERT_TRUE(new_cf_opt.prefix_extractor != nullptr);
  ASSERT_EQ(new_cf_opt.optimize_filters_for_hits, true);
  ASSERT_EQ(std::string(new_cf_opt.prefix_extractor->Name()),
            "rocksdb.FixedPrefix.31");
  ASSERT_EQ(new_cf_opt.enable_blob_files, true);
  ASSERT_EQ(new_cf_opt.min_blob_size, 1ULL << 10);
  ASSERT_EQ(new_cf_opt.blob_file_size, 1ULL << 30);
  ASSERT_EQ(new_cf_opt.blob_compression_type, kZSTD);
  ASSERT_EQ(new_cf_opt.enable_blob_garbage_collection, true);
  ASSERT_EQ(new_cf_opt.blob_garbage_collection_age_cutoff, 0.5);

  cf_options_map["write_buffer_size"] = "hello";
  ASSERT_NOK(GetColumnFamilyOptionsFromMap(
             base_cf_opt, cf_options_map, &new_cf_opt));
  ConfigOptions exact, loose;
  exact.sanity_level = ConfigOptions::kSanityLevelExactMatch;
  loose.sanity_level = ConfigOptions::kSanityLevelLooselyCompatible;

  ASSERT_OK(RocksDBOptionsParser::VerifyCFOptions(exact, base_cf_opt, new_cf_opt));

  cf_options_map["write_buffer_size"] = "1";
  ASSERT_OK(GetColumnFamilyOptionsFromMap(
            base_cf_opt, cf_options_map, &new_cf_opt));

  cf_options_map["unknown_option"] = "1";
  ASSERT_NOK(GetColumnFamilyOptionsFromMap(
             base_cf_opt, cf_options_map, &new_cf_opt));
  ASSERT_OK(RocksDBOptionsParser::VerifyCFOptions(exact, base_cf_opt, new_cf_opt));

  ASSERT_OK(GetColumnFamilyOptionsFromMap(base_cf_opt, cf_options_map,
                                          &new_cf_opt,
                                          false, /* input_strings_escaped  */
                                          true /* ignore_unknown_options */));
  ASSERT_OK(RocksDBOptionsParser::VerifyCFOptions(
      loose, base_cf_opt, new_cf_opt, nullptr /* new_opt_map */));
  ASSERT_NOK(RocksDBOptionsParser::VerifyCFOptions(
      exact /* default for VerifyCFOptions */, base_cf_opt, new_cf_opt, nullptr));

  DBOptions base_db_opt;
  DBOptions new_db_opt;
  ASSERT_OK(GetDBOptionsFromMap(base_db_opt, db_options_map, &new_db_opt));
  ASSERT_EQ(new_db_opt.create_if_missing, false);
  ASSERT_EQ(new_db_opt.create_missing_column_families, true);
  ASSERT_EQ(new_db_opt.error_if_exists, false);
  ASSERT_EQ(new_db_opt.paranoid_checks, true);
  ASSERT_EQ(new_db_opt.track_and_verify_wals_in_manifest, true);
  ASSERT_EQ(new_db_opt.max_open_files, 32);
  ASSERT_EQ(new_db_opt.max_total_wal_size, static_cast<uint64_t>(33));
  ASSERT_EQ(new_db_opt.use_fsync, true);
  ASSERT_EQ(new_db_opt.db_log_dir, "/db_log_dir");
  ASSERT_EQ(new_db_opt.wal_dir, "/wal_dir");
  ASSERT_EQ(new_db_opt.delete_obsolete_files_period_micros,
            static_cast<uint64_t>(34));
  ASSERT_EQ(new_db_opt.max_background_compactions, 35);
  ASSERT_EQ(new_db_opt.max_background_flushes, 36);
  ASSERT_EQ(new_db_opt.max_log_file_size, 37U);
  ASSERT_EQ(new_db_opt.log_file_time_to_roll, 38U);
  ASSERT_EQ(new_db_opt.keep_log_file_num, 39U);
  ASSERT_EQ(new_db_opt.recycle_log_file_num, 5U);
  ASSERT_EQ(new_db_opt.max_manifest_file_size, static_cast<uint64_t>(40));
  ASSERT_EQ(new_db_opt.table_cache_numshardbits, 41);
  ASSERT_EQ(new_db_opt.WAL_ttl_seconds, static_cast<uint64_t>(43));
  ASSERT_EQ(new_db_opt.WAL_size_limit_MB, static_cast<uint64_t>(44));
  ASSERT_EQ(new_db_opt.manifest_preallocation_size, 45U);
  ASSERT_EQ(new_db_opt.allow_mmap_reads, true);
  ASSERT_EQ(new_db_opt.allow_mmap_writes, false);
  ASSERT_EQ(new_db_opt.use_direct_reads, false);
  ASSERT_EQ(new_db_opt.use_direct_io_for_flush_and_compaction, false);
  ASSERT_EQ(new_db_opt.is_fd_close_on_exec, true);
  ASSERT_EQ(new_db_opt.skip_log_error_on_recovery, false);
  ASSERT_EQ(new_db_opt.stats_dump_period_sec, 46U);
  ASSERT_EQ(new_db_opt.stats_persist_period_sec, 57U);
  ASSERT_EQ(new_db_opt.persist_stats_to_disk, false);
  ASSERT_EQ(new_db_opt.stats_history_buffer_size, 69U);
  ASSERT_EQ(new_db_opt.advise_random_on_open, true);
  ASSERT_EQ(new_db_opt.use_adaptive_mutex, false);
  ASSERT_EQ(new_db_opt.new_table_reader_for_compaction_inputs, true);
  ASSERT_EQ(new_db_opt.compaction_readahead_size, 100);
  ASSERT_EQ(new_db_opt.random_access_max_buffer_size, 3145728);
  ASSERT_EQ(new_db_opt.writable_file_max_buffer_size, 314159);
  ASSERT_EQ(new_db_opt.bytes_per_sync, static_cast<uint64_t>(47));
  ASSERT_EQ(new_db_opt.wal_bytes_per_sync, static_cast<uint64_t>(48));
  ASSERT_EQ(new_db_opt.strict_bytes_per_sync, true);

  db_options_map["max_open_files"] = "hello";
  ASSERT_NOK(GetDBOptionsFromMap(base_db_opt, db_options_map, &new_db_opt));
  ASSERT_OK(RocksDBOptionsParser::VerifyDBOptions(exact, base_db_opt, new_db_opt));
  ASSERT_OK(RocksDBOptionsParser::VerifyDBOptions(loose, base_db_opt, new_db_opt));

  // unknow options should fail parsing without ignore_unknown_options = true
  db_options_map["unknown_db_option"] = "1";
  ASSERT_NOK(GetDBOptionsFromMap(base_db_opt, db_options_map, &new_db_opt));
  ASSERT_OK(RocksDBOptionsParser::VerifyDBOptions(exact, base_db_opt, new_db_opt));

  ASSERT_OK(GetDBOptionsFromMap(base_db_opt, db_options_map, &new_db_opt,
                                false, /* input_strings_escaped  */
                                true /* ignore_unknown_options */));
  ASSERT_OK(RocksDBOptionsParser::VerifyDBOptions(loose, base_db_opt, new_db_opt));
  ASSERT_NOK(RocksDBOptionsParser::VerifyDBOptions(exact, base_db_opt, new_db_opt));
}

TEST_F(OptionsOldApiTest, GetColumnFamilyOptionsFromStringTest) {
  ColumnFamilyOptions base_cf_opt;
  ColumnFamilyOptions new_cf_opt;
  base_cf_opt.table_factory.reset();
  ASSERT_OK(GetColumnFamilyOptionsFromString(base_cf_opt, "", &new_cf_opt));
  ASSERT_OK(GetColumnFamilyOptionsFromString(base_cf_opt,
            "write_buffer_size=5", &new_cf_opt));
  ASSERT_EQ(new_cf_opt.write_buffer_size, 5U);
  ASSERT_TRUE(new_cf_opt.table_factory == nullptr);
  ASSERT_OK(GetColumnFamilyOptionsFromString(base_cf_opt,
            "write_buffer_size=6;", &new_cf_opt));
  ASSERT_EQ(new_cf_opt.write_buffer_size, 6U);
  ASSERT_OK(GetColumnFamilyOptionsFromString(base_cf_opt,
            "  write_buffer_size =  7  ", &new_cf_opt));
  ASSERT_EQ(new_cf_opt.write_buffer_size, 7U);
  ASSERT_OK(GetColumnFamilyOptionsFromString(base_cf_opt,
            "  write_buffer_size =  8 ; ", &new_cf_opt));
  ASSERT_EQ(new_cf_opt.write_buffer_size, 8U);
  ASSERT_OK(GetColumnFamilyOptionsFromString(base_cf_opt,
            "write_buffer_size=9;max_write_buffer_number=10", &new_cf_opt));
  ASSERT_EQ(new_cf_opt.write_buffer_size, 9U);
  ASSERT_EQ(new_cf_opt.max_write_buffer_number, 10);
  ASSERT_OK(GetColumnFamilyOptionsFromString(base_cf_opt,
            "write_buffer_size=11; max_write_buffer_number  =  12 ;",
            &new_cf_opt));
  ASSERT_EQ(new_cf_opt.write_buffer_size, 11U);
  ASSERT_EQ(new_cf_opt.max_write_buffer_number, 12);
  // Wrong name "max_write_buffer_number_"
  ASSERT_NOK(GetColumnFamilyOptionsFromString(base_cf_opt,
             "write_buffer_size=13;max_write_buffer_number_=14;",
              &new_cf_opt));
  ConfigOptions exact;
  exact.sanity_level = ConfigOptions::kSanityLevelExactMatch;
  ASSERT_OK(RocksDBOptionsParser::VerifyCFOptions(exact, base_cf_opt, new_cf_opt));

  // Comparator from object registry
  std::string kCompName = "reverse_comp";
  ObjectLibrary::Default()->Register<const Comparator>(
      kCompName,
      [](const std::string& /*name*/,
         std::unique_ptr<const Comparator>* /*guard*/,
         std::string* /* errmsg */) { return ReverseBytewiseComparator(); });

  ASSERT_OK(GetColumnFamilyOptionsFromString(
      base_cf_opt, "comparator=" + kCompName + ";", &new_cf_opt));
  ASSERT_EQ(new_cf_opt.comparator, ReverseBytewiseComparator());

  // MergeOperator from object registry
  std::unique_ptr<BytesXOROperator> bxo(new BytesXOROperator());
  std::string kMoName = bxo->Name();
  ObjectLibrary::Default()->Register<MergeOperator>(
      kMoName,
      [](const std::string& /*name*/, std::unique_ptr<MergeOperator>* guard,
         std::string* /* errmsg */) {
        guard->reset(new BytesXOROperator());
        return guard->get();
      });

  ASSERT_OK(GetColumnFamilyOptionsFromString(
      base_cf_opt, "merge_operator=" + kMoName + ";", &new_cf_opt));
  ASSERT_EQ(kMoName, std::string(new_cf_opt.merge_operator->Name()));

  // Wrong key/value pair
  ASSERT_NOK(GetColumnFamilyOptionsFromString(base_cf_opt,
             "write_buffer_size=13;max_write_buffer_number;", &new_cf_opt));
  ASSERT_OK(RocksDBOptionsParser::VerifyCFOptions(exact, base_cf_opt, new_cf_opt));

  // Error Paring value
  ASSERT_NOK(GetColumnFamilyOptionsFromString(base_cf_opt,
             "write_buffer_size=13;max_write_buffer_number=;", &new_cf_opt));
  ASSERT_OK(RocksDBOptionsParser::VerifyCFOptions(exact, base_cf_opt, new_cf_opt));

  // Missing option name
  ASSERT_NOK(GetColumnFamilyOptionsFromString(base_cf_opt,
             "write_buffer_size=13; =100;", &new_cf_opt));
  ASSERT_OK(RocksDBOptionsParser::VerifyCFOptions(exact, base_cf_opt, new_cf_opt));

  const uint64_t kilo = 1024UL;
  const uint64_t mega = 1024 * kilo;
  const uint64_t giga = 1024 * mega;
  const uint64_t tera = 1024 * giga;

  // Units (k)
  ASSERT_OK(GetColumnFamilyOptionsFromString(
      base_cf_opt, "max_write_buffer_number=15K", &new_cf_opt));
  ASSERT_EQ(new_cf_opt.max_write_buffer_number, 15 * kilo);
  // Units (m)
  ASSERT_OK(GetColumnFamilyOptionsFromString(base_cf_opt,
            "max_write_buffer_number=16m;inplace_update_num_locks=17M",
            &new_cf_opt));
  ASSERT_EQ(new_cf_opt.max_write_buffer_number, 16 * mega);
  ASSERT_EQ(new_cf_opt.inplace_update_num_locks, 17u * mega);
  // Units (g)
  ASSERT_OK(GetColumnFamilyOptionsFromString(
      base_cf_opt,
      "write_buffer_size=18g;prefix_extractor=capped:8;"
      "arena_block_size=19G",
      &new_cf_opt));

  ASSERT_EQ(new_cf_opt.write_buffer_size, 18 * giga);
  ASSERT_EQ(new_cf_opt.arena_block_size, 19 * giga);
  ASSERT_TRUE(new_cf_opt.prefix_extractor.get() != nullptr);
  std::string prefix_name(new_cf_opt.prefix_extractor->Name());
  ASSERT_EQ(prefix_name, "rocksdb.CappedPrefix.8");

  // Units (t)
  ASSERT_OK(GetColumnFamilyOptionsFromString(base_cf_opt,
            "write_buffer_size=20t;arena_block_size=21T", &new_cf_opt));
  ASSERT_EQ(new_cf_opt.write_buffer_size, 20 * tera);
  ASSERT_EQ(new_cf_opt.arena_block_size, 21 * tera);

  // Nested block based table options
  // Empty
  ASSERT_OK(GetColumnFamilyOptionsFromString(base_cf_opt,
            "write_buffer_size=10;max_write_buffer_number=16;"
            "block_based_table_factory={};arena_block_size=1024",
            &new_cf_opt));
  ASSERT_TRUE(new_cf_opt.table_factory != nullptr);
  // Non-empty
  ASSERT_OK(GetColumnFamilyOptionsFromString(base_cf_opt,
            "write_buffer_size=10;max_write_buffer_number=16;"
            "block_based_table_factory={block_cache=1M;block_size=4;};"
            "arena_block_size=1024",
            &new_cf_opt));
  ASSERT_TRUE(new_cf_opt.table_factory != nullptr);
  // Last one
  ASSERT_OK(GetColumnFamilyOptionsFromString(base_cf_opt,
            "write_buffer_size=10;max_write_buffer_number=16;"
            "block_based_table_factory={block_cache=1M;block_size=4;}",
            &new_cf_opt));
  ASSERT_TRUE(new_cf_opt.table_factory != nullptr);
  // Mismatch curly braces
  ASSERT_NOK(GetColumnFamilyOptionsFromString(base_cf_opt,
             "write_buffer_size=10;max_write_buffer_number=16;"
             "block_based_table_factory={{{block_size=4;};"
             "arena_block_size=1024",
             &new_cf_opt));
  ASSERT_OK(RocksDBOptionsParser::VerifyCFOptions(exact, base_cf_opt, new_cf_opt));

  // Unexpected chars after closing curly brace
  ASSERT_NOK(GetColumnFamilyOptionsFromString(base_cf_opt,
             "write_buffer_size=10;max_write_buffer_number=16;"
             "block_based_table_factory={block_size=4;}};"
             "arena_block_size=1024",
             &new_cf_opt));
  ASSERT_OK(RocksDBOptionsParser::VerifyCFOptions(exact, base_cf_opt, new_cf_opt));

  ASSERT_NOK(GetColumnFamilyOptionsFromString(base_cf_opt,
             "write_buffer_size=10;max_write_buffer_number=16;"
             "block_based_table_factory={block_size=4;}xdfa;"
             "arena_block_size=1024",
             &new_cf_opt));
  ASSERT_OK(RocksDBOptionsParser::VerifyCFOptions(exact, base_cf_opt, new_cf_opt));

  ASSERT_NOK(GetColumnFamilyOptionsFromString(base_cf_opt,
             "write_buffer_size=10;max_write_buffer_number=16;"
             "block_based_table_factory={block_size=4;}xdfa",
             &new_cf_opt));
  ASSERT_OK(RocksDBOptionsParser::VerifyCFOptions(exact, base_cf_opt, new_cf_opt));

  // Invalid block based table option
  ASSERT_NOK(GetColumnFamilyOptionsFromString(base_cf_opt,
             "write_buffer_size=10;max_write_buffer_number=16;"
             "block_based_table_factory={xx_block_size=4;}",
             &new_cf_opt));
  ASSERT_OK(RocksDBOptionsParser::VerifyCFOptions(exact, base_cf_opt, new_cf_opt));

  ASSERT_OK(GetColumnFamilyOptionsFromString(base_cf_opt,
           "optimize_filters_for_hits=true",
           &new_cf_opt));
  ASSERT_OK(GetColumnFamilyOptionsFromString(base_cf_opt,
            "optimize_filters_for_hits=false",
            &new_cf_opt));

  ASSERT_NOK(GetColumnFamilyOptionsFromString(base_cf_opt,
              "optimize_filters_for_hits=junk",
              &new_cf_opt));
  ASSERT_OK(RocksDBOptionsParser::VerifyCFOptions(exact, base_cf_opt, new_cf_opt));

  // Nested plain table options
  // Empty
  ASSERT_OK(GetColumnFamilyOptionsFromString(base_cf_opt,
            "write_buffer_size=10;max_write_buffer_number=16;"
            "plain_table_factory={};arena_block_size=1024",
            &new_cf_opt));
  ASSERT_TRUE(new_cf_opt.table_factory != nullptr);
  ASSERT_EQ(std::string(new_cf_opt.table_factory->Name()), "PlainTable");
  // Non-empty
  ASSERT_OK(GetColumnFamilyOptionsFromString(base_cf_opt,
            "write_buffer_size=10;max_write_buffer_number=16;"
            "plain_table_factory={user_key_len=66;bloom_bits_per_key=20;};"
            "arena_block_size=1024",
            &new_cf_opt));
  ASSERT_TRUE(new_cf_opt.table_factory != nullptr);
  ASSERT_EQ(std::string(new_cf_opt.table_factory->Name()), "PlainTable");

  // memtable factory
  ASSERT_OK(GetColumnFamilyOptionsFromString(base_cf_opt,
            "write_buffer_size=10;max_write_buffer_number=16;"
            "memtable=skip_list:10;arena_block_size=1024",
            &new_cf_opt));
  ASSERT_TRUE(new_cf_opt.memtable_factory != nullptr);
  ASSERT_EQ(std::string(new_cf_opt.memtable_factory->Name()), "SkipListFactory");
}

TEST_F(OptionsOldApiTest, GetBlockBasedTableOptionsFromString) {
  BlockBasedTableOptions table_opt;
  BlockBasedTableOptions new_opt;
  // make sure default values are overwritten by something else
  ASSERT_OK(GetBlockBasedTableOptionsFromString(
      table_opt,
      "cache_index_and_filter_blocks=1;index_type=kHashSearch;"
      "checksum=kxxHash;hash_index_allow_collision=1;no_block_cache=1;"
      "block_cache=1M;block_cache_compressed=1k;block_size=1024;"
      "block_size_deviation=8;block_restart_interval=4;"
      "format_version=5;whole_key_filtering=1;"
      "filter_policy=bloomfilter:4.567:false;",
      &new_opt));
  ASSERT_TRUE(new_opt.cache_index_and_filter_blocks);
  ASSERT_EQ(new_opt.index_type, BlockBasedTableOptions::kHashSearch);
  ASSERT_EQ(new_opt.checksum, ChecksumType::kxxHash);
  ASSERT_TRUE(new_opt.hash_index_allow_collision);
  ASSERT_TRUE(new_opt.no_block_cache);
  ASSERT_TRUE(new_opt.block_cache != nullptr);
  ASSERT_EQ(new_opt.block_cache->GetCapacity(), 1024UL*1024UL);
  ASSERT_TRUE(new_opt.block_cache_compressed != nullptr);
  ASSERT_EQ(new_opt.block_cache_compressed->GetCapacity(), 1024UL);
  ASSERT_EQ(new_opt.block_size, 1024UL);
  ASSERT_EQ(new_opt.block_size_deviation, 8);
  ASSERT_EQ(new_opt.block_restart_interval, 4);
  ASSERT_EQ(new_opt.format_version, 5U);
  ASSERT_EQ(new_opt.whole_key_filtering, true);
  ASSERT_TRUE(new_opt.filter_policy != nullptr);
  const BloomFilterPolicy& bfp =
      dynamic_cast<const BloomFilterPolicy&>(*new_opt.filter_policy);
  EXPECT_EQ(bfp.GetMillibitsPerKey(), 4567);
  EXPECT_EQ(bfp.GetWholeBitsPerKey(), 5);

  // unknown option
  ASSERT_NOK(GetBlockBasedTableOptionsFromString(table_opt,
             "cache_index_and_filter_blocks=1;index_type=kBinarySearch;"
             "bad_option=1",
             &new_opt));
  ASSERT_EQ(static_cast<bool>(table_opt.cache_index_and_filter_blocks),
            new_opt.cache_index_and_filter_blocks);
  ASSERT_EQ(table_opt.index_type, new_opt.index_type);

  // unrecognized index type
  ASSERT_NOK(GetBlockBasedTableOptionsFromString(table_opt,
             "cache_index_and_filter_blocks=1;index_type=kBinarySearchXX",
             &new_opt));
  ASSERT_EQ(table_opt.cache_index_and_filter_blocks,
            new_opt.cache_index_and_filter_blocks);
  ASSERT_EQ(table_opt.index_type, new_opt.index_type);

  // unrecognized checksum type
  ASSERT_NOK(GetBlockBasedTableOptionsFromString(table_opt,
             "cache_index_and_filter_blocks=1;checksum=kxxHashXX",
             &new_opt));
  ASSERT_EQ(table_opt.cache_index_and_filter_blocks,
            new_opt.cache_index_and_filter_blocks);
  ASSERT_EQ(table_opt.index_type, new_opt.index_type);

  // unrecognized filter policy name
  ASSERT_NOK(GetBlockBasedTableOptionsFromString(table_opt,
             "cache_index_and_filter_blocks=1;"
             "filter_policy=bloomfilterxx:4:true",
             &new_opt));
  ASSERT_EQ(table_opt.cache_index_and_filter_blocks,
            new_opt.cache_index_and_filter_blocks);
  ASSERT_EQ(table_opt.filter_policy, new_opt.filter_policy);

  // unrecognized filter policy config
  ASSERT_NOK(GetBlockBasedTableOptionsFromString(table_opt,
             "cache_index_and_filter_blocks=1;"
             "filter_policy=bloomfilter:4",
             &new_opt));
  ASSERT_EQ(table_opt.cache_index_and_filter_blocks,
            new_opt.cache_index_and_filter_blocks);
  ASSERT_EQ(table_opt.filter_policy, new_opt.filter_policy);

  // Check block cache options are overwritten when specified
  // in new format as a struct.
  ASSERT_OK(GetBlockBasedTableOptionsFromString(table_opt,
             "block_cache={capacity=1M;num_shard_bits=4;"
             "strict_capacity_limit=true;high_pri_pool_ratio=0.5;};"
             "block_cache_compressed={capacity=1M;num_shard_bits=4;"
             "strict_capacity_limit=true;high_pri_pool_ratio=0.5;}",
             &new_opt));
  ASSERT_TRUE(new_opt.block_cache != nullptr);
  ASSERT_EQ(new_opt.block_cache->GetCapacity(), 1024UL*1024UL);
  ASSERT_EQ(std::dynamic_pointer_cast<ShardedCache>(
                new_opt.block_cache)->GetNumShardBits(), 4);
  ASSERT_EQ(new_opt.block_cache->HasStrictCapacityLimit(), true);
  ASSERT_EQ(std::dynamic_pointer_cast<LRUCache>(
                new_opt.block_cache)->GetHighPriPoolRatio(), 0.5);
  ASSERT_TRUE(new_opt.block_cache_compressed != nullptr);
  ASSERT_EQ(new_opt.block_cache_compressed->GetCapacity(), 1024UL*1024UL);
  ASSERT_EQ(std::dynamic_pointer_cast<ShardedCache>(
                new_opt.block_cache_compressed)->GetNumShardBits(), 4);
  ASSERT_EQ(new_opt.block_cache_compressed->HasStrictCapacityLimit(), true);
  ASSERT_EQ(std::dynamic_pointer_cast<LRUCache>(
                new_opt.block_cache_compressed)->GetHighPriPoolRatio(),
                0.5);

  // Set only block cache capacity. Check other values are
  // reset to default values.
  ASSERT_OK(GetBlockBasedTableOptionsFromString(table_opt,
             "block_cache={capacity=2M};"
             "block_cache_compressed={capacity=2M}",
             &new_opt));
  ASSERT_TRUE(new_opt.block_cache != nullptr);
  ASSERT_EQ(new_opt.block_cache->GetCapacity(), 2*1024UL*1024UL);
  // Default values
  ASSERT_EQ(std::dynamic_pointer_cast<ShardedCache>(
                new_opt.block_cache)->GetNumShardBits(),
                GetDefaultCacheShardBits(new_opt.block_cache->GetCapacity()));
  ASSERT_EQ(new_opt.block_cache->HasStrictCapacityLimit(), false);
  ASSERT_EQ(std::dynamic_pointer_cast<LRUCache>(new_opt.block_cache)
                ->GetHighPriPoolRatio(),
            0.5);
  ASSERT_TRUE(new_opt.block_cache_compressed != nullptr);
  ASSERT_EQ(new_opt.block_cache_compressed->GetCapacity(), 2*1024UL*1024UL);
  // Default values
  ASSERT_EQ(std::dynamic_pointer_cast<ShardedCache>(
                new_opt.block_cache_compressed)->GetNumShardBits(),
                GetDefaultCacheShardBits(
                    new_opt.block_cache_compressed->GetCapacity()));
  ASSERT_EQ(new_opt.block_cache_compressed->HasStrictCapacityLimit(), false);
  ASSERT_EQ(std::dynamic_pointer_cast<LRUCache>(new_opt.block_cache_compressed)
                ->GetHighPriPoolRatio(),
            0.5);

  // Set couple of block cache options.
  ASSERT_OK(GetBlockBasedTableOptionsFromString(
      table_opt,
      "block_cache={num_shard_bits=5;high_pri_pool_ratio=0.5;};"
      "block_cache_compressed={num_shard_bits=5;"
      "high_pri_pool_ratio=0.0;}",
      &new_opt));
  ASSERT_EQ(new_opt.block_cache->GetCapacity(), 0);
  ASSERT_EQ(std::dynamic_pointer_cast<ShardedCache>(
                new_opt.block_cache)->GetNumShardBits(), 5);
  ASSERT_EQ(new_opt.block_cache->HasStrictCapacityLimit(), false);
  ASSERT_EQ(std::dynamic_pointer_cast<LRUCache>(
                new_opt.block_cache)->GetHighPriPoolRatio(), 0.5);
  ASSERT_TRUE(new_opt.block_cache_compressed != nullptr);
  ASSERT_EQ(new_opt.block_cache_compressed->GetCapacity(), 0);
  ASSERT_EQ(std::dynamic_pointer_cast<ShardedCache>(
                new_opt.block_cache_compressed)->GetNumShardBits(), 5);
  ASSERT_EQ(new_opt.block_cache_compressed->HasStrictCapacityLimit(), false);
  ASSERT_EQ(std::dynamic_pointer_cast<LRUCache>(new_opt.block_cache_compressed)
                ->GetHighPriPoolRatio(),
            0.0);

  // Set couple of block cache options.
  ASSERT_OK(GetBlockBasedTableOptionsFromString(table_opt,
             "block_cache={capacity=1M;num_shard_bits=4;"
             "strict_capacity_limit=true;};"
             "block_cache_compressed={capacity=1M;num_shard_bits=4;"
             "strict_capacity_limit=true;}",
             &new_opt));
  ASSERT_TRUE(new_opt.block_cache != nullptr);
  ASSERT_EQ(new_opt.block_cache->GetCapacity(), 1024UL*1024UL);
  ASSERT_EQ(std::dynamic_pointer_cast<ShardedCache>(
                new_opt.block_cache)->GetNumShardBits(), 4);
  ASSERT_EQ(new_opt.block_cache->HasStrictCapacityLimit(), true);
  ASSERT_EQ(std::dynamic_pointer_cast<LRUCache>(new_opt.block_cache)
                ->GetHighPriPoolRatio(),
            0.5);
  ASSERT_TRUE(new_opt.block_cache_compressed != nullptr);
  ASSERT_EQ(new_opt.block_cache_compressed->GetCapacity(), 1024UL*1024UL);
  ASSERT_EQ(std::dynamic_pointer_cast<ShardedCache>(
                new_opt.block_cache_compressed)->GetNumShardBits(), 4);
  ASSERT_EQ(new_opt.block_cache_compressed->HasStrictCapacityLimit(), true);
  ASSERT_EQ(std::dynamic_pointer_cast<LRUCache>(new_opt.block_cache_compressed)
                ->GetHighPriPoolRatio(),
            0.5);
}

TEST_F(OptionsOldApiTest, GetPlainTableOptionsFromString) {
  PlainTableOptions table_opt;
  PlainTableOptions new_opt;
  // make sure default values are overwritten by something else
  ASSERT_OK(GetPlainTableOptionsFromString(table_opt,
            "user_key_len=66;bloom_bits_per_key=20;hash_table_ratio=0.5;"
            "index_sparseness=8;huge_page_tlb_size=4;encoding_type=kPrefix;"
            "full_scan_mode=true;store_index_in_file=true",
            &new_opt));
  ASSERT_EQ(new_opt.user_key_len, 66u);
  ASSERT_EQ(new_opt.bloom_bits_per_key, 20);
  ASSERT_EQ(new_opt.hash_table_ratio, 0.5);
  ASSERT_EQ(new_opt.index_sparseness, 8);
  ASSERT_EQ(new_opt.huge_page_tlb_size, 4);
  ASSERT_EQ(new_opt.encoding_type, EncodingType::kPrefix);
  ASSERT_TRUE(new_opt.full_scan_mode);
  ASSERT_TRUE(new_opt.store_index_in_file);

  // unknown option
  ASSERT_NOK(GetPlainTableOptionsFromString(table_opt,
             "user_key_len=66;bloom_bits_per_key=20;hash_table_ratio=0.5;"
             "bad_option=1",
             &new_opt));

  // unrecognized EncodingType
  ASSERT_NOK(GetPlainTableOptionsFromString(table_opt,
             "user_key_len=66;bloom_bits_per_key=20;hash_table_ratio=0.5;"
             "encoding_type=kPrefixXX",
             &new_opt));
}

TEST_F(OptionsOldApiTest, GetOptionsFromStringTest) {
  Options base_options, new_options;
  base_options.write_buffer_size = 20;
  base_options.min_write_buffer_number_to_merge = 15;
  BlockBasedTableOptions block_based_table_options;
  block_based_table_options.cache_index_and_filter_blocks = true;
  base_options.table_factory.reset(
      NewBlockBasedTableFactory(block_based_table_options));

  // Register an Env with object registry.
  const static char* kCustomEnvName = "CustomEnv";
  class CustomEnv : public EnvWrapper {
   public:
    explicit CustomEnv(Env* _target) : EnvWrapper(_target) {}
  };

  ObjectLibrary::Default()->Register<Env>(
      kCustomEnvName,
      [](const std::string& /*name*/, std::unique_ptr<Env>* /*env_guard*/,
         std::string* /* errmsg */) {
        static CustomEnv env(Env::Default());
        return &env;
      });

  ASSERT_OK(GetOptionsFromString(
      base_options,
      "write_buffer_size=10;max_write_buffer_number=16;"
      "block_based_table_factory={block_cache=1M;block_size=4;};"
      "compression_opts=4:5:6;create_if_missing=true;max_open_files=1;"
      "bottommost_compression_opts=5:6:7;create_if_missing=true;max_open_files="
      "1;"
      "rate_limiter_bytes_per_sec=1024;env=CustomEnv",
      &new_options));

  ASSERT_EQ(new_options.compression_opts.window_bits, 4);
  ASSERT_EQ(new_options.compression_opts.level, 5);
  ASSERT_EQ(new_options.compression_opts.strategy, 6);
  ASSERT_EQ(new_options.compression_opts.max_dict_bytes, 0u);
  ASSERT_EQ(new_options.compression_opts.zstd_max_train_bytes, 0u);
  ASSERT_EQ(new_options.compression_opts.parallel_threads, 1u);
  ASSERT_EQ(new_options.compression_opts.enabled, false);
  ASSERT_EQ(new_options.bottommost_compression, kDisableCompressionOption);
  ASSERT_EQ(new_options.bottommost_compression_opts.window_bits, 5);
  ASSERT_EQ(new_options.bottommost_compression_opts.level, 6);
  ASSERT_EQ(new_options.bottommost_compression_opts.strategy, 7);
  ASSERT_EQ(new_options.bottommost_compression_opts.max_dict_bytes, 0u);
  ASSERT_EQ(new_options.bottommost_compression_opts.zstd_max_train_bytes, 0u);
  ASSERT_EQ(new_options.bottommost_compression_opts.parallel_threads, 1u);
  ASSERT_EQ(new_options.bottommost_compression_opts.enabled, false);
  ASSERT_EQ(new_options.write_buffer_size, 10U);
  ASSERT_EQ(new_options.max_write_buffer_number, 16);

  auto new_block_based_table_options =
      new_options.table_factory->GetOptions<BlockBasedTableOptions>();
  ASSERT_NE(new_block_based_table_options, nullptr);
  ASSERT_EQ(new_block_based_table_options->block_cache->GetCapacity(),
            1U << 20);
  ASSERT_EQ(new_block_based_table_options->block_size, 4U);
  // don't overwrite block based table options
  ASSERT_TRUE(new_block_based_table_options->cache_index_and_filter_blocks);

  ASSERT_EQ(new_options.create_if_missing, true);
  ASSERT_EQ(new_options.max_open_files, 1);
  ASSERT_TRUE(new_options.rate_limiter.get() != nullptr);
  Env* newEnv = new_options.env;
  ASSERT_OK(Env::LoadEnv(kCustomEnvName, &newEnv));
  ASSERT_EQ(newEnv, new_options.env);
}

TEST_F(OptionsOldApiTest, DBOptionsSerialization) {
  Options base_options, new_options;
  Random rnd(301);

  // Phase 1: Make big change in base_options
  test::RandomInitDBOptions(&base_options, &rnd);

  // Phase 2: obtain a string from base_option
  std::string base_options_file_content;
  ASSERT_OK(GetStringFromDBOptions(&base_options_file_content, base_options));

  // Phase 3: Set new_options from the derived string and expect
  //          new_options == base_options
  ASSERT_OK(GetDBOptionsFromString(DBOptions(), base_options_file_content,
                                   &new_options));
  ConfigOptions config_options;
  ASSERT_OK(RocksDBOptionsParser::VerifyDBOptions(config_options, base_options, new_options));
}

TEST_F(OptionsOldApiTest, ColumnFamilyOptionsSerialization) {
  Options options;
  ColumnFamilyOptions base_opt, new_opt;
  Random rnd(302);
  // Phase 1: randomly assign base_opt
  // custom type options
  test::RandomInitCFOptions(&base_opt, options, &rnd);

  // Phase 2: obtain a string from base_opt
  std::string base_options_file_content;
  ASSERT_OK(
      GetStringFromColumnFamilyOptions(&base_options_file_content, base_opt));

  // Phase 3: Set new_opt from the derived string and expect
  //          new_opt == base_opt
  ASSERT_OK(GetColumnFamilyOptionsFromString(
      ColumnFamilyOptions(), base_options_file_content, &new_opt));
  ConfigOptions config_options;
  ASSERT_OK(RocksDBOptionsParser::VerifyCFOptions(config_options, base_opt, new_opt));
  if (base_opt.compaction_filter) {
    delete base_opt.compaction_filter;
  }
}
#endif  // !ROCKSDB_LITE

#ifndef ROCKSDB_LITE
class OptionsParserTest : public testing::Test {
 public:
<<<<<<< HEAD
  OptionsParserTest() {
    env_.reset(new test::StringEnv(Env::Default()));
    fs_ = env_->GetFileSystem();
  }

 protected:
  std::unique_ptr<test::StringEnv> env_;
  std::shared_ptr<FileSystem> fs_;
=======
  OptionsParserTest() { fs_.reset(new test::StringFS(FileSystem::Default())); }

 protected:
  std::shared_ptr<test::StringFS> fs_;
>>>>>>> c1a65a4d
};

TEST_F(OptionsParserTest, Comment) {
  DBOptions db_opt;
  db_opt.max_open_files = 12345;
  db_opt.max_background_flushes = 301;
  db_opt.max_total_wal_size = 1024;
  ColumnFamilyOptions cf_opt;

  std::string options_file_content =
      "# This is a testing option string.\n"
      "# Currently we only support \"#\" styled comment.\n"
      "\n"
      "[Version]\n"
      "  rocksdb_version=3.14.0\n"
      "  options_file_version=1\n"
      "[ DBOptions ]\n"
      "  # note that we don't support space around \"=\"\n"
      "  max_open_files=12345;\n"
      "  max_background_flushes=301  # comment after a statement is fine\n"
      "  # max_background_flushes=1000  # this line would be ignored\n"
      "  # max_background_compactions=2000 # so does this one\n"
      "  max_total_wal_size=1024  # keep_log_file_num=1000\n"
      "[CFOptions   \"default\"]  # column family must be specified\n"
      "                     # in the correct order\n"
      "  # if a section is blank, we will use the default\n";

  const std::string kTestFileName = "test-rocksdb-options.ini";
  ASSERT_OK(fs_->WriteToNewFile(kTestFileName, options_file_content));
  RocksDBOptionsParser parser;
  ASSERT_OK(
      parser.Parse(kTestFileName, fs_.get(), false, 4096 /* readahead_size */));

  ConfigOptions exact;
  exact.input_strings_escaped = false;
  exact.sanity_level = ConfigOptions::kSanityLevelExactMatch;
  ASSERT_OK(
      RocksDBOptionsParser::VerifyDBOptions(exact, *parser.db_opt(), db_opt));
  ASSERT_EQ(parser.NumColumnFamilies(), 1U);
  ASSERT_OK(RocksDBOptionsParser::VerifyCFOptions(
      exact, *parser.GetCFOptions("default"), cf_opt));
}

TEST_F(OptionsParserTest, ExtraSpace) {
  std::string options_file_content =
      "# This is a testing option string.\n"
      "# Currently we only support \"#\" styled comment.\n"
      "\n"
      "[      Version   ]\n"
      "  rocksdb_version     = 3.14.0      \n"
      "  options_file_version=1   # some comment\n"
      "[DBOptions  ]  # some comment\n"
      "max_open_files=12345   \n"
      "    max_background_flushes   =    301   \n"
      " max_total_wal_size     =   1024  # keep_log_file_num=1000\n"
      "        [CFOptions      \"default\"     ]\n"
      "  # if a section is blank, we will use the default\n";

  const std::string kTestFileName = "test-rocksdb-options.ini";
  ASSERT_OK(fs_->WriteToNewFile(kTestFileName, options_file_content));
  RocksDBOptionsParser parser;
  ASSERT_OK(
      parser.Parse(kTestFileName, fs_.get(), false, 4096 /* readahead_size */));
}

TEST_F(OptionsParserTest, MissingDBOptions) {
  std::string options_file_content =
      "# This is a testing option string.\n"
      "# Currently we only support \"#\" styled comment.\n"
      "\n"
      "[Version]\n"
      "  rocksdb_version=3.14.0\n"
      "  options_file_version=1\n"
      "[CFOptions \"default\"]\n"
      "  # if a section is blank, we will use the default\n";

  const std::string kTestFileName = "test-rocksdb-options.ini";
  ASSERT_OK(fs_->WriteToNewFile(kTestFileName, options_file_content));
  RocksDBOptionsParser parser;
  ASSERT_NOK(
      parser.Parse(kTestFileName, fs_.get(), false, 4096 /* readahead_size */));
  ;
}

TEST_F(OptionsParserTest, DoubleDBOptions) {
  DBOptions db_opt;
  db_opt.max_open_files = 12345;
  db_opt.max_background_flushes = 301;
  db_opt.max_total_wal_size = 1024;
  ColumnFamilyOptions cf_opt;

  std::string options_file_content =
      "# This is a testing option string.\n"
      "# Currently we only support \"#\" styled comment.\n"
      "\n"
      "[Version]\n"
      "  rocksdb_version=3.14.0\n"
      "  options_file_version=1\n"
      "[DBOptions]\n"
      "  max_open_files=12345\n"
      "  max_background_flushes=301\n"
      "  max_total_wal_size=1024  # keep_log_file_num=1000\n"
      "[DBOptions]\n"
      "[CFOptions \"default\"]\n"
      "  # if a section is blank, we will use the default\n";

  const std::string kTestFileName = "test-rocksdb-options.ini";
  ASSERT_OK(fs_->WriteToNewFile(kTestFileName, options_file_content));
  RocksDBOptionsParser parser;
  ASSERT_NOK(
      parser.Parse(kTestFileName, fs_.get(), false, 4096 /* readahead_size */));
}

TEST_F(OptionsParserTest, NoDefaultCFOptions) {
  DBOptions db_opt;
  db_opt.max_open_files = 12345;
  db_opt.max_background_flushes = 301;
  db_opt.max_total_wal_size = 1024;
  ColumnFamilyOptions cf_opt;

  std::string options_file_content =
      "# This is a testing option string.\n"
      "# Currently we only support \"#\" styled comment.\n"
      "\n"
      "[Version]\n"
      "  rocksdb_version=3.14.0\n"
      "  options_file_version=1\n"
      "[DBOptions]\n"
      "  max_open_files=12345\n"
      "  max_background_flushes=301\n"
      "  max_total_wal_size=1024  # keep_log_file_num=1000\n"
      "[CFOptions \"something_else\"]\n"
      "  # if a section is blank, we will use the default\n";

  const std::string kTestFileName = "test-rocksdb-options.ini";
  ASSERT_OK(fs_->WriteToNewFile(kTestFileName, options_file_content));
  RocksDBOptionsParser parser;
  ASSERT_NOK(
      parser.Parse(kTestFileName, fs_.get(), false, 4096 /* readahead_size */));
}

TEST_F(OptionsParserTest, DefaultCFOptionsMustBeTheFirst) {
  DBOptions db_opt;
  db_opt.max_open_files = 12345;
  db_opt.max_background_flushes = 301;
  db_opt.max_total_wal_size = 1024;
  ColumnFamilyOptions cf_opt;

  std::string options_file_content =
      "# This is a testing option string.\n"
      "# Currently we only support \"#\" styled comment.\n"
      "\n"
      "[Version]\n"
      "  rocksdb_version=3.14.0\n"
      "  options_file_version=1\n"
      "[DBOptions]\n"
      "  max_open_files=12345\n"
      "  max_background_flushes=301\n"
      "  max_total_wal_size=1024  # keep_log_file_num=1000\n"
      "[CFOptions \"something_else\"]\n"
      "  # if a section is blank, we will use the default\n"
      "[CFOptions \"default\"]\n"
      "  # if a section is blank, we will use the default\n";

  const std::string kTestFileName = "test-rocksdb-options.ini";
  ASSERT_OK(fs_->WriteToNewFile(kTestFileName, options_file_content));
  RocksDBOptionsParser parser;
  ASSERT_NOK(
      parser.Parse(kTestFileName, fs_.get(), false, 4096 /* readahead_size */));
}

TEST_F(OptionsParserTest, DuplicateCFOptions) {
  DBOptions db_opt;
  db_opt.max_open_files = 12345;
  db_opt.max_background_flushes = 301;
  db_opt.max_total_wal_size = 1024;
  ColumnFamilyOptions cf_opt;

  std::string options_file_content =
      "# This is a testing option string.\n"
      "# Currently we only support \"#\" styled comment.\n"
      "\n"
      "[Version]\n"
      "  rocksdb_version=3.14.0\n"
      "  options_file_version=1\n"
      "[DBOptions]\n"
      "  max_open_files=12345\n"
      "  max_background_flushes=301\n"
      "  max_total_wal_size=1024  # keep_log_file_num=1000\n"
      "[CFOptions \"default\"]\n"
      "[CFOptions \"something_else\"]\n"
      "[CFOptions \"something_else\"]\n";

  const std::string kTestFileName = "test-rocksdb-options.ini";
  ASSERT_OK(fs_->WriteToNewFile(kTestFileName, options_file_content));
  RocksDBOptionsParser parser;
  ASSERT_NOK(
      parser.Parse(kTestFileName, fs_.get(), false, 4096 /* readahead_size */));
}

TEST_F(OptionsParserTest, IgnoreUnknownOptions) {
  for (int case_id = 0; case_id < 5; case_id++) {
    DBOptions db_opt;
    db_opt.max_open_files = 12345;
    db_opt.max_background_flushes = 301;
    db_opt.max_total_wal_size = 1024;
    ColumnFamilyOptions cf_opt;

    std::string version_string;
    bool should_ignore = true;
    if (case_id == 0) {
      // same version
      should_ignore = false;
      version_string =
          ToString(ROCKSDB_MAJOR) + "." + ToString(ROCKSDB_MINOR) + ".0";
    } else if (case_id == 1) {
      // higher minor version
      should_ignore = true;
      version_string =
          ToString(ROCKSDB_MAJOR) + "." + ToString(ROCKSDB_MINOR + 1) + ".0";
    } else if (case_id == 2) {
      // higher major version.
      should_ignore = true;
      version_string = ToString(ROCKSDB_MAJOR + 1) + ".0.0";
    } else if (case_id == 3) {
      // lower minor version
#if ROCKSDB_MINOR == 0
      continue;
#else
      version_string =
          ToString(ROCKSDB_MAJOR) + "." + ToString(ROCKSDB_MINOR - 1) + ".0";
      should_ignore = false;
#endif
    } else {
      // lower major version
      should_ignore = false;
      version_string =
          ToString(ROCKSDB_MAJOR - 1) + "." + ToString(ROCKSDB_MINOR) + ".0";
    }

    std::string options_file_content =
        "# This is a testing option string.\n"
        "# Currently we only support \"#\" styled comment.\n"
        "\n"
        "[Version]\n"
        "  rocksdb_version=" +
        version_string +
        "\n"
        "  options_file_version=1\n"
        "[DBOptions]\n"
        "  max_open_files=12345\n"
        "  max_background_flushes=301\n"
        "  max_total_wal_size=1024  # keep_log_file_num=1000\n"
        "  unknown_db_option1=321\n"
        "  unknown_db_option2=false\n"
        "[CFOptions \"default\"]\n"
        "  unknown_cf_option1=hello\n"
        "[CFOptions \"something_else\"]\n"
        "  unknown_cf_option2=world\n"
        "  # if a section is blank, we will use the default\n";

    const std::string kTestFileName = "test-rocksdb-options.ini";
    auto s = fs_->FileExists(kTestFileName, IOOptions(), nullptr);
    ASSERT_TRUE(s.ok() || s.IsNotFound());
    if (s.ok()) {
      ASSERT_OK(fs_->DeleteFile(kTestFileName, IOOptions(), nullptr));
    }
    ASSERT_OK(fs_->WriteToNewFile(kTestFileName, options_file_content));
    RocksDBOptionsParser parser;
    ASSERT_NOK(parser.Parse(kTestFileName, fs_.get(), false,
                            4096 /* readahead_size */));
    if (should_ignore) {
      ASSERT_OK(parser.Parse(kTestFileName, fs_.get(),
                             true /* ignore_unknown_options */,
                             4096 /* readahead_size */));
    } else {
      ASSERT_NOK(parser.Parse(kTestFileName, fs_.get(),
                              true /* ignore_unknown_options */,
                              4096 /* readahead_size */));
    }
  }
}

TEST_F(OptionsParserTest, ParseVersion) {
  DBOptions db_opt;
  db_opt.max_open_files = 12345;
  db_opt.max_background_flushes = 301;
  db_opt.max_total_wal_size = 1024;
  ColumnFamilyOptions cf_opt;

  std::string file_template =
      "# This is a testing option string.\n"
      "# Currently we only support \"#\" styled comment.\n"
      "\n"
      "[Version]\n"
      "  rocksdb_version=3.13.1\n"
      "  options_file_version=%s\n"
      "[DBOptions]\n"
      "[CFOptions \"default\"]\n";
  const int kLength = 1000;
  char buffer[kLength];
  RocksDBOptionsParser parser;

  const std::vector<std::string> invalid_versions = {
      "a.b.c", "3.2.2b", "3.-12", "3. 1",  // only digits and dots are allowed
      "1.2.3.4",
      "1.2.3"  // can only contains at most one dot.
      "0",     // options_file_version must be at least one
      "3..2",
      ".", ".1.2",             // must have at least one digit before each dot
      "1.2.", "1.", "2.34."};  // must have at least one digit after each dot
  for (auto iv : invalid_versions) {
    snprintf(buffer, kLength - 1, file_template.c_str(), iv.c_str());

    parser.Reset();
    ASSERT_OK(fs_->WriteToNewFile(iv, buffer));
    ASSERT_NOK(parser.Parse(iv, fs_.get(), false, 0 /* readahead_size */));
  }

  const std::vector<std::string> valid_versions = {
      "1.232", "100", "3.12", "1", "12.3  ", "  1.25  "};
  for (auto vv : valid_versions) {
    snprintf(buffer, kLength - 1, file_template.c_str(), vv.c_str());
    parser.Reset();
    ASSERT_OK(fs_->WriteToNewFile(vv, buffer));
    ASSERT_OK(parser.Parse(vv, fs_.get(), false, 0 /* readahead_size */));
  }
}

void VerifyCFPointerTypedOptions(
    ColumnFamilyOptions* base_cf_opt, const ColumnFamilyOptions* new_cf_opt,
    const std::unordered_map<std::string, std::string>* new_cf_opt_map) {
  std::string name_buffer;
  ConfigOptions config_options;
  config_options.input_strings_escaped = false;
  ASSERT_OK(RocksDBOptionsParser::VerifyCFOptions(config_options, *base_cf_opt,
                                                  *new_cf_opt, new_cf_opt_map));

  // change the name of merge operator back-and-forth
  {
    auto* merge_operator = dynamic_cast<test::ChanglingMergeOperator*>(
        base_cf_opt->merge_operator.get());
    if (merge_operator != nullptr) {
      name_buffer = merge_operator->Name();
      // change the name  and expect non-ok status
      merge_operator->SetName("some-other-name");
      ASSERT_NOK(RocksDBOptionsParser::VerifyCFOptions(
          config_options, *base_cf_opt, *new_cf_opt, new_cf_opt_map));
      // change the name back and expect ok status
      merge_operator->SetName(name_buffer);
      ASSERT_OK(RocksDBOptionsParser::VerifyCFOptions(
          config_options, *base_cf_opt, *new_cf_opt, new_cf_opt_map));
    }
  }

  // change the name of the compaction filter factory back-and-forth
  {
    auto* compaction_filter_factory =
        dynamic_cast<test::ChanglingCompactionFilterFactory*>(
            base_cf_opt->compaction_filter_factory.get());
    if (compaction_filter_factory != nullptr) {
      name_buffer = compaction_filter_factory->Name();
      // change the name and expect non-ok status
      compaction_filter_factory->SetName("some-other-name");
      ASSERT_NOK(RocksDBOptionsParser::VerifyCFOptions(
          config_options, *base_cf_opt, *new_cf_opt, new_cf_opt_map));
      // change the name back and expect ok status
      compaction_filter_factory->SetName(name_buffer);
      ASSERT_OK(RocksDBOptionsParser::VerifyCFOptions(
          config_options, *base_cf_opt, *new_cf_opt, new_cf_opt_map));
    }
  }

  // test by setting compaction_filter to nullptr
  {
    auto* tmp_compaction_filter = base_cf_opt->compaction_filter;
    if (tmp_compaction_filter != nullptr) {
      base_cf_opt->compaction_filter = nullptr;
      // set compaction_filter to nullptr and expect non-ok status
      ASSERT_NOK(RocksDBOptionsParser::VerifyCFOptions(
          config_options, *base_cf_opt, *new_cf_opt, new_cf_opt_map));
      // set the value back and expect ok status
      base_cf_opt->compaction_filter = tmp_compaction_filter;
      ASSERT_OK(RocksDBOptionsParser::VerifyCFOptions(
          config_options, *base_cf_opt, *new_cf_opt, new_cf_opt_map));
    }
  }

  // test by setting table_factory to nullptr
  {
    auto tmp_table_factory = base_cf_opt->table_factory;
    if (tmp_table_factory != nullptr) {
      base_cf_opt->table_factory.reset();
      // set table_factory to nullptr and expect non-ok status
      ASSERT_NOK(RocksDBOptionsParser::VerifyCFOptions(
          config_options, *base_cf_opt, *new_cf_opt, new_cf_opt_map));
      // set the value back and expect ok status
      base_cf_opt->table_factory = tmp_table_factory;
      ASSERT_OK(RocksDBOptionsParser::VerifyCFOptions(
          config_options, *base_cf_opt, *new_cf_opt, new_cf_opt_map));
    }
  }

  // test by setting memtable_factory to nullptr
  {
    auto tmp_memtable_factory = base_cf_opt->memtable_factory;
    if (tmp_memtable_factory != nullptr) {
      base_cf_opt->memtable_factory.reset();
      // set memtable_factory to nullptr and expect non-ok status
      ASSERT_NOK(RocksDBOptionsParser::VerifyCFOptions(
          config_options, *base_cf_opt, *new_cf_opt, new_cf_opt_map));
      // set the value back and expect ok status
      base_cf_opt->memtable_factory = tmp_memtable_factory;
      ASSERT_OK(RocksDBOptionsParser::VerifyCFOptions(
          config_options, *base_cf_opt, *new_cf_opt, new_cf_opt_map));
    }
  }
}

TEST_F(OptionsParserTest, Readahead) {
  DBOptions base_db_opt;
  std::vector<ColumnFamilyOptions> base_cf_opts;
  base_cf_opts.emplace_back();
  base_cf_opts.emplace_back();

  std::string one_mb_string = std::string(1024 * 1024, 'x');
  std::vector<std::string> cf_names = {"default", one_mb_string};
  const std::string kOptionsFileName = "test-persisted-options.ini";

  ASSERT_OK(PersistRocksDBOptions(base_db_opt, cf_names, base_cf_opts,
                                  kOptionsFileName, fs_.get()));

  uint64_t file_size = 0;
  ASSERT_OK(
      fs_->GetFileSize(kOptionsFileName, IOOptions(), &file_size, nullptr));
  assert(file_size > 0);

  RocksDBOptionsParser parser;

  fs_->num_seq_file_read_ = 0;
  size_t readahead_size = 128 * 1024;

  ASSERT_OK(parser.Parse(kOptionsFileName, fs_.get(), false, readahead_size));
  ASSERT_EQ(fs_->num_seq_file_read_.load(),
            (file_size - 1) / readahead_size + 1);

  fs_->num_seq_file_read_.store(0);
  readahead_size = 1024 * 1024;
  ASSERT_OK(parser.Parse(kOptionsFileName, fs_.get(), false, readahead_size));
  ASSERT_EQ(fs_->num_seq_file_read_.load(),
            (file_size - 1) / readahead_size + 1);

  // Tiny readahead. 8 KB is read each time.
  fs_->num_seq_file_read_.store(0);
  ASSERT_OK(
      parser.Parse(kOptionsFileName, fs_.get(), false, 1 /* readahead_size */));
  ASSERT_GE(fs_->num_seq_file_read_.load(), file_size / (8 * 1024));
  ASSERT_LT(fs_->num_seq_file_read_.load(), file_size / (8 * 1024) * 2);

  // Disable readahead means 512KB readahead.
  fs_->num_seq_file_read_.store(0);
  ASSERT_OK(
      parser.Parse(kOptionsFileName, fs_.get(), false, 0 /* readahead_size */));
  ASSERT_GE(fs_->num_seq_file_read_.load(), (file_size - 1) / (512 * 1024) + 1);
}

TEST_F(OptionsParserTest, DumpAndParse) {
  DBOptions base_db_opt;
  std::vector<ColumnFamilyOptions> base_cf_opts;
  std::vector<std::string> cf_names = {"default", "cf1", "cf2", "cf3",
                                       "c:f:4:4:4"
                                       "p\\i\\k\\a\\chu\\\\\\",
                                       "###rocksdb#1-testcf#2###"};
  const int num_cf = static_cast<int>(cf_names.size());
  Random rnd(302);
  test::RandomInitDBOptions(&base_db_opt, &rnd);
  base_db_opt.db_log_dir += "/#odd #but #could #happen #path #/\\\\#OMG";

  BlockBasedTableOptions special_bbto;
  special_bbto.cache_index_and_filter_blocks = true;
  special_bbto.block_size = 999999;

  for (int c = 0; c < num_cf; ++c) {
    ColumnFamilyOptions cf_opt;
    Random cf_rnd(0xFB + c);
    test::RandomInitCFOptions(&cf_opt, base_db_opt, &cf_rnd);
    if (c < 4) {
      cf_opt.prefix_extractor.reset(test::RandomSliceTransform(&rnd, c));
    }
    if (c < 3) {
      cf_opt.table_factory.reset(test::RandomTableFactory(&rnd, c));
    } else if (c == 4) {
      cf_opt.table_factory.reset(NewBlockBasedTableFactory(special_bbto));
    }
    base_cf_opts.emplace_back(cf_opt);
  }

  const std::string kOptionsFileName = "test-persisted-options.ini";
  // Use default for escaped(true), unknown(false) and check (exact)
  ConfigOptions config_options;
  ASSERT_OK(PersistRocksDBOptions(base_db_opt, cf_names, base_cf_opts,
                                  kOptionsFileName, fs_.get()));

  RocksDBOptionsParser parser;
  ASSERT_OK(parser.Parse(config_options, kOptionsFileName, fs_.get()));

  // Make sure block-based table factory options was deserialized correctly
  std::shared_ptr<TableFactory> ttf = (*parser.cf_opts())[4].table_factory;
  ASSERT_EQ(TableFactory::kBlockBasedTableName(), std::string(ttf->Name()));
  const auto parsed_bbto = ttf->GetOptions<BlockBasedTableOptions>();
  ASSERT_NE(parsed_bbto, nullptr);
  ASSERT_EQ(special_bbto.block_size, parsed_bbto->block_size);
  ASSERT_EQ(special_bbto.cache_index_and_filter_blocks,
            parsed_bbto->cache_index_and_filter_blocks);

  ASSERT_OK(RocksDBOptionsParser::VerifyRocksDBOptionsFromFile(
      config_options, base_db_opt, cf_names, base_cf_opts, kOptionsFileName,
      fs_.get()));

  ASSERT_OK(RocksDBOptionsParser::VerifyDBOptions(
      config_options, *parser.db_opt(), base_db_opt));
  for (int c = 0; c < num_cf; ++c) {
    const auto* cf_opt = parser.GetCFOptions(cf_names[c]);
    ASSERT_NE(cf_opt, nullptr);
    ASSERT_OK(RocksDBOptionsParser::VerifyCFOptions(
        config_options, base_cf_opts[c], *cf_opt,
        &(parser.cf_opt_maps()->at(c))));
  }

  // Further verify pointer-typed options
  for (int c = 0; c < num_cf; ++c) {
    const auto* cf_opt = parser.GetCFOptions(cf_names[c]);
    ASSERT_NE(cf_opt, nullptr);
    VerifyCFPointerTypedOptions(&base_cf_opts[c], cf_opt,
                                &(parser.cf_opt_maps()->at(c)));
  }

  ASSERT_EQ(parser.GetCFOptions("does not exist"), nullptr);

  base_db_opt.max_open_files++;
  ASSERT_NOK(RocksDBOptionsParser::VerifyRocksDBOptionsFromFile(
      config_options, base_db_opt, cf_names, base_cf_opts, kOptionsFileName,
      fs_.get()));

  for (int c = 0; c < num_cf; ++c) {
    if (base_cf_opts[c].compaction_filter) {
      delete base_cf_opts[c].compaction_filter;
    }
  }
}

TEST_F(OptionsParserTest, DifferentDefault) {
  const std::string kOptionsFileName = "test-persisted-options.ini";

  ColumnFamilyOptions cf_level_opts;
  ASSERT_EQ(CompactionPri::kMinOverlappingRatio, cf_level_opts.compaction_pri);
  cf_level_opts.OptimizeLevelStyleCompaction();

  ColumnFamilyOptions cf_univ_opts;
  cf_univ_opts.OptimizeUniversalStyleCompaction();

  ASSERT_OK(PersistRocksDBOptions(DBOptions(), {"default", "universal"},
                                  {cf_level_opts, cf_univ_opts},
                                  kOptionsFileName, fs_.get()));

  RocksDBOptionsParser parser;
  ASSERT_OK(parser.Parse(kOptionsFileName, fs_.get(), false,
                         4096 /* readahead_size */));

  {
    Options old_default_opts;
    old_default_opts.OldDefaults();
    ASSERT_EQ(10 * 1048576, old_default_opts.max_bytes_for_level_base);
    ASSERT_EQ(5000, old_default_opts.max_open_files);
    ASSERT_EQ(2 * 1024U * 1024U, old_default_opts.delayed_write_rate);
    ASSERT_EQ(WALRecoveryMode::kTolerateCorruptedTailRecords,
              old_default_opts.wal_recovery_mode);
  }
  {
    Options old_default_opts;
    old_default_opts.OldDefaults(4, 6);
    ASSERT_EQ(10 * 1048576, old_default_opts.max_bytes_for_level_base);
    ASSERT_EQ(5000, old_default_opts.max_open_files);
  }
  {
    Options old_default_opts;
    old_default_opts.OldDefaults(4, 7);
    ASSERT_NE(10 * 1048576, old_default_opts.max_bytes_for_level_base);
    ASSERT_NE(4, old_default_opts.table_cache_numshardbits);
    ASSERT_EQ(5000, old_default_opts.max_open_files);
    ASSERT_EQ(2 * 1024U * 1024U, old_default_opts.delayed_write_rate);
  }
  {
    ColumnFamilyOptions old_default_cf_opts;
    old_default_cf_opts.OldDefaults();
    ASSERT_EQ(2 * 1048576, old_default_cf_opts.target_file_size_base);
    ASSERT_EQ(4 << 20, old_default_cf_opts.write_buffer_size);
    ASSERT_EQ(2 * 1048576, old_default_cf_opts.target_file_size_base);
    ASSERT_EQ(0, old_default_cf_opts.soft_pending_compaction_bytes_limit);
    ASSERT_EQ(0, old_default_cf_opts.hard_pending_compaction_bytes_limit);
    ASSERT_EQ(CompactionPri::kByCompensatedSize,
              old_default_cf_opts.compaction_pri);
  }
  {
    ColumnFamilyOptions old_default_cf_opts;
    old_default_cf_opts.OldDefaults(4, 6);
    ASSERT_EQ(2 * 1048576, old_default_cf_opts.target_file_size_base);
    ASSERT_EQ(CompactionPri::kByCompensatedSize,
              old_default_cf_opts.compaction_pri);
  }
  {
    ColumnFamilyOptions old_default_cf_opts;
    old_default_cf_opts.OldDefaults(4, 7);
    ASSERT_NE(2 * 1048576, old_default_cf_opts.target_file_size_base);
    ASSERT_EQ(CompactionPri::kByCompensatedSize,
              old_default_cf_opts.compaction_pri);
  }
  {
    Options old_default_opts;
    old_default_opts.OldDefaults(5, 1);
    ASSERT_EQ(2 * 1024U * 1024U, old_default_opts.delayed_write_rate);
  }
  {
    Options old_default_opts;
    old_default_opts.OldDefaults(5, 2);
    ASSERT_EQ(16 * 1024U * 1024U, old_default_opts.delayed_write_rate);
    ASSERT_TRUE(old_default_opts.compaction_pri ==
                CompactionPri::kByCompensatedSize);
  }
  {
    Options old_default_opts;
    old_default_opts.OldDefaults(5, 18);
    ASSERT_TRUE(old_default_opts.compaction_pri ==
                CompactionPri::kByCompensatedSize);
  }

  Options small_opts;
  small_opts.OptimizeForSmallDb();
  ASSERT_EQ(2 << 20, small_opts.write_buffer_size);
  ASSERT_EQ(5000, small_opts.max_open_files);
}

class OptionsSanityCheckTest : public OptionsParserTest {
 public:
  OptionsSanityCheckTest() {}

 protected:
  Status SanityCheckCFOptions(const ColumnFamilyOptions& cf_opts,
                              ConfigOptions::SanityLevel level,
                              bool input_strings_escaped = true) {
    ConfigOptions config_options;
    config_options.sanity_level = level;
    config_options.ignore_unknown_options = false;
    config_options.input_strings_escaped = input_strings_escaped;

    return RocksDBOptionsParser::VerifyRocksDBOptionsFromFile(
        config_options, DBOptions(), {"default"}, {cf_opts}, kOptionsFileName,
        fs_.get());
  }

  Status PersistCFOptions(const ColumnFamilyOptions& cf_opts) {
    Status s = fs_->DeleteFile(kOptionsFileName, IOOptions(), nullptr);
    if (!s.ok()) {
      return s;
    }
    return PersistRocksDBOptions(DBOptions(), {"default"}, {cf_opts},
                                 kOptionsFileName, fs_.get());
  }

  const std::string kOptionsFileName = "OPTIONS";
};

TEST_F(OptionsSanityCheckTest, SanityCheck) {
  ColumnFamilyOptions opts;
  Random rnd(301);

  // default ColumnFamilyOptions
  {
    ASSERT_OK(PersistCFOptions(opts));
    ASSERT_OK(
        SanityCheckCFOptions(opts, ConfigOptions::kSanityLevelExactMatch));
  }

  // prefix_extractor
  {
    // Okay to change prefix_extractor form nullptr to non-nullptr
    ASSERT_EQ(opts.prefix_extractor.get(), nullptr);
    opts.prefix_extractor.reset(NewCappedPrefixTransform(10));
    ASSERT_OK(SanityCheckCFOptions(
        opts, ConfigOptions::kSanityLevelLooselyCompatible));
    ASSERT_OK(SanityCheckCFOptions(opts, ConfigOptions::kSanityLevelNone));

    // persist the change
    ASSERT_OK(PersistCFOptions(opts));
    ASSERT_OK(
        SanityCheckCFOptions(opts, ConfigOptions::kSanityLevelExactMatch));

    // use same prefix extractor but with different parameter
    opts.prefix_extractor.reset(NewCappedPrefixTransform(15));
    // expect pass only in
    // ConfigOptions::kSanityLevelLooselyCompatible
    ASSERT_NOK(
        SanityCheckCFOptions(opts, ConfigOptions::kSanityLevelExactMatch));
    ASSERT_OK(SanityCheckCFOptions(
        opts, ConfigOptions::kSanityLevelLooselyCompatible));
    ASSERT_OK(SanityCheckCFOptions(opts, ConfigOptions::kSanityLevelNone));

    // repeat the test with FixedPrefixTransform
    opts.prefix_extractor.reset(NewFixedPrefixTransform(10));
    ASSERT_NOK(
        SanityCheckCFOptions(opts, ConfigOptions::kSanityLevelExactMatch));
    ASSERT_OK(SanityCheckCFOptions(
        opts, ConfigOptions::kSanityLevelLooselyCompatible));
    ASSERT_OK(SanityCheckCFOptions(opts, ConfigOptions::kSanityLevelNone));

    // persist the change of prefix_extractor
    ASSERT_OK(PersistCFOptions(opts));
    ASSERT_OK(
        SanityCheckCFOptions(opts, ConfigOptions::kSanityLevelExactMatch));

    // use same prefix extractor but with different parameter
    opts.prefix_extractor.reset(NewFixedPrefixTransform(15));
    // expect pass only in
    // ConfigOptions::kSanityLevelLooselyCompatible
    ASSERT_NOK(
        SanityCheckCFOptions(opts, ConfigOptions::kSanityLevelExactMatch));
    ASSERT_OK(SanityCheckCFOptions(
        opts, ConfigOptions::kSanityLevelLooselyCompatible));
    ASSERT_OK(SanityCheckCFOptions(opts, ConfigOptions::kSanityLevelNone));

    // Change prefix extractor from non-nullptr to nullptr
    opts.prefix_extractor.reset();
    // expect pass as it's safe to change prefix_extractor
    // from non-null to null
    ASSERT_OK(SanityCheckCFOptions(
        opts, ConfigOptions::kSanityLevelLooselyCompatible));
    ASSERT_OK(SanityCheckCFOptions(opts, ConfigOptions::kSanityLevelNone));
  }
  // persist the change
  ASSERT_OK(PersistCFOptions(opts));
  ASSERT_OK(SanityCheckCFOptions(opts, ConfigOptions::kSanityLevelExactMatch));

  // table_factory
  {
    for (int tb = 0; tb <= 2; ++tb) {
      // change the table factory
      opts.table_factory.reset(test::RandomTableFactory(&rnd, tb));
      ASSERT_NOK(SanityCheckCFOptions(
          opts, ConfigOptions::kSanityLevelLooselyCompatible));
      ASSERT_OK(SanityCheckCFOptions(opts, ConfigOptions::kSanityLevelNone));

      // persist the change
      ASSERT_OK(PersistCFOptions(opts));
      ASSERT_OK(
          SanityCheckCFOptions(opts, ConfigOptions::kSanityLevelExactMatch));
    }
  }

  // merge_operator
  {
    // Test when going from nullptr -> merge operator
    opts.merge_operator.reset(test::RandomMergeOperator(&rnd));
    ASSERT_OK(SanityCheckCFOptions(
        opts, ConfigOptions::kSanityLevelLooselyCompatible));
    ASSERT_OK(SanityCheckCFOptions(opts, ConfigOptions::kSanityLevelNone));

    // persist the change
    ASSERT_OK(PersistCFOptions(opts));
    ASSERT_OK(
        SanityCheckCFOptions(opts, ConfigOptions::kSanityLevelExactMatch));

    for (int test = 0; test < 5; ++test) {
      // change the merge operator
      opts.merge_operator.reset(test::RandomMergeOperator(&rnd));
      ASSERT_NOK(SanityCheckCFOptions(
          opts, ConfigOptions::kSanityLevelLooselyCompatible));
      ASSERT_OK(SanityCheckCFOptions(opts, ConfigOptions::kSanityLevelNone));

      // persist the change
      ASSERT_OK(PersistCFOptions(opts));
      ASSERT_OK(
          SanityCheckCFOptions(opts, ConfigOptions::kSanityLevelExactMatch));
    }

    // Test when going from merge operator -> nullptr
    opts.merge_operator = nullptr;
    ASSERT_NOK(SanityCheckCFOptions(
        opts, ConfigOptions::kSanityLevelLooselyCompatible));
    ASSERT_OK(SanityCheckCFOptions(opts, ConfigOptions::kSanityLevelNone));

    // persist the change
    ASSERT_OK(PersistCFOptions(opts));
    ASSERT_OK(
        SanityCheckCFOptions(opts, ConfigOptions::kSanityLevelExactMatch));
  }

  // compaction_filter
  {
    for (int test = 0; test < 5; ++test) {
      // change the compaction filter
      opts.compaction_filter = test::RandomCompactionFilter(&rnd);
      ASSERT_NOK(
          SanityCheckCFOptions(opts, ConfigOptions::kSanityLevelExactMatch));
      ASSERT_OK(SanityCheckCFOptions(
          opts, ConfigOptions::kSanityLevelLooselyCompatible));

      // persist the change
      ASSERT_OK(PersistCFOptions(opts));
      ASSERT_OK(
          SanityCheckCFOptions(opts, ConfigOptions::kSanityLevelExactMatch));
      delete opts.compaction_filter;
      opts.compaction_filter = nullptr;
    }
  }

  // compaction_filter_factory
  {
    for (int test = 0; test < 5; ++test) {
      // change the compaction filter factory
      opts.compaction_filter_factory.reset(
          test::RandomCompactionFilterFactory(&rnd));
      ASSERT_NOK(
          SanityCheckCFOptions(opts, ConfigOptions::kSanityLevelExactMatch));
      ASSERT_OK(SanityCheckCFOptions(
          opts, ConfigOptions::kSanityLevelLooselyCompatible));

      // persist the change
      ASSERT_OK(PersistCFOptions(opts));
      ASSERT_OK(
          SanityCheckCFOptions(opts, ConfigOptions::kSanityLevelExactMatch));
    }
  }
}

namespace {
bool IsEscapedString(const std::string& str) {
  for (size_t i = 0; i < str.size(); ++i) {
    if (str[i] == '\\') {
      // since we already handle those two consecutive '\'s in
      // the next if-then branch, any '\' appear at the end
      // of an escaped string in such case is not valid.
      if (i == str.size() - 1) {
        return false;
      }
      if (str[i + 1] == '\\') {
        // if there're two consecutive '\'s, skip the second one.
        i++;
        continue;
      }
      switch (str[i + 1]) {
        case ':':
        case '\\':
        case '#':
          continue;
        default:
          // if true, '\' together with str[i + 1] is not a valid escape.
          if (UnescapeChar(str[i + 1]) == str[i + 1]) {
            return false;
          }
      }
    } else if (isSpecialChar(str[i]) && (i == 0 || str[i - 1] != '\\')) {
      return false;
    }
  }
  return true;
}
}  // namespace

TEST_F(OptionsParserTest, IntegerParsing) {
  ASSERT_EQ(ParseUint64("18446744073709551615"), 18446744073709551615U);
  ASSERT_EQ(ParseUint32("4294967295"), 4294967295U);
  ASSERT_EQ(ParseSizeT("18446744073709551615"), 18446744073709551615U);
  ASSERT_EQ(ParseInt64("9223372036854775807"), 9223372036854775807);
  ASSERT_EQ(ParseInt64("-9223372036854775808"), port::kMinInt64);
  ASSERT_EQ(ParseInt32("2147483647"), 2147483647);
  ASSERT_EQ(ParseInt32("-2147483648"), port::kMinInt32);
  ASSERT_EQ(ParseInt("-32767"), -32767);
  ASSERT_EQ(ParseDouble("-1.234567"), -1.234567);
}

TEST_F(OptionsParserTest, EscapeOptionString) {
  ASSERT_EQ(UnescapeOptionString(
                "This is a test string with \\# \\: and \\\\ escape chars."),
            "This is a test string with # : and \\ escape chars.");

  ASSERT_EQ(
      EscapeOptionString("This is a test string with # : and \\ escape chars."),
      "This is a test string with \\# \\: and \\\\ escape chars.");

  std::string readible_chars =
      "A String like this \"1234567890-=_)(*&^%$#@!ertyuiop[]{POIU"
      "YTREWQasdfghjkl;':LKJHGFDSAzxcvbnm,.?>"
      "<MNBVCXZ\\\" should be okay to \\#\\\\\\:\\#\\#\\#\\ "
      "be serialized and deserialized";

  std::string escaped_string = EscapeOptionString(readible_chars);
  ASSERT_TRUE(IsEscapedString(escaped_string));
  // This two transformations should be canceled and should output
  // the original input.
  ASSERT_EQ(UnescapeOptionString(escaped_string), readible_chars);

  std::string all_chars;
  for (unsigned char c = 0;; ++c) {
    all_chars += c;
    if (c == 255) {
      break;
    }
  }
  escaped_string = EscapeOptionString(all_chars);
  ASSERT_TRUE(IsEscapedString(escaped_string));
  ASSERT_EQ(UnescapeOptionString(escaped_string), all_chars);

  ASSERT_EQ(RocksDBOptionsParser::TrimAndRemoveComment(
                "     A simple statement with a comment.  # like this :)"),
            "A simple statement with a comment.");

  ASSERT_EQ(RocksDBOptionsParser::TrimAndRemoveComment(
                "Escape \\# and # comment together   ."),
            "Escape \\# and");
}

static void TestAndCompareOption(const ConfigOptions& config_options,
                                 const OptionTypeInfo& opt_info,
                                 const std::string& opt_name, void* base_ptr,
                                 void* comp_ptr) {
  std::string result, mismatch;
  ASSERT_OK(opt_info.Serialize(config_options, opt_name, base_ptr, &result));
  ASSERT_OK(opt_info.Parse(config_options, opt_name, result, comp_ptr));
  ASSERT_TRUE(opt_info.AreEqual(config_options, opt_name, base_ptr, comp_ptr,
                                &mismatch));
}

static void TestAndCompareOption(const ConfigOptions& config_options,
                                 const OptionTypeInfo& opt_info,
                                 const std::string& opt_name,
                                 const std::string& opt_value, void* base_ptr,
                                 void* comp_ptr) {
  ASSERT_OK(opt_info.Parse(config_options, opt_name, opt_value, base_ptr));
  TestAndCompareOption(config_options, opt_info, opt_name, base_ptr, comp_ptr);
}

template <typename T>
void TestOptInfo(const ConfigOptions& config_options, OptionType opt_type,
                 T* base, T* comp) {
  std::string result;
  OptionTypeInfo opt_info(0, opt_type);
  ASSERT_FALSE(opt_info.AreEqual(config_options, "base", base, comp, &result));
  ASSERT_EQ(result, "base");
  ASSERT_NE(*base, *comp);
  TestAndCompareOption(config_options, opt_info, "base", base, comp);
  ASSERT_EQ(*base, *comp);
}

class OptionTypeInfoTest : public testing::Test {};

TEST_F(OptionTypeInfoTest, BasicTypes) {
  ConfigOptions config_options;
  {
    bool a = true, b = false;
    TestOptInfo(config_options, OptionType::kBoolean, &a, &b);
  }
  {
    int a = 100, b = 200;
    TestOptInfo(config_options, OptionType::kInt, &a, &b);
  }
  {
    int32_t a = 100, b = 200;
    TestOptInfo(config_options, OptionType::kInt32T, &a, &b);
  }
  {
    int64_t a = 100, b = 200;
    TestOptInfo(config_options, OptionType::kInt64T, &a, &b);
  }
  {
    unsigned int a = 100, b = 200;
    TestOptInfo(config_options, OptionType::kUInt, &a, &b);
  }
  {
    uint32_t a = 100, b = 200;
    TestOptInfo(config_options, OptionType::kUInt32T, &a, &b);
  }
  {
    uint64_t a = 100, b = 200;
    TestOptInfo(config_options, OptionType::kUInt64T, &a, &b);
  }
  {
    size_t a = 100, b = 200;
    TestOptInfo(config_options, OptionType::kSizeT, &a, &b);
  }
  {
    std::string a = "100", b = "200";
    TestOptInfo(config_options, OptionType::kString, &a, &b);
  }
  {
    double a = 1.0, b = 2.0;
    TestOptInfo(config_options, OptionType::kDouble, &a, &b);
  }
}

TEST_F(OptionTypeInfoTest, TestInvalidArgs) {
  ConfigOptions config_options;
  bool b;
  int i;
  int32_t i32;
  int64_t i64;
  unsigned int u;
  int32_t u32;
  int64_t u64;
  size_t sz;
  double d;

  ASSERT_NOK(OptionTypeInfo(0, OptionType::kBoolean)
                 .Parse(config_options, "b", "x", &b));
  ASSERT_NOK(
      OptionTypeInfo(0, OptionType::kInt).Parse(config_options, "b", "x", &i));
  ASSERT_NOK(OptionTypeInfo(0, OptionType::kInt32T)
                 .Parse(config_options, "b", "x", &i32));
  ASSERT_NOK(OptionTypeInfo(0, OptionType::kInt64T)
                 .Parse(config_options, "b", "x", &i64));
  ASSERT_NOK(
      OptionTypeInfo(0, OptionType::kUInt).Parse(config_options, "b", "x", &u));
  ASSERT_NOK(OptionTypeInfo(0, OptionType::kUInt32T)
                 .Parse(config_options, "b", "x", &u32));
  ASSERT_NOK(OptionTypeInfo(0, OptionType::kUInt64T)
                 .Parse(config_options, "b", "x", &u64));
  ASSERT_NOK(OptionTypeInfo(0, OptionType::kSizeT)
                 .Parse(config_options, "b", "x", &sz));
  ASSERT_NOK(OptionTypeInfo(0, OptionType::kDouble)
                 .Parse(config_options, "b", "x", &d));

  // Don't know how to convert Unknowns to anything else
  ASSERT_NOK(OptionTypeInfo(0, OptionType::kUnknown)
                 .Parse(config_options, "b", "x", &d));

  // Verify that if the parse function throws an exception, it is also trapped
  OptionTypeInfo func_info(0, OptionType::kUnknown,
                           OptionVerificationType::kNormal,
                           OptionTypeFlags::kNone,
                           [](const ConfigOptions&, const std::string&,
                              const std::string& value, char* addr) {
                             auto ptr = reinterpret_cast<int*>(addr);
                             *ptr = ParseInt(value);
                             return Status::OK();
                           });
  ASSERT_OK(func_info.Parse(config_options, "b", "1", &i));
  ASSERT_NOK(func_info.Parse(config_options, "b", "x", &i));
}

TEST_F(OptionTypeInfoTest, TestParseFunc) {
  OptionTypeInfo opt_info(
      0, OptionType::kUnknown, OptionVerificationType::kNormal,
      OptionTypeFlags::kNone,
      [](const ConfigOptions& /*opts*/, const std::string& name,
         const std::string& value, char* addr) {
        auto ptr = reinterpret_cast<std::string*>(addr);
        if (name == "Oops") {
          return Status::InvalidArgument(value);
        } else {
          *ptr = value + " " + name;
          return Status::OK();
        }
      });
  ConfigOptions config_options;
  std::string base;
  ASSERT_OK(opt_info.Parse(config_options, "World", "Hello", &base));
  ASSERT_EQ(base, "Hello World");
  ASSERT_NOK(opt_info.Parse(config_options, "Oops", "Hello", &base));
}

TEST_F(OptionTypeInfoTest, TestSerializeFunc) {
  OptionTypeInfo opt_info(
      0, OptionType::kString, OptionVerificationType::kNormal,
      OptionTypeFlags::kNone, nullptr,
      [](const ConfigOptions& /*opts*/, const std::string& name,
         const char* /*addr*/, std::string* value) {
        if (name == "Oops") {
          return Status::InvalidArgument(name);
        } else {
          *value = name;
          return Status::OK();
        }
      },
      nullptr);
  ConfigOptions config_options;
  std::string base;
  std::string value;
  ASSERT_OK(opt_info.Serialize(config_options, "Hello", &base, &value));
  ASSERT_EQ(value, "Hello");
  ASSERT_NOK(opt_info.Serialize(config_options, "Oops", &base, &value));
}

TEST_F(OptionTypeInfoTest, TestEqualsFunc) {
  OptionTypeInfo opt_info(
      0, OptionType::kInt, OptionVerificationType::kNormal,
      OptionTypeFlags::kNone, nullptr, nullptr,
      [](const ConfigOptions& /*opts*/, const std::string& name,
         const char* addr1, const char* addr2, std::string* mismatch) {
        auto i1 = *(reinterpret_cast<const int*>(addr1));
        auto i2 = *(reinterpret_cast<const int*>(addr2));
        if (name == "LT") {
          return i1 < i2;
        } else if (name == "GT") {
          return i1 > i2;
        } else if (name == "EQ") {
          return i1 == i2;
        } else {
          *mismatch = name + "???";
          return false;
        }
      });

  ConfigOptions config_options;
  int int1 = 100;
  int int2 = 200;
  std::string mismatch;
  ASSERT_TRUE(opt_info.AreEqual(config_options, "LT", &int1, &int2, &mismatch));
  ASSERT_EQ(mismatch, "");
  ASSERT_FALSE(
      opt_info.AreEqual(config_options, "GT", &int1, &int2, &mismatch));
  ASSERT_EQ(mismatch, "GT");
  ASSERT_FALSE(
      opt_info.AreEqual(config_options, "NO", &int1, &int2, &mismatch));
  ASSERT_EQ(mismatch, "NO???");
}

TEST_F(OptionTypeInfoTest, TestOptionFlags) {
  OptionTypeInfo opt_none(0, OptionType::kString,
                          OptionVerificationType::kNormal,
                          OptionTypeFlags::kDontSerialize);
  OptionTypeInfo opt_never(0, OptionType::kString,
                           OptionVerificationType::kNormal,
                           OptionTypeFlags::kCompareNever);
  OptionTypeInfo opt_alias(0, OptionType::kString,
                           OptionVerificationType::kAlias,
                           OptionTypeFlags::kNone);
  OptionTypeInfo opt_deprecated(0, OptionType::kString,
                                OptionVerificationType::kDeprecated,
                                OptionTypeFlags::kNone);
  ConfigOptions config_options;
  std::string opts_str;
  std::string base = "base";
  std::string comp = "comp";

  // If marked string none, the serialization returns not supported
  ASSERT_NOK(opt_none.Serialize(config_options, "None", &base, &opts_str));
  // If marked never compare, they match even when they do not
  ASSERT_TRUE(opt_never.AreEqual(config_options, "Never", &base, &comp, &base));
  ASSERT_FALSE(opt_none.AreEqual(config_options, "Never", &base, &comp, &base));

  // An alias can change the value via parse, but does nothing on serialize on
  // match
  std::string result;
  ASSERT_OK(opt_alias.Parse(config_options, "Alias", "Alias",
                            reinterpret_cast<char*>(&base)));
  ASSERT_OK(opt_alias.Serialize(config_options, "Alias", &base, &result));
  ASSERT_TRUE(
      opt_alias.AreEqual(config_options, "Alias", &base, &comp, &result));
  ASSERT_EQ(base, "Alias");
  ASSERT_NE(base, comp);

  // Deprecated options do nothing on any of the commands
  ASSERT_OK(opt_deprecated.Parse(config_options, "Alias", "Deprecated", &base));
  ASSERT_OK(opt_deprecated.Serialize(config_options, "Alias", &base, &result));
  ASSERT_TRUE(
      opt_deprecated.AreEqual(config_options, "Alias", &base, &comp, &result));
  ASSERT_EQ(base, "Alias");
  ASSERT_NE(base, comp);
}

TEST_F(OptionTypeInfoTest, TestCustomEnum) {
  enum TestEnum { kA, kB, kC };
  std::unordered_map<std::string, TestEnum> enum_map = {
      {"A", TestEnum::kA},
      {"B", TestEnum::kB},
      {"C", TestEnum::kC},
  };
  OptionTypeInfo opt_info = OptionTypeInfo::Enum<TestEnum>(0, &enum_map);
  TestEnum e1, e2;
  ConfigOptions config_options;
  std::string result, mismatch;

  e2 = TestEnum::kA;

  ASSERT_OK(opt_info.Parse(config_options, "", "B", &e1));
  ASSERT_OK(opt_info.Serialize(config_options, "", &e1, &result));
  ASSERT_EQ(e1, TestEnum::kB);
  ASSERT_EQ(result, "B");

  ASSERT_FALSE(opt_info.AreEqual(config_options, "Enum", &e1, &e2, &mismatch));
  ASSERT_EQ(mismatch, "Enum");

  TestAndCompareOption(config_options, opt_info, "", "C", &e1, &e2);
  ASSERT_EQ(e2, TestEnum::kC);

  ASSERT_NOK(opt_info.Parse(config_options, "", "D", &e1));
  ASSERT_EQ(e1, TestEnum::kC);
}

TEST_F(OptionTypeInfoTest, TestBuiltinEnum) {
  ConfigOptions config_options;
  for (auto iter : OptionsHelper::compaction_style_string_map) {
    CompactionStyle e1, e2;
    TestAndCompareOption(config_options,
                         OptionTypeInfo(0, OptionType::kCompactionStyle),
                         "CompactionStyle", iter.first, &e1, &e2);
    ASSERT_EQ(e1, iter.second);
  }
  for (auto iter : OptionsHelper::compaction_pri_string_map) {
    CompactionPri e1, e2;
    TestAndCompareOption(config_options,
                         OptionTypeInfo(0, OptionType::kCompactionPri),
                         "CompactionPri", iter.first, &e1, &e2);
    ASSERT_EQ(e1, iter.second);
  }
  for (auto iter : OptionsHelper::compression_type_string_map) {
    CompressionType e1, e2;
    TestAndCompareOption(config_options,
                         OptionTypeInfo(0, OptionType::kCompressionType),
                         "CompressionType", iter.first, &e1, &e2);
    ASSERT_EQ(e1, iter.second);
  }
  for (auto iter : OptionsHelper::compaction_stop_style_string_map) {
    CompactionStopStyle e1, e2;
    TestAndCompareOption(config_options,
                         OptionTypeInfo(0, OptionType::kCompactionStopStyle),
                         "CompactionStopStyle", iter.first, &e1, &e2);
    ASSERT_EQ(e1, iter.second);
  }
  for (auto iter : OptionsHelper::checksum_type_string_map) {
    ChecksumType e1, e2;
    TestAndCompareOption(config_options,
                         OptionTypeInfo(0, OptionType::kChecksumType),
                         "CheckSumType", iter.first, &e1, &e2);
    ASSERT_EQ(e1, iter.second);
  }
  for (auto iter : OptionsHelper::encoding_type_string_map) {
    EncodingType e1, e2;
    TestAndCompareOption(config_options,
                         OptionTypeInfo(0, OptionType::kEncodingType),
                         "EncodingType", iter.first, &e1, &e2);
    ASSERT_EQ(e1, iter.second);
  }
}

TEST_F(OptionTypeInfoTest, TestStruct) {
  struct Basic {
    int i = 42;
    std::string s = "Hello";
  };

  struct Extended {
    int j = 11;
    Basic b;
  };

  std::unordered_map<std::string, OptionTypeInfo> basic_type_map = {
      {"i", {offsetof(struct Basic, i), OptionType::kInt}},
      {"s", {offsetof(struct Basic, s), OptionType::kString}},
  };
  OptionTypeInfo basic_info = OptionTypeInfo::Struct(
      "b", &basic_type_map, 0, OptionVerificationType::kNormal,
      OptionTypeFlags::kMutable);

  std::unordered_map<std::string, OptionTypeInfo> extended_type_map = {
      {"j", {offsetof(struct Extended, j), OptionType::kInt}},
      {"b", OptionTypeInfo::Struct(
                "b", &basic_type_map, offsetof(struct Extended, b),
                OptionVerificationType::kNormal, OptionTypeFlags::kNone)},
      {"m", OptionTypeInfo::Struct(
                "m", &basic_type_map, offsetof(struct Extended, b),
                OptionVerificationType::kNormal, OptionTypeFlags::kMutable)},
  };
  OptionTypeInfo extended_info = OptionTypeInfo::Struct(
      "e", &extended_type_map, 0, OptionVerificationType::kNormal,
      OptionTypeFlags::kMutable);
  Extended e1, e2;
  ConfigOptions config_options;
  std::string mismatch;
  TestAndCompareOption(config_options, basic_info, "b", "{i=33;s=33}", &e1.b,
                       &e2.b);
  ASSERT_EQ(e1.b.i, 33);
  ASSERT_EQ(e1.b.s, "33");

  TestAndCompareOption(config_options, basic_info, "b.i", "44", &e1.b, &e2.b);
  ASSERT_EQ(e1.b.i, 44);

  TestAndCompareOption(config_options, basic_info, "i", "55", &e1.b, &e2.b);
  ASSERT_EQ(e1.b.i, 55);

  e1.b.i = 0;

  ASSERT_FALSE(
      basic_info.AreEqual(config_options, "b", &e1.b, &e2.b, &mismatch));
  ASSERT_EQ(mismatch, "b.i");
  mismatch.clear();
  ASSERT_FALSE(
      basic_info.AreEqual(config_options, "b.i", &e1.b, &e2.b, &mismatch));
  ASSERT_EQ(mismatch, "b.i");
  mismatch.clear();
  ASSERT_FALSE(
      basic_info.AreEqual(config_options, "i", &e1.b, &e2.b, &mismatch));
  ASSERT_EQ(mismatch, "b.i");
  mismatch.clear();

  e1 = e2;
  ASSERT_NOK(basic_info.Parse(config_options, "b", "{i=33;s=33;j=44}", &e1.b));
  ASSERT_NOK(basic_info.Parse(config_options, "b.j", "44", &e1.b));
  ASSERT_NOK(basic_info.Parse(config_options, "j", "44", &e1.b));

  TestAndCompareOption(config_options, extended_info, "e",
                       "b={i=55;s=55}; j=22;", &e1, &e2);
  ASSERT_EQ(e1.b.i, 55);
  ASSERT_EQ(e1.j, 22);
  ASSERT_EQ(e1.b.s, "55");
  TestAndCompareOption(config_options, extended_info, "e.b", "{i=66;s=66;}",
                       &e1, &e2);
  ASSERT_EQ(e1.b.i, 66);
  ASSERT_EQ(e1.j, 22);
  ASSERT_EQ(e1.b.s, "66");
  TestAndCompareOption(config_options, extended_info, "e.b.i", "77", &e1, &e2);
  ASSERT_EQ(e1.b.i, 77);
  ASSERT_EQ(e1.j, 22);
  ASSERT_EQ(e1.b.s, "66");
}

TEST_F(OptionTypeInfoTest, TestVectorType) {
  OptionTypeInfo vec_info = OptionTypeInfo::Vector<std::string>(
      0, OptionVerificationType::kNormal, OptionTypeFlags::kNone,
      {0, OptionType::kString});
  std::vector<std::string> vec1, vec2;
  std::string mismatch;

  ConfigOptions config_options;
  TestAndCompareOption(config_options, vec_info, "v", "a:b:c:d", &vec1, &vec2);
  ASSERT_EQ(vec1.size(), 4);
  ASSERT_EQ(vec1[0], "a");
  ASSERT_EQ(vec1[1], "b");
  ASSERT_EQ(vec1[2], "c");
  ASSERT_EQ(vec1[3], "d");
  vec1[3] = "e";
  ASSERT_FALSE(vec_info.AreEqual(config_options, "v", &vec1, &vec2, &mismatch));
  ASSERT_EQ(mismatch, "v");

  // Test vectors with inner brackets
  TestAndCompareOption(config_options, vec_info, "v", "a:{b}:c:d", &vec1,
                       &vec2);
  ASSERT_EQ(vec1.size(), 4);
  ASSERT_EQ(vec1[0], "a");
  ASSERT_EQ(vec1[1], "b");
  ASSERT_EQ(vec1[2], "c");
  ASSERT_EQ(vec1[3], "d");

  OptionTypeInfo bar_info = OptionTypeInfo::Vector<std::string>(
      0, OptionVerificationType::kNormal, OptionTypeFlags::kNone,
      {0, OptionType::kString}, '|');
  TestAndCompareOption(config_options, vec_info, "v", "x|y|z", &vec1, &vec2);
  // Test vectors with inner vector
  TestAndCompareOption(config_options, bar_info, "v",
                       "a|{b1|b2}|{c1|c2|{d1|d2}}", &vec1, &vec2);
  ASSERT_EQ(vec1.size(), 3);
  ASSERT_EQ(vec1[0], "a");
  ASSERT_EQ(vec1[1], "b1|b2");
  ASSERT_EQ(vec1[2], "c1|c2|{d1|d2}");
}
#endif  // !ROCKSDB_LITE
}  // namespace ROCKSDB_NAMESPACE

int main(int argc, char** argv) {
  ::testing::InitGoogleTest(&argc, argv);
#ifdef GFLAGS
  ParseCommandLineFlags(&argc, &argv, true);
#endif  // GFLAGS
  return RUN_ALL_TESTS();
}<|MERGE_RESOLUTION|>--- conflicted
+++ resolved
@@ -2414,21 +2414,10 @@
 #ifndef ROCKSDB_LITE
 class OptionsParserTest : public testing::Test {
  public:
-<<<<<<< HEAD
-  OptionsParserTest() {
-    env_.reset(new test::StringEnv(Env::Default()));
-    fs_ = env_->GetFileSystem();
-  }
-
- protected:
-  std::unique_ptr<test::StringEnv> env_;
-  std::shared_ptr<FileSystem> fs_;
-=======
   OptionsParserTest() { fs_.reset(new test::StringFS(FileSystem::Default())); }
 
  protected:
   std::shared_ptr<test::StringFS> fs_;
->>>>>>> c1a65a4d
 };
 
 TEST_F(OptionsParserTest, Comment) {
