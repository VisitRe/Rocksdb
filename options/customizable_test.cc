--- conflicted
+++ resolved
@@ -1129,7 +1129,6 @@
   }
 }
 
-<<<<<<< HEAD
 TEST_F(LoadCustomizableTest, LoadMemTableRepFactoryTest) {
   std::unique_ptr<MemTableRepFactory> result;
   ASSERT_NOK(MemTableRepFactory::CreateFromString(
@@ -1146,7 +1145,7 @@
     ASSERT_STREQ(result->Name(), "SpecialSkipListFactory");
   }
 }
-=======
+
 #ifndef ROCKSDB_LITE
 TEST_F(LoadCustomizableTest, LoadEncryptionProviderTest) {
   std::shared_ptr<EncryptionProvider> result;
@@ -1189,7 +1188,6 @@
   }
 }
 #endif  // !ROCKSDB_LITE
->>>>>>> 87e82a41
 
 TEST_F(LoadCustomizableTest, LoadFlushBlockPolicyFactoryTest) {
   std::shared_ptr<TableFactory> table;
