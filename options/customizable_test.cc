--- conflicted
+++ resolved
@@ -1089,66 +1089,6 @@
   std::string GetPrintableOptions() const override { return ""; }
 };
 
-#ifndef ROCKSDB_LITE
-<<<<<<< HEAD
-// This method loads existing test classes into the ObjectRegistry
-static int RegisterTestObjects(ObjectLibrary& library,
-                               const std::string& /*arg*/) {
-  size_t num_types;
-  library.Register<TableFactory>(
-      "MockTable",
-      [](const std::string& /*uri*/, std::unique_ptr<TableFactory>* guard,
-         std::string* /* errmsg */) {
-        guard->reset(new mock::MockTableFactory());
-        return guard->get();
-      });
-  library.Register<EventListener>(
-      OnFileDeletionListener::kClassName(),
-      [](const std::string& /*uri*/, std::unique_ptr<EventListener>* guard,
-         std::string* /* errmsg */) {
-        guard->reset(new OnFileDeletionListener());
-        return guard->get();
-      });
-  library.Register<EventListener>(
-      FlushCounterListener::kClassName(),
-      [](const std::string& /*uri*/, std::unique_ptr<EventListener>* guard,
-         std::string* /* errmsg */) {
-        guard->reset(new FlushCounterListener());
-        return guard->get();
-      });
-  library.Register<const Comparator>(
-      test::SimpleSuffixReverseComparator::kClassName(),
-      [](const std::string& /*uri*/,
-         std::unique_ptr<const Comparator>* /*guard*/,
-         std::string* /* errmsg */) {
-        static test::SimpleSuffixReverseComparator ssrc;
-        return &ssrc;
-      });
-  library.Register<MergeOperator>(
-      "Changling",
-      [](const std::string& uri, std::unique_ptr<MergeOperator>* guard,
-         std::string* /* errmsg */) {
-        guard->reset(new test::ChanglingMergeOperator(uri));
-        return guard->get();
-      });
-  library.Register<CompactionFilter>(
-      "Changling",
-      [](const std::string& uri, std::unique_ptr<CompactionFilter>* /*guard*/,
-         std::string* /* errmsg */) {
-        return new test::ChanglingCompactionFilter(uri);
-      });
-  library.Register<CompactionFilterFactory>(
-      "Changling", [](const std::string& uri,
-                      std::unique_ptr<CompactionFilterFactory>* guard,
-                      std::string* /* errmsg */) {
-        guard->reset(new test::ChanglingCompactionFilterFactory(uri));
-        return guard->get();
-      });
-
-  return static_cast<int>(library.GetFactoryCount(&num_types));
-}
-
-#endif  // ROCKSDB_LITE
 class TestStatistics : public StatisticsImpl {
  public:
   TestStatistics() : StatisticsImpl(nullptr) {}
@@ -1171,8 +1111,6 @@
 };
 
 #ifndef ROCKSDB_LITE
-=======
->>>>>>> 240c4126
 class MockEncryptionProvider : public EncryptionProvider {
  public:
   explicit MockEncryptionProvider(const std::string& id) : id_(id) {}
@@ -1214,26 +1152,7 @@
   Status Encrypt(char* /*data*/) override { return Status::NotSupported(); }
   Status Decrypt(char* data) override { return Encrypt(data); }
 };
-#endif  // ROCKSDB_LITE
-
-<<<<<<< HEAD
-=======
-class TestFlushBlockPolicyFactory : public FlushBlockPolicyFactory {
- public:
-  TestFlushBlockPolicyFactory() {}
-
-  static const char* kClassName() { return "TestFlushBlockPolicyFactory"; }
-  const char* Name() const override { return kClassName(); }
-
-  FlushBlockPolicy* NewFlushBlockPolicy(
-      const BlockBasedTableOptions& /*table_options*/,
-      const BlockBuilder& /*data_block_builder*/) const override {
-    return nullptr;
-  }
-};
-
-#ifndef ROCKSDB_LITE
->>>>>>> 240c4126
+
 static int RegisterLocalObjects(ObjectLibrary& library,
                                 const std::string& /*arg*/) {
   size_t num_types;
