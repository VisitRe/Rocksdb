//  Copyright (c) 2011-present, Facebook, Inc.  All rights reserved.
//  This source code is licensed under both the GPLv2 (found in the
//  COPYING file in the root directory) and Apache 2.0 License
//  (found in the LICENSE.Apache file in the root directory).
//
// Copyright (c) 2011 The LevelDB Authors. All rights reserved.
// Use of this source code is governed by a BSD-style license that can be
// found in the LICENSE file. See the AUTHORS file for names of contributors.

#include "rocksdb/customizable.h"

#include <cctype>
#include <cinttypes>
#include <cstring>
#include <unordered_map>

#include "db/db_test_util.h"
#include "options/options_helper.h"
#include "options/options_parser.h"
#include "rocksdb/convenience.h"
<<<<<<< HEAD
#include "rocksdb/statistics.h"
=======
#include "rocksdb/env_encryption.h"
#include "rocksdb/flush_block_policy.h"
#include "rocksdb/secondary_cache.h"
>>>>>>> 052c24a6
#include "rocksdb/utilities/customizable_util.h"
#include "rocksdb/utilities/object_registry.h"
#include "rocksdb/utilities/options_type.h"
#include "table/block_based/flush_block_policy.h"
#include "table/mock_table.h"
#include "test_util/testharness.h"
#include "test_util/testutil.h"
#include "util/string_util.h"
#include "utilities/compaction_filters/remove_emptyvalue_compactionfilter.h"

#ifndef GFLAGS
bool FLAGS_enable_print = false;
#else
#include "util/gflags_compat.h"
using GFLAGS_NAMESPACE::ParseCommandLineFlags;
DEFINE_bool(enable_print, false, "Print options generated to console.");
#endif  // GFLAGS

namespace ROCKSDB_NAMESPACE {
class StringLogger : public Logger {
 public:
  using Logger::Logv;
  void Logv(const char* format, va_list ap) override {
    char buffer[1000];
    vsnprintf(buffer, sizeof(buffer), format, ap);
    string_.append(buffer);
  }
  const std::string& str() const { return string_; }
  void clear() { string_.clear(); }

 private:
  std::string string_;
};

class TestCustomizable : public Customizable {
 public:
  TestCustomizable(const std::string& name) : name_(name) {}
  // Method to allow CheckedCast to work for this class
  static const char* kClassName() {
    return "TestCustomizable";
  }

  const char* Name() const override { return name_.c_str(); }
  static const char* Type() { return "test.custom"; }
  static Status CreateFromString(const ConfigOptions& opts,
                                 const std::string& value,
                                 std::unique_ptr<TestCustomizable>* result);
  static Status CreateFromString(const ConfigOptions& opts,
                                 const std::string& value,
                                 std::shared_ptr<TestCustomizable>* result);
  static Status CreateFromString(const ConfigOptions& opts,
                                 const std::string& value,
                                 TestCustomizable** result);
  bool IsInstanceOf(const std::string& name) const override {
    if (name == kClassName()) {
      return true;
    } else {
      return Customizable::IsInstanceOf(name);
    }
  }

 protected:
  const std::string name_;
};

struct AOptions {
  int i = 0;
  bool b = false;
};

static std::unordered_map<std::string, OptionTypeInfo> a_option_info = {
#ifndef ROCKSDB_LITE
    {"int",
     {offsetof(struct AOptions, i), OptionType::kInt,
      OptionVerificationType::kNormal, OptionTypeFlags::kMutable}},
    {"bool",
     {offsetof(struct AOptions, b), OptionType::kBoolean,
      OptionVerificationType::kNormal, OptionTypeFlags::kNone}},
#endif  // ROCKSDB_LITE
};
class ACustomizable : public TestCustomizable {
 public:
  explicit ACustomizable(const std::string& id)
      : TestCustomizable("A"), id_(id) {
    RegisterOptions("A", &opts_, &a_option_info);
  }
  std::string GetId() const override { return id_; }
  static const char* kClassName() { return "A"; }

 private:
  AOptions opts_;
  const std::string id_;
};

#ifndef ROCKSDB_LITE
static int A_count = 0;
const FactoryFunc<TestCustomizable>& a_func =
    ObjectLibrary::Default()->Register<TestCustomizable>(
        "A.*",
        [](const std::string& name, std::unique_ptr<TestCustomizable>* guard,
           std::string* /* msg */) {
          guard->reset(new ACustomizable(name));
          A_count++;
          return guard->get();
        });
#endif  // ROCKSDB_LITE

struct BOptions {
  std::string s;
  bool b = false;
};

static std::unordered_map<std::string, OptionTypeInfo> b_option_info = {
#ifndef ROCKSDB_LITE
    {"string",
     {offsetof(struct BOptions, s), OptionType::kString,
      OptionVerificationType::kNormal, OptionTypeFlags::kNone}},
    {"bool",
     {offsetof(struct BOptions, b), OptionType::kBoolean,
      OptionVerificationType::kNormal, OptionTypeFlags::kNone}},
#endif  // ROCKSDB_LITE
};

class BCustomizable : public TestCustomizable {
 private:
 public:
  explicit BCustomizable(const std::string& name) : TestCustomizable(name) {
    RegisterOptions(name, &opts_, &b_option_info);
  }
  static const char* kClassName() { return "B"; }

 private:
  BOptions opts_;
};

static bool LoadSharedB(const std::string& id,
                        std::shared_ptr<TestCustomizable>* result) {
  if (id == "B") {
    result->reset(new BCustomizable(id));
    return true;
  } else if (id.empty()) {
    result->reset();
    return true;
  } else {
    return false;
  }
}
Status TestCustomizable::CreateFromString(
    const ConfigOptions& config_options, const std::string& value,
    std::shared_ptr<TestCustomizable>* result) {
  return LoadSharedObject<TestCustomizable>(config_options, value, LoadSharedB,
                                            result);
}

Status TestCustomizable::CreateFromString(
    const ConfigOptions& config_options, const std::string& value,
    std::unique_ptr<TestCustomizable>* result) {
  return LoadUniqueObject<TestCustomizable>(
      config_options, value,
      [](const std::string& id, std::unique_ptr<TestCustomizable>* u) {
        if (id == "B") {
          u->reset(new BCustomizable(id));
          return true;
        } else if (id.empty()) {
          u->reset();
          return true;
        } else {
          return false;
        }
      },
      result);
}

Status TestCustomizable::CreateFromString(const ConfigOptions& config_options,
                                          const std::string& value,
                                          TestCustomizable** result) {
  return LoadStaticObject<TestCustomizable>(
      config_options, value,
      [](const std::string& id, TestCustomizable** ptr) {
        if (id == "B") {
          *ptr = new BCustomizable(id);
          return true;
        } else if (id.empty()) {
          *ptr = nullptr;
          return true;
        } else {
          return false;
        }
      },
      result);
}

#ifndef ROCKSDB_LITE
const FactoryFunc<TestCustomizable>& s_func =
    ObjectLibrary::Default()->Register<TestCustomizable>(
        "S", [](const std::string& name,
                std::unique_ptr<TestCustomizable>* /* guard */,
                std::string* /* msg */) { return new BCustomizable(name); });
#endif  // ROCKSDB_LITE

struct SimpleOptions {
  static const char* kName() { return "simple"; }
  bool b = true;
  std::unique_ptr<TestCustomizable> cu;
  std::shared_ptr<TestCustomizable> cs;
  TestCustomizable* cp = nullptr;
};

static std::unordered_map<std::string, OptionTypeInfo> simple_option_info = {
#ifndef ROCKSDB_LITE
    {"bool",
     {offsetof(struct SimpleOptions, b), OptionType::kBoolean,
      OptionVerificationType::kNormal, OptionTypeFlags::kNone}},
    {"unique",
     OptionTypeInfo::AsCustomUniquePtr<TestCustomizable>(
         offsetof(struct SimpleOptions, cu), OptionVerificationType::kNormal,
         OptionTypeFlags::kAllowNull)},
    {"shared",
     OptionTypeInfo::AsCustomSharedPtr<TestCustomizable>(
         offsetof(struct SimpleOptions, cs), OptionVerificationType::kNormal,
         OptionTypeFlags::kAllowNull)},
    {"pointer",
     OptionTypeInfo::AsCustomRawPtr<TestCustomizable>(
         offsetof(struct SimpleOptions, cp), OptionVerificationType::kNormal,
         OptionTypeFlags::kAllowNull)},
#endif  // ROCKSDB_LITE
};

class SimpleConfigurable : public Configurable {
 private:
  SimpleOptions simple_;

 public:
  SimpleConfigurable() { RegisterOptions(&simple_, &simple_option_info); }

  explicit SimpleConfigurable(
      const std::unordered_map<std::string, OptionTypeInfo>* map) {
    RegisterOptions(&simple_, map);
  }
};

class CustomizableTest : public testing::Test {
 public:
  CustomizableTest() { config_options_.invoke_prepare_options = false; }

  ConfigOptions config_options_;
};

#ifndef ROCKSDB_LITE  // GetOptionsFromMap is not supported in ROCKSDB_LITE
// Tests that a Customizable can be created by:
//    - a simple name
//    - a XXX.id option
//    - a property with a name
TEST_F(CustomizableTest, CreateByNameTest) {
  ObjectLibrary::Default()->Register<TestCustomizable>(
      "TEST.*",
      [](const std::string& name, std::unique_ptr<TestCustomizable>* guard,
         std::string* /* msg */) {
        guard->reset(new TestCustomizable(name));
        return guard->get();
      });
  std::unique_ptr<Configurable> configurable(new SimpleConfigurable());
  SimpleOptions* simple = configurable->GetOptions<SimpleOptions>();
  ASSERT_NE(simple, nullptr);
  ASSERT_OK(
      configurable->ConfigureFromString(config_options_, "unique={id=TEST_1}"));
  ASSERT_NE(simple->cu, nullptr);
  ASSERT_EQ(simple->cu->GetId(), "TEST_1");
  ASSERT_OK(
      configurable->ConfigureFromString(config_options_, "unique.id=TEST_2"));
  ASSERT_NE(simple->cu, nullptr);
  ASSERT_EQ(simple->cu->GetId(), "TEST_2");
  ASSERT_OK(
      configurable->ConfigureFromString(config_options_, "unique=TEST_3"));
  ASSERT_NE(simple->cu, nullptr);
  ASSERT_EQ(simple->cu->GetId(), "TEST_3");
}

TEST_F(CustomizableTest, ToStringTest) {
  std::unique_ptr<TestCustomizable> custom(new TestCustomizable("test"));
  ASSERT_EQ(custom->ToString(config_options_), "test");
}

TEST_F(CustomizableTest, SimpleConfigureTest) {
  std::unordered_map<std::string, std::string> opt_map = {
      {"unique", "id=A;int=1;bool=true"},
      {"shared", "id=B;string=s"},
  };
  std::unique_ptr<Configurable> configurable(new SimpleConfigurable());
  ASSERT_OK(configurable->ConfigureFromMap(config_options_, opt_map));
  SimpleOptions* simple = configurable->GetOptions<SimpleOptions>();
  ASSERT_NE(simple, nullptr);
  ASSERT_NE(simple->cu, nullptr);
  ASSERT_EQ(simple->cu->GetId(), "A");
  std::string opt_str;
  std::string mismatch;
  ASSERT_OK(configurable->GetOptionString(config_options_, &opt_str));
  std::unique_ptr<Configurable> copy(new SimpleConfigurable());
  ASSERT_OK(copy->ConfigureFromString(config_options_, opt_str));
  ASSERT_TRUE(
      configurable->AreEquivalent(config_options_, copy.get(), &mismatch));
}

static void GetMapFromProperties(
    const std::string& props,
    std::unordered_map<std::string, std::string>* map) {
  std::istringstream iss(props);
  std::unordered_map<std::string, std::string> copy_map;
  std::string line;
  map->clear();
  for (int line_num = 0; std::getline(iss, line); line_num++) {
    std::string name;
    std::string value;
    ASSERT_OK(
        RocksDBOptionsParser::ParseStatement(&name, &value, line, line_num));
    (*map)[name] = value;
  }
}

TEST_F(CustomizableTest, ConfigureFromPropsTest) {
  std::unordered_map<std::string, std::string> opt_map = {
      {"unique.id", "A"}, {"unique.A.int", "1"},    {"unique.A.bool", "true"},
      {"shared.id", "B"}, {"shared.B.string", "s"},
  };
  std::unique_ptr<Configurable> configurable(new SimpleConfigurable());
  ASSERT_OK(configurable->ConfigureFromMap(config_options_, opt_map));
  SimpleOptions* simple = configurable->GetOptions<SimpleOptions>();
  ASSERT_NE(simple, nullptr);
  ASSERT_NE(simple->cu, nullptr);
  ASSERT_EQ(simple->cu->GetId(), "A");
  std::string opt_str;
  std::string mismatch;
  config_options_.delimiter = "\n";
  std::unordered_map<std::string, std::string> props;
  ASSERT_OK(configurable->GetOptionString(config_options_, &opt_str));
  GetMapFromProperties(opt_str, &props);
  std::unique_ptr<Configurable> copy(new SimpleConfigurable());
  ASSERT_OK(copy->ConfigureFromMap(config_options_, props));
  ASSERT_TRUE(
      configurable->AreEquivalent(config_options_, copy.get(), &mismatch));
}

TEST_F(CustomizableTest, ConfigureFromShortTest) {
  std::unordered_map<std::string, std::string> opt_map = {
      {"unique.id", "A"}, {"unique.A.int", "1"},    {"unique.A.bool", "true"},
      {"shared.id", "B"}, {"shared.B.string", "s"},
  };
  std::unique_ptr<Configurable> configurable(new SimpleConfigurable());
  ASSERT_OK(configurable->ConfigureFromMap(config_options_, opt_map));
  SimpleOptions* simple = configurable->GetOptions<SimpleOptions>();
  ASSERT_NE(simple, nullptr);
  ASSERT_NE(simple->cu, nullptr);
  ASSERT_EQ(simple->cu->GetId(), "A");
}

TEST_F(CustomizableTest, AreEquivalentOptionsTest) {
  std::unordered_map<std::string, std::string> opt_map = {
      {"unique", "id=A;int=1;bool=true"},
      {"shared", "id=A;int=1;bool=true"},
  };
  std::string mismatch;
  ConfigOptions config_options = config_options_;
  std::unique_ptr<Configurable> c1(new SimpleConfigurable());
  std::unique_ptr<Configurable> c2(new SimpleConfigurable());
  ASSERT_OK(c1->ConfigureFromMap(config_options, opt_map));
  ASSERT_OK(c2->ConfigureFromMap(config_options, opt_map));
  ASSERT_TRUE(c1->AreEquivalent(config_options, c2.get(), &mismatch));
  SimpleOptions* simple = c1->GetOptions<SimpleOptions>();
  ASSERT_TRUE(
      simple->cu->AreEquivalent(config_options, simple->cs.get(), &mismatch));
  ASSERT_OK(simple->cu->ConfigureOption(config_options, "int", "2"));
  ASSERT_FALSE(
      simple->cu->AreEquivalent(config_options, simple->cs.get(), &mismatch));
  ASSERT_FALSE(c1->AreEquivalent(config_options, c2.get(), &mismatch));
  ConfigOptions loosely = config_options;
  loosely.sanity_level = ConfigOptions::kSanityLevelLooselyCompatible;
  ASSERT_TRUE(c1->AreEquivalent(loosely, c2.get(), &mismatch));
  ASSERT_TRUE(simple->cu->AreEquivalent(loosely, simple->cs.get(), &mismatch));

  ASSERT_OK(c1->ConfigureOption(config_options, "shared", "id=B;string=3"));
  ASSERT_TRUE(c1->AreEquivalent(loosely, c2.get(), &mismatch));
  ASSERT_FALSE(c1->AreEquivalent(config_options, c2.get(), &mismatch));
  ASSERT_FALSE(simple->cs->AreEquivalent(loosely, simple->cu.get(), &mismatch));
  simple->cs.reset();
  ASSERT_TRUE(c1->AreEquivalent(loosely, c2.get(), &mismatch));
  ASSERT_FALSE(c1->AreEquivalent(config_options, c2.get(), &mismatch));
}

// Tests that we can initialize a customizable from its options
TEST_F(CustomizableTest, ConfigureStandaloneCustomTest) {
  std::unique_ptr<TestCustomizable> base, copy;
  auto registry = ObjectRegistry::NewInstance();
  ASSERT_OK(registry->NewUniqueObject<TestCustomizable>("A", &base));
  ASSERT_OK(registry->NewUniqueObject<TestCustomizable>("A", &copy));
  ASSERT_OK(base->ConfigureFromString(config_options_, "int=33;bool=true"));
  std::string opt_str;
  std::string mismatch;
  ASSERT_OK(base->GetOptionString(config_options_, &opt_str));
  ASSERT_OK(copy->ConfigureFromString(config_options_, opt_str));
  ASSERT_TRUE(base->AreEquivalent(config_options_, copy.get(), &mismatch));
}

// Tests that we fail appropriately if the pattern is not registered
TEST_F(CustomizableTest, BadNameTest) {
  config_options_.ignore_unsupported_options = false;
  std::unique_ptr<Configurable> c1(new SimpleConfigurable());
  ASSERT_NOK(
      c1->ConfigureFromString(config_options_, "unique.shared.id=bad name"));
  config_options_.ignore_unsupported_options = true;
  ASSERT_OK(
      c1->ConfigureFromString(config_options_, "unique.shared.id=bad name"));
}

// Tests that we fail appropriately if a bad option is passed to the underlying
// configurable
TEST_F(CustomizableTest, BadOptionTest) {
  std::unique_ptr<Configurable> c1(new SimpleConfigurable());
  ConfigOptions ignore = config_options_;
  ignore.ignore_unknown_options = true;

  ASSERT_NOK(c1->ConfigureFromString(config_options_, "A.int=11"));
  ASSERT_NOK(c1->ConfigureFromString(config_options_, "shared={id=B;int=1}"));
  ASSERT_OK(c1->ConfigureFromString(ignore, "shared={id=A;string=s}"));
  ASSERT_NOK(c1->ConfigureFromString(config_options_, "B.int=11"));
  ASSERT_OK(c1->ConfigureFromString(ignore, "B.int=11"));
  ASSERT_NOK(c1->ConfigureFromString(config_options_, "A.string=s"));
  ASSERT_OK(c1->ConfigureFromString(ignore, "A.string=s"));
  // Test as detached
  ASSERT_NOK(
      c1->ConfigureFromString(config_options_, "shared.id=A;A.string=b}"));
  ASSERT_OK(c1->ConfigureFromString(ignore, "shared.id=A;A.string=s}"));
}

// Tests that different IDs lead to different objects
TEST_F(CustomizableTest, UniqueIdTest) {
  std::unique_ptr<Configurable> base(new SimpleConfigurable());
  ASSERT_OK(base->ConfigureFromString(config_options_,
                                      "unique={id=A_1;int=1;bool=true}"));
  SimpleOptions* simple = base->GetOptions<SimpleOptions>();
  ASSERT_NE(simple, nullptr);
  ASSERT_NE(simple->cu, nullptr);
  ASSERT_EQ(simple->cu->GetId(), std::string("A_1"));
  std::string opt_str;
  std::string mismatch;
  ASSERT_OK(base->GetOptionString(config_options_, &opt_str));
  std::unique_ptr<Configurable> copy(new SimpleConfigurable());
  ASSERT_OK(copy->ConfigureFromString(config_options_, opt_str));
  ASSERT_TRUE(base->AreEquivalent(config_options_, copy.get(), &mismatch));
  ASSERT_OK(base->ConfigureFromString(config_options_,
                                      "unique={id=A_2;int=1;bool=true}"));
  ASSERT_FALSE(base->AreEquivalent(config_options_, copy.get(), &mismatch));
  ASSERT_EQ(simple->cu->GetId(), std::string("A_2"));
}

TEST_F(CustomizableTest, IsInstanceOfTest) {
  std::shared_ptr<TestCustomizable> tc = std::make_shared<ACustomizable>("A");

  ASSERT_TRUE(tc->IsInstanceOf("A"));
  ASSERT_TRUE(tc->IsInstanceOf("TestCustomizable"));
  ASSERT_FALSE(tc->IsInstanceOf("B"));
  ASSERT_EQ(tc->CheckedCast<ACustomizable>(), tc.get());
  ASSERT_EQ(tc->CheckedCast<TestCustomizable>(), tc.get());
  ASSERT_EQ(tc->CheckedCast<BCustomizable>(), nullptr);

  tc.reset(new BCustomizable("B"));
  ASSERT_TRUE(tc->IsInstanceOf("B"));
  ASSERT_TRUE(tc->IsInstanceOf("TestCustomizable"));
  ASSERT_FALSE(tc->IsInstanceOf("A"));
  ASSERT_EQ(tc->CheckedCast<BCustomizable>(), tc.get());
  ASSERT_EQ(tc->CheckedCast<TestCustomizable>(), tc.get());
  ASSERT_EQ(tc->CheckedCast<ACustomizable>(), nullptr);
}

TEST_F(CustomizableTest, PrepareOptionsTest) {
  static std::unordered_map<std::string, OptionTypeInfo> p_option_info = {
#ifndef ROCKSDB_LITE
      {"can_prepare",
       {0, OptionType::kBoolean, OptionVerificationType::kNormal,
        OptionTypeFlags::kNone}},
#endif  // ROCKSDB_LITE
  };

  class PrepareCustomizable : public TestCustomizable {
   public:
    bool can_prepare_ = true;

    PrepareCustomizable() : TestCustomizable("P") {
      RegisterOptions("Prepare", &can_prepare_, &p_option_info);
    }

    Status PrepareOptions(const ConfigOptions& opts) override {
      if (!can_prepare_) {
        return Status::InvalidArgument("Cannot Prepare");
      } else {
        return TestCustomizable::PrepareOptions(opts);
      }
    }
  };

  ObjectLibrary::Default()->Register<TestCustomizable>(
      "P",
      [](const std::string& /*name*/, std::unique_ptr<TestCustomizable>* guard,
         std::string* /* msg */) {
        guard->reset(new PrepareCustomizable());
        return guard->get();
      });

  std::unique_ptr<Configurable> base(new SimpleConfigurable());
  ConfigOptions prepared(config_options_);
  prepared.invoke_prepare_options = true;

  ASSERT_FALSE(base->IsPrepared());
  ASSERT_OK(base->ConfigureFromString(
      prepared, "unique=A_1; shared={id=B;string=s}; pointer.id=S"));
  SimpleOptions* simple = base->GetOptions<SimpleOptions>();
  ASSERT_NE(simple, nullptr);
  ASSERT_NE(simple->cu, nullptr);
  ASSERT_NE(simple->cs, nullptr);
  ASSERT_NE(simple->cp, nullptr);
  ASSERT_TRUE(base->IsPrepared());
  ASSERT_TRUE(simple->cu->IsPrepared());
  ASSERT_TRUE(simple->cs->IsPrepared());
  ASSERT_TRUE(simple->cp->IsPrepared());
  delete simple->cp;
  base.reset(new SimpleConfigurable());
  ASSERT_OK(base->ConfigureFromString(
      config_options_, "unique=A_1; shared={id=B;string=s}; pointer.id=S"));

  simple = base->GetOptions<SimpleOptions>();
  ASSERT_NE(simple, nullptr);
  ASSERT_NE(simple->cu, nullptr);
  ASSERT_NE(simple->cs, nullptr);
  ASSERT_NE(simple->cp, nullptr);
  ASSERT_FALSE(base->IsPrepared());
  ASSERT_FALSE(simple->cu->IsPrepared());
  ASSERT_FALSE(simple->cs->IsPrepared());
  ASSERT_FALSE(simple->cp->IsPrepared());

  ASSERT_OK(base->PrepareOptions(config_options_));
  ASSERT_TRUE(base->IsPrepared());
  ASSERT_TRUE(simple->cu->IsPrepared());
  ASSERT_TRUE(simple->cs->IsPrepared());
  ASSERT_TRUE(simple->cp->IsPrepared());
  delete simple->cp;
  base.reset(new SimpleConfigurable());

  ASSERT_NOK(
      base->ConfigureFromString(prepared, "unique={id=P; can_prepare=false}"));
  simple = base->GetOptions<SimpleOptions>();
  ASSERT_NE(simple, nullptr);
  ASSERT_NE(simple->cu, nullptr);
  ASSERT_FALSE(simple->cu->IsPrepared());

  ASSERT_OK(
      base->ConfigureFromString(prepared, "unique={id=P; can_prepare=true}"));
  ASSERT_TRUE(simple->cu->IsPrepared());

  ASSERT_OK(base->ConfigureFromString(config_options_,
                                      "unique={id=P; can_prepare=true}"));
  ASSERT_NE(simple->cu, nullptr);
  ASSERT_FALSE(simple->cu->IsPrepared());
  ASSERT_OK(simple->cu->PrepareOptions(prepared));
  ASSERT_TRUE(simple->cu->IsPrepared());

  ASSERT_OK(base->ConfigureFromString(config_options_,
                                      "unique={id=P; can_prepare=false}"));
  ASSERT_NE(simple->cu, nullptr);
  ASSERT_FALSE(simple->cu->IsPrepared());
  ASSERT_NOK(simple->cu->PrepareOptions(prepared));
  ASSERT_FALSE(simple->cu->IsPrepared());
}

static std::unordered_map<std::string, OptionTypeInfo> inner_option_info = {
#ifndef ROCKSDB_LITE
    {"inner",
     OptionTypeInfo::AsCustomSharedPtr<TestCustomizable>(
         0, OptionVerificationType::kNormal, OptionTypeFlags::kStringNameOnly)}
#endif  // ROCKSDB_LITE
};

class InnerCustomizable : public Customizable {
 public:
  explicit InnerCustomizable(const std::shared_ptr<Customizable>& w)
      : inner_(w) {}
  static const char* kClassName() { return "Inner"; }
  bool IsInstanceOf(const std::string& name) const override {
    if (name == kClassName()) {
      return true;
    } else {
      return Customizable::IsInstanceOf(name);
    }
  }

 protected:
  const Customizable* Inner() const override { return inner_.get(); }

 private:
  std::shared_ptr<Customizable> inner_;
};

class WrappedCustomizable1 : public InnerCustomizable {
 public:
  explicit WrappedCustomizable1(const std::shared_ptr<Customizable>& w)
      : InnerCustomizable(w) {}
  const char* Name() const override { return kClassName(); }
  static const char* kClassName() { return "Wrapped1"; }
};

class WrappedCustomizable2 : public InnerCustomizable {
 public:
  explicit WrappedCustomizable2(const std::shared_ptr<Customizable>& w)
      : InnerCustomizable(w) {}
  const char* Name() const override { return kClassName(); }
  static const char* kClassName() { return "Wrapped2"; }
};

TEST_F(CustomizableTest, WrappedInnerTest) {
  std::shared_ptr<TestCustomizable> ac =
      std::make_shared<TestCustomizable>("A");

  ASSERT_TRUE(ac->IsInstanceOf("A"));
  ASSERT_TRUE(ac->IsInstanceOf("TestCustomizable"));
  ASSERT_EQ(ac->CheckedCast<TestCustomizable>(), ac.get());
  ASSERT_EQ(ac->CheckedCast<InnerCustomizable>(), nullptr);
  ASSERT_EQ(ac->CheckedCast<WrappedCustomizable1>(), nullptr);
  ASSERT_EQ(ac->CheckedCast<WrappedCustomizable2>(), nullptr);
  std::shared_ptr<Customizable> wc1 =
      std::make_shared<WrappedCustomizable1>(ac);

  ASSERT_TRUE(wc1->IsInstanceOf(WrappedCustomizable1::kClassName()));
  ASSERT_EQ(wc1->CheckedCast<WrappedCustomizable1>(), wc1.get());
  ASSERT_EQ(wc1->CheckedCast<WrappedCustomizable2>(), nullptr);
  ASSERT_EQ(wc1->CheckedCast<InnerCustomizable>(), wc1.get());
  ASSERT_EQ(wc1->CheckedCast<TestCustomizable>(), ac.get());

  std::shared_ptr<Customizable> wc2 =
      std::make_shared<WrappedCustomizable2>(wc1);
  ASSERT_TRUE(wc2->IsInstanceOf(WrappedCustomizable2::kClassName()));
  ASSERT_EQ(wc2->CheckedCast<WrappedCustomizable2>(), wc2.get());
  ASSERT_EQ(wc2->CheckedCast<WrappedCustomizable1>(), wc1.get());
  ASSERT_EQ(wc2->CheckedCast<InnerCustomizable>(), wc2.get());
  ASSERT_EQ(wc2->CheckedCast<TestCustomizable>(), ac.get());
}

class ShallowCustomizable : public Customizable {
 public:
  ShallowCustomizable() {
    inner_ = std::make_shared<ACustomizable>("a");
    RegisterOptions("inner", &inner_, &inner_option_info);
  };
  static const char* kClassName() { return "shallow"; }
  const char* Name() const override { return kClassName(); }

 private:
  std::shared_ptr<TestCustomizable> inner_;
};

TEST_F(CustomizableTest, TestStringDepth) {
  ConfigOptions shallow = config_options_;
  std::unique_ptr<Configurable> c(new ShallowCustomizable());
  std::string opt_str;
  shallow.depth = ConfigOptions::Depth::kDepthShallow;
  ASSERT_OK(c->GetOptionString(shallow, &opt_str));
  ASSERT_EQ(opt_str, "inner=a;");
  shallow.depth = ConfigOptions::Depth::kDepthDetailed;
  ASSERT_OK(c->GetOptionString(shallow, &opt_str));
  ASSERT_NE(opt_str, "inner=a;");
}

// Tests that we only get a new customizable when it changes
TEST_F(CustomizableTest, NewCustomizableTest) {
  std::unique_ptr<Configurable> base(new SimpleConfigurable());
  A_count = 0;
  ASSERT_OK(base->ConfigureFromString(config_options_,
                                      "unique={id=A_1;int=1;bool=true}"));
  SimpleOptions* simple = base->GetOptions<SimpleOptions>();
  ASSERT_NE(simple, nullptr);
  ASSERT_NE(simple->cu, nullptr);
  ASSERT_EQ(A_count, 1);  // Created one A
  ASSERT_OK(base->ConfigureFromString(config_options_,
                                      "unique={id=A_1;int=1;bool=false}"));
  ASSERT_EQ(A_count, 2);  // Create another A_1
  ASSERT_OK(base->ConfigureFromString(config_options_, "unique={id=}"));
  ASSERT_EQ(simple->cu, nullptr);
  ASSERT_EQ(A_count, 2);
  ASSERT_OK(base->ConfigureFromString(config_options_,
                                      "unique={id=A_2;int=1;bool=false}"));
  ASSERT_EQ(A_count, 3);  // Created another A
  ASSERT_OK(base->ConfigureFromString(config_options_, "unique.id="));
  ASSERT_EQ(simple->cu, nullptr);
  ASSERT_EQ(A_count, 3);
}

TEST_F(CustomizableTest, IgnoreUnknownObjects) {
  ConfigOptions ignore = config_options_;
  std::shared_ptr<TestCustomizable> shared;
  std::unique_ptr<TestCustomizable> unique;
  TestCustomizable* pointer = nullptr;
  ignore.ignore_unsupported_options = false;
  ASSERT_NOK(
      LoadSharedObject<TestCustomizable>(ignore, "Unknown", nullptr, &shared));
  ASSERT_NOK(
      LoadUniqueObject<TestCustomizable>(ignore, "Unknown", nullptr, &unique));
  ASSERT_NOK(
      LoadStaticObject<TestCustomizable>(ignore, "Unknown", nullptr, &pointer));
  ASSERT_EQ(shared.get(), nullptr);
  ASSERT_EQ(unique.get(), nullptr);
  ASSERT_EQ(pointer, nullptr);
  ignore.ignore_unsupported_options = true;
  ASSERT_OK(
      LoadSharedObject<TestCustomizable>(ignore, "Unknown", nullptr, &shared));
  ASSERT_OK(
      LoadUniqueObject<TestCustomizable>(ignore, "Unknown", nullptr, &unique));
  ASSERT_OK(
      LoadStaticObject<TestCustomizable>(ignore, "Unknown", nullptr, &pointer));
  ASSERT_EQ(shared.get(), nullptr);
  ASSERT_EQ(unique.get(), nullptr);
  ASSERT_EQ(pointer, nullptr);
  ASSERT_OK(LoadSharedObject<TestCustomizable>(ignore, "id=Unknown", nullptr,
                                               &shared));
  ASSERT_OK(LoadUniqueObject<TestCustomizable>(ignore, "id=Unknown", nullptr,
                                               &unique));
  ASSERT_OK(LoadStaticObject<TestCustomizable>(ignore, "id=Unknown", nullptr,
                                               &pointer));
  ASSERT_EQ(shared.get(), nullptr);
  ASSERT_EQ(unique.get(), nullptr);
  ASSERT_EQ(pointer, nullptr);
  ASSERT_OK(LoadSharedObject<TestCustomizable>(ignore, "id=Unknown;option=bad",
                                               nullptr, &shared));
  ASSERT_OK(LoadUniqueObject<TestCustomizable>(ignore, "id=Unknown;option=bad",
                                               nullptr, &unique));
  ASSERT_OK(LoadStaticObject<TestCustomizable>(ignore, "id=Unknown;option=bad",
                                               nullptr, &pointer));
  ASSERT_EQ(shared.get(), nullptr);
  ASSERT_EQ(unique.get(), nullptr);
  ASSERT_EQ(pointer, nullptr);
}

TEST_F(CustomizableTest, FactoryFunctionTest) {
  std::shared_ptr<TestCustomizable> shared;
  std::unique_ptr<TestCustomizable> unique;
  TestCustomizable* pointer = nullptr;
  ConfigOptions ignore = config_options_;
  ignore.ignore_unsupported_options = false;
  ASSERT_OK(TestCustomizable::CreateFromString(ignore, "B", &shared));
  ASSERT_OK(TestCustomizable::CreateFromString(ignore, "B", &unique));
  ASSERT_OK(TestCustomizable::CreateFromString(ignore, "B", &pointer));
  ASSERT_NE(shared.get(), nullptr);
  ASSERT_NE(unique.get(), nullptr);
  ASSERT_NE(pointer, nullptr);
  delete pointer;
  pointer = nullptr;
  ASSERT_OK(TestCustomizable::CreateFromString(ignore, "id=", &shared));
  ASSERT_OK(TestCustomizable::CreateFromString(ignore, "id=", &unique));
  ASSERT_OK(TestCustomizable::CreateFromString(ignore, "id=", &pointer));
  ASSERT_EQ(shared.get(), nullptr);
  ASSERT_EQ(unique.get(), nullptr);
  ASSERT_EQ(pointer, nullptr);
  ASSERT_NOK(TestCustomizable::CreateFromString(ignore, "option=bad", &shared));
  ASSERT_NOK(TestCustomizable::CreateFromString(ignore, "option=bad", &unique));
  ASSERT_NOK(
      TestCustomizable::CreateFromString(ignore, "option=bad", &pointer));
  ASSERT_EQ(pointer, nullptr);
}

TEST_F(CustomizableTest, URLFactoryTest) {
  std::unique_ptr<TestCustomizable> unique;
  ConfigOptions ignore = config_options_;
  ignore.ignore_unsupported_options = false;
  ignore.ignore_unsupported_options = false;
  ASSERT_OK(TestCustomizable::CreateFromString(ignore, "A=1;x=y", &unique));
  ASSERT_NE(unique, nullptr);
  ASSERT_EQ(unique->GetId(), "A=1;x=y");
  ASSERT_OK(TestCustomizable::CreateFromString(ignore, "A;x=y", &unique));
  ASSERT_NE(unique, nullptr);
  ASSERT_EQ(unique->GetId(), "A;x=y");
  unique.reset();
  ASSERT_OK(TestCustomizable::CreateFromString(ignore, "A=1?x=y", &unique));
  ASSERT_NE(unique, nullptr);
  ASSERT_EQ(unique->GetId(), "A=1?x=y");
}

TEST_F(CustomizableTest, MutableOptionsTest) {
  static std::unordered_map<std::string, OptionTypeInfo> mutable_option_info = {
      {"mutable",
       OptionTypeInfo::AsCustomSharedPtr<TestCustomizable>(
           0, OptionVerificationType::kNormal, OptionTypeFlags::kMutable)}};
  static std::unordered_map<std::string, OptionTypeInfo> immutable_option_info =
      {{"immutable",
        OptionTypeInfo::AsCustomSharedPtr<TestCustomizable>(
            0, OptionVerificationType::kNormal, OptionTypeFlags::kAllowNull)}};

  class MutableCustomizable : public Customizable {
   private:
    std::shared_ptr<TestCustomizable> mutable_;
    std::shared_ptr<TestCustomizable> immutable_;

   public:
    MutableCustomizable() {
      RegisterOptions("mutable", &mutable_, &mutable_option_info);
      RegisterOptions("immutable", &immutable_, &immutable_option_info);
    }
    const char* Name() const override { return "MutableCustomizable"; }
  };
  MutableCustomizable mc;

  ConfigOptions options = config_options_;
  ASSERT_FALSE(mc.IsPrepared());
  ASSERT_OK(mc.ConfigureOption(options, "mutable", "{id=B;}"));
  ASSERT_OK(mc.ConfigureOption(options, "immutable", "{id=A; int=10}"));
  auto* mm = mc.GetOptions<std::shared_ptr<TestCustomizable>>("mutable");
  auto* im = mc.GetOptions<std::shared_ptr<TestCustomizable>>("immutable");
  ASSERT_NE(mm, nullptr);
  ASSERT_NE(mm->get(), nullptr);
  ASSERT_NE(im, nullptr);
  ASSERT_NE(im->get(), nullptr);

  // Now only deal with mutable options
  options.mutable_options_only = true;

  // Setting nested immutable customizable options fails
  ASSERT_NOK(mc.ConfigureOption(options, "immutable", "{id=B;}"));
  ASSERT_NOK(mc.ConfigureOption(options, "immutable.id", "B"));
  ASSERT_NOK(mc.ConfigureOption(options, "immutable.bool", "true"));
  ASSERT_NOK(mc.ConfigureOption(options, "immutable", "bool=true"));
  ASSERT_NOK(mc.ConfigureOption(options, "immutable", "{int=11;bool=true}"));
  auto* im_a = im->get()->GetOptions<AOptions>("A");
  ASSERT_NE(im_a, nullptr);
  ASSERT_EQ(im_a->i, 10);
  ASSERT_EQ(im_a->b, false);

  // Setting nested mutable customizable options succeeds but the object did not
  // change
  ASSERT_OK(mc.ConfigureOption(options, "immutable.int", "11"));
  ASSERT_EQ(im_a->i, 11);
  ASSERT_EQ(im_a, im->get()->GetOptions<AOptions>("A"));

  // The mutable configurable itself can be changed
  ASSERT_OK(mc.ConfigureOption(options, "mutable.id", "A"));
  ASSERT_OK(mc.ConfigureOption(options, "mutable", "A"));
  ASSERT_OK(mc.ConfigureOption(options, "mutable", "{id=A}"));
  ASSERT_OK(mc.ConfigureOption(options, "mutable", "{bool=true}"));

  // The Nested options in the mutable object can be changed
  ASSERT_OK(mc.ConfigureOption(options, "mutable", "{bool=true}"));
  auto* mm_a = mm->get()->GetOptions<AOptions>("A");
  ASSERT_EQ(mm_a->b, true);
  ASSERT_OK(mc.ConfigureOption(options, "mutable", "{int=22;bool=false}"));
  mm_a = mm->get()->GetOptions<AOptions>("A");
  ASSERT_EQ(mm_a->i, 22);
  ASSERT_EQ(mm_a->b, false);

  // Only the mutable options should get serialized
  options.mutable_options_only = false;
  ASSERT_OK(mc.ConfigureOption(options, "immutable", "{id=B;}"));
  options.mutable_options_only = true;

  std::string opt_str;
  ASSERT_OK(mc.GetOptionString(options, &opt_str));
  MutableCustomizable mc2;
  ASSERT_OK(mc2.ConfigureFromString(options, opt_str));
  std::string mismatch;
  ASSERT_TRUE(mc.AreEquivalent(options, &mc2, &mismatch));
  options.mutable_options_only = false;
  ASSERT_FALSE(mc.AreEquivalent(options, &mc2, &mismatch));
  ASSERT_EQ(mismatch, "immutable");
}
#endif  // !ROCKSDB_LITE

class TestSecondaryCache : public SecondaryCache {
 public:
  static const char* kClassName() { return "Test"; }
  const char* Name() const override { return kClassName(); }
  Status Insert(const Slice& /*key*/, void* /*value*/,
                const Cache::CacheItemHelper* /*helper*/) override {
    return Status::NotSupported();
  }
  std::unique_ptr<SecondaryCacheResultHandle> Lookup(
      const Slice& /*key*/, const Cache::CreateCallback& /*create_cb*/,
      bool /*wait*/) override {
    return nullptr;
  }
  void Erase(const Slice& /*key*/) override {}

  // Wait for a collection of handles to become ready
  void WaitAll(std::vector<SecondaryCacheResultHandle*> /*handles*/) override {}

  std::string GetPrintableOptions() const override { return ""; }
};

#ifndef ROCKSDB_LITE
// This method loads existing test classes into the ObjectRegistry
static int RegisterTestObjects(ObjectLibrary& library,
                               const std::string& /*arg*/) {
  size_t num_types;
  library.Register<TableFactory>(
      "MockTable",
      [](const std::string& /*uri*/, std::unique_ptr<TableFactory>* guard,
         std::string* /* errmsg */) {
        guard->reset(new mock::MockTableFactory());
        return guard->get();
      });
  library.Register<EventListener>(
      OnFileDeletionListener::kClassName(),
      [](const std::string& /*uri*/, std::unique_ptr<EventListener>* guard,
         std::string* /* errmsg */) {
        guard->reset(new OnFileDeletionListener());
        return guard->get();
      });
  library.Register<EventListener>(
      FlushCounterListener::kClassName(),
      [](const std::string& /*uri*/, std::unique_ptr<EventListener>* guard,
         std::string* /* errmsg */) {
        guard->reset(new FlushCounterListener());
        return guard->get();
      });
  library.Register<const Comparator>(
      test::SimpleSuffixReverseComparator::kClassName(),
      [](const std::string& /*uri*/,
         std::unique_ptr<const Comparator>* /*guard*/,
         std::string* /* errmsg */) {
        static test::SimpleSuffixReverseComparator ssrc;
        return &ssrc;
      });
  library.Register<MergeOperator>(
      "Changling",
      [](const std::string& uri, std::unique_ptr<MergeOperator>* guard,
         std::string* /* errmsg */) {
        guard->reset(new test::ChanglingMergeOperator(uri));
        return guard->get();
      });
  library.Register<CompactionFilter>(
      "Changling",
      [](const std::string& uri, std::unique_ptr<CompactionFilter>* /*guard*/,
         std::string* /* errmsg */) {
        return new test::ChanglingCompactionFilter(uri);
      });
  library.Register<CompactionFilterFactory>(
      "Changling", [](const std::string& uri,
                      std::unique_ptr<CompactionFilterFactory>* guard,
                      std::string* /* errmsg */) {
        guard->reset(new test::ChanglingCompactionFilterFactory(uri));
        return guard->get();
      });

  return static_cast<int>(library.GetFactoryCount(&num_types));
}

<<<<<<< HEAD
class TestStatistics : public StatisticsImpl {
 public:
  TestStatistics() : StatisticsImpl(nullptr) {}
  const char* Name() const override { return kClassName(); }
  static const char* kClassName() { return "Test"; }
=======
class MockEncryptionProvider : public EncryptionProvider {
 public:
  explicit MockEncryptionProvider(const std::string& id) : id_(id) {}
  const char* Name() const override { return "Mock"; }
  size_t GetPrefixLength() const override { return 0; }
  Status CreateNewPrefix(const std::string& /*fname*/, char* /*prefix*/,
                         size_t /*prefixLength*/) const override {
    return Status::NotSupported();
  }

  Status AddCipher(const std::string& /*descriptor*/, const char* /*cipher*/,
                   size_t /*len*/, bool /*for_write*/) override {
    return Status::NotSupported();
  }

  Status CreateCipherStream(
      const std::string& /*fname*/, const EnvOptions& /*options*/,
      Slice& /*prefix*/,
      std::unique_ptr<BlockAccessCipherStream>* /*result*/) override {
    return Status::NotSupported();
  }
  Status ValidateOptions(const DBOptions& db_opts,
                         const ColumnFamilyOptions& cf_opts) const override {
    if (EndsWith(id_, "://test")) {
      return EncryptionProvider::ValidateOptions(db_opts, cf_opts);
    } else {
      return Status::InvalidArgument("MockProvider not initialized");
    }
  }

 private:
  std::string id_;
};

class MockCipher : public BlockCipher {
 public:
  const char* Name() const override { return "Mock"; }
  size_t BlockSize() override { return 0; }
  Status Encrypt(char* /*data*/) override { return Status::NotSupported(); }
  Status Decrypt(char* data) override { return Encrypt(data); }
};

class TestFlushBlockPolicyFactory : public FlushBlockPolicyFactory {
 public:
  TestFlushBlockPolicyFactory() {}

  static const char* kClassName() { return "TestFlushBlockPolicyFactory"; }
  const char* Name() const override { return kClassName(); }

  FlushBlockPolicy* NewFlushBlockPolicy(
      const BlockBasedTableOptions& /*table_options*/,
      const BlockBuilder& /*data_block_builder*/) const override {
    return nullptr;
  }
>>>>>>> 052c24a6
};

static int RegisterLocalObjects(ObjectLibrary& library,
                                const std::string& /*arg*/) {
  size_t num_types;
  // Load any locally defined objects here
<<<<<<< HEAD
  library.Register<Statistics>(
      TestStatistics::kClassName(),
      [](const std::string& /*uri*/, std::unique_ptr<Statistics>* guard,
         std::string* /* errmsg */) {
        guard->reset(new TestStatistics());
        return guard->get();
      });

=======
  library.Register<EncryptionProvider>(
      "Mock(://test)?",
      [](const std::string& uri, std::unique_ptr<EncryptionProvider>* guard,
         std::string* /* errmsg */) {
        guard->reset(new MockEncryptionProvider(uri));
        return guard->get();
      });
  library.Register<BlockCipher>("Mock", [](const std::string& /*uri*/,
                                           std::unique_ptr<BlockCipher>* guard,
                                           std::string* /* errmsg */) {
    guard->reset(new MockCipher());
    return guard->get();
  });
  library.Register<FlushBlockPolicyFactory>(
      TestFlushBlockPolicyFactory::kClassName(),
      [](const std::string& /*uri*/,
         std::unique_ptr<FlushBlockPolicyFactory>* guard,
         std::string* /* errmsg */) {
        guard->reset(new TestFlushBlockPolicyFactory());
        return guard->get();
      });

  library.Register<SecondaryCache>(
      TestSecondaryCache::kClassName(),
      [](const std::string& /*uri*/, std::unique_ptr<SecondaryCache>* guard,
         std::string* /* errmsg */) {
        guard->reset(new TestSecondaryCache());
        return guard->get();
      });
>>>>>>> 052c24a6
  return static_cast<int>(library.GetFactoryCount(&num_types));
}
#endif  // !ROCKSDB_LITE

class LoadCustomizableTest : public testing::Test {
 public:
  LoadCustomizableTest() {
    config_options_.ignore_unsupported_options = false;
    config_options_.invoke_prepare_options = false;
  }
  bool RegisterTests(const std::string& arg) {
#ifndef ROCKSDB_LITE
    config_options_.registry->AddLibrary("custom-tests", RegisterTestObjects,
                                         arg);
    config_options_.registry->AddLibrary("local-tests", RegisterLocalObjects,
                                         arg);
    return true;
#else
    (void)arg;
    return false;
#endif  // !ROCKSDB_LITE
  }

 protected:
  DBOptions db_opts_;
  ColumnFamilyOptions cf_opts_;
  ConfigOptions config_options_;
};

TEST_F(LoadCustomizableTest, LoadTableFactoryTest) {
  ColumnFamilyOptions cf_opts;
  std::shared_ptr<TableFactory> factory;
  ASSERT_NOK(
      TableFactory::CreateFromString(config_options_, "MockTable", &factory));
  ASSERT_OK(TableFactory::CreateFromString(
      config_options_, TableFactory::kBlockBasedTableName(), &factory));
  ASSERT_NE(factory, nullptr);
  ASSERT_STREQ(factory->Name(), TableFactory::kBlockBasedTableName());
#ifndef ROCKSDB_LITE
  std::string opts_str = "table_factory=";
  ASSERT_OK(GetColumnFamilyOptionsFromString(
      config_options_, ColumnFamilyOptions(),
      opts_str + TableFactory::kBlockBasedTableName(), &cf_opts));
  ASSERT_NE(cf_opts.table_factory.get(), nullptr);
  ASSERT_STREQ(cf_opts.table_factory->Name(),
               TableFactory::kBlockBasedTableName());
#endif  // ROCKSDB_LITE
  if (RegisterTests("Test")) {
    ASSERT_OK(
        TableFactory::CreateFromString(config_options_, "MockTable", &factory));
    ASSERT_NE(factory, nullptr);
    ASSERT_STREQ(factory->Name(), "MockTable");
#ifndef ROCKSDB_LITE
    ASSERT_OK(
        GetColumnFamilyOptionsFromString(config_options_, ColumnFamilyOptions(),
                                         opts_str + "MockTable", &cf_opts));
    ASSERT_NE(cf_opts.table_factory.get(), nullptr);
    ASSERT_STREQ(cf_opts.table_factory->Name(), "MockTable");
#endif  // ROCKSDB_LITE
  }
}

TEST_F(LoadCustomizableTest, LoadSecondaryCacheTest) {
  std::shared_ptr<SecondaryCache> result;
  ASSERT_NOK(SecondaryCache::CreateFromString(
      config_options_, TestSecondaryCache::kClassName(), &result));
  if (RegisterTests("Test")) {
    ASSERT_OK(SecondaryCache::CreateFromString(
        config_options_, TestSecondaryCache::kClassName(), &result));
    ASSERT_NE(result, nullptr);
    ASSERT_STREQ(result->Name(), TestSecondaryCache::kClassName());
  }
}

TEST_F(LoadCustomizableTest, LoadComparatorTest) {
  const Comparator* bytewise = BytewiseComparator();
  const Comparator* reverse = ReverseBytewiseComparator();

  const Comparator* result = nullptr;
  ASSERT_NOK(Comparator::CreateFromString(
      config_options_, test::SimpleSuffixReverseComparator::kClassName(),
      &result));
  ASSERT_OK(
      Comparator::CreateFromString(config_options_, bytewise->Name(), &result));
  ASSERT_EQ(result, bytewise);
  ASSERT_OK(
      Comparator::CreateFromString(config_options_, reverse->Name(), &result));
  ASSERT_EQ(result, reverse);

  if (RegisterTests("Test")) {
    ASSERT_OK(Comparator::CreateFromString(
        config_options_, test::SimpleSuffixReverseComparator::kClassName(),
        &result));
    ASSERT_NE(result, nullptr);
    ASSERT_STREQ(result->Name(),
                 test::SimpleSuffixReverseComparator::kClassName());
  }
}

<<<<<<< HEAD
TEST_F(LoadCustomizableTest, LoadStatisticsTest) {
  std::shared_ptr<Statistics> stats;
  ASSERT_NOK(Statistics::CreateFromString(
      config_options_, TestStatistics::kClassName(), &stats));
  ASSERT_OK(
      Statistics::CreateFromString(config_options_, "BasicStatistics", &stats));
  ASSERT_NE(stats, nullptr);
  ASSERT_EQ(stats->Name(), std::string("BasicStatistics"));
#ifndef ROCKSDB_LITE
  ASSERT_NOK(GetDBOptionsFromString(config_options_, db_opts_,
                                    "statistics=Test", &db_opts_));
  ASSERT_OK(GetDBOptionsFromString(config_options_, db_opts_,
                                   "statistics=BasicStatistics", &db_opts_));
  ASSERT_NE(db_opts_.statistics, nullptr);
  ASSERT_STREQ(db_opts_.statistics->Name(), "BasicStatistics");

  if (RegisterTests("test")) {
    ASSERT_OK(Statistics::CreateFromString(
        config_options_, TestStatistics::kClassName(), &stats));
    ASSERT_NE(stats, nullptr);
    ASSERT_STREQ(stats->Name(), TestStatistics::kClassName());

    ASSERT_OK(GetDBOptionsFromString(config_options_, db_opts_,
                                     "statistics=Test", &db_opts_));
    ASSERT_NE(db_opts_.statistics, nullptr);
    ASSERT_STREQ(db_opts_.statistics->Name(), TestStatistics::kClassName());

    ASSERT_OK(GetDBOptionsFromString(
        config_options_, db_opts_, "statistics={id=Test;inner=BasicStatistics}",
        &db_opts_));
    ASSERT_NE(db_opts_.statistics, nullptr);
    ASSERT_STREQ(db_opts_.statistics->Name(), TestStatistics::kClassName());
    auto* inner = db_opts_.statistics->GetOptions<std::shared_ptr<Statistics>>(
        "StatisticsOptions");
    ASSERT_NE(inner, nullptr);
    ASSERT_NE(inner->get(), nullptr);
    ASSERT_STREQ(inner->get()->Name(), "BasicStatistics");

    ASSERT_OK(Statistics::CreateFromString(
        config_options_, "id=BasicStatistics;inner=Test", &stats));
    ASSERT_NE(stats, nullptr);
    ASSERT_STREQ(stats->Name(), "BasicStatistics");
    inner = stats->GetOptions<std::shared_ptr<Statistics>>("StatisticsOptions");
    ASSERT_NE(inner, nullptr);
    ASSERT_NE(inner->get(), nullptr);
    ASSERT_STREQ(inner->get()->Name(), TestStatistics::kClassName());
  }
#endif
=======
TEST_F(LoadCustomizableTest, LoadMergeOperatorTest) {
  std::shared_ptr<MergeOperator> result;

  ASSERT_NOK(
      MergeOperator::CreateFromString(config_options_, "Changling", &result));
  ASSERT_OK(MergeOperator::CreateFromString(config_options_, "put", &result));
  ASSERT_NE(result, nullptr);
  ASSERT_STREQ(result->Name(), "PutOperator");
  if (RegisterTests("Test")) {
    ASSERT_OK(
        MergeOperator::CreateFromString(config_options_, "Changling", &result));
    ASSERT_NE(result, nullptr);
    ASSERT_STREQ(result->Name(), "ChanglingMergeOperator");
  }
}

TEST_F(LoadCustomizableTest, LoadCompactionFilterFactoryTest) {
  std::shared_ptr<CompactionFilterFactory> result;

  ASSERT_NOK(CompactionFilterFactory::CreateFromString(config_options_,
                                                       "Changling", &result));
  if (RegisterTests("Test")) {
    ASSERT_OK(CompactionFilterFactory::CreateFromString(config_options_,
                                                        "Changling", &result));
    ASSERT_NE(result, nullptr);
    ASSERT_STREQ(result->Name(), "ChanglingCompactionFilterFactory");
  }
}

TEST_F(LoadCustomizableTest, LoadCompactionFilterTest) {
  const CompactionFilter* result = nullptr;

  ASSERT_NOK(CompactionFilter::CreateFromString(config_options_, "Changling",
                                                &result));
#ifndef ROCKSDB_LITE
  ASSERT_OK(CompactionFilter::CreateFromString(
      config_options_, RemoveEmptyValueCompactionFilter::kClassName(),
      &result));
  ASSERT_NE(result, nullptr);
  ASSERT_STREQ(result->Name(), RemoveEmptyValueCompactionFilter::kClassName());
  delete result;
  result = nullptr;
  if (RegisterTests("Test")) {
    ASSERT_OK(CompactionFilter::CreateFromString(config_options_, "Changling",
                                                 &result));
    ASSERT_NE(result, nullptr);
    ASSERT_STREQ(result->Name(), "ChanglingCompactionFilter");
    delete result;
  }
#endif  // ROCKSDB_LITE
}

#ifndef ROCKSDB_LITE
TEST_F(LoadCustomizableTest, LoadEventListenerTest) {
  std::shared_ptr<EventListener> result;

  ASSERT_NOK(EventListener::CreateFromString(
      config_options_, OnFileDeletionListener::kClassName(), &result));
  ASSERT_NOK(EventListener::CreateFromString(
      config_options_, FlushCounterListener::kClassName(), &result));
  if (RegisterTests("Test")) {
    ASSERT_OK(EventListener::CreateFromString(
        config_options_, OnFileDeletionListener::kClassName(), &result));
    ASSERT_NE(result, nullptr);
    ASSERT_STREQ(result->Name(), OnFileDeletionListener::kClassName());
    ASSERT_OK(EventListener::CreateFromString(
        config_options_, FlushCounterListener::kClassName(), &result));
    ASSERT_NE(result, nullptr);
    ASSERT_STREQ(result->Name(), FlushCounterListener::kClassName());
  }
}

TEST_F(LoadCustomizableTest, LoadEncryptionProviderTest) {
  std::shared_ptr<EncryptionProvider> result;
  ASSERT_NOK(
      EncryptionProvider::CreateFromString(config_options_, "Mock", &result));
  ASSERT_OK(
      EncryptionProvider::CreateFromString(config_options_, "CTR", &result));
  ASSERT_NE(result, nullptr);
  ASSERT_STREQ(result->Name(), "CTR");
  ASSERT_NOK(result->ValidateOptions(DBOptions(), ColumnFamilyOptions()));
  ASSERT_OK(EncryptionProvider::CreateFromString(config_options_, "CTR://test",
                                                 &result));
  ASSERT_NE(result, nullptr);
  ASSERT_STREQ(result->Name(), "CTR");
  ASSERT_OK(result->ValidateOptions(DBOptions(), ColumnFamilyOptions()));

  if (RegisterTests("Test")) {
    ASSERT_OK(
        EncryptionProvider::CreateFromString(config_options_, "Mock", &result));
    ASSERT_NE(result, nullptr);
    ASSERT_STREQ(result->Name(), "Mock");
    ASSERT_OK(EncryptionProvider::CreateFromString(config_options_,
                                                   "Mock://test", &result));
    ASSERT_NE(result, nullptr);
    ASSERT_STREQ(result->Name(), "Mock");
    ASSERT_OK(result->ValidateOptions(DBOptions(), ColumnFamilyOptions()));
  }
}

TEST_F(LoadCustomizableTest, LoadEncryptionCipherTest) {
  std::shared_ptr<BlockCipher> result;
  ASSERT_NOK(BlockCipher::CreateFromString(config_options_, "Mock", &result));
  ASSERT_OK(BlockCipher::CreateFromString(config_options_, "ROT13", &result));
  ASSERT_NE(result, nullptr);
  ASSERT_STREQ(result->Name(), "ROT13");
  if (RegisterTests("Test")) {
    ASSERT_OK(BlockCipher::CreateFromString(config_options_, "Mock", &result));
    ASSERT_NE(result, nullptr);
    ASSERT_STREQ(result->Name(), "Mock");
  }
}
#endif  // !ROCKSDB_LITE

TEST_F(LoadCustomizableTest, LoadFlushBlockPolicyFactoryTest) {
  std::shared_ptr<TableFactory> table;
  std::shared_ptr<FlushBlockPolicyFactory> result;
  ASSERT_NOK(FlushBlockPolicyFactory::CreateFromString(
      config_options_, "TestFlushBlockPolicyFactory", &result));

  ASSERT_OK(
      FlushBlockPolicyFactory::CreateFromString(config_options_, "", &result));
  ASSERT_NE(result, nullptr);
  ASSERT_STREQ(result->Name(), FlushBlockBySizePolicyFactory::kClassName());

  ASSERT_OK(FlushBlockPolicyFactory::CreateFromString(
      config_options_, FlushBlockEveryKeyPolicyFactory::kClassName(), &result));
  ASSERT_NE(result, nullptr);
  ASSERT_STREQ(result->Name(), FlushBlockEveryKeyPolicyFactory::kClassName());

  ASSERT_OK(FlushBlockPolicyFactory::CreateFromString(
      config_options_, FlushBlockBySizePolicyFactory::kClassName(), &result));
  ASSERT_NE(result, nullptr);
  ASSERT_STREQ(result->Name(), FlushBlockBySizePolicyFactory::kClassName());
#ifndef ROCKSDB_LITE
  std::string table_opts = "id=BlockBasedTable; flush_block_policy_factory=";
  ASSERT_OK(TableFactory::CreateFromString(
      config_options_,
      table_opts + FlushBlockEveryKeyPolicyFactory::kClassName(), &table));
  auto bbto = table->GetOptions<BlockBasedTableOptions>();
  ASSERT_NE(bbto, nullptr);
  ASSERT_NE(bbto->flush_block_policy_factory.get(), nullptr);
  ASSERT_STREQ(bbto->flush_block_policy_factory->Name(),
               FlushBlockEveryKeyPolicyFactory::kClassName());
  if (RegisterTests("Test")) {
    ASSERT_OK(FlushBlockPolicyFactory::CreateFromString(
        config_options_, "TestFlushBlockPolicyFactory", &result));
    ASSERT_NE(result, nullptr);
    ASSERT_STREQ(result->Name(), "TestFlushBlockPolicyFactory");
    ASSERT_OK(TableFactory::CreateFromString(
        config_options_, table_opts + "TestFlushBlockPolicyFactory", &table));
    bbto = table->GetOptions<BlockBasedTableOptions>();
    ASSERT_NE(bbto, nullptr);
    ASSERT_NE(bbto->flush_block_policy_factory.get(), nullptr);
    ASSERT_STREQ(bbto->flush_block_policy_factory->Name(),
                 "TestFlushBlockPolicyFactory");
  }
#endif  // ROCKSDB_LITE
>>>>>>> 052c24a6
}

}  // namespace ROCKSDB_NAMESPACE
int main(int argc, char** argv) {
  ::testing::InitGoogleTest(&argc, argv);
#ifdef GFLAGS
  ParseCommandLineFlags(&argc, &argv, true);
#endif  // GFLAGS
  return RUN_ALL_TESTS();
}<|MERGE_RESOLUTION|>--- conflicted
+++ resolved
@@ -18,13 +18,10 @@
 #include "options/options_helper.h"
 #include "options/options_parser.h"
 #include "rocksdb/convenience.h"
-<<<<<<< HEAD
-#include "rocksdb/statistics.h"
-=======
 #include "rocksdb/env_encryption.h"
 #include "rocksdb/flush_block_policy.h"
 #include "rocksdb/secondary_cache.h"
->>>>>>> 052c24a6
+#include "rocksdb/statistics.h"
 #include "rocksdb/utilities/customizable_util.h"
 #include "rocksdb/utilities/object_registry.h"
 #include "rocksdb/utilities/options_type.h"
@@ -973,13 +970,13 @@
   return static_cast<int>(library.GetFactoryCount(&num_types));
 }
 
-<<<<<<< HEAD
 class TestStatistics : public StatisticsImpl {
  public:
   TestStatistics() : StatisticsImpl(nullptr) {}
   const char* Name() const override { return kClassName(); }
   static const char* kClassName() { return "Test"; }
-=======
+};
+
 class MockEncryptionProvider : public EncryptionProvider {
  public:
   explicit MockEncryptionProvider(const std::string& id) : id_(id) {}
@@ -1034,14 +1031,12 @@
       const BlockBuilder& /*data_block_builder*/) const override {
     return nullptr;
   }
->>>>>>> 052c24a6
 };
 
 static int RegisterLocalObjects(ObjectLibrary& library,
                                 const std::string& /*arg*/) {
   size_t num_types;
   // Load any locally defined objects here
-<<<<<<< HEAD
   library.Register<Statistics>(
       TestStatistics::kClassName(),
       [](const std::string& /*uri*/, std::unique_ptr<Statistics>* guard,
@@ -1050,7 +1045,6 @@
         return guard->get();
       });
 
-=======
   library.Register<EncryptionProvider>(
       "Mock(://test)?",
       [](const std::string& uri, std::unique_ptr<EncryptionProvider>* guard,
@@ -1080,7 +1074,6 @@
         guard->reset(new TestSecondaryCache());
         return guard->get();
       });
->>>>>>> 052c24a6
   return static_cast<int>(library.GetFactoryCount(&num_types));
 }
 #endif  // !ROCKSDB_LITE
@@ -1180,7 +1173,6 @@
   }
 }
 
-<<<<<<< HEAD
 TEST_F(LoadCustomizableTest, LoadStatisticsTest) {
   std::shared_ptr<Statistics> stats;
   ASSERT_NOK(Statistics::CreateFromString(
@@ -1229,41 +1221,41 @@
     ASSERT_STREQ(inner->get()->Name(), TestStatistics::kClassName());
   }
 #endif
-=======
-TEST_F(LoadCustomizableTest, LoadMergeOperatorTest) {
-  std::shared_ptr<MergeOperator> result;
-
-  ASSERT_NOK(
-      MergeOperator::CreateFromString(config_options_, "Changling", &result));
-  ASSERT_OK(MergeOperator::CreateFromString(config_options_, "put", &result));
-  ASSERT_NE(result, nullptr);
-  ASSERT_STREQ(result->Name(), "PutOperator");
-  if (RegisterTests("Test")) {
-    ASSERT_OK(
+
+  TEST_F(LoadCustomizableTest, LoadMergeOperatorTest) {
+    std::shared_ptr<MergeOperator> result;
+
+    ASSERT_NOK(
         MergeOperator::CreateFromString(config_options_, "Changling", &result));
+    ASSERT_OK(MergeOperator::CreateFromString(config_options_, "put", &result));
     ASSERT_NE(result, nullptr);
-    ASSERT_STREQ(result->Name(), "ChanglingMergeOperator");
-  }
-}
-
-TEST_F(LoadCustomizableTest, LoadCompactionFilterFactoryTest) {
-  std::shared_ptr<CompactionFilterFactory> result;
-
-  ASSERT_NOK(CompactionFilterFactory::CreateFromString(config_options_,
-                                                       "Changling", &result));
-  if (RegisterTests("Test")) {
-    ASSERT_OK(CompactionFilterFactory::CreateFromString(config_options_,
-                                                        "Changling", &result));
-    ASSERT_NE(result, nullptr);
-    ASSERT_STREQ(result->Name(), "ChanglingCompactionFilterFactory");
-  }
-}
-
-TEST_F(LoadCustomizableTest, LoadCompactionFilterTest) {
-  const CompactionFilter* result = nullptr;
-
-  ASSERT_NOK(CompactionFilter::CreateFromString(config_options_, "Changling",
+    ASSERT_STREQ(result->Name(), "PutOperator");
+    if (RegisterTests("Test")) {
+      ASSERT_OK(MergeOperator::CreateFromString(config_options_, "Changling",
                                                 &result));
+      ASSERT_NE(result, nullptr);
+      ASSERT_STREQ(result->Name(), "ChanglingMergeOperator");
+    }
+  }
+
+  TEST_F(LoadCustomizableTest, LoadCompactionFilterFactoryTest) {
+    std::shared_ptr<CompactionFilterFactory> result;
+
+    ASSERT_NOK(CompactionFilterFactory::CreateFromString(config_options_,
+                                                         "Changling", &result));
+    if (RegisterTests("Test")) {
+      ASSERT_OK(CompactionFilterFactory::CreateFromString(
+          config_options_, "Changling", &result));
+      ASSERT_NE(result, nullptr);
+      ASSERT_STREQ(result->Name(), "ChanglingCompactionFilterFactory");
+    }
+  }
+
+  TEST_F(LoadCustomizableTest, LoadCompactionFilterTest) {
+    const CompactionFilter* result = nullptr;
+
+    ASSERT_NOK(CompactionFilter::CreateFromString(config_options_, "Changling",
+                                                  &result));
 #ifndef ROCKSDB_LITE
   ASSERT_OK(CompactionFilter::CreateFromString(
       config_options_, RemoveEmptyValueCompactionFilter::kClassName(),
@@ -1280,7 +1272,7 @@
     delete result;
   }
 #endif  // ROCKSDB_LITE
-}
+  }
 
 #ifndef ROCKSDB_LITE
 TEST_F(LoadCustomizableTest, LoadEventListenerTest) {
@@ -1388,7 +1380,6 @@
                  "TestFlushBlockPolicyFactory");
   }
 #endif  // ROCKSDB_LITE
->>>>>>> 052c24a6
 }
 
 }  // namespace ROCKSDB_NAMESPACE
