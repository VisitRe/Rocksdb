//  Copyright (c) 2011-present, Facebook, Inc.  All rights reserved.
//  This source code is licensed under both the GPLv2 (found in the
//  COPYING file in the root directory) and Apache 2.0 License
//  (found in the LICENSE.Apache file in the root directory).
//
// Copyright (c) 2011 The LevelDB Authors. All rights reserved.
// Use of this source code is governed by a BSD-style license that can be
// found in the LICENSE file. See the AUTHORS file for names of contributors.

#include "rocksdb/customizable.h"

#include <cctype>
#include <cinttypes>
#include <cstring>
#include <unordered_map>

#include "db/db_test_util.h"
#include "options/options_helper.h"
#include "options/options_parser.h"
#include "rocksdb/convenience.h"
#include "rocksdb/env_encryption.h"
#include "rocksdb/flush_block_policy.h"
#include "rocksdb/secondary_cache.h"
#include "rocksdb/utilities/customizable_util.h"
#include "rocksdb/utilities/object_registry.h"
#include "rocksdb/utilities/options_type.h"
#include "table/block_based/flush_block_policy.h"
#include "table/mock_table.h"
#include "test_util/mock_time_env.h"
#include "test_util/testharness.h"
#include "test_util/testutil.h"
#include "util/string_util.h"
#include "utilities/compaction_filters/remove_emptyvalue_compactionfilter.h"

#ifndef GFLAGS
bool FLAGS_enable_print = false;
#else
#include "util/gflags_compat.h"
using GFLAGS_NAMESPACE::ParseCommandLineFlags;
DEFINE_bool(enable_print, false, "Print options generated to console.");
#endif  // GFLAGS

namespace ROCKSDB_NAMESPACE {
namespace {
class StringLogger : public Logger {
 public:
  using Logger::Logv;
  void Logv(const char* format, va_list ap) override {
    char buffer[1000];
    vsnprintf(buffer, sizeof(buffer), format, ap);
    string_.append(buffer);
  }
  const std::string& str() const { return string_; }
  void clear() { string_.clear(); }

 private:
  std::string string_;
};

class TestCustomizable : public Customizable {
 public:
  TestCustomizable(const std::string& name) : name_(name) {}
  // Method to allow CheckedCast to work for this class
  static const char* kClassName() {
    return "TestCustomizable";
  }

  const char* Name() const override { return name_.c_str(); }
  static const char* Type() { return "test.custom"; }
  static Status CreateFromString(const ConfigOptions& opts,
                                 const std::string& value,
                                 std::unique_ptr<TestCustomizable>* result);
  static Status CreateFromString(const ConfigOptions& opts,
                                 const std::string& value,
                                 std::shared_ptr<TestCustomizable>* result);
  static Status CreateFromString(const ConfigOptions& opts,
                                 const std::string& value,
                                 TestCustomizable** result);
  bool IsInstanceOf(const std::string& name) const override {
    if (name == kClassName()) {
      return true;
    } else {
      return Customizable::IsInstanceOf(name);
    }
  }

 protected:
  const std::string name_;
};

struct AOptions {
  static const char* kName() { return "A"; }
  int i = 0;
  bool b = false;
};

static std::unordered_map<std::string, OptionTypeInfo> a_option_info = {
#ifndef ROCKSDB_LITE
    {"int",
     {offsetof(struct AOptions, i), OptionType::kInt,
      OptionVerificationType::kNormal, OptionTypeFlags::kMutable}},
    {"bool",
     {offsetof(struct AOptions, b), OptionType::kBoolean,
      OptionVerificationType::kNormal, OptionTypeFlags::kNone}},
#endif  // ROCKSDB_LITE
};

class ACustomizable : public TestCustomizable {
 public:
  explicit ACustomizable(const std::string& id)
      : TestCustomizable("A"), id_(id) {
    RegisterOptions(&opts_, &a_option_info);
  }
  std::string GetId() const override { return id_; }
  static const char* kClassName() { return "A"; }

 private:
  AOptions opts_;
  const std::string id_;
};

struct BOptions {
  std::string s;
  bool b = false;
};

static std::unordered_map<std::string, OptionTypeInfo> b_option_info = {
#ifndef ROCKSDB_LITE
    {"string",
     {offsetof(struct BOptions, s), OptionType::kString,
      OptionVerificationType::kNormal, OptionTypeFlags::kNone}},
    {"bool",
     {offsetof(struct BOptions, b), OptionType::kBoolean,
      OptionVerificationType::kNormal, OptionTypeFlags::kNone}},
#endif  // ROCKSDB_LITE
};

class BCustomizable : public TestCustomizable {
 private:
 public:
  explicit BCustomizable(const std::string& name) : TestCustomizable(name) {
    RegisterOptions(name, &opts_, &b_option_info);
  }
  static const char* kClassName() { return "B"; }

 private:
  BOptions opts_;
};

static bool LoadSharedB(const std::string& id,
                        std::shared_ptr<TestCustomizable>* result) {
  if (id == "B") {
    result->reset(new BCustomizable(id));
    return true;
  } else if (id.empty()) {
    result->reset();
    return true;
  } else {
    return false;
  }
}

#ifndef ROCKSDB_LITE
static int A_count = 0;
static int RegisterCustomTestObjects(ObjectLibrary& library,
                                     const std::string& /*arg*/) {
  library.Register<TestCustomizable>(
      "A.*",
      [](const std::string& name, std::unique_ptr<TestCustomizable>* guard,
         std::string* /* msg */) {
        guard->reset(new ACustomizable(name));
        A_count++;
        return guard->get();
      });

  library.Register<TestCustomizable>(
      "S", [](const std::string& name,
              std::unique_ptr<TestCustomizable>* /* guard */,
              std::string* /* msg */) { return new BCustomizable(name); });
  size_t num_types;
  return static_cast<int>(library.GetFactoryCount(&num_types));
}
#endif  // ROCKSDB_LITE

struct SimpleOptions {
  static const char* kName() { return "simple"; }
  bool b = true;
  std::unique_ptr<TestCustomizable> cu;
  std::shared_ptr<TestCustomizable> cs;
  TestCustomizable* cp = nullptr;
};

static std::unordered_map<std::string, OptionTypeInfo> simple_option_info = {
#ifndef ROCKSDB_LITE
    {"bool",
     {offsetof(struct SimpleOptions, b), OptionType::kBoolean,
      OptionVerificationType::kNormal, OptionTypeFlags::kNone}},
    {"unique",
     OptionTypeInfo::AsCustomUniquePtr<TestCustomizable>(
         offsetof(struct SimpleOptions, cu), OptionVerificationType::kNormal,
         OptionTypeFlags::kAllowNull)},
    {"shared",
     OptionTypeInfo::AsCustomSharedPtr<TestCustomizable>(
         offsetof(struct SimpleOptions, cs), OptionVerificationType::kNormal,
         OptionTypeFlags::kAllowNull)},
    {"pointer",
     OptionTypeInfo::AsCustomRawPtr<TestCustomizable>(
         offsetof(struct SimpleOptions, cp), OptionVerificationType::kNormal,
         OptionTypeFlags::kAllowNull)},
#endif  // ROCKSDB_LITE
};

class SimpleConfigurable : public Configurable {
 private:
  SimpleOptions simple_;

 public:
  SimpleConfigurable() { RegisterOptions(&simple_, &simple_option_info); }

  explicit SimpleConfigurable(
      const std::unordered_map<std::string, OptionTypeInfo>* map) {
    RegisterOptions(&simple_, map);
  }
};

#ifndef ROCKSDB_LITE
static void GetMapFromProperties(
    const std::string& props,
    std::unordered_map<std::string, std::string>* map) {
  std::istringstream iss(props);
  std::unordered_map<std::string, std::string> copy_map;
  std::string line;
  map->clear();
  for (int line_num = 0; std::getline(iss, line); line_num++) {
    std::string name;
    std::string value;
    ASSERT_OK(
        RocksDBOptionsParser::ParseStatement(&name, &value, line, line_num));
    (*map)[name] = value;
  }
}
#endif  // ROCKSDB_LITE
}  // namespace

Status TestCustomizable::CreateFromString(
    const ConfigOptions& config_options, const std::string& value,
    std::shared_ptr<TestCustomizable>* result) {
  return LoadSharedObject<TestCustomizable>(config_options, value, LoadSharedB,
                                            result);
}

Status TestCustomizable::CreateFromString(
    const ConfigOptions& config_options, const std::string& value,
    std::unique_ptr<TestCustomizable>* result) {
  return LoadUniqueObject<TestCustomizable>(
      config_options, value,
      [](const std::string& id, std::unique_ptr<TestCustomizable>* u) {
        if (id == "B") {
          u->reset(new BCustomizable(id));
          return true;
        } else if (id.empty()) {
          u->reset();
          return true;
        } else {
          return false;
        }
      },
      result);
}

Status TestCustomizable::CreateFromString(const ConfigOptions& config_options,
                                          const std::string& value,
                                          TestCustomizable** result) {
  return LoadStaticObject<TestCustomizable>(
      config_options, value,
      [](const std::string& id, TestCustomizable** ptr) {
        if (id == "B") {
          *ptr = new BCustomizable(id);
          return true;
        } else if (id.empty()) {
          *ptr = nullptr;
          return true;
        } else {
          return false;
        }
      },
      result);
}

class CustomizableTest : public testing::Test {
 public:
  CustomizableTest() {
    config_options_.invoke_prepare_options = false;
#ifndef ROCKSDB_LITE
    // GetOptionsFromMap is not supported in ROCKSDB_LITE
    config_options_.registry->AddLibrary("CustomizableTest",
                                         RegisterCustomTestObjects, "");
#endif  // ROCKSDB_LITE
  }

  ConfigOptions config_options_;
};

#ifndef ROCKSDB_LITE  // GetOptionsFromMap is not supported in ROCKSDB_LITE
// Tests that a Customizable can be created by:
//    - a simple name
//    - a XXX.id option
//    - a property with a name
TEST_F(CustomizableTest, CreateByNameTest) {
  ObjectLibrary::Default()->Register<TestCustomizable>(
      "TEST.*",
      [](const std::string& name, std::unique_ptr<TestCustomizable>* guard,
         std::string* /* msg */) {
        guard->reset(new TestCustomizable(name));
        return guard->get();
      });
  std::unique_ptr<Configurable> configurable(new SimpleConfigurable());
  SimpleOptions* simple = configurable->GetOptions<SimpleOptions>();
  ASSERT_NE(simple, nullptr);
  ASSERT_OK(
      configurable->ConfigureFromString(config_options_, "unique={id=TEST_1}"));
  ASSERT_NE(simple->cu, nullptr);
  ASSERT_EQ(simple->cu->GetId(), "TEST_1");
  ASSERT_OK(
      configurable->ConfigureFromString(config_options_, "unique.id=TEST_2"));
  ASSERT_NE(simple->cu, nullptr);
  ASSERT_EQ(simple->cu->GetId(), "TEST_2");
  ASSERT_OK(
      configurable->ConfigureFromString(config_options_, "unique=TEST_3"));
  ASSERT_NE(simple->cu, nullptr);
  ASSERT_EQ(simple->cu->GetId(), "TEST_3");
}

TEST_F(CustomizableTest, ToStringTest) {
  std::unique_ptr<TestCustomizable> custom(new TestCustomizable("test"));
  ASSERT_EQ(custom->ToString(config_options_), "test");
}

TEST_F(CustomizableTest, SimpleConfigureTest) {
  std::unordered_map<std::string, std::string> opt_map = {
      {"unique", "id=A;int=1;bool=true"},
      {"shared", "id=B;string=s"},
  };
  std::unique_ptr<Configurable> configurable(new SimpleConfigurable());
  ASSERT_OK(configurable->ConfigureFromMap(config_options_, opt_map));
  SimpleOptions* simple = configurable->GetOptions<SimpleOptions>();
  ASSERT_NE(simple, nullptr);
  ASSERT_NE(simple->cu, nullptr);
  ASSERT_EQ(simple->cu->GetId(), "A");
  std::string opt_str;
  std::string mismatch;
  ASSERT_OK(configurable->GetOptionString(config_options_, &opt_str));
  std::unique_ptr<Configurable> copy(new SimpleConfigurable());
  ASSERT_OK(copy->ConfigureFromString(config_options_, opt_str));
  ASSERT_TRUE(
      configurable->AreEquivalent(config_options_, copy.get(), &mismatch));
}

TEST_F(CustomizableTest, ConfigureFromPropsTest) {
  std::unordered_map<std::string, std::string> opt_map = {
      {"unique.id", "A"}, {"unique.A.int", "1"},    {"unique.A.bool", "true"},
      {"shared.id", "B"}, {"shared.B.string", "s"},
  };
  std::unique_ptr<Configurable> configurable(new SimpleConfigurable());
  ASSERT_OK(configurable->ConfigureFromMap(config_options_, opt_map));
  SimpleOptions* simple = configurable->GetOptions<SimpleOptions>();
  ASSERT_NE(simple, nullptr);
  ASSERT_NE(simple->cu, nullptr);
  ASSERT_EQ(simple->cu->GetId(), "A");
  std::string opt_str;
  std::string mismatch;
  config_options_.delimiter = "\n";
  std::unordered_map<std::string, std::string> props;
  ASSERT_OK(configurable->GetOptionString(config_options_, &opt_str));
  GetMapFromProperties(opt_str, &props);
  std::unique_ptr<Configurable> copy(new SimpleConfigurable());
  ASSERT_OK(copy->ConfigureFromMap(config_options_, props));
  ASSERT_TRUE(
      configurable->AreEquivalent(config_options_, copy.get(), &mismatch));
}

TEST_F(CustomizableTest, ConfigureFromShortTest) {
  std::unordered_map<std::string, std::string> opt_map = {
      {"unique.id", "A"}, {"unique.A.int", "1"},    {"unique.A.bool", "true"},
      {"shared.id", "B"}, {"shared.B.string", "s"},
  };
  std::unique_ptr<Configurable> configurable(new SimpleConfigurable());
  ASSERT_OK(configurable->ConfigureFromMap(config_options_, opt_map));
  SimpleOptions* simple = configurable->GetOptions<SimpleOptions>();
  ASSERT_NE(simple, nullptr);
  ASSERT_NE(simple->cu, nullptr);
  ASSERT_EQ(simple->cu->GetId(), "A");
}

TEST_F(CustomizableTest, AreEquivalentOptionsTest) {
  std::unordered_map<std::string, std::string> opt_map = {
      {"unique", "id=A;int=1;bool=true"},
      {"shared", "id=A;int=1;bool=true"},
  };
  std::string mismatch;
  ConfigOptions config_options = config_options_;
  std::unique_ptr<Configurable> c1(new SimpleConfigurable());
  std::unique_ptr<Configurable> c2(new SimpleConfigurable());
  ASSERT_OK(c1->ConfigureFromMap(config_options, opt_map));
  ASSERT_OK(c2->ConfigureFromMap(config_options, opt_map));
  ASSERT_TRUE(c1->AreEquivalent(config_options, c2.get(), &mismatch));
  SimpleOptions* simple = c1->GetOptions<SimpleOptions>();
  ASSERT_TRUE(
      simple->cu->AreEquivalent(config_options, simple->cs.get(), &mismatch));
  ASSERT_OK(simple->cu->ConfigureOption(config_options, "int", "2"));
  ASSERT_FALSE(
      simple->cu->AreEquivalent(config_options, simple->cs.get(), &mismatch));
  ASSERT_FALSE(c1->AreEquivalent(config_options, c2.get(), &mismatch));
  ConfigOptions loosely = config_options;
  loosely.sanity_level = ConfigOptions::kSanityLevelLooselyCompatible;
  ASSERT_TRUE(c1->AreEquivalent(loosely, c2.get(), &mismatch));
  ASSERT_TRUE(simple->cu->AreEquivalent(loosely, simple->cs.get(), &mismatch));

  ASSERT_OK(c1->ConfigureOption(config_options, "shared", "id=B;string=3"));
  ASSERT_TRUE(c1->AreEquivalent(loosely, c2.get(), &mismatch));
  ASSERT_FALSE(c1->AreEquivalent(config_options, c2.get(), &mismatch));
  ASSERT_FALSE(simple->cs->AreEquivalent(loosely, simple->cu.get(), &mismatch));
  simple->cs.reset();
  ASSERT_TRUE(c1->AreEquivalent(loosely, c2.get(), &mismatch));
  ASSERT_FALSE(c1->AreEquivalent(config_options, c2.get(), &mismatch));
}

// Tests that we can initialize a customizable from its options
TEST_F(CustomizableTest, ConfigureStandaloneCustomTest) {
  std::unique_ptr<TestCustomizable> base, copy;
  const auto& registry = config_options_.registry;
  ASSERT_OK(registry->NewUniqueObject<TestCustomizable>("A", &base));
  ASSERT_OK(registry->NewUniqueObject<TestCustomizable>("A", &copy));
  ASSERT_OK(base->ConfigureFromString(config_options_, "int=33;bool=true"));
  std::string opt_str;
  std::string mismatch;
  ASSERT_OK(base->GetOptionString(config_options_, &opt_str));
  ASSERT_OK(copy->ConfigureFromString(config_options_, opt_str));
  ASSERT_TRUE(base->AreEquivalent(config_options_, copy.get(), &mismatch));
}

// Tests that we fail appropriately if the pattern is not registered
TEST_F(CustomizableTest, BadNameTest) {
  config_options_.ignore_unsupported_options = false;
  std::unique_ptr<Configurable> c1(new SimpleConfigurable());
  ASSERT_NOK(
      c1->ConfigureFromString(config_options_, "unique.shared.id=bad name"));
  config_options_.ignore_unsupported_options = true;
  ASSERT_OK(
      c1->ConfigureFromString(config_options_, "unique.shared.id=bad name"));
}

// Tests that we fail appropriately if a bad option is passed to the underlying
// configurable
TEST_F(CustomizableTest, BadOptionTest) {
  std::unique_ptr<Configurable> c1(new SimpleConfigurable());
  ConfigOptions ignore = config_options_;
  ignore.ignore_unknown_options = true;

  ASSERT_NOK(c1->ConfigureFromString(config_options_, "A.int=11"));
  ASSERT_NOK(c1->ConfigureFromString(config_options_, "shared={id=B;int=1}"));
  ASSERT_OK(c1->ConfigureFromString(ignore, "shared={id=A;string=s}"));
  ASSERT_NOK(c1->ConfigureFromString(config_options_, "B.int=11"));
  ASSERT_OK(c1->ConfigureFromString(ignore, "B.int=11"));
  ASSERT_NOK(c1->ConfigureFromString(config_options_, "A.string=s"));
  ASSERT_OK(c1->ConfigureFromString(ignore, "A.string=s"));
  // Test as detached
  ASSERT_NOK(
      c1->ConfigureFromString(config_options_, "shared.id=A;A.string=b}"));
  ASSERT_OK(c1->ConfigureFromString(ignore, "shared.id=A;A.string=s}"));
}

// Tests that different IDs lead to different objects
TEST_F(CustomizableTest, UniqueIdTest) {
  std::unique_ptr<Configurable> base(new SimpleConfigurable());
  ASSERT_OK(base->ConfigureFromString(config_options_,
                                      "unique={id=A_1;int=1;bool=true}"));
  SimpleOptions* simple = base->GetOptions<SimpleOptions>();
  ASSERT_NE(simple, nullptr);
  ASSERT_NE(simple->cu, nullptr);
  ASSERT_EQ(simple->cu->GetId(), std::string("A_1"));
  std::string opt_str;
  std::string mismatch;
  ASSERT_OK(base->GetOptionString(config_options_, &opt_str));
  std::unique_ptr<Configurable> copy(new SimpleConfigurable());
  ASSERT_OK(copy->ConfigureFromString(config_options_, opt_str));
  ASSERT_TRUE(base->AreEquivalent(config_options_, copy.get(), &mismatch));
  ASSERT_OK(base->ConfigureFromString(config_options_,
                                      "unique={id=A_2;int=1;bool=true}"));
  ASSERT_FALSE(base->AreEquivalent(config_options_, copy.get(), &mismatch));
  ASSERT_EQ(simple->cu->GetId(), std::string("A_2"));
}

TEST_F(CustomizableTest, IsInstanceOfTest) {
  std::shared_ptr<TestCustomizable> tc = std::make_shared<ACustomizable>("A_1");

  ASSERT_EQ(tc->GetId(), std::string("A_1"));
  ASSERT_TRUE(tc->IsInstanceOf("A"));
  ASSERT_TRUE(tc->IsInstanceOf("TestCustomizable"));
  ASSERT_FALSE(tc->IsInstanceOf("B"));
  ASSERT_FALSE(tc->IsInstanceOf("A_1"));
  ASSERT_EQ(tc->CheckedCast<ACustomizable>(), tc.get());
  ASSERT_EQ(tc->CheckedCast<TestCustomizable>(), tc.get());
  ASSERT_EQ(tc->CheckedCast<BCustomizable>(), nullptr);

  tc.reset(new BCustomizable("B"));
  ASSERT_TRUE(tc->IsInstanceOf("B"));
  ASSERT_TRUE(tc->IsInstanceOf("TestCustomizable"));
  ASSERT_FALSE(tc->IsInstanceOf("A"));
  ASSERT_EQ(tc->CheckedCast<BCustomizable>(), tc.get());
  ASSERT_EQ(tc->CheckedCast<TestCustomizable>(), tc.get());
  ASSERT_EQ(tc->CheckedCast<ACustomizable>(), nullptr);
}

TEST_F(CustomizableTest, PrepareOptionsTest) {
  static std::unordered_map<std::string, OptionTypeInfo> p_option_info = {
#ifndef ROCKSDB_LITE
      {"can_prepare",
       {0, OptionType::kBoolean, OptionVerificationType::kNormal,
        OptionTypeFlags::kNone}},
#endif  // ROCKSDB_LITE
  };

  class PrepareCustomizable : public TestCustomizable {
   public:
    bool can_prepare_ = true;

    PrepareCustomizable() : TestCustomizable("P") {
      RegisterOptions("Prepare", &can_prepare_, &p_option_info);
    }

    Status PrepareOptions(const ConfigOptions& opts) override {
      if (!can_prepare_) {
        return Status::InvalidArgument("Cannot Prepare");
      } else {
        return TestCustomizable::PrepareOptions(opts);
      }
    }
  };

  ObjectLibrary::Default()->Register<TestCustomizable>(
      "P",
      [](const std::string& /*name*/, std::unique_ptr<TestCustomizable>* guard,
         std::string* /* msg */) {
        guard->reset(new PrepareCustomizable());
        return guard->get();
      });

  std::unique_ptr<Configurable> base(new SimpleConfigurable());
  ConfigOptions prepared(config_options_);
  prepared.invoke_prepare_options = true;

  ASSERT_FALSE(base->IsPrepared());
  ASSERT_OK(base->ConfigureFromString(
      prepared, "unique=A_1; shared={id=B;string=s}; pointer.id=S"));
  SimpleOptions* simple = base->GetOptions<SimpleOptions>();
  ASSERT_NE(simple, nullptr);
  ASSERT_NE(simple->cu, nullptr);
  ASSERT_NE(simple->cs, nullptr);
  ASSERT_NE(simple->cp, nullptr);
  ASSERT_TRUE(base->IsPrepared());
  ASSERT_TRUE(simple->cu->IsPrepared());
  ASSERT_TRUE(simple->cs->IsPrepared());
  ASSERT_TRUE(simple->cp->IsPrepared());
  delete simple->cp;
  base.reset(new SimpleConfigurable());
  ASSERT_OK(base->ConfigureFromString(
      config_options_, "unique=A_1; shared={id=B;string=s}; pointer.id=S"));

  simple = base->GetOptions<SimpleOptions>();
  ASSERT_NE(simple, nullptr);
  ASSERT_NE(simple->cu, nullptr);
  ASSERT_NE(simple->cs, nullptr);
  ASSERT_NE(simple->cp, nullptr);
  ASSERT_FALSE(base->IsPrepared());
  ASSERT_FALSE(simple->cu->IsPrepared());
  ASSERT_FALSE(simple->cs->IsPrepared());
  ASSERT_FALSE(simple->cp->IsPrepared());

  ASSERT_OK(base->PrepareOptions(config_options_));
  ASSERT_TRUE(base->IsPrepared());
  ASSERT_TRUE(simple->cu->IsPrepared());
  ASSERT_TRUE(simple->cs->IsPrepared());
  ASSERT_TRUE(simple->cp->IsPrepared());
  delete simple->cp;
  base.reset(new SimpleConfigurable());
  simple = base->GetOptions<SimpleOptions>();
  ASSERT_NE(simple, nullptr);

  ASSERT_NOK(
      base->ConfigureFromString(prepared, "unique={id=P; can_prepare=false}"));
  ASSERT_EQ(simple->cu, nullptr);

  ASSERT_OK(
      base->ConfigureFromString(prepared, "unique={id=P; can_prepare=true}"));
  ASSERT_NE(simple->cu, nullptr);
  ASSERT_TRUE(simple->cu->IsPrepared());

  ASSERT_OK(base->ConfigureFromString(config_options_,
                                      "unique={id=P; can_prepare=true}"));
  ASSERT_NE(simple->cu, nullptr);
  ASSERT_FALSE(simple->cu->IsPrepared());
  ASSERT_OK(simple->cu->PrepareOptions(prepared));
  ASSERT_TRUE(simple->cu->IsPrepared());

  ASSERT_OK(base->ConfigureFromString(config_options_,
                                      "unique={id=P; can_prepare=false}"));
  ASSERT_NE(simple->cu, nullptr);
  ASSERT_FALSE(simple->cu->IsPrepared());
  ASSERT_NOK(simple->cu->PrepareOptions(prepared));
  ASSERT_FALSE(simple->cu->IsPrepared());
}

namespace {
static std::unordered_map<std::string, OptionTypeInfo> inner_option_info = {
#ifndef ROCKSDB_LITE
    {"inner",
     OptionTypeInfo::AsCustomSharedPtr<TestCustomizable>(
         0, OptionVerificationType::kNormal, OptionTypeFlags::kStringNameOnly)}
#endif  // ROCKSDB_LITE
};

class InnerCustomizable : public Customizable {
 public:
  explicit InnerCustomizable(const std::shared_ptr<Customizable>& w)
      : inner_(w) {}
  static const char* kClassName() { return "Inner"; }
  bool IsInstanceOf(const std::string& name) const override {
    if (name == kClassName()) {
      return true;
    } else {
      return Customizable::IsInstanceOf(name);
    }
  }

 protected:
  const Customizable* Inner() const override { return inner_.get(); }

 private:
  std::shared_ptr<Customizable> inner_;
};

class WrappedCustomizable1 : public InnerCustomizable {
 public:
  explicit WrappedCustomizable1(const std::shared_ptr<Customizable>& w)
      : InnerCustomizable(w) {}
  const char* Name() const override { return kClassName(); }
  static const char* kClassName() { return "Wrapped1"; }
};

class WrappedCustomizable2 : public InnerCustomizable {
 public:
  explicit WrappedCustomizable2(const std::shared_ptr<Customizable>& w)
      : InnerCustomizable(w) {}
  const char* Name() const override { return kClassName(); }
  static const char* kClassName() { return "Wrapped2"; }
};
}  // namespace

TEST_F(CustomizableTest, WrappedInnerTest) {
  std::shared_ptr<TestCustomizable> ac =
      std::make_shared<TestCustomizable>("A");

  ASSERT_TRUE(ac->IsInstanceOf("A"));
  ASSERT_TRUE(ac->IsInstanceOf("TestCustomizable"));
  ASSERT_EQ(ac->CheckedCast<TestCustomizable>(), ac.get());
  ASSERT_EQ(ac->CheckedCast<InnerCustomizable>(), nullptr);
  ASSERT_EQ(ac->CheckedCast<WrappedCustomizable1>(), nullptr);
  ASSERT_EQ(ac->CheckedCast<WrappedCustomizable2>(), nullptr);
  std::shared_ptr<Customizable> wc1 =
      std::make_shared<WrappedCustomizable1>(ac);

  ASSERT_TRUE(wc1->IsInstanceOf(WrappedCustomizable1::kClassName()));
  ASSERT_EQ(wc1->CheckedCast<WrappedCustomizable1>(), wc1.get());
  ASSERT_EQ(wc1->CheckedCast<WrappedCustomizable2>(), nullptr);
  ASSERT_EQ(wc1->CheckedCast<InnerCustomizable>(), wc1.get());
  ASSERT_EQ(wc1->CheckedCast<TestCustomizable>(), ac.get());

  std::shared_ptr<Customizable> wc2 =
      std::make_shared<WrappedCustomizable2>(wc1);
  ASSERT_TRUE(wc2->IsInstanceOf(WrappedCustomizable2::kClassName()));
  ASSERT_EQ(wc2->CheckedCast<WrappedCustomizable2>(), wc2.get());
  ASSERT_EQ(wc2->CheckedCast<WrappedCustomizable1>(), wc1.get());
  ASSERT_EQ(wc2->CheckedCast<InnerCustomizable>(), wc2.get());
  ASSERT_EQ(wc2->CheckedCast<TestCustomizable>(), ac.get());
}

TEST_F(CustomizableTest, TestStringDepth) {
  class ShallowCustomizable : public Customizable {
   public:
    ShallowCustomizable() {
      inner_ = std::make_shared<ACustomizable>("a");
      RegisterOptions("inner", &inner_, &inner_option_info);
    }
    static const char* kClassName() { return "shallow"; }
    const char* Name() const override { return kClassName(); }

   private:
    std::shared_ptr<TestCustomizable> inner_;
  };
  ConfigOptions shallow = config_options_;
  std::unique_ptr<Configurable> c(new ShallowCustomizable());
  std::string opt_str;
  shallow.depth = ConfigOptions::Depth::kDepthShallow;
  ASSERT_OK(c->GetOptionString(shallow, &opt_str));
  ASSERT_EQ(opt_str, "inner=a;");
  shallow.depth = ConfigOptions::Depth::kDepthDetailed;
  ASSERT_OK(c->GetOptionString(shallow, &opt_str));
  ASSERT_NE(opt_str, "inner=a;");
}

// Tests that we only get a new customizable when it changes
TEST_F(CustomizableTest, NewUniqueCustomizableTest) {
  std::unique_ptr<Configurable> base(new SimpleConfigurable());
  A_count = 0;
  ASSERT_OK(base->ConfigureFromString(config_options_,
                                      "unique={id=A_1;int=1;bool=true}"));
  SimpleOptions* simple = base->GetOptions<SimpleOptions>();
  ASSERT_NE(simple, nullptr);
  ASSERT_NE(simple->cu, nullptr);
  ASSERT_EQ(A_count, 1);  // Created one A
  ASSERT_OK(base->ConfigureFromString(config_options_,
                                      "unique={id=A_1;int=1;bool=false}"));
  ASSERT_EQ(A_count, 2);  // Create another A_1
  ASSERT_OK(base->ConfigureFromString(config_options_, "unique={id=}"));
  ASSERT_EQ(simple->cu, nullptr);
  ASSERT_EQ(A_count, 2);
  ASSERT_OK(base->ConfigureFromString(config_options_,
                                      "unique={id=A_2;int=1;bool=false}"));
  ASSERT_EQ(A_count, 3);  // Created another A
  ASSERT_OK(base->ConfigureFromString(config_options_, "unique.id="));
  ASSERT_EQ(simple->cu, nullptr);
  ASSERT_OK(base->ConfigureFromString(config_options_, "unique=nullptr"));
  ASSERT_EQ(simple->cu, nullptr);
  ASSERT_OK(base->ConfigureFromString(config_options_, "unique.id=nullptr"));
  ASSERT_EQ(simple->cu, nullptr);
  ASSERT_EQ(A_count, 3);
}

TEST_F(CustomizableTest, NewEmptyUniqueTest) {
  std::unique_ptr<Configurable> base(new SimpleConfigurable());
  SimpleOptions* simple = base->GetOptions<SimpleOptions>();
  ASSERT_EQ(simple->cu, nullptr);
  simple->cu.reset(new BCustomizable("B"));

  ASSERT_OK(base->ConfigureFromString(config_options_, "unique={id=}"));
  ASSERT_EQ(simple->cu, nullptr);
  simple->cu.reset(new BCustomizable("B"));

  ASSERT_OK(base->ConfigureFromString(config_options_, "unique={id=nullptr}"));
  ASSERT_EQ(simple->cu, nullptr);
  simple->cu.reset(new BCustomizable("B"));

  ASSERT_OK(base->ConfigureFromString(config_options_, "unique.id="));
  ASSERT_EQ(simple->cu, nullptr);
  simple->cu.reset(new BCustomizable("B"));

  ASSERT_OK(base->ConfigureFromString(config_options_, "unique=nullptr"));
  ASSERT_EQ(simple->cu, nullptr);
  simple->cu.reset(new BCustomizable("B"));

  ASSERT_OK(base->ConfigureFromString(config_options_, "unique.id=nullptr"));
  ASSERT_EQ(simple->cu, nullptr);
}

TEST_F(CustomizableTest, NewEmptySharedTest) {
  std::unique_ptr<Configurable> base(new SimpleConfigurable());

  SimpleOptions* simple = base->GetOptions<SimpleOptions>();
  ASSERT_NE(simple, nullptr);
  ASSERT_EQ(simple->cs, nullptr);
  simple->cs.reset(new BCustomizable("B"));

  ASSERT_OK(base->ConfigureFromString(config_options_, "shared={id=}"));
  ASSERT_NE(simple, nullptr);
  ASSERT_EQ(simple->cs, nullptr);
  simple->cs.reset(new BCustomizable("B"));

  ASSERT_OK(base->ConfigureFromString(config_options_, "shared={id=nullptr}"));
  ASSERT_EQ(simple->cs, nullptr);
  simple->cs.reset(new BCustomizable("B"));

  ASSERT_OK(base->ConfigureFromString(config_options_, "shared.id="));
  ASSERT_EQ(simple->cs, nullptr);
  simple->cs.reset(new BCustomizable("B"));

  ASSERT_OK(base->ConfigureFromString(config_options_, "shared.id=nullptr"));
  ASSERT_EQ(simple->cs, nullptr);
  simple->cs.reset(new BCustomizable("B"));

  ASSERT_OK(base->ConfigureFromString(config_options_, "shared=nullptr"));
  ASSERT_EQ(simple->cs, nullptr);
}

TEST_F(CustomizableTest, NewEmptyStaticTest) {
  std::unique_ptr<Configurable> base(new SimpleConfigurable());
  ASSERT_OK(base->ConfigureFromString(config_options_, "pointer={id=}"));
  SimpleOptions* simple = base->GetOptions<SimpleOptions>();
  ASSERT_NE(simple, nullptr);
  ASSERT_EQ(simple->cp, nullptr);
  ASSERT_OK(base->ConfigureFromString(config_options_, "pointer={id=nullptr}"));
  ASSERT_EQ(simple->cp, nullptr);

  ASSERT_OK(base->ConfigureFromString(config_options_, "pointer="));
  ASSERT_EQ(simple->cp, nullptr);
  ASSERT_OK(base->ConfigureFromString(config_options_, "pointer=nullptr"));
  ASSERT_EQ(simple->cp, nullptr);

  ASSERT_OK(base->ConfigureFromString(config_options_, "pointer.id="));
  ASSERT_EQ(simple->cp, nullptr);
  ASSERT_OK(base->ConfigureFromString(config_options_, "pointer.id=nullptr"));
  ASSERT_EQ(simple->cp, nullptr);
}

namespace {
#ifndef ROCKSDB_LITE
static std::unordered_map<std::string, OptionTypeInfo> vector_option_info = {
    {"vector",
     OptionTypeInfo::Vector<std::shared_ptr<TestCustomizable>>(
         0, OptionVerificationType::kNormal,

         OptionTypeFlags::kNone,

         OptionTypeInfo::AsCustomSharedPtr<TestCustomizable>(
             0, OptionVerificationType::kNormal, OptionTypeFlags::kNone))},
};
class VectorConfigurable : public SimpleConfigurable {
 public:
  VectorConfigurable() { RegisterOptions("vector", &cv, &vector_option_info); }
  std::vector<std::shared_ptr<TestCustomizable>> cv;
};
}  // namespace

TEST_F(CustomizableTest, VectorConfigTest) {
  VectorConfigurable orig, copy;
  std::shared_ptr<TestCustomizable> c1, c2;
  ASSERT_OK(TestCustomizable::CreateFromString(config_options_, "A", &c1));
  ASSERT_OK(TestCustomizable::CreateFromString(config_options_, "B", &c2));
  orig.cv.push_back(c1);
  orig.cv.push_back(c2);
  ASSERT_OK(orig.ConfigureFromString(config_options_, "unique=A2"));
  std::string opt_str, mismatch;
  ASSERT_OK(orig.GetOptionString(config_options_, &opt_str));
  ASSERT_OK(copy.ConfigureFromString(config_options_, opt_str));
  ASSERT_TRUE(orig.AreEquivalent(config_options_, &copy, &mismatch));
}

TEST_F(CustomizableTest, NoNameTest) {
  // If Customizables are created without names, they are not
  // part of the serialization (since they cannot be recreated)
  VectorConfigurable orig, copy;
  auto sopts = orig.GetOptions<SimpleOptions>();
  auto copts = copy.GetOptions<SimpleOptions>();
  sopts->cu.reset(new ACustomizable(""));
  orig.cv.push_back(std::make_shared<ACustomizable>(""));
  orig.cv.push_back(std::make_shared<ACustomizable>("A1"));
  std::string opt_str, mismatch;
  ASSERT_OK(orig.GetOptionString(config_options_, &opt_str));
  ASSERT_OK(copy.ConfigureFromString(config_options_, opt_str));
  ASSERT_EQ(copy.cv.size(), 1U);
  ASSERT_EQ(copy.cv[0]->GetId(), "A1");
  ASSERT_EQ(copts->cu, nullptr);
}

#endif  // ROCKSDB_LITE

TEST_F(CustomizableTest, IgnoreUnknownObjects) {
  ConfigOptions ignore = config_options_;
  std::shared_ptr<TestCustomizable> shared;
  std::unique_ptr<TestCustomizable> unique;
  TestCustomizable* pointer = nullptr;
  ignore.ignore_unsupported_options = false;
  ASSERT_NOK(
      LoadSharedObject<TestCustomizable>(ignore, "Unknown", nullptr, &shared));
  ASSERT_NOK(
      LoadUniqueObject<TestCustomizable>(ignore, "Unknown", nullptr, &unique));
  ASSERT_NOK(
      LoadStaticObject<TestCustomizable>(ignore, "Unknown", nullptr, &pointer));
  ASSERT_EQ(shared.get(), nullptr);
  ASSERT_EQ(unique.get(), nullptr);
  ASSERT_EQ(pointer, nullptr);
  ignore.ignore_unsupported_options = true;
  ASSERT_OK(
      LoadSharedObject<TestCustomizable>(ignore, "Unknown", nullptr, &shared));
  ASSERT_OK(
      LoadUniqueObject<TestCustomizable>(ignore, "Unknown", nullptr, &unique));
  ASSERT_OK(
      LoadStaticObject<TestCustomizable>(ignore, "Unknown", nullptr, &pointer));
  ASSERT_EQ(shared.get(), nullptr);
  ASSERT_EQ(unique.get(), nullptr);
  ASSERT_EQ(pointer, nullptr);
  ASSERT_OK(LoadSharedObject<TestCustomizable>(ignore, "id=Unknown", nullptr,
                                               &shared));
  ASSERT_OK(LoadUniqueObject<TestCustomizable>(ignore, "id=Unknown", nullptr,
                                               &unique));
  ASSERT_OK(LoadStaticObject<TestCustomizable>(ignore, "id=Unknown", nullptr,
                                               &pointer));
  ASSERT_EQ(shared.get(), nullptr);
  ASSERT_EQ(unique.get(), nullptr);
  ASSERT_EQ(pointer, nullptr);
  ASSERT_OK(LoadSharedObject<TestCustomizable>(ignore, "id=Unknown;option=bad",
                                               nullptr, &shared));
  ASSERT_OK(LoadUniqueObject<TestCustomizable>(ignore, "id=Unknown;option=bad",
                                               nullptr, &unique));
  ASSERT_OK(LoadStaticObject<TestCustomizable>(ignore, "id=Unknown;option=bad",
                                               nullptr, &pointer));
  ASSERT_EQ(shared.get(), nullptr);
  ASSERT_EQ(unique.get(), nullptr);
  ASSERT_EQ(pointer, nullptr);
}

TEST_F(CustomizableTest, FactoryFunctionTest) {
  std::shared_ptr<TestCustomizable> shared;
  std::unique_ptr<TestCustomizable> unique;
  TestCustomizable* pointer = nullptr;
  ConfigOptions ignore = config_options_;
  ignore.ignore_unsupported_options = false;
  ASSERT_OK(TestCustomizable::CreateFromString(ignore, "B", &shared));
  ASSERT_OK(TestCustomizable::CreateFromString(ignore, "B", &unique));
  ASSERT_OK(TestCustomizable::CreateFromString(ignore, "B", &pointer));
  ASSERT_NE(shared.get(), nullptr);
  ASSERT_NE(unique.get(), nullptr);
  ASSERT_NE(pointer, nullptr);
  delete pointer;
  pointer = nullptr;
  ASSERT_OK(TestCustomizable::CreateFromString(ignore, "id=", &shared));
  ASSERT_OK(TestCustomizable::CreateFromString(ignore, "id=", &unique));
  ASSERT_OK(TestCustomizable::CreateFromString(ignore, "id=", &pointer));
  ASSERT_EQ(shared.get(), nullptr);
  ASSERT_EQ(unique.get(), nullptr);
  ASSERT_EQ(pointer, nullptr);
  ASSERT_NOK(TestCustomizable::CreateFromString(ignore, "option=bad", &shared));
  ASSERT_NOK(TestCustomizable::CreateFromString(ignore, "option=bad", &unique));
  ASSERT_NOK(
      TestCustomizable::CreateFromString(ignore, "option=bad", &pointer));
  ASSERT_EQ(pointer, nullptr);
}

TEST_F(CustomizableTest, URLFactoryTest) {
  std::unique_ptr<TestCustomizable> unique;
  ConfigOptions ignore = config_options_;
  ignore.ignore_unsupported_options = false;
  ignore.ignore_unsupported_options = false;
  ASSERT_OK(TestCustomizable::CreateFromString(ignore, "A=1;x=y", &unique));
  ASSERT_NE(unique, nullptr);
  ASSERT_EQ(unique->GetId(), "A=1;x=y");
  ASSERT_OK(TestCustomizable::CreateFromString(ignore, "A;x=y", &unique));
  ASSERT_NE(unique, nullptr);
  ASSERT_EQ(unique->GetId(), "A;x=y");
  unique.reset();
  ASSERT_OK(TestCustomizable::CreateFromString(ignore, "A=1?x=y", &unique));
  ASSERT_NE(unique, nullptr);
  ASSERT_EQ(unique->GetId(), "A=1?x=y");
}

TEST_F(CustomizableTest, MutableOptionsTest) {
  static std::unordered_map<std::string, OptionTypeInfo> mutable_option_info = {
      {"mutable",
       OptionTypeInfo::AsCustomSharedPtr<TestCustomizable>(
           0, OptionVerificationType::kNormal, OptionTypeFlags::kMutable)}};
  static std::unordered_map<std::string, OptionTypeInfo> immutable_option_info =
      {{"immutable",
        OptionTypeInfo::AsCustomSharedPtr<TestCustomizable>(
            0, OptionVerificationType::kNormal, OptionTypeFlags::kAllowNull)}};

  class MutableCustomizable : public Customizable {
   private:
    std::shared_ptr<TestCustomizable> mutable_;
    std::shared_ptr<TestCustomizable> immutable_;

   public:
    MutableCustomizable() {
      RegisterOptions("mutable", &mutable_, &mutable_option_info);
      RegisterOptions("immutable", &immutable_, &immutable_option_info);
    }
    const char* Name() const override { return "MutableCustomizable"; }
  };
  MutableCustomizable mc, mc2;
  std::string mismatch;
  std::string opt_str;

  ConfigOptions options = config_options_;
  ASSERT_FALSE(mc.IsPrepared());
  ASSERT_OK(mc.ConfigureOption(options, "mutable", "{id=B;}"));
  options.mutable_options_only = true;
  ASSERT_OK(mc.GetOptionString(options, &opt_str));
  ASSERT_OK(mc2.ConfigureFromString(options, opt_str));
  ASSERT_TRUE(mc.AreEquivalent(options, &mc2, &mismatch));

  options.mutable_options_only = false;
  ASSERT_OK(mc.ConfigureOption(options, "immutable", "{id=A; int=10}"));
  auto* mm = mc.GetOptions<std::shared_ptr<TestCustomizable>>("mutable");
  auto* im = mc.GetOptions<std::shared_ptr<TestCustomizable>>("immutable");
  ASSERT_NE(mm, nullptr);
  ASSERT_NE(mm->get(), nullptr);
  ASSERT_NE(im, nullptr);
  ASSERT_NE(im->get(), nullptr);

  // Now only deal with mutable options
  options.mutable_options_only = true;

  // Setting nested immutable customizable options fails
  ASSERT_NOK(mc.ConfigureOption(options, "immutable", "{id=B;}"));
  ASSERT_NOK(mc.ConfigureOption(options, "immutable.id", "B"));
  ASSERT_NOK(mc.ConfigureOption(options, "immutable.bool", "true"));
  ASSERT_NOK(mc.ConfigureOption(options, "immutable", "bool=true"));
  ASSERT_NOK(mc.ConfigureOption(options, "immutable", "{int=11;bool=true}"));
  auto* im_a = im->get()->GetOptions<AOptions>("A");
  ASSERT_NE(im_a, nullptr);
  ASSERT_EQ(im_a->i, 10);
  ASSERT_EQ(im_a->b, false);

  // Setting nested mutable customizable options succeeds but the object did not
  // change
  ASSERT_OK(mc.ConfigureOption(options, "immutable.int", "11"));
  ASSERT_EQ(im_a->i, 11);
  ASSERT_EQ(im_a, im->get()->GetOptions<AOptions>("A"));

  // The mutable configurable itself can be changed
  ASSERT_OK(mc.ConfigureOption(options, "mutable.id", "A"));
  ASSERT_OK(mc.ConfigureOption(options, "mutable", "A"));
  ASSERT_OK(mc.ConfigureOption(options, "mutable", "{id=A}"));
  ASSERT_OK(mc.ConfigureOption(options, "mutable", "{bool=true}"));

  // The Nested options in the mutable object can be changed
  ASSERT_OK(mc.ConfigureOption(options, "mutable", "{bool=true}"));
  auto* mm_a = mm->get()->GetOptions<AOptions>("A");
  ASSERT_EQ(mm_a->b, true);
  ASSERT_OK(mc.ConfigureOption(options, "mutable", "{int=22;bool=false}"));
  mm_a = mm->get()->GetOptions<AOptions>("A");
  ASSERT_EQ(mm_a->i, 22);
  ASSERT_EQ(mm_a->b, false);

  // Only the mutable options should get serialized
  options.mutable_options_only = false;
  ASSERT_OK(mc.GetOptionString(options, &opt_str));
  ASSERT_OK(mc.ConfigureOption(options, "immutable", "{id=B;}"));
  options.mutable_options_only = true;

  ASSERT_OK(mc.GetOptionString(options, &opt_str));
  ASSERT_OK(mc2.ConfigureFromString(options, opt_str));
  ASSERT_TRUE(mc.AreEquivalent(options, &mc2, &mismatch));
  options.mutable_options_only = false;
  ASSERT_FALSE(mc.AreEquivalent(options, &mc2, &mismatch));
  ASSERT_EQ(mismatch, "immutable");
}
#endif  // !ROCKSDB_LITE

namespace {
class TestSecondaryCache : public SecondaryCache {
 public:
  static const char* kClassName() { return "Test"; }
  const char* Name() const override { return kClassName(); }
  Status Insert(const Slice& /*key*/, void* /*value*/,
                const Cache::CacheItemHelper* /*helper*/) override {
    return Status::NotSupported();
  }
  std::unique_ptr<SecondaryCacheResultHandle> Lookup(
      const Slice& /*key*/, const Cache::CreateCallback& /*create_cb*/,
      bool /*wait*/) override {
    return nullptr;
  }
  void Erase(const Slice& /*key*/) override {}

  // Wait for a collection of handles to become ready
  void WaitAll(std::vector<SecondaryCacheResultHandle*> /*handles*/) override {}

  std::string GetPrintableOptions() const override { return ""; }
};

#ifndef ROCKSDB_LITE
<<<<<<< HEAD
// This method loads existing test classes into the ObjectRegistry
static int RegisterTestObjects(ObjectLibrary& library,
                               const std::string& /*arg*/) {
  size_t num_types;
  library.Register<TableFactory>(
      "MockTable",
      [](const std::string& /*uri*/, std::unique_ptr<TableFactory>* guard,
         std::string* /* errmsg */) {
        guard->reset(new mock::MockTableFactory());
        return guard->get();
      });
  library.Register<SystemClock>(
      MockSystemClock::kClassName(),
      [](const std::string& /*uri*/, std::unique_ptr<SystemClock>* guard,
         std::string* /* errmsg */) {
        guard->reset(new MockSystemClock(nullptr));
        return guard->get();
      });
  library.Register<EventListener>(
      OnFileDeletionListener::kClassName(),
      [](const std::string& /*uri*/, std::unique_ptr<EventListener>* guard,
         std::string* /* errmsg */) {
        guard->reset(new OnFileDeletionListener());
        return guard->get();
      });
  library.Register<EventListener>(
      FlushCounterListener::kClassName(),
      [](const std::string& /*uri*/, std::unique_ptr<EventListener>* guard,
         std::string* /* errmsg */) {
        guard->reset(new FlushCounterListener());
        return guard->get();
      });
  library.Register<const Comparator>(
      test::SimpleSuffixReverseComparator::kClassName(),
      [](const std::string& /*uri*/,
         std::unique_ptr<const Comparator>* /*guard*/,
         std::string* /* errmsg */) {
        static test::SimpleSuffixReverseComparator ssrc;
        return &ssrc;
      });
  library.Register<MergeOperator>(
      "Changling",
      [](const std::string& uri, std::unique_ptr<MergeOperator>* guard,
         std::string* /* errmsg */) {
        guard->reset(new test::ChanglingMergeOperator(uri));
        return guard->get();
      });
  library.Register<CompactionFilter>(
      "Changling",
      [](const std::string& uri, std::unique_ptr<CompactionFilter>* /*guard*/,
         std::string* /* errmsg */) {
        return new test::ChanglingCompactionFilter(uri);
      });
  library.Register<CompactionFilterFactory>(
      "Changling", [](const std::string& uri,
                      std::unique_ptr<CompactionFilterFactory>* guard,
                      std::string* /* errmsg */) {
        guard->reset(new test::ChanglingCompactionFilterFactory(uri));
        return guard->get();
      });

  return static_cast<int>(library.GetFactoryCount(&num_types));
}

=======
>>>>>>> 8c9e6897
class MockEncryptionProvider : public EncryptionProvider {
 public:
  explicit MockEncryptionProvider(const std::string& id) : id_(id) {}
  const char* Name() const override { return "Mock"; }
  size_t GetPrefixLength() const override { return 0; }
  Status CreateNewPrefix(const std::string& /*fname*/, char* /*prefix*/,
                         size_t /*prefixLength*/) const override {
    return Status::NotSupported();
  }

  Status AddCipher(const std::string& /*descriptor*/, const char* /*cipher*/,
                   size_t /*len*/, bool /*for_write*/) override {
    return Status::NotSupported();
  }

  Status CreateCipherStream(
      const std::string& /*fname*/, const EnvOptions& /*options*/,
      Slice& /*prefix*/,
      std::unique_ptr<BlockAccessCipherStream>* /*result*/) override {
    return Status::NotSupported();
  }
  Status ValidateOptions(const DBOptions& db_opts,
                         const ColumnFamilyOptions& cf_opts) const override {
    if (EndsWith(id_, "://test")) {
      return EncryptionProvider::ValidateOptions(db_opts, cf_opts);
    } else {
      return Status::InvalidArgument("MockProvider not initialized");
    }
  }

 private:
  std::string id_;
};

class MockCipher : public BlockCipher {
 public:
  const char* Name() const override { return "Mock"; }
  size_t BlockSize() override { return 0; }
  Status Encrypt(char* /*data*/) override { return Status::NotSupported(); }
  Status Decrypt(char* data) override { return Encrypt(data); }
};
#endif  // ROCKSDB_LITE

class TestFlushBlockPolicyFactory : public FlushBlockPolicyFactory {
 public:
  TestFlushBlockPolicyFactory() {}

  static const char* kClassName() { return "TestFlushBlockPolicyFactory"; }
  const char* Name() const override { return kClassName(); }

  FlushBlockPolicy* NewFlushBlockPolicy(
      const BlockBasedTableOptions& /*table_options*/,
      const BlockBuilder& /*data_block_builder*/) const override {
    return nullptr;
  }
};

#ifndef ROCKSDB_LITE
static int RegisterLocalObjects(ObjectLibrary& library,
                                const std::string& /*arg*/) {
  size_t num_types;
  library.Register<TableFactory>(
      mock::MockTableFactory::kClassName(),
      [](const std::string& /*uri*/, std::unique_ptr<TableFactory>* guard,
         std::string* /* errmsg */) {
        guard->reset(new mock::MockTableFactory());
        return guard->get();
      });
  library.Register<EventListener>(
      OnFileDeletionListener::kClassName(),
      [](const std::string& /*uri*/, std::unique_ptr<EventListener>* guard,
         std::string* /* errmsg */) {
        guard->reset(new OnFileDeletionListener());
        return guard->get();
      });
  library.Register<EventListener>(
      FlushCounterListener::kClassName(),
      [](const std::string& /*uri*/, std::unique_ptr<EventListener>* guard,
         std::string* /* errmsg */) {
        guard->reset(new FlushCounterListener());
        return guard->get();
      });
  // Load any locally defined objects here
  library.Register<EncryptionProvider>(
      "Mock(://test)?",
      [](const std::string& uri, std::unique_ptr<EncryptionProvider>* guard,
         std::string* /* errmsg */) {
        guard->reset(new MockEncryptionProvider(uri));
        return guard->get();
      });
  library.Register<BlockCipher>("Mock", [](const std::string& /*uri*/,
                                           std::unique_ptr<BlockCipher>* guard,
                                           std::string* /* errmsg */) {
    guard->reset(new MockCipher());
    return guard->get();
  });
  library.Register<FlushBlockPolicyFactory>(
      TestFlushBlockPolicyFactory::kClassName(),
      [](const std::string& /*uri*/,
         std::unique_ptr<FlushBlockPolicyFactory>* guard,
         std::string* /* errmsg */) {
        guard->reset(new TestFlushBlockPolicyFactory());
        return guard->get();
      });

  library.Register<SecondaryCache>(
      TestSecondaryCache::kClassName(),
      [](const std::string& /*uri*/, std::unique_ptr<SecondaryCache>* guard,
         std::string* /* errmsg */) {
        guard->reset(new TestSecondaryCache());
        return guard->get();
      });
  return static_cast<int>(library.GetFactoryCount(&num_types));
}
#endif  // !ROCKSDB_LITE
}  // namespace

class LoadCustomizableTest : public testing::Test {
 public:
  LoadCustomizableTest() {
    config_options_.ignore_unsupported_options = false;
    config_options_.invoke_prepare_options = false;
  }
  bool RegisterTests(const std::string& arg) {
#ifndef ROCKSDB_LITE
    config_options_.registry->AddLibrary("custom-tests",
                                         test::RegisterTestObjects, arg);
    config_options_.registry->AddLibrary("local-tests", RegisterLocalObjects,
                                         arg);
    return true;
#else
    (void)arg;
    return false;
#endif  // !ROCKSDB_LITE
  }

 protected:
  DBOptions db_opts_;
  ColumnFamilyOptions cf_opts_;
  ConfigOptions config_options_;
};

TEST_F(LoadCustomizableTest, LoadTableFactoryTest) {
  ColumnFamilyOptions cf_opts;
  std::shared_ptr<TableFactory> factory;
  ASSERT_NOK(TableFactory::CreateFromString(
      config_options_, mock::MockTableFactory::kClassName(), &factory));
  ASSERT_OK(TableFactory::CreateFromString(
      config_options_, TableFactory::kBlockBasedTableName(), &factory));
  ASSERT_NE(factory, nullptr);
  ASSERT_STREQ(factory->Name(), TableFactory::kBlockBasedTableName());
#ifndef ROCKSDB_LITE
  std::string opts_str = "table_factory=";
  ASSERT_OK(GetColumnFamilyOptionsFromString(
      config_options_, ColumnFamilyOptions(),
      opts_str + TableFactory::kBlockBasedTableName(), &cf_opts));
  ASSERT_NE(cf_opts.table_factory.get(), nullptr);
  ASSERT_STREQ(cf_opts.table_factory->Name(),
               TableFactory::kBlockBasedTableName());
#endif  // ROCKSDB_LITE
  if (RegisterTests("Test")) {
    ASSERT_OK(TableFactory::CreateFromString(
        config_options_, mock::MockTableFactory::kClassName(), &factory));
    ASSERT_NE(factory, nullptr);
    ASSERT_STREQ(factory->Name(), mock::MockTableFactory::kClassName());
#ifndef ROCKSDB_LITE
    ASSERT_OK(GetColumnFamilyOptionsFromString(
        config_options_, ColumnFamilyOptions(),
        opts_str + mock::MockTableFactory::kClassName(), &cf_opts));
    ASSERT_NE(cf_opts.table_factory.get(), nullptr);
    ASSERT_STREQ(cf_opts.table_factory->Name(),
                 mock::MockTableFactory::kClassName());
#endif  // ROCKSDB_LITE
  }
}

TEST_F(LoadCustomizableTest, LoadSecondaryCacheTest) {
  std::shared_ptr<SecondaryCache> result;
  ASSERT_NOK(SecondaryCache::CreateFromString(
      config_options_, TestSecondaryCache::kClassName(), &result));
  if (RegisterTests("Test")) {
    ASSERT_OK(SecondaryCache::CreateFromString(
        config_options_, TestSecondaryCache::kClassName(), &result));
    ASSERT_NE(result, nullptr);
    ASSERT_STREQ(result->Name(), TestSecondaryCache::kClassName());
  }
}

TEST_F(LoadCustomizableTest, LoadComparatorTest) {
  const Comparator* bytewise = BytewiseComparator();
  const Comparator* reverse = ReverseBytewiseComparator();

  const Comparator* result = nullptr;
  ASSERT_NOK(Comparator::CreateFromString(
      config_options_, test::SimpleSuffixReverseComparator::kClassName(),
      &result));
  ASSERT_OK(
      Comparator::CreateFromString(config_options_, bytewise->Name(), &result));
  ASSERT_EQ(result, bytewise);
  ASSERT_OK(
      Comparator::CreateFromString(config_options_, reverse->Name(), &result));
  ASSERT_EQ(result, reverse);

  if (RegisterTests("Test")) {
    ASSERT_OK(Comparator::CreateFromString(
        config_options_, test::SimpleSuffixReverseComparator::kClassName(),
        &result));
    ASSERT_NE(result, nullptr);
    ASSERT_STREQ(result->Name(),
                 test::SimpleSuffixReverseComparator::kClassName());
  }
}

TEST_F(LoadCustomizableTest, LoadMergeOperatorTest) {
  std::shared_ptr<MergeOperator> result;

  ASSERT_NOK(
      MergeOperator::CreateFromString(config_options_, "Changling", &result));
  ASSERT_OK(MergeOperator::CreateFromString(config_options_, "put", &result));
  ASSERT_NE(result, nullptr);
  ASSERT_STREQ(result->Name(), "PutOperator");
  if (RegisterTests("Test")) {
    ASSERT_OK(
        MergeOperator::CreateFromString(config_options_, "Changling", &result));
    ASSERT_NE(result, nullptr);
    ASSERT_STREQ(result->Name(), "ChanglingMergeOperator");
  }
}

TEST_F(LoadCustomizableTest, LoadCompactionFilterFactoryTest) {
  std::shared_ptr<CompactionFilterFactory> result;

  ASSERT_NOK(CompactionFilterFactory::CreateFromString(config_options_,
                                                       "Changling", &result));
  if (RegisterTests("Test")) {
    ASSERT_OK(CompactionFilterFactory::CreateFromString(config_options_,
                                                        "Changling", &result));
    ASSERT_NE(result, nullptr);
    ASSERT_STREQ(result->Name(), "ChanglingCompactionFilterFactory");
  }
}

TEST_F(LoadCustomizableTest, LoadCompactionFilterTest) {
  const CompactionFilter* result = nullptr;

  ASSERT_NOK(CompactionFilter::CreateFromString(config_options_, "Changling",
                                                &result));
#ifndef ROCKSDB_LITE
  ASSERT_OK(CompactionFilter::CreateFromString(
      config_options_, RemoveEmptyValueCompactionFilter::kClassName(),
      &result));
  ASSERT_NE(result, nullptr);
  ASSERT_STREQ(result->Name(), RemoveEmptyValueCompactionFilter::kClassName());
  delete result;
  result = nullptr;
  if (RegisterTests("Test")) {
    ASSERT_OK(CompactionFilter::CreateFromString(config_options_, "Changling",
                                                 &result));
    ASSERT_NE(result, nullptr);
    ASSERT_STREQ(result->Name(), "ChanglingCompactionFilter");
    delete result;
  }
#endif  // ROCKSDB_LITE
}

#ifndef ROCKSDB_LITE
TEST_F(LoadCustomizableTest, LoadEventListenerTest) {
  std::shared_ptr<EventListener> result;

  ASSERT_NOK(EventListener::CreateFromString(
      config_options_, OnFileDeletionListener::kClassName(), &result));
  ASSERT_NOK(EventListener::CreateFromString(
      config_options_, FlushCounterListener::kClassName(), &result));
  if (RegisterTests("Test")) {
    ASSERT_OK(EventListener::CreateFromString(
        config_options_, OnFileDeletionListener::kClassName(), &result));
    ASSERT_NE(result, nullptr);
    ASSERT_STREQ(result->Name(), OnFileDeletionListener::kClassName());
    ASSERT_OK(EventListener::CreateFromString(
        config_options_, FlushCounterListener::kClassName(), &result));
    ASSERT_NE(result, nullptr);
    ASSERT_STREQ(result->Name(), FlushCounterListener::kClassName());
  }
}

TEST_F(LoadCustomizableTest, LoadEncryptionProviderTest) {
  std::shared_ptr<EncryptionProvider> result;
  ASSERT_NOK(
      EncryptionProvider::CreateFromString(config_options_, "Mock", &result));
  ASSERT_OK(
      EncryptionProvider::CreateFromString(config_options_, "CTR", &result));
  ASSERT_NE(result, nullptr);
  ASSERT_STREQ(result->Name(), "CTR");
  ASSERT_NOK(result->ValidateOptions(DBOptions(), ColumnFamilyOptions()));
  ASSERT_OK(EncryptionProvider::CreateFromString(config_options_, "CTR://test",
                                                 &result));
  ASSERT_NE(result, nullptr);
  ASSERT_STREQ(result->Name(), "CTR");
  ASSERT_OK(result->ValidateOptions(DBOptions(), ColumnFamilyOptions()));

  if (RegisterTests("Test")) {
    ASSERT_OK(
        EncryptionProvider::CreateFromString(config_options_, "Mock", &result));
    ASSERT_NE(result, nullptr);
    ASSERT_STREQ(result->Name(), "Mock");
    ASSERT_OK(EncryptionProvider::CreateFromString(config_options_,
                                                   "Mock://test", &result));
    ASSERT_NE(result, nullptr);
    ASSERT_STREQ(result->Name(), "Mock");
    ASSERT_OK(result->ValidateOptions(DBOptions(), ColumnFamilyOptions()));
  }
}

TEST_F(LoadCustomizableTest, LoadEncryptionCipherTest) {
  std::shared_ptr<BlockCipher> result;
  ASSERT_NOK(BlockCipher::CreateFromString(config_options_, "Mock", &result));
  ASSERT_OK(BlockCipher::CreateFromString(config_options_, "ROT13", &result));
  ASSERT_NE(result, nullptr);
  ASSERT_STREQ(result->Name(), "ROT13");
  if (RegisterTests("Test")) {
    ASSERT_OK(BlockCipher::CreateFromString(config_options_, "Mock", &result));
    ASSERT_NE(result, nullptr);
    ASSERT_STREQ(result->Name(), "Mock");
  }
}
#endif  // !ROCKSDB_LITE

TEST_F(LoadCustomizableTest, LoadSystemClockTest) {
  std::shared_ptr<SystemClock> result;
  ASSERT_NOK(SystemClock::CreateFromString(
      config_options_, MockSystemClock::kClassName(), &result));
  ASSERT_OK(SystemClock::CreateFromString(
      config_options_, SystemClock::kDefaultName(), &result));
  ASSERT_NE(result, nullptr);
  ASSERT_TRUE(result->IsInstanceOf(SystemClock::kDefaultName()));
  if (RegisterTests("Test")) {
    ASSERT_OK(SystemClock::CreateFromString(
        config_options_, MockSystemClock::kClassName(), &result));
    ASSERT_NE(result, nullptr);
    ASSERT_STREQ(result->Name(), MockSystemClock::kClassName());
  }
}

TEST_F(LoadCustomizableTest, LoadFlushBlockPolicyFactoryTest) {
  std::shared_ptr<TableFactory> table;
  std::shared_ptr<FlushBlockPolicyFactory> result;
  ASSERT_NOK(FlushBlockPolicyFactory::CreateFromString(
      config_options_, "TestFlushBlockPolicyFactory", &result));

  ASSERT_OK(
      FlushBlockPolicyFactory::CreateFromString(config_options_, "", &result));
  ASSERT_NE(result, nullptr);
  ASSERT_STREQ(result->Name(), FlushBlockBySizePolicyFactory::kClassName());

  ASSERT_OK(FlushBlockPolicyFactory::CreateFromString(
      config_options_, FlushBlockEveryKeyPolicyFactory::kClassName(), &result));
  ASSERT_NE(result, nullptr);
  ASSERT_STREQ(result->Name(), FlushBlockEveryKeyPolicyFactory::kClassName());

  ASSERT_OK(FlushBlockPolicyFactory::CreateFromString(
      config_options_, FlushBlockBySizePolicyFactory::kClassName(), &result));
  ASSERT_NE(result, nullptr);
  ASSERT_STREQ(result->Name(), FlushBlockBySizePolicyFactory::kClassName());
#ifndef ROCKSDB_LITE
  std::string table_opts = "id=BlockBasedTable; flush_block_policy_factory=";
  ASSERT_OK(TableFactory::CreateFromString(
      config_options_,
      table_opts + FlushBlockEveryKeyPolicyFactory::kClassName(), &table));
  auto bbto = table->GetOptions<BlockBasedTableOptions>();
  ASSERT_NE(bbto, nullptr);
  ASSERT_NE(bbto->flush_block_policy_factory.get(), nullptr);
  ASSERT_STREQ(bbto->flush_block_policy_factory->Name(),
               FlushBlockEveryKeyPolicyFactory::kClassName());
  if (RegisterTests("Test")) {
    ASSERT_OK(FlushBlockPolicyFactory::CreateFromString(
        config_options_, "TestFlushBlockPolicyFactory", &result));
    ASSERT_NE(result, nullptr);
    ASSERT_STREQ(result->Name(), "TestFlushBlockPolicyFactory");
    ASSERT_OK(TableFactory::CreateFromString(
        config_options_, table_opts + "TestFlushBlockPolicyFactory", &table));
    bbto = table->GetOptions<BlockBasedTableOptions>();
    ASSERT_NE(bbto, nullptr);
    ASSERT_NE(bbto->flush_block_policy_factory.get(), nullptr);
    ASSERT_STREQ(bbto->flush_block_policy_factory->Name(),
                 "TestFlushBlockPolicyFactory");
  }
#endif  // ROCKSDB_LITE
}

}  // namespace ROCKSDB_NAMESPACE
int main(int argc, char** argv) {
  ::testing::InitGoogleTest(&argc, argv);
#ifdef GFLAGS
  ParseCommandLineFlags(&argc, &argv, true);
#endif  // GFLAGS
  return RUN_ALL_TESTS();
}<|MERGE_RESOLUTION|>--- conflicted
+++ resolved
@@ -1069,73 +1069,6 @@
 };
 
 #ifndef ROCKSDB_LITE
-<<<<<<< HEAD
-// This method loads existing test classes into the ObjectRegistry
-static int RegisterTestObjects(ObjectLibrary& library,
-                               const std::string& /*arg*/) {
-  size_t num_types;
-  library.Register<TableFactory>(
-      "MockTable",
-      [](const std::string& /*uri*/, std::unique_ptr<TableFactory>* guard,
-         std::string* /* errmsg */) {
-        guard->reset(new mock::MockTableFactory());
-        return guard->get();
-      });
-  library.Register<SystemClock>(
-      MockSystemClock::kClassName(),
-      [](const std::string& /*uri*/, std::unique_ptr<SystemClock>* guard,
-         std::string* /* errmsg */) {
-        guard->reset(new MockSystemClock(nullptr));
-        return guard->get();
-      });
-  library.Register<EventListener>(
-      OnFileDeletionListener::kClassName(),
-      [](const std::string& /*uri*/, std::unique_ptr<EventListener>* guard,
-         std::string* /* errmsg */) {
-        guard->reset(new OnFileDeletionListener());
-        return guard->get();
-      });
-  library.Register<EventListener>(
-      FlushCounterListener::kClassName(),
-      [](const std::string& /*uri*/, std::unique_ptr<EventListener>* guard,
-         std::string* /* errmsg */) {
-        guard->reset(new FlushCounterListener());
-        return guard->get();
-      });
-  library.Register<const Comparator>(
-      test::SimpleSuffixReverseComparator::kClassName(),
-      [](const std::string& /*uri*/,
-         std::unique_ptr<const Comparator>* /*guard*/,
-         std::string* /* errmsg */) {
-        static test::SimpleSuffixReverseComparator ssrc;
-        return &ssrc;
-      });
-  library.Register<MergeOperator>(
-      "Changling",
-      [](const std::string& uri, std::unique_ptr<MergeOperator>* guard,
-         std::string* /* errmsg */) {
-        guard->reset(new test::ChanglingMergeOperator(uri));
-        return guard->get();
-      });
-  library.Register<CompactionFilter>(
-      "Changling",
-      [](const std::string& uri, std::unique_ptr<CompactionFilter>* /*guard*/,
-         std::string* /* errmsg */) {
-        return new test::ChanglingCompactionFilter(uri);
-      });
-  library.Register<CompactionFilterFactory>(
-      "Changling", [](const std::string& uri,
-                      std::unique_ptr<CompactionFilterFactory>* guard,
-                      std::string* /* errmsg */) {
-        guard->reset(new test::ChanglingCompactionFilterFactory(uri));
-        return guard->get();
-      });
-
-  return static_cast<int>(library.GetFactoryCount(&num_types));
-}
-
-=======
->>>>>>> 8c9e6897
 class MockEncryptionProvider : public EncryptionProvider {
  public:
   explicit MockEncryptionProvider(const std::string& id) : id_(id) {}
