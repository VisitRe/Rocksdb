# Rocksdb Change Log
## Unreleased
### Public API Change
* Added a rocksdb::FileSystem class in include/rocksdb/file_system.h to encapsulate file creation/read/write operations, and an option DBOptions::file_system to allow a user to pass in an instance of rocksdb::FileSystem. If its a non-null value, this will take precendence over DBOptions::env for file operations. A new API rocksdb::FileSystem::Default() returns a platform default object. The DBOptions::env option and Env::Default() API will continue to be used for threading and other OS related functions, and where DBOptions::file_system is not specified, for file operations. For storage developers who are accustomed to rocksdb::Env, the interface in rocksdb::FileSystem is new and will probably undergo some changes as more storage systems are ported to it from rocksdb::Env. As of now, no env other than Posix has been ported to the new interface.
* A new rocksdb::NewSstFileManager() API that allows the caller to pass in separate Env and FileSystem objects.

### Bug Fixes
* Fix a bug that can cause unnecessary bg thread to be scheduled(#6104).
* Fix a bug in which a snapshot read could be affected by a DeleteRange after the snapshot (#6062).
<<<<<<< HEAD
* Fix a bug in WriteBatchWithIndex::MultiGetFromBatchAndDB, which is called by Transaction::MultiGet, that causes due to stale pointer access when the number of keys is > 32
=======
* Fixed two performance issues related to memtable history trimming. First, a new SuperVersion is now created only if some memtables were actually trimmed. Second, trimming is only scheduled if there is at least one flushed memtable that is kept in memory for the purposes of transaction conflict checking.
>>>>>>> cddd6379

## 6.6.0 (11/25/2019)
### Bug Fixes
* Fix data corruption caused by output of intra-L0 compaction on ingested file not being placed in correct order in L0.
* Fix a data race between Version::GetColumnFamilyMetaData() and Compaction::MarkFilesBeingCompacted() for access to being_compacted (#6056). The current fix acquires the db mutex during Version::GetColumnFamilyMetaData(), which may cause regression.
* Fix a bug in DBIter that is_blob_ state isn't updated when iterating backward using seek.
* Fix a bug when format_version=3, partitioned filters, and prefix search are used in conjunction. The bug could result into Seek::(prefix) returning NotFound for an existing prefix.
* Revert the feature "Merging iterator to avoid child iterator reseek for some cases (#5286)" since it might cause strong results when reseek happens with a different iterator upper bound.
* Fix a bug causing a crash during ingest external file when background compaction cause severe error (file not found).
* Fix a bug when partitioned filters and prefix search are used in conjunction, ::SeekForPrev could return invalid for an existing prefix. ::SeekForPrev might be called by the user, or internally on ::Prev, or within ::Seek if the return value involves Delete or a Merge operand.
* Fix OnFlushCompleted fired before flush result persisted in MANIFEST when there's concurrent flush job. The bug exists since OnFlushCompleted was introduced in rocksdb 3.8.
* Fixed an sst_dump crash on some plain table SST files.
* Fixed a memory leak in some error cases of opening plain table SST files.
* Fix a bug when a crash happens while calling WriteLevel0TableForRecovery for multiple column families, leading to a column family's log number greater than the first corrutped log number when the DB is being opened in PointInTime recovery mode during next recovery attempt (#5856).

### New Features
* Universal compaction to support options.periodic_compaction_seconds. A full compaction will be triggered if any file is over the threshold.
* `GetLiveFilesMetaData` and `GetColumnFamilyMetaData` now expose the file number of SST files as well as the oldest blob file referenced by each SST.
* A batched MultiGet API (DB::MultiGet()) that supports retrieving keys from multiple column families.
* Full and partitioned filters in the block-based table use an improved Bloom filter implementation, enabled with format_version 5 (or above) because previous releases cannot read this filter. This replacement is faster and more accurate, especially for high bits per key or millions of keys in a single (full) filter. For example, the new Bloom filter has the same false positive rate at 9.55 bits per key as the old one at 10 bits per key, and a lower false positive rate at 16 bits per key than the old one at 100 bits per key.
* Added AVX2 instructions to USE_SSE builds to accelerate the new Bloom filter and XXH3-based hash function on compatible x86_64 platforms (Haswell and later, ~2014).
* Support options.ttl or options.periodic_compaction_seconds with options.max_open_files = -1. File's oldest ancester time and file creation time will be written to manifest. If it is availalbe, this information will be used instead of creation_time and file_creation_time in table properties.
* Setting options.ttl for universal compaction now has the same meaning as setting periodic_compaction_seconds.
* SstFileMetaData also returns file creation time and oldest ancester time.
* The `sst_dump` command line tool `recompress` command now displays how many blocks were compressed and how many were not, in particular how many were not compressed because the compression ratio was not met (12.5% threshold for GoodCompressionRatio), as seen in the `number.block.not_compressed` counter stat since version 6.0.0.
* The block cache usage is now takes into account the overhead of metadata per each entry. This results into more accurate management of memory. A side-effect of this feature is that less items are fit into the block cache of the same size, which would result to higher cache miss rates. This can be remedied by increasing the block cache size or passing kDontChargeCacheMetadata to its constuctor to restore the old behavior.
* When using BlobDB, a mapping is maintained and persisted in the MANIFEST between each SST file and the oldest non-TTL blob file it references.
* `db_bench` now supports and by default issues non-TTL Puts to BlobDB. TTL Puts can be enabled by specifying a non-zero value for the `blob_db_max_ttl_range` command line parameter explicitly.
* `sst_dump` now supports printing BlobDB blob indexes in a human-readable format. This can be enabled by specifying the `decode_blob_index` flag on the command line.
* A number of new information elements are now exposed through the EventListener interface. For flushes, the file numbers of the new SST file and the oldest blob file referenced by the SST are propagated. For compactions, the level, file number, and the oldest blob file referenced are passed to the client for each compaction input and output file.

### Public API Change
* RocksDB release 4.1 or older will not be able to open DB generated by the new release. 4.2 was released on Feb 23, 2016.
* TTL Compactions in Level compaction style now initiate successive cascading compactions on a key range so that it reaches the bottom level quickly on TTL expiry. `creation_time` table property for compaction output files is now set to the minimum of the creation times of all compaction inputs.
* With FIFO compaction style, options.periodic_compaction_seconds will have the same meaning as options.ttl. Whichever stricter will be used. With the default options.periodic_compaction_seconds value with options.ttl's default of 0, RocksDB will give a default of 30 days.
* Added an API GetCreationTimeOfOldestFile(uint64_t* creation_time) to get the file_creation_time of the oldest SST file in the DB.
* FilterPolicy now exposes additional API to make it possible to choose filter configurations based on context, such as table level and compaction style. See `LevelAndStyleCustomFilterPolicy` in db_bloom_filter_test.cc. While most existing custom implementations of FilterPolicy should continue to work as before, those wrapping the return of NewBloomFilterPolicy will require overriding new function `GetBuilderWithContext()`, because calling `GetFilterBitsBuilder()` on the FilterPolicy returned by NewBloomFilterPolicy is no longer supported.
* An unlikely usage of FilterPolicy is no longer supported. Calling GetFilterBitsBuilder() on the FilterPolicy returned by NewBloomFilterPolicy will now cause an assertion violation in debug builds, because RocksDB has internally migrated to a more elaborate interface that is expected to evolve further. Custom implementations of FilterPolicy should work as before, except those wrapping the return of NewBloomFilterPolicy, which will require a new override of a protected function in FilterPolicy.
* NewBloomFilterPolicy now takes bits_per_key as a double instead of an int. This permits finer control over the memory vs. accuracy trade-off in the new Bloom filter implementation and should not change source code compatibility.
* The option BackupableDBOptions::max_valid_backups_to_open is now only used when opening BackupEngineReadOnly. When opening a read/write BackupEngine, anything but the default value logs a warning and is treated as the default. This change ensures that backup deletion has proper accounting of shared files to ensure they are deleted when no longer referenced by a backup.
* Deprecate `snap_refresh_nanos` option.
* Added DisableManualCompaction/EnableManualCompaction to stop and resume manual compaction.
* Add TryCatchUpWithPrimary() to StackableDB in non-LITE mode.
* Add a new Env::LoadEnv() overloaded function to return a shared_ptr to Env.
* Flush sets file name to "(nil)" for OnTableFileCreationCompleted() if the flush does not produce any L0. This can happen if the file is empty thus delete by RocksDB.

### Default Option Changes
* Changed the default value of periodic_compaction_seconds to `UINT64_MAX - 1` which allows RocksDB to auto-tune periodic compaction scheduling. When using the default value, periodic compactions are now auto-enabled if a compaction filter is used. A value of `0` will turn off the feature completely.
* Changed the default value of ttl to `UINT64_MAX - 1` which allows RocksDB to auto-tune ttl value. When using the default value, TTL will be auto-enabled to 30 days, when the feature is supported. To revert the old behavior, you can explicitly set it to 0.

### Performance Improvements
* For 64-bit hashing, RocksDB is standardizing on a slightly modified preview version of XXH3. This function is now used for many non-persisted hashes, along with fastrange64() in place of the modulus operator, and some benchmarks show a slight improvement.
* Level iterator to invlidate the iterator more often in prefix seek and the level is filtered out by prefix bloom.

## 6.5.2 (11/15/2019)
### Bug Fixes
* Fix a assertion failure in MultiGet() when BlockBasedTableOptions::no_block_cache is true and there is no compressed block cache
* Fix a buffer overrun problem in BlockBasedTable::MultiGet() when compression is enabled and no compressed block cache is configured.
* If a call to BackupEngine::PurgeOldBackups or BackupEngine::DeleteBackup suffered a crash, power failure, or I/O error, files could be left over from old backups that could only be purged with a call to GarbageCollect. Any call to PurgeOldBackups, DeleteBackup, or GarbageCollect should now suffice to purge such files.

## 6.5.1 (10/16/2019)
### Bug Fixes
* Revert the feature "Merging iterator to avoid child iterator reseek for some cases (#5286)" since it might cause strange results when reseek happens with a different iterator upper bound.
* Fix a bug in BlockBasedTableIterator that might return incorrect results when reseek happens with a different iterator upper bound.
* Fix a bug when partitioned filters and prefix search are used in conjunction, ::SeekForPrev could return invalid for an existing prefix. ::SeekForPrev might be called by the user, or internally on ::Prev, or within ::Seek if the return value involves Delete or a Merge operand.

## 6.5.0 (9/13/2019)
### Bug Fixes
* Fixed a number of data races in BlobDB.
* Fix a bug where the compaction snapshot refresh feature is not disabled as advertised when `snap_refresh_nanos` is set to 0..
* Fix bloom filter lookups by the MultiGet batching API when BlockBasedTableOptions::whole_key_filtering is false, by checking that a key is in the perfix_extractor domain and extracting the prefix before looking up.
* Fix a bug in file ingestion caused by incorrect file number allocation when the number of column families involved in the ingestion exceeds 2.

### New Features
* Introduced DBOptions::max_write_batch_group_size_bytes to configure maximum limit on number of bytes that are written in a single batch of WAL or memtable write. It is followed when the leader write size is larger than 1/8 of this limit.
* VerifyChecksum() by default will issue readahead. Allow ReadOptions to be passed in to those functions to override the readhead size. For checksum verifying before external SST file ingestion, a new option IngestExternalFileOptions.verify_checksums_readahead_size, is added for this readahead setting.
* When user uses options.force_consistency_check in RocksDb, instead of crashing the process, we now pass the error back to the users without killing the process.
* Add an option `memtable_insert_hint_per_batch` to WriteOptions. If it is true, each WriteBatch will maintain its own insert hints for each memtable in concurrent write. See include/rocksdb/options.h for more details.

### Public API Change
* Added max_write_buffer_size_to_maintain option to better control memory usage of immutable memtables.
* Added a lightweight API GetCurrentWalFile() to get last live WAL filename and size. Meant to be used as a helper for backup/restore tooling in a larger ecosystem such as MySQL with a MyRocks storage engine.
* The MemTable Bloom filter, when enabled, now always uses cache locality. Options::bloom_locality now only affects the PlainTable SST format.

### Performance Improvements
* Improve the speed of the MemTable Bloom filter, reducing the write overhead of enabling it by 1/3 to 1/2, with similar benefit to read performance.

## 6.4.0 (7/30/2019)
### Default Option Change
* LRUCacheOptions.high_pri_pool_ratio is set to 0.5 (previously 0.0) by default, which means that by default midpoint insertion is enabled. The same change is made for the default value of high_pri_pool_ratio argument in NewLRUCache(). When block cache is not explicitly created, the small block cache created by BlockBasedTable will still has this option to be 0.0.
* Change BlockBasedTableOptions.cache_index_and_filter_blocks_with_high_priority's default value from false to true.

### Public API Change
* Filter and compression dictionary blocks are now handled similarly to data blocks with regards to the block cache: instead of storing objects in the cache, only the blocks themselves are cached. In addition, filter and compression dictionary blocks (as well as filter partitions) no longer get evicted from the cache when a table is closed.
* Due to the above refactoring, block cache eviction statistics for filter and compression dictionary blocks are temporarily broken. We plan to reintroduce them in a later phase.
* The semantics of the per-block-type block read counts in the performance context now match those of the generic block_read_count.
* Errors related to the retrieval of the compression dictionary are now propagated to the user.
* db_bench adds a "benchmark" stats_history, which prints out the whole stats history.
* Overload GetAllKeyVersions() to support non-default column family.
* Added new APIs ExportColumnFamily() and CreateColumnFamilyWithImport() to support export and import of a Column Family. https://github.com/facebook/rocksdb/issues/3469
* ldb sometimes uses a string-append merge operator if no merge operator is passed in. This is to allow users to print keys from a DB with a merge operator.
* Replaces old Registra with ObjectRegistry to allow user to create custom object from string, also add LoadEnv() to Env.
* Added new overload of GetApproximateSizes which gets SizeApproximationOptions object and returns a Status. The older overloads are redirecting their calls to this new method and no longer assert if the include_flags doesn't have either of INCLUDE_MEMTABLES or INCLUDE_FILES bits set. It's recommended to use the new method only, as it is more type safe and returns a meaningful status in case of errors.
* LDBCommandRunner::RunCommand() to return the status code as an integer, rather than call exit() using the code.

### New Features
* Add argument `--secondary_path` to ldb to open the database as the secondary instance. This would keep the original DB intact.
* Compression dictionary blocks are now prefetched and pinned in the cache (based on the customer's settings) the same way as index and filter blocks.
* Added DBOptions::log_readahead_size which specifies the number of bytes to prefetch when reading the log. This is mostly useful for reading a remotely located log, as it can save the number of round-trips. If 0 (default), then the prefetching is disabled.
* Added new option in SizeApproximationOptions used with DB::GetApproximateSizes. When approximating the files total size that is used to store a keys range, allow approximation with an error margin of up to total_files_size * files_size_error_margin. This allows to take some shortcuts in files size approximation, resulting in better performance, while guaranteeing the resulting error is within a reasonable margin.
* Support loading custom objects in unit tests. In the affected unit tests, RocksDB will create custom Env objects based on environment variable TEST_ENV_URI. Users need to make sure custom object types are properly registered. For example, a static library should expose a `RegisterCustomObjects` function. By linking the unit test binary with the static library, the unit test can execute this function.

### Performance Improvements
* Reduce iterator key comparison for upper/lower bound check.
* Improve performance of row_cache: make reads with newer snapshots than data in an SST file share the same cache key, except in some transaction cases.
* The compression dictionary is no longer copied to a new object upon retrieval.

### Bug Fixes
* Fix ingested file and directory not being fsync.
* Return TryAgain status in place of Corruption when new tail is not visible to TransactionLogIterator.
* Fixed a regression where the fill_cache read option also affected index blocks.
* Fixed an issue where using cache_index_and_filter_blocks==false affected partitions of partitioned indexes/filters as well.

## 6.3.2 (8/15/2019)
### Public API Change
* The semantics of the per-block-type block read counts in the performance context now match those of the generic block_read_count.

### Bug Fixes
* Fixed a regression where the fill_cache read option also affected index blocks.
* Fixed an issue where using cache_index_and_filter_blocks==false affected partitions of partitioned indexes as well.

## 6.3.1 (7/24/2019)
### Bug Fixes
* Fix auto rolling bug introduced in 6.3.0, which causes segfault if log file creation fails.

## 6.3.0 (6/18/2019)
### Public API Change
* Now DB::Close() will return Aborted() error when there is unreleased snapshot. Users can retry after all snapshots are released.
* Index blocks are now handled similarly to data blocks with regards to the block cache: instead of storing objects in the cache, only the blocks themselves are cached. In addition, index blocks no longer get evicted from the cache when a table is closed, can now use the compressed block cache (if any), and can be shared among multiple table readers.
* Partitions of partitioned indexes no longer affect the read amplification statistics.
* Due to the above refactoring, block cache eviction statistics for indexes are temporarily broken. We plan to reintroduce them in a later phase.
* options.keep_log_file_num will be enforced strictly all the time. File names of all log files will be tracked, which may take significantly amount of memory if options.keep_log_file_num is large and either of options.max_log_file_size or options.log_file_time_to_roll is set.
* Add initial support for Get/Put with user timestamps. Users can specify timestamps via ReadOptions and WriteOptions when calling DB::Get and DB::Put.
* Accessing a partition of a partitioned filter or index through a pinned reference is no longer considered a cache hit.
* Add C bindings for secondary instance, i.e. DBImplSecondary.
* Rate limited deletion of WALs is only enabled if DBOptions::wal_dir is not set, or explicitly set to db_name passed to DB::Open and DBOptions::db_paths is empty, or same as db_paths[0].path

### New Features
* Add an option `snap_refresh_nanos` (default to 0) to periodically refresh the snapshot list in compaction jobs. Assign to 0 to disable the feature.
* Add an option `unordered_write` which trades snapshot guarantees with higher write throughput. When used with WRITE_PREPARED transactions with two_write_queues=true, it offers higher throughput with however no compromise on guarantees.
* Allow DBImplSecondary to remove memtables with obsolete data after replaying MANIFEST and WAL.
* Add an option `failed_move_fall_back_to_copy` (default is true) for external SST ingestion. When `move_files` is true and hard link fails, ingestion falls back to copy if `failed_move_fall_back_to_copy` is true. Otherwise, ingestion reports an error.
* Add command `list_file_range_deletes` in ldb, which prints out tombstones in SST files.

### Performance Improvements
* Reduce binary search when iterator reseek into the same data block.
* DBIter::Next() can skip user key checking if previous entry's seqnum is 0.
* Merging iterator to avoid child iterator reseek for some cases
* Log Writer will flush after finishing the whole record, rather than a fragment.
* Lower MultiGet batching API latency by reading data blocks from disk in parallel

### General Improvements
* Added new status code kColumnFamilyDropped to distinguish between Column Family Dropped and DB Shutdown in progress.
* Improve ColumnFamilyOptions validation when creating a new column family.

### Bug Fixes
* Fix a bug in WAL replay of secondary instance by skipping write batches with older sequence numbers than the current last sequence number.
* Fix flush's/compaction's merge processing logic which allowed `Put`s covered by range tombstones to reappear. Note `Put`s may exist even if the user only ever called `Merge()` due to an internal conversion during compaction to the bottommost level.
* Fix/improve memtable earliest sequence assignment and WAL replay so that WAL entries of unflushed column families will not be skipped after replaying the MANIFEST and increasing db sequence due to another flushed/compacted column family.
* Fix a bug caused by secondary not skipping the beginning of new MANIFEST.
* On DB open, delete WAL trash files left behind in wal_dir

## 6.2.0 (4/30/2019)
### New Features
* Add an option `strict_bytes_per_sync` that causes a file-writing thread to block rather than exceed the limit on bytes pending writeback specified by `bytes_per_sync` or `wal_bytes_per_sync`.
* Improve range scan performance by avoiding per-key upper bound check in BlockBasedTableIterator.
* Introduce Periodic Compaction for Level style compaction. Files are re-compacted periodically and put in the same level.
* Block-based table index now contains exact highest key in the file, rather than an upper bound. This may improve Get() and iterator Seek() performance in some situations, especially when direct IO is enabled and block cache is disabled. A setting BlockBasedTableOptions::index_shortening is introduced to control this behavior. Set it to kShortenSeparatorsAndSuccessor to get the old behavior.
* When reading from option file/string/map, customized envs can be filled according to object registry.
* Improve range scan performance when using explicit user readahead by not creating new table readers for every iterator.
* Add index type BlockBasedTableOptions::IndexType::kBinarySearchWithFirstKey. It significantly reduces read amplification in some setups, especially for iterator seeks. It's not fully implemented yet: IO errors are not handled right.

### Public API Change
* Change the behavior of OptimizeForPointLookup(): move away from hash-based block-based-table index, and use whole key memtable filtering.
* Change the behavior of OptimizeForSmallDb(): use a 16MB block cache, put index and filter blocks into it, and cost the memtable size to it. DBOptions.OptimizeForSmallDb() and ColumnFamilyOptions.OptimizeForSmallDb() start to take an optional cache object.
* Added BottommostLevelCompaction::kForceOptimized to avoid double compacting newly compacted files in the bottommost level compaction of manual compaction. Note this option may prohibit the manual compaction to produce a single file in the bottommost level.

### Bug Fixes
* Adjust WriteBufferManager's dummy entry size to block cache from 1MB to 256KB.
* Fix a race condition between WritePrepared::Get and ::Put with duplicate keys.
* Fix crash when memtable prefix bloom is enabled and read/write a key out of domain of prefix extractor.
* Close a WAL file before another thread deletes it.
* Fix an assertion failure `IsFlushPending() == true` caused by one bg thread releasing the db mutex in ~ColumnFamilyData and another thread clearing `flush_requested_` flag.

## 6.1.1 (4/9/2019)
### New Features
* When reading from option file/string/map, customized comparators and/or merge operators can be filled according to object registry.

### Public API Change

### Bug Fixes
* Fix a bug in 2PC where a sequence of txn prepare, memtable flush, and crash could result in losing the prepared transaction.
* Fix a bug in Encryption Env which could cause encrypted files to be read beyond file boundaries.

## 6.1.0 (3/27/2019)
### New Features
* Introduce two more stats levels, kExceptHistogramOrTimers and kExceptTimers.
* Added a feature to perform data-block sampling for compressibility, and report stats to user.
* Add support for trace filtering.
* Add DBOptions.avoid_unnecessary_blocking_io. If true, we avoid file deletion when destroying ColumnFamilyHandle and Iterator. Instead, a job is scheduled to delete the files in background.

### Public API Change
* Remove bundled fbson library.
* statistics.stats_level_ becomes atomic. It is preferred to use statistics.set_stats_level() and statistics.get_stats_level() to access it.
* Introduce a new IOError subcode, PathNotFound, to indicate trying to open a nonexistent file or directory for read.
* Add initial support for multiple db instances sharing the same data in single-writer, multi-reader mode.
* Removed some "using std::xxx" from public headers.

### Bug Fixes
* Fix JEMALLOC_CXX_THROW macro missing from older Jemalloc versions, causing build failures on some platforms.
* Fix SstFileReader not able to open file ingested with write_glbal_seqno=true.

## 6.0.0 (2/19/2019)
### New Features
* Enabled checkpoint on readonly db (DBImplReadOnly).
* Make DB ignore dropped column families while committing results of atomic flush.
* RocksDB may choose to preopen some files even if options.max_open_files != -1. This may make DB open slightly longer.
* For users of dictionary compression with ZSTD v0.7.0+, we now reuse the same digested dictionary when compressing each of an SST file's data blocks for faster compression speeds.
* For all users of dictionary compression who set `cache_index_and_filter_blocks == true`, we now store dictionary data used for decompression in the block cache for better control over memory usage. For users of ZSTD v1.1.4+ who compile with -DZSTD_STATIC_LINKING_ONLY, this includes a digested dictionary, which is used to increase decompression speed.
* Add support for block checksums verification for external SST files before ingestion.
* Introduce stats history which periodically saves Statistics snapshots and added `GetStatsHistory` API to retrieve these snapshots.
* Add a place holder in manifest which indicate a record from future that can be safely ignored.
* Add support for trace sampling.
* Enable properties block checksum verification for block-based tables.
* For all users of dictionary compression, we now generate a separate dictionary for compressing each bottom-level SST file. Previously we reused a single dictionary for a whole compaction to bottom level. The new approach achieves better compression ratios; however, it uses more memory and CPU for buffering/sampling data blocks and training dictionaries.
* Add whole key bloom filter support in memtable.
* Files written by `SstFileWriter` will now use dictionary compression if it is configured in the file writer's `CompressionOptions`.

### Public API Change
* Disallow CompactionFilter::IgnoreSnapshots() = false, because it is not very useful and the behavior is confusing. The filter will filter everything if there is no snapshot declared by the time the compaction starts. However, users can define a snapshot after the compaction starts and before it finishes and this new snapshot won't be repeatable, because after the compaction finishes, some keys may be dropped.
* CompactionPri = kMinOverlappingRatio also uses compensated file size, which boosts file with lots of tombstones to be compacted first.
* Transaction::GetForUpdate is extended with a do_validate parameter with default value of true. If false it skips validating the snapshot before doing the read. Similarly ::Merge, ::Put, ::Delete, and ::SingleDelete are extended with assume_tracked with default value of false. If true it indicates that call is assumed to be after a ::GetForUpdate.
* `TableProperties::num_entries` and `TableProperties::num_deletions` now also account for number of range tombstones.
* Remove geodb, spatial_db, document_db, json_document, date_tiered_db, and redis_lists.
* With "ldb ----try_load_options", when wal_dir specified by the option file doesn't exist, ignore it.
* Change time resolution in FileOperationInfo.
* Deleting Blob files also go through SStFileManager.
* Remove CuckooHash memtable.
* The counter stat `number.block.not_compressed` now also counts blocks not compressed due to poor compression ratio.
* Remove ttl option from `CompactionOptionsFIFO`. The option has been deprecated and ttl in `ColumnFamilyOptions` is used instead.
* Support SST file ingestion across multiple column families via DB::IngestExternalFiles. See the function's comment about atomicity.
* Remove Lua compaction filter.

### Bug Fixes
* Fix a deadlock caused by compaction and file ingestion waiting for each other in the event of write stalls.
* Fix a memory leak when files with range tombstones are read in mmap mode and block cache is enabled
* Fix handling of corrupt range tombstone blocks such that corruptions cannot cause deleted keys to reappear
* Lock free MultiGet
* Fix incorrect `NotFound` point lookup result when querying the endpoint of a file that has been extended by a range tombstone.
* Fix with pipelined write, write leaders's callback failure lead to the whole write group fail.

### Change Default Options
* Change options.compaction_pri's default to kMinOverlappingRatio

## 5.18.0 (11/30/2018)
### New Features
* Introduced `JemallocNodumpAllocator` memory allocator. When being use, block cache will be excluded from core dump.
* Introduced `PerfContextByLevel` as part of `PerfContext` which allows storing perf context at each level. Also replaced `__thread` with `thread_local` keyword for perf_context. Added per-level perf context for bloom filter and `Get` query.
* With level_compaction_dynamic_level_bytes = true, level multiplier may be adjusted automatically when Level 0 to 1 compaction is lagged behind.
* Introduced DB option `atomic_flush`. If true, RocksDB supports flushing multiple column families and atomically committing the result to MANIFEST. Useful when WAL is disabled.
* Added `num_deletions` and `num_merge_operands` members to `TableProperties`.
* Added "rocksdb.min-obsolete-sst-number-to-keep" DB property that reports the lower bound on SST file numbers that are being kept from deletion, even if the SSTs are obsolete.
* Add xxhash64 checksum support
* Introduced `MemoryAllocator`, which lets the user specify custom memory allocator for block based table.
* Improved `DeleteRange` to prevent read performance degradation. The feature is no longer marked as experimental.

### Public API Change
* `DBOptions::use_direct_reads` now affects reads issued by `BackupEngine` on the database's SSTs.
* `NO_ITERATORS` is divided into two counters `NO_ITERATOR_CREATED` and `NO_ITERATOR_DELETE`. Both of them are only increasing now, just as other counters.

### Bug Fixes
* Fix corner case where a write group leader blocked due to write stall blocks other writers in queue with WriteOptions::no_slowdown set.
* Fix in-memory range tombstone truncation to avoid erroneously covering newer keys at a lower level, and include range tombstones in compacted files whose largest key is the range tombstone's start key.
* Properly set the stop key for a truncated manual CompactRange
* Fix slow flush/compaction when DB contains many snapshots. The problem became noticeable to us in DBs with 100,000+ snapshots, though it will affect others at different thresholds.
* Fix the bug that WriteBatchWithIndex's SeekForPrev() doesn't see the entries with the same key.
* Fix the bug where user comparator was sometimes fed with InternalKey instead of the user key. The bug manifests when during GenerateBottommostFiles.
* Fix a bug in WritePrepared txns where if the number of old snapshots goes beyond the snapshot cache size (128 default) the rest will not be checked when evicting a commit entry from the commit cache.
* Fixed Get correctness bug in the presence of range tombstones where merge operands covered by a range tombstone always result in NotFound.
* Start populating `NO_FILE_CLOSES` ticker statistic, which was always zero previously.
* The default value of NewBloomFilterPolicy()'s argument use_block_based_builder is changed to false. Note that this new default may cause large temp memory usage when building very large SST files.

## 5.17.0 (10/05/2018)
### Public API Change
* `OnTableFileCreated` will now be called for empty files generated during compaction. In that case, `TableFileCreationInfo::file_path` will be "(nil)" and `TableFileCreationInfo::file_size` will be zero.
* Add `FlushOptions::allow_write_stall`, which controls whether Flush calls start working immediately, even if it causes user writes to stall, or will wait until flush can be performed without causing write stall (similar to `CompactRangeOptions::allow_write_stall`). Note that the default value is false, meaning we add delay to Flush calls until stalling can be avoided when possible. This is behavior change compared to previous RocksDB versions, where Flush calls didn't check if they might cause stall or not.
* Application using PessimisticTransactionDB is expected to rollback/commit recovered transactions before starting new ones. This assumption is used to skip concurrency control during recovery.
* Expose column family id to `OnCompactionCompleted`.

### New Features
* TransactionOptions::skip_concurrency_control allows pessimistic transactions to skip the overhead of concurrency control. Could be used for optimizing certain transactions or during recovery.

### Bug Fixes
* Avoid creating empty SSTs and subsequently deleting them in certain cases during compaction.
* Sync CURRENT file contents during checkpoint.

## 5.16.3 (10/1/2018)
### Bug Fixes
* Fix crash caused when `CompactFiles` run with `CompactionOptions::compression == CompressionType::kDisableCompressionOption`. Now that setting causes the compression type to be chosen according to the column family-wide compression options.

## 5.16.2 (9/21/2018)
### Bug Fixes
* Fix bug in partition filters with format_version=4.

## 5.16.1 (9/17/2018)
### Bug Fixes
* Remove trace_analyzer_tool from rocksdb_lib target in TARGETS file.
* Fix RocksDB Java build and tests.
* Remove sync point in Block destructor.

## 5.16.0 (8/21/2018)
### Public API Change
* The merge operands are passed to `MergeOperator::ShouldMerge` in the reversed order relative to how they were merged (passed to FullMerge or FullMergeV2) for performance reasons
* GetAllKeyVersions() to take an extra argument of `max_num_ikeys`.
* Using ZSTD dictionary trainer (i.e., setting `CompressionOptions::zstd_max_train_bytes` to a nonzero value) now requires ZSTD version 1.1.3 or later.

### New Features
* Changes the format of index blocks by delta encoding the index values, which are the block handles. This saves the encoding of BlockHandle::offset of the non-head index entries in each restart interval. The feature is backward compatible but not forward compatible. It is disabled by default unless format_version 4 or above is used.
* Add a new tool: trace_analyzer. Trace_analyzer analyzes the trace file generated by using trace_replay API. It can convert the binary format trace file to a human readable txt file, output the statistics of the analyzed query types such as access statistics and size statistics, combining the dumped whole key space file to analyze, support query correlation analyzing, and etc. Current supported query types are: Get, Put, Delete, SingleDelete, DeleteRange, Merge, Iterator (Seek, SeekForPrev only).
* Add hash index support to data blocks, which helps reducing the cpu utilization of point-lookup operations. This feature is backward compatible with the data block created without the hash index. It is disabled by default unless BlockBasedTableOptions::data_block_index_type is set to data_block_index_type = kDataBlockBinaryAndHash.

### Bug Fixes
* Fix a bug in misreporting the estimated partition index size in properties block.

## 5.15.0 (7/17/2018)
### Public API Change
* Remove managed iterator. ReadOptions.managed is not effective anymore.
* For bottommost_compression, a compatible CompressionOptions is added via `bottommost_compression_opts`. To keep backward compatible, a new boolean `enabled` is added to CompressionOptions. For compression_opts, it will be always used no matter what value of `enabled` is. For bottommost_compression_opts, it will only be used when user set `enabled=true`, otherwise, compression_opts will be used for bottommost_compression as default.
* With LRUCache, when high_pri_pool_ratio > 0, midpoint insertion strategy will be enabled to put low-pri items to the tail of low-pri list (the midpoint) when they first inserted into the cache. This is to make cache entries never get hit age out faster, improving cache efficiency when large background scan presents.
* For users of `Statistics` objects created via `CreateDBStatistics()`, the format of the string returned by its `ToString()` method has changed.
* The "rocksdb.num.entries" table property no longer counts range deletion tombstones as entries.

### New Features
* Changes the format of index blocks by storing the key in their raw form rather than converting them to InternalKey. This saves 8 bytes per index key. The feature is backward compatible but not forward compatible. It is disabled by default unless format_version 3 or above is used.
* Avoid memcpy when reading mmap files with OpenReadOnly and max_open_files==-1.
* Support dynamically changing `ColumnFamilyOptions::ttl` via `SetOptions()`.
* Add a new table property, "rocksdb.num.range-deletions", which counts the number of range deletion tombstones in the table.
* Improve the performance of iterators doing long range scans by using readahead, when using direct IO.
* pin_top_level_index_and_filter (default true) in BlockBasedTableOptions can be used in combination with cache_index_and_filter_blocks to prefetch and pin the top-level index of partitioned index and filter blocks in cache. It has no impact when cache_index_and_filter_blocks is false.
* Write properties meta-block at the end of block-based table to save read-ahead IO.

### Bug Fixes
* Fix deadlock with enable_pipelined_write=true and max_successive_merges > 0
* Check conflict at output level in CompactFiles.
* Fix corruption in non-iterator reads when mmap is used for file reads
* Fix bug with prefix search in partition filters where a shared prefix would be ignored from the later partitions. The bug could report an eixstent key as missing. The bug could be triggered if prefix_extractor is set and partition filters is enabled.
* Change default value of `bytes_max_delete_chunk` to 0 in NewSstFileManager() as it doesn't work well with checkpoints.
* Fix a bug caused by not copying the block trailer with compressed SST file, direct IO, prefetcher and no compressed block cache.
* Fix write can stuck indefinitely if enable_pipelined_write=true. The issue exists since pipelined write was introduced in 5.5.0.

## 5.14.0 (5/16/2018)
### Public API Change
* Add a BlockBasedTableOption to align uncompressed data blocks on the smaller of block size or page size boundary, to reduce flash reads by avoiding reads spanning 4K pages.
* The background thread naming convention changed (on supporting platforms) to "rocksdb:<thread pool priority><thread number>", e.g., "rocksdb:low0".
* Add a new ticker stat rocksdb.number.multiget.keys.found to count number of keys successfully read in MultiGet calls
* Touch-up to write-related counters in PerfContext. New counters added: write_scheduling_flushes_compactions_time, write_thread_wait_nanos. Counters whose behavior was fixed or modified: write_memtable_time, write_pre_and_post_process_time, write_delay_time.
* Posix Env's NewRandomRWFile() will fail if the file doesn't exist.
* Now, `DBOptions::use_direct_io_for_flush_and_compaction` only applies to background writes, and `DBOptions::use_direct_reads` applies to both user reads and background reads. This conforms with Linux's `open(2)` manpage, which advises against simultaneously reading a file in buffered and direct modes, due to possibly undefined behavior and degraded performance.
* Iterator::Valid() always returns false if !status().ok(). So, now when doing a Seek() followed by some Next()s, there's no need to check status() after every operation.
* Iterator::Seek()/SeekForPrev()/SeekToFirst()/SeekToLast() always resets status().
* Introduced `CompressionOptions::kDefaultCompressionLevel`, which is a generic way to tell RocksDB to use the compression library's default level. It is now the default value for `CompressionOptions::level`. Previously the level defaulted to -1, which gave poor compression ratios in ZSTD.

### New Features
* Introduce TTL for level compaction so that all files older than ttl go through the compaction process to get rid of old data.
* TransactionDBOptions::write_policy can be configured to enable WritePrepared 2PC transactions. Read more about them in the wiki.
* Add DB properties "rocksdb.block-cache-capacity", "rocksdb.block-cache-usage", "rocksdb.block-cache-pinned-usage" to show block cache usage.
* Add `Env::LowerThreadPoolCPUPriority(Priority)` method, which lowers the CPU priority of background (esp. compaction) threads to minimize interference with foreground tasks.
* Fsync parent directory after deleting a file in delete scheduler.
* In level-based compaction, if bottom-pri thread pool was setup via `Env::SetBackgroundThreads()`, compactions to the bottom level will be delegated to that thread pool.
* `prefix_extractor` has been moved from ImmutableCFOptions to MutableCFOptions, meaning it can be dynamically changed without a DB restart.

### Bug Fixes
* Fsync after writing global seq number to the ingestion file in ExternalSstFileIngestionJob.
* Fix WAL corruption caused by race condition between user write thread and FlushWAL when two_write_queue is not set.
* Fix `BackupableDBOptions::max_valid_backups_to_open` to not delete backup files when refcount cannot be accurately determined.
* Fix memory leak when pin_l0_filter_and_index_blocks_in_cache is used with partitioned filters
* Disable rollback of merge operands in WritePrepared transactions to work around an issue in MyRocks. It can be enabled back by setting TransactionDBOptions::rollback_merge_operands to true.
* Fix wrong results by ReverseBytewiseComparator::FindShortSuccessor()

### Java API Changes
* Add `BlockBasedTableConfig.setBlockCache` to allow sharing a block cache across DB instances.
* Added SstFileManager to the Java API to allow managing SST files across DB instances.

## 5.13.0 (3/20/2018)
### Public API Change
* RocksDBOptionsParser::Parse()'s `ignore_unknown_options` argument will only be effective if the option file shows it is generated using a higher version of RocksDB than the current version.
* Remove CompactionEventListener.

### New Features
* SstFileManager now can cancel compactions if they will result in max space errors. SstFileManager users can also use SetCompactionBufferSize to specify how much space must be leftover during a compaction for auxiliary file functions such as logging and flushing.
* Avoid unnecessarily flushing in `CompactRange()` when the range specified by the user does not overlap unflushed memtables.
* If `ColumnFamilyOptions::max_subcompactions` is set greater than one, we now parallelize large manual level-based compactions.
* Add "rocksdb.live-sst-files-size" DB property to return total bytes of all SST files belong to the latest LSM tree.
* NewSstFileManager to add an argument bytes_max_delete_chunk with default 64MB. With this argument, a file larger than 64MB will be ftruncated multiple times based on this size.

### Bug Fixes
* Fix a leak in prepared_section_completed_ where the zeroed entries would not removed from the map.
* Fix WAL corruption caused by race condition between user write thread and backup/checkpoint thread.

## 5.12.0 (2/14/2018)
### Public API Change
* Iterator::SeekForPrev is now a pure virtual method. This is to prevent user who implement the Iterator interface fail to implement SeekForPrev by mistake.
* Add `include_end` option to make the range end exclusive when `include_end == false` in `DeleteFilesInRange()`.
* Add `CompactRangeOptions::allow_write_stall`, which makes `CompactRange` start working immediately, even if it causes user writes to stall. The default value is false, meaning we add delay to `CompactRange` calls until stalling can be avoided when possible. Note this delay is not present in previous RocksDB versions.
* Creating checkpoint with empty directory now returns `Status::InvalidArgument`; previously, it returned `Status::IOError`.
* Adds a BlockBasedTableOption to turn off index block compression.
* Close() method now returns a status when closing a db.

### New Features
* Improve the performance of iterators doing long range scans by using readahead.
* Add new function `DeleteFilesInRanges()` to delete files in multiple ranges at once for better performance.
* FreeBSD build support for RocksDB and RocksJava.
* Improved performance of long range scans with readahead.
* Updated to and now continuously tested in Visual Studio 2017.

### Bug Fixes
* Fix `DisableFileDeletions()` followed by `GetSortedWalFiles()` to not return obsolete WAL files that `PurgeObsoleteFiles()` is going to delete.
* Fix Handle error return from WriteBuffer() during WAL file close and DB close.
* Fix advance reservation of arena block addresses.
* Fix handling of empty string as checkpoint directory.

## 5.11.0 (01/08/2018)
### Public API Change
* Add `autoTune` and `getBytesPerSecond()` to RocksJava RateLimiter

### New Features
* Add a new histogram stat called rocksdb.db.flush.micros for memtable flush.
* Add "--use_txn" option to use transactional API in db_stress.
* Disable onboard cache for compaction output in Windows platform.
* Improve the performance of iterators doing long range scans by using readahead.

### Bug Fixes
* Fix a stack-use-after-scope bug in ForwardIterator.
* Fix builds on platforms including Linux, Windows, and PowerPC.
* Fix buffer overrun in backup engine for DBs with huge number of files.
* Fix a mislabel bug for bottom-pri compaction threads.
* Fix DB::Flush() keep waiting after flush finish under certain condition.

## 5.10.0 (12/11/2017)
### Public API Change
* When running `make` with environment variable `USE_SSE` set and `PORTABLE` unset, will use all machine features available locally. Previously this combination only compiled SSE-related features.

### New Features
* Provide lifetime hints when writing files on Linux. This reduces hardware write-amp on storage devices supporting multiple streams.
* Add a DB stat, `NUMBER_ITER_SKIP`, which returns how many internal keys were skipped during iterations (e.g., due to being tombstones or duplicate versions of a key).
* Add PerfContext counters, `key_lock_wait_count` and `key_lock_wait_time`, which measure the number of times transactions wait on key locks and total amount of time waiting.

### Bug Fixes
* Fix IOError on WAL write doesn't propagate to write group follower
* Make iterator invalid on merge error.
* Fix performance issue in `IngestExternalFile()` affecting databases with large number of SST files.
* Fix possible corruption to LSM structure when `DeleteFilesInRange()` deletes a subset of files spanned by a `DeleteRange()` marker.

## 5.9.0 (11/1/2017)
### Public API Change
* `BackupableDBOptions::max_valid_backups_to_open == 0` now means no backups will be opened during BackupEngine initialization. Previously this condition disabled limiting backups opened.
* `DBOptions::preserve_deletes` is a new option that allows one to specify that DB should not drop tombstones for regular deletes if they have sequence number larger than what was set by the new API call `DB::SetPreserveDeletesSequenceNumber(SequenceNumber seqnum)`. Disabled by default.
* API call `DB::SetPreserveDeletesSequenceNumber(SequenceNumber seqnum)` was added, users who wish to preserve deletes are expected to periodically call this function to advance the cutoff seqnum (all deletes made before this seqnum can be dropped by DB). It's user responsibility to figure out how to advance the seqnum in the way so the tombstones are kept for the desired period of time, yet are eventually processed in time and don't eat up too much space.
* `ReadOptions::iter_start_seqnum` was added;
if set to something > 0 user will see 2 changes in iterators behavior 1) only keys written with sequence larger than this parameter would be returned and 2) the `Slice` returned by iter->key() now points to the memory that keep User-oriented representation of the internal key, rather than user key. New struct `FullKey` was added to represent internal keys, along with a new helper function `ParseFullKey(const Slice& internal_key, FullKey* result);`.
* Deprecate trash_dir param in NewSstFileManager, right now we will rename deleted files to <name>.trash instead of moving them to trash directory
* Allow setting a custom trash/DB size ratio limit in the SstFileManager, after which files that are to be scheduled for deletion are deleted immediately, regardless of any delete ratelimit.
* Return an error on write if write_options.sync = true and write_options.disableWAL = true to warn user of inconsistent options. Previously we will not write to WAL and not respecting the sync options in this case.

### New Features
* CRC32C is now using the 3-way pipelined SSE algorithm `crc32c_3way` on supported platforms to improve performance. The system will choose to use this algorithm on supported platforms automatically whenever possible. If PCLMULQDQ is not supported it will fall back to the old Fast_CRC32 algorithm.
* `DBOptions::writable_file_max_buffer_size` can now be changed dynamically.
* `DBOptions::bytes_per_sync`, `DBOptions::compaction_readahead_size`, and `DBOptions::wal_bytes_per_sync` can now be changed dynamically, `DBOptions::wal_bytes_per_sync` will flush all memtables and switch to a new WAL file.
* Support dynamic adjustment of rate limit according to demand for background I/O. It can be enabled by passing `true` to the `auto_tuned` parameter in `NewGenericRateLimiter()`. The value passed as `rate_bytes_per_sec` will still be respected as an upper-bound.
* Support dynamically changing `ColumnFamilyOptions::compaction_options_fifo`.
* Introduce `EventListener::OnStallConditionsChanged()` callback. Users can implement it to be notified when user writes are stalled, stopped, or resumed.
* Add a new db property "rocksdb.estimate-oldest-key-time" to return oldest data timestamp. The property is available only for FIFO compaction with compaction_options_fifo.allow_compaction = false.
* Upon snapshot release, recompact bottommost files containing deleted/overwritten keys that previously could not be dropped due to the snapshot. This alleviates space-amp caused by long-held snapshots.
* Support lower bound on iterators specified via `ReadOptions::iterate_lower_bound`.
* Support for differential snapshots (via iterator emitting the sequence of key-values representing the difference between DB state at two different sequence numbers). Supports preserving and emitting puts and regular deletes, doesn't support SingleDeletes, MergeOperator, Blobs and Range Deletes.

### Bug Fixes
* Fix a potential data inconsistency issue during point-in-time recovery. `DB:Open()` will abort if column family inconsistency is found during PIT recovery.
* Fix possible metadata corruption in databases using `DeleteRange()`.

## 5.8.0 (08/30/2017)
### Public API Change
* Users of `Statistics::getHistogramString()` will see fewer histogram buckets and different bucket endpoints.
* `Slice::compare` and BytewiseComparator `Compare` no longer accept `Slice`s containing nullptr.
* `Transaction::Get` and `Transaction::GetForUpdate` variants with `PinnableSlice` added.

### New Features
* Add Iterator::Refresh(), which allows users to update the iterator state so that they can avoid some initialization costs of recreating iterators.
* Replace dynamic_cast<> (except unit test) so people can choose to build with RTTI off. With make, release mode is by default built with -fno-rtti and debug mode is built without it. Users can override it by setting USE_RTTI=0 or 1.
* Universal compactions including the bottom level can be executed in a dedicated thread pool. This alleviates head-of-line blocking in the compaction queue, which cause write stalling, particularly in multi-instance use cases. Users can enable this feature via `Env::SetBackgroundThreads(N, Env::Priority::BOTTOM)`, where `N > 0`.
* Allow merge operator to be called even with a single merge operand during compactions, by appropriately overriding `MergeOperator::AllowSingleOperand`.
* Add `DB::VerifyChecksum()`, which verifies the checksums in all SST files in a running DB.
* Block-based table support for disabling checksums by setting `BlockBasedTableOptions::checksum = kNoChecksum`.

### Bug Fixes
* Fix wrong latencies in `rocksdb.db.get.micros`, `rocksdb.db.write.micros`, and `rocksdb.sst.read.micros`.
* Fix incorrect dropping of deletions during intra-L0 compaction.
* Fix transient reappearance of keys covered by range deletions when memtable prefix bloom filter is enabled.
* Fix potentially wrong file smallest key when range deletions separated by snapshot are written together.

## 5.7.0 (07/13/2017)
### Public API Change
* DB property "rocksdb.sstables" now prints keys in hex form.

### New Features
* Measure estimated number of reads per file. The information can be accessed through DB::GetColumnFamilyMetaData or "rocksdb.sstables" DB property.
* RateLimiter support for throttling background reads, or throttling the sum of background reads and writes. This can give more predictable I/O usage when compaction reads more data than it writes, e.g., due to lots of deletions.
* [Experimental] FIFO compaction with TTL support. It can be enabled by setting CompactionOptionsFIFO.ttl > 0.
* Introduce `EventListener::OnBackgroundError()` callback. Users can implement it to be notified of errors causing the DB to enter read-only mode, and optionally override them.
* Partitioned Index/Filters exiting the experimental mode. To enable partitioned indexes set index_type to kTwoLevelIndexSearch and to further enable partitioned filters set partition_filters to true. To configure the partition size set metadata_block_size.


### Bug Fixes
* Fix discarding empty compaction output files when `DeleteRange()` is used together with subcompactions.

## 5.6.0 (06/06/2017)
### Public API Change
* Scheduling flushes and compactions in the same thread pool is no longer supported by setting `max_background_flushes=0`. Instead, users can achieve this by configuring their high-pri thread pool to have zero threads.
* Replace `Options::max_background_flushes`, `Options::max_background_compactions`, and `Options::base_background_compactions` all with `Options::max_background_jobs`, which automatically decides how many threads to allocate towards flush/compaction.
* options.delayed_write_rate by default take the value of options.rate_limiter rate.
* Replace global variable `IOStatsContext iostats_context` with `IOStatsContext* get_iostats_context()`; replace global variable `PerfContext perf_context` with `PerfContext* get_perf_context()`.

### New Features
* Change ticker/histogram statistics implementations to use core-local storage. This improves aggregation speed compared to our previous thread-local approach, particularly for applications with many threads.
* Users can pass a cache object to write buffer manager, so that they can cap memory usage for memtable and block cache using one single limit.
* Flush will be triggered when 7/8 of the limit introduced by write_buffer_manager or db_write_buffer_size is triggered, so that the hard threshold is hard to hit.
* Introduce WriteOptions.low_pri. If it is true, low priority writes will be throttled if the compaction is behind.
* `DB::IngestExternalFile()` now supports ingesting files into a database containing range deletions.

### Bug Fixes
* Shouldn't ignore return value of fsync() in flush.

## 5.5.0 (05/17/2017)
### New Features
* FIFO compaction to support Intra L0 compaction too with CompactionOptionsFIFO.allow_compaction=true.
* DB::ResetStats() to reset internal stats.
* Statistics::Reset() to reset user stats.
* ldb add option --try_load_options, which will open DB with its own option file.
* Introduce WriteBatch::PopSavePoint to pop the most recent save point explicitly.
* Support dynamically change `max_open_files` option via SetDBOptions()
* Added DB::CreateColumnFamilie() and DB::DropColumnFamilies() to bulk create/drop column families.
* Add debugging function `GetAllKeyVersions` to see internal versions of a range of keys.
* Support file ingestion with universal compaction style
* Support file ingestion behind with option `allow_ingest_behind`
* New option enable_pipelined_write which may improve write throughput in case writing from multiple threads and WAL enabled.

### Bug Fixes
* Fix the bug that Direct I/O uses direct reads for non-SST file

## 5.4.0 (04/11/2017)
### Public API Change
* random_access_max_buffer_size no longer has any effect
* Removed Env::EnableReadAhead(), Env::ShouldForwardRawRequest()
* Support dynamically change `stats_dump_period_sec` option via SetDBOptions().
* Added ReadOptions::max_skippable_internal_keys to set a threshold to fail a request as incomplete when too many keys are being skipped when using iterators.
* DB::Get in place of std::string accepts PinnableSlice, which avoids the extra memcpy of value to std::string in most of cases.
    * PinnableSlice releases the pinned resources that contain the value when it is destructed or when ::Reset() is called on it.
    * The old API that accepts std::string, although discouraged, is still supported.
* Replace Options::use_direct_writes with Options::use_direct_io_for_flush_and_compaction. Read Direct IO wiki for details.
* Added CompactionEventListener and EventListener::OnFlushBegin interfaces.

### New Features
* Memtable flush can be avoided during checkpoint creation if total log file size is smaller than a threshold specified by the user.
* Introduce level-based L0->L0 compactions to reduce file count, so write delays are incurred less often.
* (Experimental) Partitioning filters which creates an index on the partitions. The feature can be enabled by setting partition_filters when using kFullFilter. Currently the feature also requires two-level indexing to be enabled. Number of partitions is the same as the number of partitions for indexes, which is controlled by metadata_block_size.

## 5.3.0 (03/08/2017)
### Public API Change
* Remove disableDataSync option.
* Remove timeout_hint_us option from WriteOptions. The option has been deprecated and has no effect since 3.13.0.
* Remove option min_partial_merge_operands. Partial merge operands will always be merged in flush or compaction if there are more than one.
* Remove option verify_checksums_in_compaction. Compaction will always verify checksum.

### Bug Fixes
* Fix the bug that iterator may skip keys

## 5.2.0 (02/08/2017)
### Public API Change
* NewLRUCache() will determine number of shard bits automatically based on capacity, if the user doesn't pass one. This also impacts the default block cache when the user doesn't explicit provide one.
* Change the default of delayed slowdown value to 16MB/s and further increase the L0 stop condition to 36 files.
* Options::use_direct_writes and Options::use_direct_reads are now ready to use.
* (Experimental) Two-level indexing that partition the index and creates a 2nd level index on the partitions. The feature can be enabled by setting kTwoLevelIndexSearch as IndexType and configuring index_per_partition.

### New Features
* Added new overloaded function GetApproximateSizes that allows to specify if memtable stats should be computed only without computing SST files' stats approximations.
* Added new function GetApproximateMemTableStats that approximates both number of records and size of memtables.
* Add Direct I/O mode for SST file I/O

### Bug Fixes
* RangeSync() should work if ROCKSDB_FALLOCATE_PRESENT is not set
* Fix wrong results in a data race case in Get()
* Some fixes related to 2PC.
* Fix bugs of data corruption in direct I/O

## 5.1.0 (01/13/2017)
* Support dynamically change `delete_obsolete_files_period_micros` option via SetDBOptions().
* Added EventListener::OnExternalFileIngested which will be called when IngestExternalFile() add a file successfully.
* BackupEngine::Open and BackupEngineReadOnly::Open now always return error statuses matching those of the backup Env.

### Bug Fixes
* Fix the bug that if 2PC is enabled, checkpoints may loss some recent transactions.
* When file copying is needed when creating checkpoints or bulk loading files, fsync the file after the file copying.

## 5.0.0 (11/17/2016)
### Public API Change
* Options::max_bytes_for_level_multiplier is now a double along with all getters and setters.
* Support dynamically change `delayed_write_rate` and `max_total_wal_size` options via SetDBOptions().
* Introduce DB::DeleteRange for optimized deletion of large ranges of contiguous keys.
* Support dynamically change `delayed_write_rate` option via SetDBOptions().
* Options::allow_concurrent_memtable_write and Options::enable_write_thread_adaptive_yield are now true by default.
* Remove Tickers::SEQUENCE_NUMBER to avoid confusion if statistics object is shared among RocksDB instance. Alternatively DB::GetLatestSequenceNumber() can be used to get the same value.
* Options.level0_stop_writes_trigger default value changes from 24 to 32.
* New compaction filter API: CompactionFilter::FilterV2(). Allows to drop ranges of keys.
* Removed flashcache support.
* DB::AddFile() is deprecated and is replaced with DB::IngestExternalFile(). DB::IngestExternalFile() remove all the restrictions that existed for DB::AddFile.

### New Features
* Add avoid_flush_during_shutdown option, which speeds up DB shutdown by not flushing unpersisted data (i.e. with disableWAL = true). Unpersisted data will be lost. The options is dynamically changeable via SetDBOptions().
* Add memtable_insert_with_hint_prefix_extractor option. The option is mean to reduce CPU usage for inserting keys into memtable, if keys can be group by prefix and insert for each prefix are sequential or almost sequential. See include/rocksdb/options.h for more details.
* Add LuaCompactionFilter in utilities.  This allows developers to write compaction filters in Lua.  To use this feature, LUA_PATH needs to be set to the root directory of Lua.
* No longer populate "LATEST_BACKUP" file in backup directory, which formerly contained the number of the latest backup. The latest backup can be determined by finding the highest numbered file in the "meta/" subdirectory.

## 4.13.0 (10/18/2016)
### Public API Change
* DB::GetOptions() reflect dynamic changed options (i.e. through DB::SetOptions()) and return copy of options instead of reference.
* Added Statistics::getAndResetTickerCount().

### New Features
* Add DB::SetDBOptions() to dynamic change base_background_compactions and max_background_compactions.
* Added Iterator::SeekForPrev(). This new API will seek to the last key that less than or equal to the target key.

## 4.12.0 (9/12/2016)
### Public API Change
* CancelAllBackgroundWork() flushes all memtables for databases containing writes that have bypassed the WAL (writes issued with WriteOptions::disableWAL=true) before shutting down background threads.
* Merge options source_compaction_factor, max_grandparent_overlap_bytes and expanded_compaction_factor into max_compaction_bytes.
* Remove ImmutableCFOptions.
* Add a compression type ZSTD, which can work with ZSTD 0.8.0 or up. Still keep ZSTDNotFinal for compatibility reasons.

### New Features
* Introduce NewClockCache, which is based on CLOCK algorithm with better concurrent performance in some cases. It can be used to replace the default LRU-based block cache and table cache. To use it, RocksDB need to be linked with TBB lib.
* Change ticker/histogram statistics implementations to accumulate data in thread-local storage, which improves CPU performance by reducing cache coherency costs. Callers of CreateDBStatistics do not need to change anything to use this feature.
* Block cache mid-point insertion, where index and filter block are inserted into LRU block cache with higher priority. The feature can be enabled by setting BlockBasedTableOptions::cache_index_and_filter_blocks_with_high_priority to true and high_pri_pool_ratio > 0 when creating NewLRUCache.

## 4.11.0 (8/1/2016)
### Public API Change
* options.memtable_prefix_bloom_huge_page_tlb_size => memtable_huge_page_size. When it is set, RocksDB will try to allocate memory from huge page for memtable too, rather than just memtable bloom filter.

### New Features
* A tool to migrate DB after options change. See include/rocksdb/utilities/option_change_migration.h.
* Add ReadOptions.background_purge_on_iterator_cleanup. If true, we avoid file deletion when destroying iterators.

## 4.10.0 (7/5/2016)
### Public API Change
* options.memtable_prefix_bloom_bits changes to options.memtable_prefix_bloom_bits_ratio and deprecate options.memtable_prefix_bloom_probes
* enum type CompressionType and PerfLevel changes from char to unsigned char. Value of all PerfLevel shift by one.
* Deprecate options.filter_deletes.

### New Features
* Add avoid_flush_during_recovery option.
* Add a read option background_purge_on_iterator_cleanup to avoid deleting files in foreground when destroying iterators. Instead, a job is scheduled in high priority queue and would be executed in a separate background thread.
* RepairDB support for column families. RepairDB now associates data with non-default column families using information embedded in the SST/WAL files (4.7 or later). For data written by 4.6 or earlier, RepairDB associates it with the default column family.
* Add options.write_buffer_manager which allows users to control total memtable sizes across multiple DB instances.

## 4.9.0 (6/9/2016)
### Public API changes
* Add bottommost_compression option, This option can be used to set a specific compression algorithm for the bottommost level (Last level containing files in the DB).
* Introduce CompactionJobInfo::compression, This field state the compression algorithm used to generate the output files of the compaction.
* Deprecate BlockBaseTableOptions.hash_index_allow_collision=false
* Deprecate options builder (GetOptions()).

### New Features
* Introduce NewSimCache() in rocksdb/utilities/sim_cache.h. This function creates a block cache that is able to give simulation results (mainly hit rate) of simulating block behavior with a configurable cache size.

## 4.8.0 (5/2/2016)
### Public API Change
* Allow preset compression dictionary for improved compression of block-based tables. This is supported for zlib, zstd, and lz4. The compression dictionary's size is configurable via CompressionOptions::max_dict_bytes.
* Delete deprecated classes for creating backups (BackupableDB) and restoring from backups (RestoreBackupableDB). Now, BackupEngine should be used for creating backups, and BackupEngineReadOnly should be used for restorations. For more details, see https://github.com/facebook/rocksdb/wiki/How-to-backup-RocksDB%3F
* Expose estimate of per-level compression ratio via DB property: "rocksdb.compression-ratio-at-levelN".
* Added EventListener::OnTableFileCreationStarted. EventListener::OnTableFileCreated will be called on failure case. User can check creation status via TableFileCreationInfo::status.

### New Features
* Add ReadOptions::readahead_size. If non-zero, NewIterator will create a new table reader which performs reads of the given size.

## 4.7.0 (4/8/2016)
### Public API Change
* rename options compaction_measure_io_stats to report_bg_io_stats and include flush too.
* Change some default options. Now default options will optimize for server-workloads. Also enable slowdown and full stop triggers for pending compaction bytes. These changes may cause sub-optimal performance or significant increase of resource usage. To avoid these risks, users can open existing RocksDB with options extracted from RocksDB option files. See https://github.com/facebook/rocksdb/wiki/RocksDB-Options-File for how to use RocksDB option files. Or you can call Options.OldDefaults() to recover old defaults. DEFAULT_OPTIONS_HISTORY.md will track change history of default options.

## 4.6.0 (3/10/2016)
### Public API Changes
* Change default of BlockBasedTableOptions.format_version to 2. It means default DB created by 4.6 or up cannot be opened by RocksDB version 3.9 or earlier.
* Added strict_capacity_limit option to NewLRUCache. If the flag is set to true, insert to cache will fail if no enough capacity can be free. Signature of Cache::Insert() is updated accordingly.
* Tickers [NUMBER_DB_NEXT, NUMBER_DB_PREV, NUMBER_DB_NEXT_FOUND, NUMBER_DB_PREV_FOUND, ITER_BYTES_READ] are not updated immediately. The are updated when the Iterator is deleted.
* Add monotonically increasing counter (DB property "rocksdb.current-super-version-number") that increments upon any change to the LSM tree.

### New Features
* Add CompactionPri::kMinOverlappingRatio, a compaction picking mode friendly to write amplification.
* Deprecate Iterator::IsKeyPinned() and replace it with Iterator::GetProperty() with prop_name="rocksdb.iterator.is.key.pinned"

## 4.5.0 (2/5/2016)
### Public API Changes
* Add a new perf context level between kEnableCount and kEnableTime. Level 2 now does not include timers for mutexes.
* Statistics of mutex operation durations will not be measured by default. If you want to have them enabled, you need to set Statistics::stats_level_ to kAll.
* DBOptions::delete_scheduler and NewDeleteScheduler() are removed, please use DBOptions::sst_file_manager and NewSstFileManager() instead

### New Features
* ldb tool now supports operations to non-default column families.
* Add kPersistedTier to ReadTier.  This option allows Get and MultiGet to read only the persited data and skip mem-tables if writes were done with disableWAL = true.
* Add DBOptions::sst_file_manager. Use NewSstFileManager() in include/rocksdb/sst_file_manager.h to create a SstFileManager that can be used to track the total size of SST files and control the SST files deletion rate.

## 4.4.0 (1/14/2016)
### Public API Changes
* Change names in CompactionPri and add a new one.
* Deprecate options.soft_rate_limit and add options.soft_pending_compaction_bytes_limit.
* If options.max_write_buffer_number > 3, writes will be slowed down when writing to the last write buffer to delay a full stop.
* Introduce CompactionJobInfo::compaction_reason, this field include the reason to trigger the compaction.
* After slow down is triggered, if estimated pending compaction bytes keep increasing, slowdown more.
* Increase default options.delayed_write_rate to 2MB/s.
* Added a new parameter --path to ldb tool. --path accepts the name of either MANIFEST, SST or a WAL file. Either --db or --path can be used when calling ldb.

## 4.3.0 (12/8/2015)
### New Features
* CompactionFilter has new member function called IgnoreSnapshots which allows CompactionFilter to be called even if there are snapshots later than the key.
* RocksDB will now persist options under the same directory as the RocksDB database on successful DB::Open, CreateColumnFamily, DropColumnFamily, and SetOptions.
* Introduce LoadLatestOptions() in rocksdb/utilities/options_util.h.  This function can construct the latest DBOptions / ColumnFamilyOptions used by the specified RocksDB intance.
* Introduce CheckOptionsCompatibility() in rocksdb/utilities/options_util.h.  This function checks whether the input set of options is able to open the specified DB successfully.

### Public API Changes
* When options.db_write_buffer_size triggers, only the column family with the largest column family size will be flushed, not all the column families.

## 4.2.0 (11/9/2015)
### New Features
* Introduce CreateLoggerFromOptions(), this function create a Logger for provided DBOptions.
* Add GetAggregatedIntProperty(), which returns the sum of the GetIntProperty of all the column families.
* Add MemoryUtil in rocksdb/utilities/memory.h.  It currently offers a way to get the memory usage by type from a list rocksdb instances.

### Public API Changes
* CompactionFilter::Context includes information of Column Family ID
* The need-compaction hint given by TablePropertiesCollector::NeedCompact() will be persistent and recoverable after DB recovery. This introduces a breaking format change. If you use this experimental feature, including NewCompactOnDeletionCollectorFactory() in the new version, you may not be able to directly downgrade the DB back to version 4.0 or lower.
* TablePropertiesCollectorFactory::CreateTablePropertiesCollector() now takes an option Context, containing the information of column family ID for the file being written.
* Remove DefaultCompactionFilterFactory.


## 4.1.0 (10/8/2015)
### New Features
* Added single delete operation as a more efficient way to delete keys that have not been overwritten.
* Added experimental AddFile() to DB interface that allow users to add files created by SstFileWriter into an empty Database, see include/rocksdb/sst_file_writer.h and DB::AddFile() for more info.
* Added support for opening SST files with .ldb suffix which enables opening LevelDB databases.
* CompactionFilter now supports filtering of merge operands and merge results.

### Public API Changes
* Added SingleDelete() to the DB interface.
* Added AddFile() to DB interface.
* Added SstFileWriter class.
* CompactionFilter has a new method FilterMergeOperand() that RocksDB applies to every merge operand during compaction to decide whether to filter the operand.
* We removed CompactionFilterV2 interfaces from include/rocksdb/compaction_filter.h. The functionality was deprecated already in version 3.13.

## 4.0.0 (9/9/2015)
### New Features
* Added support for transactions.  See include/rocksdb/utilities/transaction.h for more info.
* DB::GetProperty() now accepts "rocksdb.aggregated-table-properties" and "rocksdb.aggregated-table-properties-at-levelN", in which case it returns aggregated table properties of the target column family, or the aggregated table properties of the specified level N if the "at-level" version is used.
* Add compression option kZSTDNotFinalCompression for people to experiment ZSTD although its format is not finalized.
* We removed the need for LATEST_BACKUP file in BackupEngine. We still keep writing it when we create new backups (because of backward compatibility), but we don't read it anymore.

### Public API Changes
* Removed class Env::RandomRWFile and Env::NewRandomRWFile().
* Renamed DBOptions.num_subcompactions to DBOptions.max_subcompactions to make the name better match the actual functionality of the option.
* Added Equal() method to the Comparator interface that can optionally be overwritten in cases where equality comparisons can be done more efficiently than three-way comparisons.
* Previous 'experimental' OptimisticTransaction class has been replaced by Transaction class.

## 3.13.0 (8/6/2015)
### New Features
* RollbackToSavePoint() in WriteBatch/WriteBatchWithIndex
* Add NewCompactOnDeletionCollectorFactory() in utilities/table_properties_collectors, which allows rocksdb to mark a SST file as need-compaction when it observes at least D deletion entries in any N consecutive entries in that SST file.  Note that this feature depends on an experimental NeedCompact() API --- the result of this API will not persist after DB restart.
* Add DBOptions::delete_scheduler. Use NewDeleteScheduler() in include/rocksdb/delete_scheduler.h to create a DeleteScheduler that can be shared among multiple RocksDB instances to control the file deletion rate of SST files that exist in the first db_path.

### Public API Changes
* Deprecated WriteOptions::timeout_hint_us. We no longer support write timeout. If you really need this option, talk to us and we might consider returning it.
* Deprecated purge_redundant_kvs_while_flush option.
* Removed BackupEngine::NewBackupEngine() and NewReadOnlyBackupEngine() that were deprecated in RocksDB 3.8. Please use BackupEngine::Open() instead.
* Deprecated Compaction Filter V2. We are not aware of any existing use-cases. If you use this filter, your compile will break with RocksDB 3.13. Please let us know if you use it and we'll put it back in RocksDB 3.14.
* Env::FileExists now returns a Status instead of a boolean
* Add statistics::getHistogramString() to print detailed distribution of a histogram metric.
* Add DBOptions::skip_stats_update_on_db_open.  When it is on, DB::Open() will run faster as it skips the random reads required for loading necessary stats from SST files to optimize compaction.

## 3.12.0 (7/2/2015)
### New Features
* Added experimental support for optimistic transactions.  See include/rocksdb/utilities/optimistic_transaction.h for more info.
* Added a new way to report QPS from db_bench (check out --report_file and --report_interval_seconds)
* Added a cache for individual rows. See DBOptions::row_cache for more info.
* Several new features on EventListener (see include/rocksdb/listener.h):
 - OnCompationCompleted() now returns per-compaction job statistics, defined in include/rocksdb/compaction_job_stats.h.
 - Added OnTableFileCreated() and OnTableFileDeleted().
* Add compaction_options_universal.enable_trivial_move to true, to allow trivial move while performing universal compaction. Trivial move will happen only when all the input files are non overlapping.

### Public API changes
* EventListener::OnFlushCompleted() now passes FlushJobInfo instead of a list of parameters.
* DB::GetDbIdentity() is now a const function.  If this function is overridden in your application, be sure to also make GetDbIdentity() const to avoid compile error.
* Move listeners from ColumnFamilyOptions to DBOptions.
* Add max_write_buffer_number_to_maintain option
* DB::CompactRange()'s parameter reduce_level is changed to change_level, to allow users to move levels to lower levels if allowed. It can be used to migrate a DB from options.level_compaction_dynamic_level_bytes=false to options.level_compaction_dynamic_level_bytes.true.
* Change default value for options.compaction_filter_factory and options.compaction_filter_factory_v2 to nullptr instead of DefaultCompactionFilterFactory and DefaultCompactionFilterFactoryV2.
* If CancelAllBackgroundWork is called without doing a flush after doing loads with WAL disabled, the changes which haven't been flushed before the call to CancelAllBackgroundWork will be lost.
* WBWIIterator::Entry() now returns WriteEntry instead of `const WriteEntry&`
* options.hard_rate_limit is deprecated.
* When options.soft_rate_limit or options.level0_slowdown_writes_trigger is triggered, the way to slow down writes is changed to: write rate to DB is limited to to options.delayed_write_rate.
* DB::GetApproximateSizes() adds a parameter to allow the estimation to include data in mem table, with default to be not to include. It is now only supported in skip list mem table.
* DB::CompactRange() now accept CompactRangeOptions instead of multiple parameters. CompactRangeOptions is defined in include/rocksdb/options.h.
* CompactRange() will now skip bottommost level compaction for level based compaction if there is no compaction filter, bottommost_level_compaction is introduced in CompactRangeOptions to control when it's possible to skip bottommost level compaction. This mean that if you want the compaction to produce a single file you need to set bottommost_level_compaction to BottommostLevelCompaction::kForce.
* Add Cache.GetPinnedUsage() to get the size of memory occupied by entries that are in use by the system.
* DB:Open() will fail if the compression specified in Options is not linked with the binary. If you see this failure, recompile RocksDB with compression libraries present on your system. Also, previously our default compression was snappy. This behavior is now changed. Now, the default compression is snappy only if it's available on the system. If it isn't we change the default to kNoCompression.
* We changed how we account for memory used in block cache. Previously, we only counted the sum of block sizes currently present in block cache. Now, we count the actual memory usage of the blocks. For example, a block of size 4.5KB will use 8KB memory with jemalloc. This might decrease your memory usage and possibly decrease performance. Increase block cache size if you see this happening after an upgrade.
* Add BackupEngineImpl.options_.max_background_operations to specify the maximum number of operations that may be performed in parallel. Add support for parallelized backup and restore.
* Add DB::SyncWAL() that does a WAL sync without blocking writers.

## 3.11.0 (5/19/2015)
### New Features
* Added a new API Cache::SetCapacity(size_t capacity) to dynamically change the maximum configured capacity of the cache. If the new capacity is less than the existing cache usage, the implementation will try to lower the usage by evicting the necessary number of elements following a strict LRU policy.
* Added an experimental API for handling flashcache devices (blacklists background threads from caching their reads) -- NewFlashcacheAwareEnv
* If universal compaction is used and options.num_levels > 1, compact files are tried to be stored in none-L0 with smaller files based on options.target_file_size_base. The limitation of DB size when using universal compaction is greatly mitigated by using more levels. You can set num_levels = 1 to make universal compaction behave as before. If you set num_levels > 1 and want to roll back to a previous version, you need to compact all files to a big file in level 0 (by setting target_file_size_base to be large and CompactRange(<cf_handle>, nullptr, nullptr, true, 0) and reopen the DB with the same version to rewrite the manifest, and then you can open it using previous releases.
* More information about rocksdb background threads are available in Env::GetThreadList(), including the number of bytes read / written by a compaction job, mem-table size and current number of bytes written by a flush job and many more.  Check include/rocksdb/thread_status.h for more detail.

### Public API changes
* TablePropertiesCollector::AddUserKey() is added to replace TablePropertiesCollector::Add(). AddUserKey() exposes key type, sequence number and file size up to now to users.
* DBOptions::bytes_per_sync used to apply to both WAL and table files. As of 3.11 it applies only to table files. If you want to use this option to sync WAL in the background, please use wal_bytes_per_sync

## 3.10.0 (3/24/2015)
### New Features
* GetThreadStatus() is now able to report detailed thread status, including:
 - Thread Operation including flush and compaction.
 - The stage of the current thread operation.
 - The elapsed time in micros since the current thread operation started.
 More information can be found in include/rocksdb/thread_status.h.  In addition, when running db_bench with --thread_status_per_interval, db_bench will also report thread status periodically.
* Changed the LRU caching algorithm so that referenced blocks (by iterators) are never evicted. This change made parameter removeScanCountLimit obsolete. Because of that NewLRUCache doesn't take three arguments anymore. table_cache_remove_scan_limit option is also removed
* By default we now optimize the compilation for the compilation platform (using -march=native). If you want to build portable binary, use 'PORTABLE=1' before the make command.
* We now allow level-compaction to place files in different paths by
  specifying them in db_paths along with the target_size.
  Lower numbered levels will be placed earlier in the db_paths and higher
  numbered levels will be placed later in the db_paths vector.
* Potentially big performance improvements if you're using RocksDB with lots of column families (100-1000)
* Added BlockBasedTableOptions.format_version option, which allows user to specify which version of block based table he wants. As a general guideline, newer versions have more features, but might not be readable by older versions of RocksDB.
* Added new block based table format (version 2), which you can enable by setting BlockBasedTableOptions.format_version = 2. This format changes how we encode size information in compressed blocks and should help with memory allocations if you're using Zlib or BZip2 compressions.
* MemEnv (env that stores data in memory) is now available in default library build. You can create it by calling NewMemEnv().
* Add SliceTransform.SameResultWhenAppended() to help users determine it is safe to apply prefix bloom/hash.
* Block based table now makes use of prefix bloom filter if it is a full fulter.
* Block based table remembers whether a whole key or prefix based bloom filter is supported in SST files. Do a sanity check when reading the file with users' configuration.
* Fixed a bug in ReadOnlyBackupEngine that deleted corrupted backups in some cases, even though the engine was ReadOnly
* options.level_compaction_dynamic_level_bytes, a feature to allow RocksDB to pick dynamic base of bytes for levels. With this feature turned on, we will automatically adjust max bytes for each level. The goal of this feature is to have lower bound on size amplification. For more details, see comments in options.h.
* Added an abstract base class WriteBatchBase for write batches
* Fixed a bug where we start deleting files of a dropped column families even if there are still live references to it

### Public API changes
* Deprecated skip_log_error_on_recovery and table_cache_remove_scan_count_limit options.
* Logger method logv with log level parameter is now virtual

### RocksJava
* Added compression per level API.
* MemEnv is now available in RocksJava via RocksMemEnv class.
* lz4 compression is now included in rocksjava static library when running `make rocksdbjavastatic`.
* Overflowing a size_t when setting rocksdb options now throws an IllegalArgumentException, which removes the necessity for a developer to catch these Exceptions explicitly.

## 3.9.0 (12/8/2014)

### New Features
* Add rocksdb::GetThreadList(), which in the future will return the current status of all
  rocksdb-related threads.  We will have more code instruments in the following RocksDB
  releases.
* Change convert function in rocksdb/utilities/convenience.h to return Status instead of boolean.
  Also add support for nested options in convert function

### Public API changes
* New API to create a checkpoint added. Given a directory name, creates a new
  database which is an image of the existing database.
* New API LinkFile added to Env. If you implement your own Env class, an
  implementation of the API LinkFile will have to be provided.
* MemTableRep takes MemTableAllocator instead of Arena

### Improvements
* RocksDBLite library now becomes smaller and will be compiled with -fno-exceptions flag.

## 3.8.0 (11/14/2014)

### Public API changes
* BackupEngine::NewBackupEngine() was deprecated; please use BackupEngine::Open() from now on.
* BackupableDB/RestoreBackupableDB have new GarbageCollect() methods, which will clean up files from corrupt and obsolete backups.
* BackupableDB/RestoreBackupableDB have new GetCorruptedBackups() methods which list corrupt backups.

### Cleanup
* Bunch of code cleanup, some extra warnings turned on (-Wshadow, -Wshorten-64-to-32, -Wnon-virtual-dtor)

### New features
* CompactFiles and EventListener, although they are still in experimental state
* Full ColumnFamily support in RocksJava.

## 3.7.0 (11/6/2014)
### Public API changes
* Introduce SetOptions() API to allow adjusting a subset of options dynamically online
* Introduce 4 new convenient functions for converting Options from string: GetColumnFamilyOptionsFromMap(), GetColumnFamilyOptionsFromString(), GetDBOptionsFromMap(), GetDBOptionsFromString()
* Remove WriteBatchWithIndex.Delete() overloads using SliceParts
* When opening a DB, if options.max_background_compactions is larger than the existing low pri pool of options.env, it will enlarge it. Similarly, options.max_background_flushes is larger than the existing high pri pool of options.env, it will enlarge it.

## 3.6.0 (10/7/2014)
### Disk format changes
* If you're using RocksDB on ARM platforms and you're using default bloom filter, there is a disk format change you need to be aware of. There are three steps you need to do when you convert to new release: 1. turn off filter policy, 2. compact the whole database, 3. turn on filter policy

### Behavior changes
* We have refactored our system of stalling writes.  Any stall-related statistics' meanings are changed. Instead of per-write stall counts, we now count stalls per-epoch, where epochs are periods between flushes and compactions. You'll find more information in our Tuning Perf Guide once we release RocksDB 3.6.
* When disableDataSync=true, we no longer sync the MANIFEST file.
* Add identity_as_first_hash property to CuckooTable. SST file needs to be rebuilt to be opened by reader properly.

### Public API changes
* Change target_file_size_base type to uint64_t from int.
* Remove allow_thread_local. This feature was proved to be stable, so we are turning it always-on.

## 3.5.0 (9/3/2014)
### New Features
* Add include/utilities/write_batch_with_index.h, providing a utility class to query data out of WriteBatch when building it.
* Move BlockBasedTable related options to BlockBasedTableOptions from Options. Change corresponding JNI interface. Options affected include:
  no_block_cache, block_cache, block_cache_compressed, block_size, block_size_deviation, block_restart_interval, filter_policy, whole_key_filtering. filter_policy is changed to shared_ptr from a raw pointer.
* Remove deprecated options: disable_seek_compaction and db_stats_log_interval
* OptimizeForPointLookup() takes one parameter for block cache size. It now builds hash index, bloom filter, and block cache.

### Public API changes
* The Prefix Extractor used with V2 compaction filters is now passed user key to SliceTransform::Transform instead of unparsed RocksDB key.

## 3.4.0 (8/18/2014)
### New Features
* Support Multiple DB paths in universal style compactions
* Add feature of storing plain table index and bloom filter in SST file.
* CompactRange() will never output compacted files to level 0. This used to be the case when all the compaction input files were at level 0.
* Added iterate_upper_bound to define the extent upto which the forward iterator will return entries. This will prevent iterating over delete markers and overwritten entries for edge cases where you want to break out the iterator anyways. This may improve performance in case there are a large number of delete markers or overwritten entries.

### Public API changes
* DBOptions.db_paths now is a vector of a DBPath structure which indicates both of path and target size
* NewPlainTableFactory instead of bunch of parameters now accepts PlainTableOptions, which is defined in include/rocksdb/table.h
* Moved include/utilities/*.h to include/rocksdb/utilities/*.h
* Statistics APIs now take uint32_t as type instead of Tickers. Also make two access functions getTickerCount and histogramData const
* Add DB property rocksdb.estimate-num-keys, estimated number of live keys in DB.
* Add DB::GetIntProperty(), which returns DB properties that are integer as uint64_t.
* The Prefix Extractor used with V2 compaction filters is now passed user key to SliceTransform::Transform instead of unparsed RocksDB key.

## 3.3.0 (7/10/2014)
### New Features
* Added JSON API prototype.
* HashLinklist reduces performance outlier caused by skewed bucket by switching data in the bucket from linked list to skip list. Add parameter threshold_use_skiplist in NewHashLinkListRepFactory().
* RocksDB is now able to reclaim storage space more effectively during the compaction process.  This is done by compensating the size of each deletion entry by the 2X average value size, which makes compaction to be triggered by deletion entries more easily.
* Add TimeOut API to write.  Now WriteOptions have a variable called timeout_hint_us.  With timeout_hint_us set to non-zero, any write associated with this timeout_hint_us may be aborted when it runs longer than the specified timeout_hint_us, and it is guaranteed that any write completes earlier than the specified time-out will not be aborted due to the time-out condition.
* Add a rate_limiter option, which controls total throughput of flush and compaction. The throughput is specified in bytes/sec. Flush always has precedence over compaction when available bandwidth is constrained.

### Public API changes
* Removed NewTotalOrderPlainTableFactory because it is not used and implemented semantically incorrect.

## 3.2.0 (06/20/2014)

### Public API changes
* We removed seek compaction as a concept from RocksDB because:
1) It makes more sense for spinning disk workloads, while RocksDB is primarily designed for flash and memory,
2) It added some complexity to the important code-paths,
3) None of our internal customers were really using it.
Because of that, Options::disable_seek_compaction is now obsolete. It is still a parameter in Options, so it does not break the build, but it does not have any effect. We plan to completely remove it at some point, so we ask users to please remove this option from your code base.
* Add two parameters to NewHashLinkListRepFactory() for logging on too many entries in a hash bucket when flushing.
* Added new option BlockBasedTableOptions::hash_index_allow_collision. When enabled, prefix hash index for block-based table will not store prefix and allow hash collision, reducing memory consumption.

### New Features
* PlainTable now supports a new key encoding: for keys of the same prefix, the prefix is only written once. It can be enabled through encoding_type parameter of NewPlainTableFactory()
* Add AdaptiveTableFactory, which is used to convert from a DB of PlainTable to BlockBasedTabe, or vise versa. It can be created using NewAdaptiveTableFactory()

### Performance Improvements
* Tailing Iterator re-implemeted with ForwardIterator + Cascading Search Hint , see ~20% throughput improvement.

## 3.1.0 (05/21/2014)

### Public API changes
* Replaced ColumnFamilyOptions::table_properties_collectors with ColumnFamilyOptions::table_properties_collector_factories

### New Features
* Hash index for block-based table will be materialized and reconstructed more efficiently. Previously hash index is constructed by scanning the whole table during every table open.
* FIFO compaction style

## 3.0.0 (05/05/2014)

### Public API changes
* Added _LEVEL to all InfoLogLevel enums
* Deprecated ReadOptions.prefix and ReadOptions.prefix_seek. Seek() defaults to prefix-based seek when Options.prefix_extractor is supplied. More detail is documented in https://github.com/facebook/rocksdb/wiki/Prefix-Seek-API-Changes
* MemTableRepFactory::CreateMemTableRep() takes info logger as an extra parameter.

### New Features
* Column family support
* Added an option to use different checksum functions in BlockBasedTableOptions
* Added ApplyToAllCacheEntries() function to Cache

## 2.8.0 (04/04/2014)

* Removed arena.h from public header files.
* By default, checksums are verified on every read from database
* Change default value of several options, including: paranoid_checks=true, max_open_files=5000, level0_slowdown_writes_trigger=20, level0_stop_writes_trigger=24, disable_seek_compaction=true, max_background_flushes=1 and allow_mmap_writes=false
* Added is_manual_compaction to CompactionFilter::Context
* Added "virtual void WaitForJoin()" in class Env. Default operation is no-op.
* Removed BackupEngine::DeleteBackupsNewerThan() function
* Added new option -- verify_checksums_in_compaction
* Changed Options.prefix_extractor from raw pointer to shared_ptr (take ownership)
  Changed HashSkipListRepFactory and HashLinkListRepFactory constructor to not take SliceTransform object (use Options.prefix_extractor implicitly)
* Added Env::GetThreadPoolQueueLen(), which returns the waiting queue length of thread pools
* Added a command "checkconsistency" in ldb tool, which checks
  if file system state matches DB state (file existence and file sizes)
* Separate options related to block based table to a new struct BlockBasedTableOptions.
* WriteBatch has a new function Count() to return total size in the batch, and Data() now returns a reference instead of a copy
* Add more counters to perf context.
* Supports several more DB properties: compaction-pending, background-errors and cur-size-active-mem-table.

### New Features
* If we find one truncated record at the end of the MANIFEST or WAL files,
  we will ignore it. We assume that writers of these records were interrupted
  and that we can safely ignore it.
* A new SST format "PlainTable" is added, which is optimized for memory-only workloads. It can be created through NewPlainTableFactory() or NewTotalOrderPlainTableFactory().
* A new mem table implementation hash linked list optimizing for the case that there are only few keys for each prefix, which can be created through NewHashLinkListRepFactory().
* Merge operator supports a new function PartialMergeMulti() to allow users to do partial merges against multiple operands.
* Now compaction filter has a V2 interface. It buffers the kv-pairs sharing the same key prefix, process them in batches, and return the batched results back to DB. The new interface uses a new structure CompactionFilterContext for the same purpose as CompactionFilter::Context in V1.
* Geo-spatial support for locations and radial-search.

## 2.7.0 (01/28/2014)

### Public API changes

* Renamed `StackableDB::GetRawDB()` to `StackableDB::GetBaseDB()`.
* Renamed `WriteBatch::Data()` `const std::string& Data() const`.
* Renamed class `TableStats` to `TableProperties`.
* Deleted class `PrefixHashRepFactory`. Please use `NewHashSkipListRepFactory()` instead.
* Supported multi-threaded `EnableFileDeletions()` and `DisableFileDeletions()`.
* Added `DB::GetOptions()`.
* Added `DB::GetDbIdentity()`.

### New Features

* Added [BackupableDB](https://github.com/facebook/rocksdb/wiki/How-to-backup-RocksDB%3F)
* Implemented [TailingIterator](https://github.com/facebook/rocksdb/wiki/Tailing-Iterator), a special type of iterator that
  doesn't create a snapshot (can be used to read newly inserted data)
  and is optimized for doing sequential reads.
* Added property block for table, which allows (1) a table to store
  its metadata and (2) end user to collect and store properties they
  are interested in.
* Enabled caching index and filter block in block cache (turned off by default).
* Supported error report when doing manual compaction.
* Supported additional Linux platform flavors and Mac OS.
* Put with `SliceParts` - Variant of `Put()` that gathers output like `writev(2)`
* Bug fixes and code refactor for compatibility with upcoming Column
  Family feature.

### Performance Improvements

* Huge benchmark performance improvements by multiple efforts. For example, increase in readonly QPS from about 530k in 2.6 release to 1.1 million in 2.7 [1]
* Speeding up a way RocksDB deleted obsolete files - no longer listing the whole directory under a lock -- decrease in p99
* Use raw pointer instead of shared pointer for statistics: [5b825d](https://github.com/facebook/rocksdb/commit/5b825d6964e26ec3b4bb6faa708ebb1787f1d7bd) -- huge increase in performance -- shared pointers are slow
* Optimized locking for `Get()` -- [1fdb3f](https://github.com/facebook/rocksdb/commit/1fdb3f7dc60e96394e3e5b69a46ede5d67fb976c) -- 1.5x QPS increase for some workloads
* Cache speedup - [e8d40c3](https://github.com/facebook/rocksdb/commit/e8d40c31b3cca0c3e1ae9abe9b9003b1288026a9)
* Implemented autovector, which allocates first N elements on stack. Most of vectors in RocksDB are small. Also, we never want to allocate heap objects while holding a mutex. -- [c01676e4](https://github.com/facebook/rocksdb/commit/c01676e46d3be08c3c140361ef1f5884f47d3b3c)
* Lots of efforts to move malloc, memcpy and IO outside of locks<|MERGE_RESOLUTION|>--- conflicted
+++ resolved
@@ -7,11 +7,8 @@
 ### Bug Fixes
 * Fix a bug that can cause unnecessary bg thread to be scheduled(#6104).
 * Fix a bug in which a snapshot read could be affected by a DeleteRange after the snapshot (#6062).
-<<<<<<< HEAD
+* Fixed two performance issues related to memtable history trimming. First, a new SuperVersion is now created only if some memtables were actually trimmed. Second, trimming is only scheduled if there is at least one flushed memtable that is kept in memory for the purposes of transaction conflict checking.
 * Fix a bug in WriteBatchWithIndex::MultiGetFromBatchAndDB, which is called by Transaction::MultiGet, that causes due to stale pointer access when the number of keys is > 32
-=======
-* Fixed two performance issues related to memtable history trimming. First, a new SuperVersion is now created only if some memtables were actually trimmed. Second, trimming is only scheduled if there is at least one flushed memtable that is kept in memory for the purposes of transaction conflict checking.
->>>>>>> cddd6379
 
 ## 6.6.0 (11/25/2019)
 ### Bug Fixes
