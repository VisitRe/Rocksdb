--- conflicted
+++ resolved
@@ -14,11 +14,8 @@
 * Fix a memory leak when files with range tombstones are read in mmap mode and block cache is enabled
 * Fix handling of corrupt range tombstone blocks such that corruptions cannot cause deleted keys to reappear
 * Lock free MultiGet
-<<<<<<< HEAD
 * Fix incorrect `NotFound` point lookup result when querying the endpoint of a file that has been extended by a range tombstone.
-=======
 * Fix with pipelined write, write leaders's callback failure lead to the whole write group fail.
->>>>>>> a07175af
 
 ## 5.18.0 (11/30/2018)
 ### New Features
