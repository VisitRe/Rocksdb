# Rocksdb Change Log
## Unreleased
### New Features
* Introduced 'CommitWithTimestamp' as a new tag. Currently, there is no API for user to trigger a write with this tag to the WAL. This is part of the efforts to support write-commited transactions with user-defined timestamps.

### Bug Fixes
* Fixed a bug in rocksdb automatic implicit prefetching which got broken because of new feature adaptive_readahead and internal prefetching got disabled when iterator moves from one file to next.
* Fixed a bug in TableOptions.prepopulate_block_cache which causes segmentation fault when used with TableOptions.partition_filters = true and TableOptions.cache_index_and_filter_blocks = true.
* Fixed a bug affecting custom memtable factories which are not registered with the `ObjectRegistry`. The bug could result in failure to save the OPTIONS file.
* Fixed a bug causing two duplicate entries to be appended to a file opened in non-direct mode and tracked by `FaultInjectionTestFS`.
* Fixed a bug in TableOptions.prepopulate_block_cache to support block-based filters also.

### Behavior Changes
* MemTableList::TrimHistory now use allocated bytes when max_write_buffer_size_to_maintain > 0(default in TrasactionDB, introduced in PR#5022) Fix #8371.
### Public API change
* Extend WriteBatch::AssignTimestamp and AssignTimestamps API so that both functions can accept an optional `checker` argument that performs additional checking on timestamp sizes.
<<<<<<< HEAD
* Add IncreaseFullHistoryTsLow API so users can advance each column family's full_history_ts_low seperately.
* Add GetFullHistoryTsLow API so users can query current full_history_low value of specified column family.
=======
* Introduce a new EventListener callback that will be called upon the end of automatic error recovery. 
>>>>>>> c1ec0b28

### Performance Improvements
* Replaced map property `TableProperties::properties_offsets`  with uint64_t property `external_sst_file_global_seqno_offset` to save table properties's memory.

### Java API Changes
* Removed Java API `TableProperties.getPropertiesOffsets()` as it exposed internal details to external users.

## 6.27.0 (2021-11-19)
### New Features
* Added new ChecksumType kXXH3 which is faster than kCRC32c on almost all x86\_64 hardware.
* Added a new online consistency check for BlobDB which validates that the number/total size of garbage blobs does not exceed the number/total size of all blobs in any given blob file.
* Provided support for tracking per-sst user-defined timestamp information in MANIFEST.
* Added new option "adaptive_readahead" in ReadOptions. For iterators, RocksDB does auto-readahead on noticing sequential reads and by enabling this option, readahead_size of current file (if reads are sequential) will be carried forward to next file instead of starting from the scratch at each level (except L0 level files). If reads are not sequential it will fall back to 8KB. This option is applicable only for RocksDB internal prefetch buffer and isn't supported with underlying file system prefetching.
* Added the read count and read bytes related stats to Statistics for tiered storage hot, warm, and cold file reads.
* Added an option to dynamically charge an updating estimated memory usage of block-based table building to block cache if block cache available. It currently only includes charging memory usage of constructing (new) Bloom Filter and Ribbon Filter to block cache. To enable this feature, set `BlockBasedTableOptions::reserve_table_builder_memory = true`.
* Add a new API OnIOError in listener.h that notifies listeners when an IO error occurs during FileSystem operation along with filename, status etc.
* Added compaction readahead support for blob files to the integrated BlobDB implementation, which can improve compaction performance when the database resides on higher-latency storage like HDDs or remote filesystems. Readahead can be configured using the column family option `blob_compaction_readahead_size`.

### Bug Fixes
* Prevent a `CompactRange()` with `CompactRangeOptions::change_level == true` from possibly causing corruption to the LSM state (overlapping files within a level) when run in parallel with another manual compaction. Note that setting `force_consistency_checks == true` (the default) would cause the DB to enter read-only mode in this scenario and return `Status::Corruption`, rather than committing any corruption.
* Fixed a bug in CompactionIterator when write-prepared transaction is used. A released earliest write conflict snapshot may cause assertion failure in dbg mode and unexpected key in opt mode.
* Fix ticker WRITE_WITH_WAL("rocksdb.write.wal"), this bug is caused by a bad extra `RecordTick(stats_, WRITE_WITH_WAL)` (at 2 place), this fix remove the extra `RecordTick`s and fix the corresponding test case.
* EventListener::OnTableFileCreated was previously called with OK status and file_size==0 in cases of no SST file contents written (because there was no content to add) and the empty file deleted before calling the listener. Now the status is Aborted.
* Fixed a bug in CompactionIterator when write-preared transaction is used. Releasing earliest_snapshot during compaction may cause a SingleDelete to be output after a PUT of the same user key whose seq has been zeroed.
* Added input sanitization on negative bytes passed into `GenericRateLimiter::Request`.
* Fixed an assertion failure in CompactionIterator when write-prepared transaction is used. We prove that certain operations can lead to a Delete being followed by a SingleDelete (same user key). We can drop the SingleDelete.
* Fixed a bug of timestamp-based GC which can cause all versions of a key under full_history_ts_low to be dropped. This bug will be triggered when some of the ikeys' timestamps are lower than full_history_ts_low, while others are newer.
* In some cases outside of the DB read and compaction paths, SST block checksums are now checked where they were not before.
* Explicitly check for and disallow the `BlockBasedTableOptions` if insertion into one of {`block_cache`, `block_cache_compressed`, `persistent_cache`} can show up in another of these. (RocksDB expects to be able to use the same key for different physical data among tiers.)
* Users who configured a dedicated thread pool for bottommost compactions by explicitly adding threads to the `Env::Priority::BOTTOM` pool will no longer see RocksDB schedule automatic compactions exceeding the DB's compaction concurrency limit. For details on per-DB compaction concurrency limit, see API docs of `max_background_compactions` and `max_background_jobs`.
* Fixed a bug of background flush thread picking more memtables to flush and prematurely advancing column family's log_number.
* Fixed an assertion failure in ManifestTailer.
* Fixed a bug that could, with WAL enabled, cause backups, checkpoints, and `GetSortedWalFiles()` to fail randomly with an error like `IO error: 001234.log: No such file or directory`

### Behavior Changes
* `NUM_FILES_IN_SINGLE_COMPACTION` was only counting the first input level files, now it's including all input files.
* `TransactionUtil::CheckKeyForConflicts` can also perform conflict-checking based on user-defined timestamps in addition to sequence numbers.
* Removed `GenericRateLimiter`'s minimum refill bytes per period previously enforced.

### Public API change
* When options.ttl is used with leveled compaction with compactinon priority kMinOverlappingRatio, files exceeding half of TTL value will be prioritized more, so that by the time TTL is reached, fewer extra compactions will be scheduled to clear them up. At the same time, when compacting files with data older than half of TTL, output files may be cut off based on those files' boundaries, in order for the early TTL compaction to work properly.
* Made FileSystem and RateLimiter extend the Customizable class and added a CreateFromString method.  Implementations need to be registered with the ObjectRegistry and to implement a Name() method in order to be created via this method.
* Clarified in API comments that RocksDB is not exception safe for callbacks and custom extensions. An exception propagating into RocksDB can lead to undefined behavior, including data loss, unreported corruption, deadlocks, and more.
* Marked `WriteBufferManager` as `final` because it is not intended for extension.
* Removed unimportant implementation details from table_properties.h
* Add API `FSDirectory::FsyncWithDirOptions()`, which provides extra information like directory fsync reason in `DirFsyncOptions`. File system like btrfs is using that to skip directory fsync for creating a new file, or when renaming a file, fsync the target file instead of the directory, which improves the `DB::Open()` speed by ~20%.
* `DB::Open()` is not going be blocked by obsolete file purge if `DBOptions::avoid_unnecessary_blocking_io` is set to true.
* In builds where glibc provides `gettid()`, info log ("LOG" file) lines now print a system-wide thread ID from `gettid()` instead of the process-local `pthread_self()`. For all users, the thread ID format is changed from hexadecimal to decimal integer.
* In builds where glibc provides `pthread_setname_np()`, the background thread names no longer contain an ID suffix. For example, "rocksdb:bottom7" (and all other threads in the `Env::Priority::BOTTOM` pool) are now named "rocksdb:bottom". Previously large thread pools could breach the name size limit (e.g., naming "rocksdb:bottom10" would fail).
* Deprecating `ReadOptions::iter_start_seqnum` and `DBOptions::preserve_deletes`, please try using user defined timestamp feature instead. The options will be removed in a future release, currently it logs a warning message when using.

### Performance Improvements
* Released some memory related to filter construction earlier in `BlockBasedTableBuilder` for `FullFilter` and `PartitionedFilter` case (#9070)

### Behavior Changes
* `NUM_FILES_IN_SINGLE_COMPACTION` was only counting the first input level files, now it's including all input files.

## 6.26.0 (2021-10-20)
### Bug Fixes
* Fixes a bug in directed IO mode when calling MultiGet() for blobs in the same blob file. The bug is caused by not sorting the blob read requests by file offsets.
* Fix the incorrect disabling of SST rate limited deletion when the WAL and DB are in different directories. Only WAL rate limited deletion should be disabled if its in a different directory.
* Fix `DisableManualCompaction()` to cancel compactions even when they are waiting on automatic compactions to drain due to `CompactRangeOptions::exclusive_manual_compactions == true`.
* Fix contract of `Env::ReopenWritableFile()` and `FileSystem::ReopenWritableFile()` to specify any existing file must not be deleted or truncated.
* Fixed bug in calls to `IngestExternalFiles()` with files for multiple column families. The bug could have introduced a delay in ingested file keys becoming visible after `IngestExternalFiles()` returned. Furthermore, mutations to ingested file keys while they were invisible could have been dropped (not necessarily immediately).
* Fixed a possible race condition impacting users of `WriteBufferManager` who constructed it with `allow_stall == true`. The race condition led to undefined behavior (in our experience, typically a process crash).
* Fixed a bug where stalled writes would remain stalled forever after the user calls `WriteBufferManager::SetBufferSize()` with `new_size == 0` to dynamically disable memory limiting.
* Make `DB::close()` thread-safe.
* Fix a bug in atomic flush where one bg flush thread will wait forever for a preceding bg flush thread to commit its result to MANIFEST but encounters an error which is mapped to a soft error (DB not stopped).
* Fix a bug in `BackupEngine` where some internal callers of `GenericRateLimiter::Request()` do not honor `bytes <= GetSingleBurstBytes()`.

### New Features
* Print information about blob files when using "ldb list_live_files_metadata"
* Provided support for SingleDelete with user defined timestamp.
* Experimental new function DB::GetLiveFilesStorageInfo offers essentially a unified version of other functions like GetLiveFiles, GetLiveFilesChecksumInfo, and GetSortedWalFiles. Checkpoints and backups could show small behavioral changes and/or improved performance as they now use this new API.
* Add remote compaction read/write bytes statistics: `REMOTE_COMPACT_READ_BYTES`, `REMOTE_COMPACT_WRITE_BYTES`.
* Introduce an experimental feature to dump out the blocks from block cache and insert them to the secondary cache to reduce the cache warmup time (e.g., used while migrating DB instance). More information are in `class CacheDumper` and `CacheDumpedLoader` at `rocksdb/utilities/cache_dump_load.h` Note that, this feature is subject to the potential change in the future, it is still experimental.
* Introduced a new BlobDB configuration option `blob_garbage_collection_force_threshold`, which can be used to trigger compactions targeting the SST files which reference the oldest blob files when the ratio of garbage in those blob files meets or exceeds the specified threshold. This can reduce space amplification with skewed workloads where the affected SST files might not otherwise get picked up for compaction.
* Added EXPERIMENTAL support for table file (SST) unique identifiers that are stable and universally unique, available with new function `GetUniqueIdFromTableProperties`. Only SST files from RocksDB >= 6.24 support unique IDs.
* Added `GetMapProperty()` support for "rocksdb.dbstats" (`DB::Properties::kDBStats`). As a map property, it includes DB-level internal stats accumulated over the DB's lifetime, such as user write related stats and uptime.

### Public API change
* Made SystemClock extend the Customizable class and added a CreateFromString method.  Implementations need to be registered with the ObjectRegistry and to implement a Name() method in order to be created via this method.
* Made SliceTransform extend the Customizable class and added a CreateFromString method.  Implementations need to be registered with the ObjectRegistry and to implement a Name() method in order to be created via this method.  The Capped and Prefixed transform classes return a short name (no length); use GetId for the fully qualified name.
* Made FileChecksumGenFactory, SstPartitionerFactory, TablePropertiesCollectorFactory, and WalFilter extend the Customizable class and added a CreateFromString method.
* Some fields of SstFileMetaData are deprecated for compatibility with new base class FileStorageInfo.
* Add `file_temperature` to `IngestExternalFileArg` such that when ingesting SST files, we are able to indicate the temperature of the this batch of files.
* If `DB::Close()` failed with a non aborted status, calling `DB::Close()` again will return the original status instead of Status::OK.
* Add CacheTier to advanced_options.h to describe the cache tier we used. Add a `lowest_used_cache_tier` option to `DBOptions` (immutable) and pass it to BlockBasedTableReader. By default it is `CacheTier::kNonVolatileBlockTier`, which means, we always use both block cache (kVolatileTier) and secondary cache (kNonVolatileBlockTier). By set it to `CacheTier::kVolatileTier`, the DB will not use the secondary cache.
* Even when options.max_compaction_bytes is hit, compaction output files are only cut when it aligns with grandparent files' boundaries. options.max_compaction_bytes could be slightly violated with the change, but the violation is no more than one target SST file size, which is usually much smaller.

### Performance Improvements
* Improved CPU efficiency of building block-based table (SST) files (#9039 and #9040).

### Java API Changes
* Add Java API bindings for new integrated BlobDB options
* `keyMayExist()` supports ByteBuffer.
* Fix multiget throwing Null Pointer Exception for num of keys > 70k (https://github.com/facebook/rocksdb/issues/8039).

## 6.25.0 (2021-09-20)
### Bug Fixes
* Allow secondary instance to refresh iterator. Assign read seq after referencing SuperVersion.
* Fixed a bug of secondary instance's last_sequence going backward, and reads on the secondary fail to see recent updates from the primary.
* Fixed a bug that could lead to duplicate DB ID or DB session ID in POSIX environments without /proc/sys/kernel/random/uuid.
* Fix a race in DumpStats() with column family destruction due to not taking a Ref on each entry while iterating the ColumnFamilySet.
* Fix a race in item ref counting in LRUCache when promoting an item from the SecondaryCache.
* Fix a race in BackupEngine if RateLimiter is reconfigured during concurrent Restore operations.
* Fix a bug on POSIX in which failure to create a lock file (e.g. out of space) can prevent future LockFile attempts in the same process on the same file from succeeding.
* Fix a bug that backup_rate_limiter and restore_rate_limiter in BackupEngine could not limit read rates.
* Fix the implementation of `prepopulate_block_cache = kFlushOnly` to only apply to flushes rather than to all generated files.
* Fix WAL log data corruption when using DBOptions.manual_wal_flush(true) and WriteOptions.sync(true) together. The sync WAL should work with locked log_write_mutex_.
* Add checks for validity of the IO uring completion queue entries, and fail the BlockBasedTableReader MultiGet sub-batch if there's an invalid completion
* Add an interface RocksDbIOUringEnable() that, if defined by the user, will allow them to enable/disable the use of IO uring by RocksDB
* Fix the bug that when direct I/O is used and MultiRead() returns a short result, RandomAccessFileReader::MultiRead() still returns full size buffer, with returned short value together with some data in original buffer. This bug is unlikely cause incorrect results, because (1) since FileSystem layer is expected to retry on short result, returning short results is only possible when asking more bytes in the end of the file, which RocksDB doesn't do when using MultiRead(); (2) checksum is unlikely to match.

### New Features
* RemoteCompaction's interface now includes `db_name`, `db_id`, `session_id`, which could help the user uniquely identify compaction job between db instances and sessions.
* Added a ticker statistic, "rocksdb.verify_checksum.read.bytes", reporting how many bytes were read from file to serve `VerifyChecksum()` and `VerifyFileChecksums()` queries.
* Added ticker statistics, "rocksdb.backup.read.bytes" and "rocksdb.backup.write.bytes", reporting how many bytes were read and written during backup.
* Added properties for BlobDB: `rocksdb.num-blob-files`, `rocksdb.blob-stats`, `rocksdb.total-blob-file-size`, and `rocksdb.live-blob-file-size`. The existing property `rocksdb.estimate_live-data-size` was also extended to include live bytes residing in blob files.
* Added two new RateLimiter IOPriorities: `Env::IO_USER`,`Env::IO_MID`. `Env::IO_USER` will have superior priority over all other RateLimiter IOPriorities without being subject to fair scheduling constraint.
* `SstFileWriter` now supports `Put`s and `Delete`s with user-defined timestamps. Note that the ingestion logic itself is not timestamp-aware yet.
* Allow a single write batch to include keys from multiple column families whose timestamps' formats can differ. For example, some column families may disable timestamp, while others enable timestamp.
* Add compaction priority information in RemoteCompaction, which can be used to schedule high priority job first.
* Added new callback APIs `OnBlobFileCreationStarted`,`OnBlobFileCreated`and `OnBlobFileDeleted` in `EventListener` class of listener.h. It notifies listeners during creation/deletion of individual blob files in Integrated BlobDB. It also log blob file creation finished event and deletion event in LOG file.
* Batch blob read requests for `DB::MultiGet` using `MultiRead`.
* Add support for fallback to local compaction, the user can return `CompactionServiceJobStatus::kUseLocal` to instruct RocksDB to run the compaction locally instead of waiting for the remote compaction result.
* Add built-in rate limiter's implementation of `RateLimiter::GetTotalPendingRequest(int64_t* total_pending_requests, const Env::IOPriority pri)` for the total number of requests that are pending for bytes in the rate limiter.
* Charge memory usage during data buffering, from which training samples are gathered for dictionary compression, to block cache. Unbuffering data can now be triggered if the block cache becomes full and `strict_capacity_limit=true` for the block cache, in addition to existing conditions that can trigger unbuffering.

### Public API change
* Remove obsolete implementation details FullKey and ParseFullKey from public API
* Change `SstFileMetaData::size` from `size_t` to `uint64_t`.
* Made Statistics extend the Customizable class and added a CreateFromString method.  Implementations of Statistics need to be registered with the ObjectRegistry and to implement a Name() method in order to be created via this method.
* Extended `FlushJobInfo` and `CompactionJobInfo` in listener.h to provide information about the blob files generated by a flush/compaction and garbage collected during compaction in Integrated BlobDB. Added struct members `blob_file_addition_infos` and `blob_file_garbage_infos` that contain this information.
* Extended parameter `output_file_names` of `CompactFiles` API to also include paths of the blob files generated by the compaction in Integrated BlobDB.
* Most `BackupEngine` functions now return `IOStatus` instead of `Status`. Most existing code should be compatible with this change but some calls might need to be updated.
* Add a new field `level_at_creation` in `TablePropertiesCollectorFactory::Context` to capture the level at creating the SST file (i.e, table), of which the properties are being collected.

### Miscellaneous
* Add a paranoid check where in case FileSystem layer doesn't fill the buffer but returns succeed, checksum is unlikely to match even if buffer contains a previous block. The byte modified is not useful anyway, so it isn't expected to change any behavior when FileSystem is satisfying its contract.

## 6.24.0 (2021-08-20)
### Bug Fixes
* If the primary's CURRENT file is missing or inaccessible, the secondary instance should not hang repeatedly trying to switch to a new MANIFEST. It should instead return the error code encountered while accessing the file.
* Restoring backups with BackupEngine is now a logically atomic operation, so that if a restore operation is interrupted, DB::Open on it will fail. Using BackupEngineOptions::sync (default) ensures atomicity even in case of power loss or OS crash.
* Fixed a race related to the destruction of `ColumnFamilyData` objects. The earlier logic unlocked the DB mutex before destroying the thread-local `SuperVersion` pointers, which could result in a process crash if another thread managed to get a reference to the `ColumnFamilyData` object.
* Removed a call to `RenameFile()` on a non-existent info log file ("LOG") when opening a new DB. Such a call was guaranteed to fail though did not impact applications since we swallowed the error. Now we also stopped swallowing errors in renaming "LOG" file.
* Fixed an issue where `OnFlushCompleted` was not called for atomic flush.
* Fixed a bug affecting the batched `MultiGet` API when used with keys spanning multiple column families and `sorted_input == false`.
* Fixed a potential incorrect result in opt mode and assertion failures caused by releasing snapshot(s) during compaction.
* Fixed passing of BlobFileCompletionCallback to Compaction job and Atomic flush job which was default paramter (nullptr). BlobFileCompletitionCallback is internal callback that manages addition of blob files to SSTFileManager.
* Fixed MultiGet not updating the block_read_count and block_read_byte PerfContext counters.

### New Features
* Made the EventListener extend the Customizable class.
* EventListeners that have a non-empty Name() and that are registered with the ObjectRegistry can now be serialized to/from the OPTIONS file.
* Insert warm blocks (data blocks, uncompressed dict blocks, index and filter blocks) in Block cache during flush under option BlockBasedTableOptions.prepopulate_block_cache. Previously it was enabled for only data blocks.
* BlockBasedTableOptions.prepopulate_block_cache can be dynamically configured using DB::SetOptions.
* Add CompactionOptionsFIFO.age_for_warm, which allows RocksDB to move old files to warm tier in FIFO compactions. Note that file temperature is still an experimental feature.
* Add a comment to suggest btrfs user to disable file preallocation by setting `options.allow_fallocate=false`.
* Fast forward option in Trace replay changed to double type to allow replaying at a lower speed, by settings the value between 0 and 1. This option can be set via `ReplayOptions` in `Replayer::Replay()`, or via `--trace_replay_fast_forward` in db_bench.
* Add property `LiveSstFilesSizeAtTemperature` to retrieve sst file size at different temperature.
* Added a stat rocksdb.secondary.cache.hits.
* Added a PerfContext counter secondary_cache_hit_count.
* The integrated BlobDB implementation now supports the tickers `BLOB_DB_BLOB_FILE_BYTES_READ`, `BLOB_DB_GC_NUM_KEYS_RELOCATED`, and `BLOB_DB_GC_BYTES_RELOCATED`, as well as the histograms `BLOB_DB_COMPRESSION_MICROS` and `BLOB_DB_DECOMPRESSION_MICROS`.
* Added hybrid configuration of Ribbon filter and Bloom filter where some LSM levels use Ribbon for memory space efficiency and some use Bloom for speed. See NewRibbonFilterPolicy. This also changes the default behavior of NewRibbonFilterPolicy to use Bloom for flushes under Leveled and Universal compaction and Ribbon otherwise. The C API function `rocksdb_filterpolicy_create_ribbon` is unchanged but adds new `rocksdb_filterpolicy_create_ribbon_hybrid`.

### Public API change
* Added APIs to decode and replay trace file via Replayer class. Added `DB::NewDefaultReplayer()` to create a default Replayer instance. Added `TraceReader::Reset()` to restart reading a trace file. Created trace_record.h, trace_record_result.h and utilities/replayer.h files to access the decoded Trace records, replay them, and query the actual operation results.
* Added Configurable::GetOptionsMap to the public API for use in creating new Customizable classes.
* Generalized bits_per_key parameters in C API from int to double for greater configurability. Although this is a compatible change for existing C source code, anything depending on C API signatures, such as foreign function interfaces, will need to be updated.

### Performance Improvements
* Try to avoid updating DBOptions if `SetDBOptions()` does not change any option value.

### Behavior Changes
* `StringAppendOperator` additionally accepts a string as the delimiter.
* BackupEngineOptions::sync (default true) now applies to restoring backups in addition to creating backups. This could slow down restores, but ensures they are fully persisted before returning OK. (Consider increasing max_background_operations to improve performance.)

## 6.23.0 (2021-07-16)
### Behavior Changes
* Obsolete keys in the bottommost level that were preserved for a snapshot will now be cleaned upon snapshot release in all cases. This form of compaction (snapshot release triggered compaction) previously had an artificial limitation that multiple tombstones needed to be present.
### Bug Fixes
* Blob file checksums are now printed in hexadecimal format when using the `manifest_dump` `ldb` command.
* `GetLiveFilesMetaData()` now populates the `temperature`, `oldest_ancester_time`, and `file_creation_time` fields of its `LiveFileMetaData` results when the information is available. Previously these fields always contained zero indicating unknown.
* Fix mismatches of OnCompaction{Begin,Completed} in case of DisableManualCompaction().
* Fix continuous logging of an existing background error on every user write
* Fix a bug that `Get()` return Status::OK() and an empty value for non-existent key when `read_options.read_tier = kBlockCacheTier`.
* Fix a bug that stat in `get_context` didn't accumulate to statistics when query is failed.
* Fixed handling of DBOptions::wal_dir with LoadLatestOptions() or ldb --try_load_options on a copied or moved DB. Previously, when the WAL directory is same as DB directory (default), a copied or moved DB would reference the old path of the DB as the WAL directory, potentially corrupting both copies. Under this change, the wal_dir from DB::GetOptions() or LoadLatestOptions() may now be empty, indicating that the current DB directory is used for WALs. This is also a subtle API change.

### New Features
* ldb has a new feature, `list_live_files_metadata`, that shows the live SST files, as well as their LSM storage level and the column family they belong to.
* The new BlobDB implementation now tracks the amount of garbage in each blob file in the MANIFEST.
* Integrated BlobDB now supports Merge with base values (Put/Delete etc.).
* RemoteCompaction supports sub-compaction, the job_id in the user interface is changed from `int` to `uint64_t` to support sub-compaction id.
* Expose statistics option in RemoteCompaction worker.

### Public API change
* Added APIs to the Customizable class to allow developers to create their own Customizable classes.  Created the utilities/customizable_util.h file to contain helper methods for developing new Customizable classes.
* Change signature of SecondaryCache::Name().  Make SecondaryCache customizable and add SecondaryCache::CreateFromString method.

## 6.22.0 (2021-06-18)
### Behavior Changes
* Added two additional tickers, MEMTABLE_PAYLOAD_BYTES_AT_FLUSH and MEMTABLE_GARBAGE_BYTES_AT_FLUSH. These stats can be used to estimate the ratio of "garbage" (outdated) bytes in the memtable that are discarded at flush time.
* Added API comments clarifying safe usage of Disable/EnableManualCompaction and EventListener callbacks for compaction.
### Bug Fixes
* fs_posix.cc GetFreeSpace() always report disk space available to root even when running as non-root.  Linux defaults often have disk mounts with 5 to 10 percent of total space reserved only for root.  Out of space could result for non-root users.
* Subcompactions are now disabled when user-defined timestamps are used, since the subcompaction boundary picking logic is currently not timestamp-aware, which could lead to incorrect results when different subcompactions process keys that only differ by timestamp.
* Fix an issue that `DeleteFilesInRange()` may cause ongoing compaction reports corruption exception, or ASSERT for debug build. There's no actual data loss or corruption that we find.
* Fixed confusingly duplicated output in LOG for periodic stats ("DUMPING STATS"), including "Compaction Stats" and "File Read Latency Histogram By Level".
* Fixed performance bugs in background gathering of block cache entry statistics, that could consume a lot of CPU when there are many column families with a shared block cache.

### New Features
* Marked the Ribbon filter and optimize_filters_for_memory features as production-ready, each enabling memory savings for Bloom-like filters. Use `NewRibbonFilterPolicy` in place of `NewBloomFilterPolicy` to use Ribbon filters instead of Bloom, or `ribbonfilter` in place of `bloomfilter` in configuration string.
* Allow `DBWithTTL` to use `DeleteRange` api just like other DBs. `DeleteRangeCF()` which executes `WriteBatchInternal::DeleteRange()` has been added to the handler in `DBWithTTLImpl::Write()` to implement it.
* Add BlockBasedTableOptions.prepopulate_block_cache.  If enabled, it prepopulate warm/hot data blocks which are already in memory into block cache at the time of flush. On a flush, the data block that is in memory (in memtables) get flushed to the device. If using Direct IO, additional IO is incurred to read this data back into memory again, which is avoided by enabling this option and it also helps with Distributed FileSystem. More details in include/rocksdb/table.h.
* Added a `cancel` field to `CompactRangeOptions`, allowing individual in-process manual range compactions to be cancelled.

### New Features
* Added BlobMetaData to the ColumnFamilyMetaData to return information about blob files

### Public API change
* Added GetAllColumnFamilyMetaData API to retrieve the ColumnFamilyMetaData about all column families.

## 6.21.0 (2021-05-21)
### Bug Fixes
* Fixed a bug in handling file rename error in distributed/network file systems when the server succeeds but client returns error. The bug can cause CURRENT file to point to non-existing MANIFEST file, thus DB cannot be opened.
* Fixed a bug where ingested files were written with incorrect boundary key metadata. In rare cases this could have led to a level's files being wrongly ordered and queries for the boundary keys returning wrong results.
* Fixed a data race between insertion into memtables and the retrieval of the DB properties `rocksdb.cur-size-active-mem-table`, `rocksdb.cur-size-all-mem-tables`, and `rocksdb.size-all-mem-tables`.
* Fixed the false-positive alert when recovering from the WAL file. Avoid reporting "SST file is ahead of WAL" on a newly created empty column family, if the previous WAL file is corrupted.
* Fixed a bug where `GetLiveFiles()` output included a non-existent file called "OPTIONS-000000". Backups and checkpoints, which use `GetLiveFiles()`, failed on DBs impacted by this bug. Read-write DBs were impacted when the latest OPTIONS file failed to write and `fail_if_options_file_error == false`. Read-only DBs were impacted when no OPTIONS files existed.
* Handle return code by io_uring_submit_and_wait() and io_uring_wait_cqe().
* In the IngestExternalFile() API, only try to sync the ingested file if the file is linked and the FileSystem/Env supports reopening a writable file.
* Fixed a bug that `AdvancedColumnFamilyOptions.max_compaction_bytes` is under-calculated for manual compaction (`CompactRange()`). Manual compaction is split to multiple compactions if the compaction size exceed the `max_compaction_bytes`. The bug creates much larger compaction which size exceed the user setting. On the other hand, larger manual compaction size can increase the subcompaction parallelism, you can tune that by setting `max_compaction_bytes`.

### Behavior Changes
* Due to the fix of false-postive alert of "SST file is ahead of WAL", all the CFs with no SST file (CF empty) will bypass the consistency check. We fixed a false-positive, but introduced a very rare true-negative which will be triggered in the following conditions: A CF with some delete operations in the last a few queries which will result in an empty CF (those are flushed to SST file and a compaction triggered which combines this file and all other SST files and generates an empty CF, or there is another reason to write a manifest entry for this CF after a flush that generates no SST file from an empty CF). The deletion entries are logged in a WAL and this WAL was corrupted, while the CF's log number points to the next WAL (due to the flush). Therefore, the DB can only recover to the point without these trailing deletions and cause the inconsistent DB status.

### New Features
* Add new option allow_stall passed during instance creation of WriteBufferManager. When allow_stall is set, WriteBufferManager will stall all writers shared across multiple DBs and columns if memory usage goes beyond specified WriteBufferManager::buffer_size (soft limit). Stall will be cleared when memory is freed after flush and memory usage goes down below buffer_size.
* Allow `CompactionFilter`s to apply in more table file creation scenarios such as flush and recovery. For compatibility, `CompactionFilter`s by default apply during compaction. Users can customize this behavior by overriding `CompactionFilterFactory::ShouldFilterTableFileCreation()`.
* Added more fields to FilterBuildingContext with LSM details, for custom filter policies that vary behavior based on where they are in the LSM-tree.
* Added DB::Properties::kBlockCacheEntryStats for querying statistics on what percentage of block cache is used by various kinds of blocks, etc. using DB::GetProperty and DB::GetMapProperty. The same information is now dumped to info LOG periodically according to `stats_dump_period_sec`.
* Add an experimental Remote Compaction feature, which allows the user to run Compaction on a different host or process. The feature is still under development, currently only works on some basic use cases. The interface will be changed without backward/forward compatibility support.
* RocksDB would validate total entries read in flush, and compare with counter inserted into it. If flush_verify_memtable_count = true (default), flush will fail. Otherwise, only log to info logs.
* Add `TableProperties::num_filter_entries`, which can be used with `TableProperties::filter_size` to calculate the effective bits per filter entry (unique user key or prefix) for a table file.

### Performance Improvements
* BlockPrefetcher is used by iterators to prefetch data if they anticipate more data to be used in future. It is enabled implicitly by rocksdb. Added change to take in account read pattern if reads are sequential. This would disable prefetching for random reads in MultiGet and iterators as readahead_size is increased exponential doing large prefetches.

### Public API change
* Removed a parameter from TableFactory::NewTableBuilder, which should not be called by user code because TableBuilder is not a public API.
* Removed unused structure `CompactionFilterContext`.
* The `skip_filters` parameter to SstFileWriter is now considered deprecated. Use `BlockBasedTableOptions::filter_policy` to control generation of filters.
* ClockCache is known to have bugs that could lead to crash or corruption, so should not be used until fixed. Use NewLRUCache instead.
* Added a new pure virtual function `ApplyToAllEntries` to `Cache`, to replace `ApplyToAllCacheEntries`. Custom `Cache` implementations must add an implementation. Because this function is for gathering statistics, an empty implementation could be acceptable for some applications.
* Added the ObjectRegistry to the ConfigOptions class.  This registry instance will be used to find any customizable loadable objects during initialization.
* Expanded the ObjectRegistry functionality to allow nested ObjectRegistry instances.  Added methods to register a set of functions with the registry/library as a group.
* Deprecated backupable_db.h and BackupableDBOptions in favor of new versions with appropriate names: backup_engine.h and BackupEngineOptions. Old API compatibility is preserved.

### Default Option Change
* When options.arena_block_size <= 0 (default value 0), still use writer_buffer_size / 8 but cap to 1MB. Too large alloation size might not be friendly to allocator and might cause performance issues in extreme cases.

### Build
* By default, try to build with liburing. For make, if ROCKSDB_USE_IO_URING is not set, treat as enable, which means RocksDB will try to build with liburing. Users can disable it with ROCKSDB_USE_IO_URING=0. For cmake, add WITH_LIBURING to control it, with default on.

## 6.20.0 (2021-04-16)
### Behavior Changes
* `ColumnFamilyOptions::sample_for_compression` now takes effect for creation of all block-based tables. Previously it only took effect for block-based tables created by flush.
* `CompactFiles()` can no longer compact files from lower level to up level, which has the risk to corrupt DB (details: #8063). The validation is also added to all compactions.
* Fixed some cases in which DB::OpenForReadOnly() could write to the filesystem. If you want a Logger with a read-only DB, you must now set DBOptions::info_log yourself, such as using CreateLoggerFromOptions().
* get_iostats_context() will never return nullptr. If thread-local support is not available, and user does not opt-out iostats context, then compilation will fail. The same applies to perf context as well.
* Added support for WriteBatchWithIndex::NewIteratorWithBase when overwrite_key=false.  Previously, this combination was not supported and would assert or return nullptr.
* Improve the behavior of WriteBatchWithIndex for Merge operations.  Now more operations may be stored in order to return the correct merged result.

### Bug Fixes
* Use thread-safe `strerror_r()` to get error messages.
* Fixed a potential hang in shutdown for a DB whose `Env` has high-pri thread pool disabled (`Env::GetBackgroundThreads(Env::Priority::HIGH) == 0`)
* Made BackupEngine thread-safe and added documentation comments to clarify what is safe for multiple BackupEngine objects accessing the same backup directory.
* Fixed crash (divide by zero) when compression dictionary is applied to a file containing only range tombstones.
* Fixed a backward iteration bug with partitioned filter enabled: not including the prefix of the last key of the previous filter partition in current filter partition can cause wrong iteration result.
* Fixed a bug that allowed `DBOptions::max_open_files` to be set with a non-negative integer with `ColumnFamilyOptions::compaction_style = kCompactionStyleFIFO`.

### Performance Improvements
* On ARM platform, use `yield` instead of `wfe` to relax cpu to gain better performance.

### Public API change
* Added `TableProperties::slow_compression_estimated_data_size` and `TableProperties::fast_compression_estimated_data_size`. When `ColumnFamilyOptions::sample_for_compression > 0`, they estimate what `TableProperties::data_size` would have been if the "fast" or "slow" (see `ColumnFamilyOptions::sample_for_compression` API doc for definitions) compression had been used instead.
* Update DB::StartIOTrace and remove Env object from the arguments as its redundant and DB already has Env object that is passed down to IOTracer::StartIOTrace
* Added `FlushReason::kWalFull`, which is reported when a memtable is flushed due to the WAL reaching its size limit; those flushes were previously reported as `FlushReason::kWriteBufferManager`. Also, changed the reason for flushes triggered by the write buffer manager to `FlushReason::kWriteBufferManager`; they were previously reported as `FlushReason::kWriteBufferFull`.
* Extend file_checksum_dump ldb command and DB::GetLiveFilesChecksumInfo API for IntegratedBlobDB and get checksum of blob files along with SST files.

### New Features
* Added the ability to open BackupEngine backups as read-only DBs, using BackupInfo::name_for_open and env_for_open provided by BackupEngine::GetBackupInfo() with include_file_details=true.
* Added BackupEngine support for integrated BlobDB, with blob files shared between backups when table files are shared. Because of current limitations, blob files always use the kLegacyCrc32cAndFileSize naming scheme, and incremental backups must read and checksum all blob files in a DB, even for files that are already backed up.
* Added an optional output parameter to BackupEngine::CreateNewBackup(WithMetadata) to return the BackupID of the new backup.
* Added BackupEngine::GetBackupInfo / GetLatestBackupInfo for querying individual backups.
* Made the Ribbon filter a long-term supported feature in terms of the SST schema(compatible with version >= 6.15.0) though the API for enabling it is expected to change.

## 6.19.0 (2021-03-21)
### Bug Fixes
* Fixed the truncation error found in APIs/tools when dumping block-based SST files in a human-readable format. After fix, the block-based table can be fully dumped as a readable file.
* When hitting a write slowdown condition, no write delay (previously 1 millisecond) is imposed until `delayed_write_rate` is actually exceeded, with an initial burst allowance of 1 millisecond worth of bytes. Also, beyond the initial burst allowance, `delayed_write_rate` is now more strictly enforced, especially with multiple column families.

### Public API change
* Changed default `BackupableDBOptions::share_files_with_checksum` to `true` and deprecated `false` because of potential for data loss. Note that accepting this change in behavior can temporarily increase backup data usage because files are not shared between backups using the two different settings. Also removed obsolete option kFlagMatchInterimNaming.
* Add a new option BlockBasedTableOptions::max_auto_readahead_size. RocksDB does auto-readahead for iterators on noticing more than two reads for a table file if user doesn't provide readahead_size. The readahead starts at 8KB and doubles on every additional read upto max_auto_readahead_size and now max_auto_readahead_size can be configured dynamically as well. Found that 256 KB readahead size provides the best performance, based on experiments, for auto readahead. Experiment data is in PR #3282. If value is set 0 then no automatic prefetching will be done by rocksdb. Also changing the value will only affect files opened after the change.
* Add suppport to extend DB::VerifyFileChecksums API to also verify blob files checksum.
* When using the new BlobDB, the amount of data written by flushes/compactions is now broken down into table files and blob files in the compaction statistics; namely, Write(GB) denotes the amount of data written to table files, while Wblob(GB) means the amount of data written to blob files.
* New default BlockBasedTableOptions::format_version=5 to enable new Bloom filter implementation by default, compatible with RocksDB versions >= 6.6.0.
* Add new SetBufferSize API to WriteBufferManager to allow dynamic management of memory allotted to all write buffers.  This allows user code to adjust memory monitoring provided by WriteBufferManager as process memory needs change datasets grow and shrink.
* Clarified the required semantics of Read() functions in FileSystem and Env APIs. Please ensure any custom implementations are compliant.
* For the new integrated BlobDB implementation, compaction statistics now include the amount of data read from blob files during compaction (due to garbage collection or compaction filters). Write amplification metrics have also been extended to account for data read from blob files.
* Add EqualWithoutTimestamp() to Comparator.
* Extend support to track blob files in SSTFileManager whenever a blob file is created/deleted. Blob files will be scheduled to delete via SSTFileManager and SStFileManager will now take blob files in account while calculating size and space limits along with SST files.
* Add new Append and PositionedAppend API with checksum handoff to legacy Env.

### New Features
* Support compaction filters for the new implementation of BlobDB. Add `FilterBlobByKey()` to `CompactionFilter`. Subclasses can override this method so that compaction filters can determine whether the actual blob value has to be read during compaction. Use a new `kUndetermined` in `CompactionFilter::Decision` to indicated that further action is necessary for compaction filter to make a decision.
* Add support to extend retrieval of checksums for blob files from the MANIFEST when checkpointing. During backup, rocksdb can detect corruption in blob files  during file copies.
* Add new options for db_bench --benchmarks: flush, waitforcompaction, compact0, compact1.
* Add an option to BackupEngine::GetBackupInfo to include the name and size of each backed-up file. Especially in the presence of file sharing among backups, this offers detailed insight into backup space usage.
* Enable backward iteration on keys with user-defined timestamps.
* Add statistics and info log for error handler: counters for bg error, bg io error, bg retryable io error, auto resume count, auto resume total retry number, and auto resume sucess; Histogram for auto resume retry count in each recovery call. Note that, each auto resume attempt will have one or multiple retries.

### Behavior Changes
* During flush, only WAL sync retryable IO error is mapped to hard error, which will stall the writes. When WAL is used but only SST file write has retryable IO error, it will be mapped to soft error and write will not be affected.

## 6.18.0 (2021-02-19)
### Behavior Changes
* When retryable IO error occurs during compaction, it is mapped to soft error and set the BG error. However, auto resume is not called to clean the soft error since compaction will reschedule by itself. In this change, When retryable IO error occurs during compaction, BG error is not set. User will be informed the error via EventHelper.
* Introduce a new trace file format for query tracing and replay and trace file version is bump up to 0.2. A payload map is added as the first portion of the payload. We will not have backward compatible issues when adding new entries to trace records. Added the iterator_upper_bound and iterator_lower_bound in Seek and SeekForPrev tracing function. Added them as the new payload member for iterator tracing.

### New Features
* Add support for key-value integrity protection in live updates from the user buffers provided to `WriteBatch` through the write to RocksDB's in-memory update buffer (memtable). This is intended to detect some cases of in-memory data corruption, due to either software or hardware errors. Users can enable protection by constructing their `WriteBatch` with `protection_bytes_per_key == 8`.
* Add support for updating `full_history_ts_low` option in manual compaction, which is for old timestamp data GC.
* Add a mechanism for using Makefile to build external plugin code into the RocksDB libraries/binaries. This intends to simplify compatibility and distribution for plugins (e.g., special-purpose `FileSystem`s) whose source code resides outside the RocksDB repo. See "plugin/README.md" for developer details, and "PLUGINS.md" for a listing of available plugins.
* Added memory pre-fetching for experimental Ribbon filter, which especially optimizes performance with batched MultiGet.
* A new, experimental version of BlobDB (key-value separation) is now available. The new implementation is integrated into the RocksDB core, i.e. it is accessible via the usual `rocksdb::DB` API, as opposed to the separate `rocksdb::blob_db::BlobDB` interface used by the earlier version, and can be configured on a per-column family basis using the configuration options `enable_blob_files`, `min_blob_size`, `blob_file_size`, `blob_compression_type`, `enable_blob_garbage_collection`, and `blob_garbage_collection_age_cutoff`. It extends RocksDB's consistency guarantees to blobs, and offers more features and better performance. Note that some features, most notably `Merge`, compaction filters, and backup/restore are not yet supported, and there is no support for migrating a database created by the old implementation.

### Bug Fixes
* Since 6.15.0, `TransactionDB` returns error `Status`es from calls to `DeleteRange()` and calls to `Write()` where the `WriteBatch` contains a range deletion. Previously such operations may have succeeded while not providing the expected transactional guarantees. There are certain cases where range deletion can still be used on such DBs; see the API doc on `TransactionDB::DeleteRange()` for details.
* `OptimisticTransactionDB` now returns error `Status`es from calls to `DeleteRange()` and calls to `Write()` where the `WriteBatch` contains a range deletion. Previously such operations may have succeeded while not providing the expected transactional guarantees.
* Fix `WRITE_PREPARED`, `WRITE_UNPREPARED` TransactionDB `MultiGet()` may return uncommitted data with snapshot.
* In DB::OpenForReadOnly, if any error happens while checking Manifest file path, it was overridden by Status::NotFound. It has been fixed and now actual error is returned.

### Public API Change
* Added a "only_mutable_options" flag to the ConfigOptions.  When this flag is "true", the Configurable functions and convenience methods (such as GetDBOptionsFromString) will only deal with options that are marked as mutable.  When this flag is true, only options marked as mutable can be configured (a Status::InvalidArgument will be returned) and options not marked as mutable will not be returned or compared.  The default is "false", meaning to compare all options.
* Add new Append and PositionedAppend APIs to FileSystem to bring the data verification information (data checksum information) from upper layer (e.g., WritableFileWriter) to the storage layer. In this way, the customized FileSystem is able to verify the correctness of data being written to the storage on time. Add checksum_handoff_file_types to DBOptions. User can use this option to control which file types (Currently supported file tyes: kWALFile, kTableFile, kDescriptorFile.) should use the new Append and PositionedAppend APIs to handoff the verification information. Currently, RocksDB only use crc32c to calculate the checksum for write handoff.
* Add an option, `CompressionOptions::max_dict_buffer_bytes`, to limit the in-memory buffering for selecting samples for generating/training a dictionary. The limit is currently loosely adhered to.


## 6.17.0 (2021-01-15)
### Behavior Changes
* When verifying full file checksum with `DB::VerifyFileChecksums()`, we now fail with `Status::InvalidArgument` if the name of the checksum generator used for verification does not match the name of the checksum generator used for protecting the file when it was created.
* Since RocksDB does not continue write the same file if a file write fails for any reason, the file scope write IO error is treated the same as retryable IO error. More information about error handling of file scope IO error is included in `ErrorHandler::SetBGError`.

### Bug Fixes
* Version older than 6.15 cannot decode VersionEdits `WalAddition` and `WalDeletion`, fixed this by changing the encoded format of them to be ignorable by older versions.
* Fix a race condition between DB startups and shutdowns in managing the periodic background worker threads. One effect of this race condition could be the process being terminated.

### Public API Change
* Add a public API WriteBufferManager::dummy_entries_in_cache_usage() which reports the size of dummy entries stored in cache (passed to WriteBufferManager). Dummy entries are used to account for DataBlocks.
* Add a SystemClock class that contains the time-related methods from Env.  The original methods in Env may be deprecated in a future release.  This class will allow easier testing, development, and expansion of time-related features.
* Add a public API GetRocksBuildProperties and GetRocksBuildInfoAsString to get properties about the current build.  These properties may include settings related to the GIT settings (branch, timestamp).  This change also sets the "build date" based on the GIT properties, rather than the actual build time, thereby enabling more reproducible builds.

## 6.16.0 (2020-12-18)
### Behavior Changes
* Attempting to write a merge operand without explicitly configuring `merge_operator` now fails immediately, causing the DB to enter read-only mode. Previously, failure was deferred until the `merge_operator` was needed by a user read or a background operation.

### Bug Fixes
* Truncated WALs ending in incomplete records can no longer produce gaps in the recovered data when `WALRecoveryMode::kPointInTimeRecovery` is used. Gaps are still possible when WALs are truncated exactly on record boundaries; for complete protection, users should enable `track_and_verify_wals_in_manifest`.
* Fix a bug where compressed blocks read by MultiGet are not inserted into the compressed block cache when use_direct_reads = true.
* Fixed the issue of full scanning on obsolete files when there are too many outstanding compactions with ConcurrentTaskLimiter enabled.
* Fixed the logic of populating native data structure for `read_amp_bytes_per_bit` during OPTIONS file parsing on big-endian architecture. Without this fix, original code introduced in PR7659, when running on big-endian machine, can mistakenly store read_amp_bytes_per_bit (an uint32) in little endian format. Future access to `read_amp_bytes_per_bit` will give wrong values. Little endian architecture is not affected.
* Fixed prefix extractor with timestamp issues.
* Fixed a bug in atomic flush: in two-phase commit mode, the minimum WAL log number to keep is incorrect.
* Fixed a bug related to checkpoint in PR7789: if there are multiple column families, and the checkpoint is not opened as read only, then in rare cases, data loss may happen in the checkpoint. Since backup engine relies on checkpoint, it may also be affected.
* When ldb --try_load_options is used with the --column_family option, the ColumnFamilyOptions for the specified column family was not loaded from the OPTIONS file. Fix it so its loaded from OPTIONS and then overridden with command line overrides.

### New Features
* User defined timestamp feature supports `CompactRange` and `GetApproximateSizes`.
* Support getting aggregated table properties (kAggregatedTableProperties and kAggregatedTablePropertiesAtLevel) with DB::GetMapProperty, for easier access to the data in a structured format.
* Experimental option BlockBasedTableOptions::optimize_filters_for_memory now works with experimental Ribbon filter (as well as Bloom filter).

### Public API Change
* Deprecated public but rarely-used FilterBitsBuilder::CalculateNumEntry, which is replaced with ApproximateNumEntries taking a size_t parameter and returning size_t.
* To improve portability the functions `Env::GetChildren` and `Env::GetChildrenFileAttributes` will no longer return entries for the special directories `.` or `..`.
* Added a new option `track_and_verify_wals_in_manifest`. If `true`, the log numbers and sizes of the synced WALs are tracked in MANIFEST, then during DB recovery, if a synced WAL is missing from disk, or the WAL's size does not match the recorded size in MANIFEST, an error will be reported and the recovery will be aborted. Note that this option does not work with secondary instance.
* `rocksdb_approximate_sizes` and `rocksdb_approximate_sizes_cf` in the C API now requires an error pointer (`char** errptr`) for receiving any error.
* All overloads of DB::GetApproximateSizes now return Status, so that any failure to obtain the sizes is indicated to the caller.

## 6.15.0 (2020-11-13)
### Bug Fixes
* Fixed a bug in the following combination of features: indexes with user keys (`format_version >= 3`), indexes are partitioned (`index_type == kTwoLevelIndexSearch`), and some index partitions are pinned in memory (`BlockBasedTableOptions::pin_l0_filter_and_index_blocks_in_cache`). The bug could cause keys to be truncated when read from the index leading to wrong read results or other unexpected behavior.
* Fixed a bug when indexes are partitioned (`index_type == kTwoLevelIndexSearch`), some index partitions are pinned in memory (`BlockBasedTableOptions::pin_l0_filter_and_index_blocks_in_cache`), and partitions reads could be mixed between block cache and directly from the file (e.g., with `enable_index_compression == 1` and `mmap_read == 1`, partitions that were stored uncompressed due to poor compression ratio would be read directly from the file via mmap, while partitions that were stored compressed would be read from block cache). The bug could cause index partitions to be mistakenly considered empty during reads leading to wrong read results.
* Since 6.12, memtable lookup should report unrecognized value_type as corruption (#7121).
* Since 6.14, fix false positive flush/compaction `Status::Corruption` failure when `paranoid_file_checks == true` and range tombstones were written to the compaction output files.
* Since 6.14, fix a bug that could cause a stalled write to crash with mixed of slowdown and no_slowdown writes (`WriteOptions.no_slowdown=true`).
* Fixed a bug which causes hang in closing DB when refit level is set in opt build. It was because ContinueBackgroundWork() was called in assert statement which is a no op. It was introduced in 6.14.
* Fixed a bug which causes Get() to return incorrect result when a key's merge operand is applied twice. This can occur if the thread performing Get() runs concurrently with a background flush thread and another thread writing to the MANIFEST file (PR6069).
* Reverted a behavior change silently introduced in 6.14.2, in which the effects of the `ignore_unknown_options` flag (used in option parsing/loading functions) changed.
* Reverted a behavior change silently introduced in 6.14, in which options parsing/loading functions began returning `NotFound` instead of `InvalidArgument` for option names not available in the present version.
* Fixed MultiGet bugs it doesn't return valid data with user defined timestamp.
* Fixed a potential bug caused by evaluating `TableBuilder::NeedCompact()` before `TableBuilder::Finish()` in compaction job. For example, the `NeedCompact()` method of `CompactOnDeletionCollector` returned by built-in `CompactOnDeletionCollectorFactory` requires `BlockBasedTable::Finish()` to return the correct result. The bug can cause a compaction-generated file not to be marked for future compaction based on deletion ratio.
* Fixed a seek issue with prefix extractor and timestamp.
* Fixed a bug of encoding and parsing BlockBasedTableOptions::read_amp_bytes_per_bit as a 64-bit integer.
* Fixed a bug of a recovery corner case, details in PR7621.

### Public API Change
* Deprecate `BlockBasedTableOptions::pin_l0_filter_and_index_blocks_in_cache` and `BlockBasedTableOptions::pin_top_level_index_and_filter`. These options still take effect until users migrate to the replacement APIs in `BlockBasedTableOptions::metadata_cache_options`. Migration guidance can be found in the API comments on the deprecated options.
* Add new API `DB::VerifyFileChecksums` to verify SST file checksum with corresponding entries in the MANIFEST if present. Current implementation requires scanning and recomputing file checksums.

### Behavior Changes
* The dictionary compression settings specified in `ColumnFamilyOptions::compression_opts` now additionally affect files generated by flush and compaction to non-bottommost level. Previously those settings at most affected files generated by compaction to bottommost level, depending on whether `ColumnFamilyOptions::bottommost_compression_opts` overrode them. Users who relied on dictionary compression settings in `ColumnFamilyOptions::compression_opts` affecting only the bottommost level can keep the behavior by moving their dictionary settings to `ColumnFamilyOptions::bottommost_compression_opts` and setting its `enabled` flag.
* When the `enabled` flag is set in `ColumnFamilyOptions::bottommost_compression_opts`, those compression options now take effect regardless of the value in `ColumnFamilyOptions::bottommost_compression`. Previously, those compression options only took effect when `ColumnFamilyOptions::bottommost_compression != kDisableCompressionOption`. Now, they additionally take effect when `ColumnFamilyOptions::bottommost_compression == kDisableCompressionOption` (such a setting causes bottommost compression type to fall back to `ColumnFamilyOptions::compression_per_level` if configured, and otherwise fall back to `ColumnFamilyOptions::compression`).

### New Features
* An EXPERIMENTAL new Bloom alternative that saves about 30% space compared to Bloom filters, with about 3-4x construction time and similar query times is available using NewExperimentalRibbonFilterPolicy.

## 6.14 (2020-10-09)
### Bug fixes
* Fixed a bug after a `CompactRange()` with `CompactRangeOptions::change_level` set fails due to a conflict in the level change step, which caused all subsequent calls to `CompactRange()` with `CompactRangeOptions::change_level` set to incorrectly fail with a `Status::NotSupported("another thread is refitting")` error.
* Fixed a bug that the bottom most level compaction could still be a trivial move even if `BottommostLevelCompaction.kForce` or `kForceOptimized` is set.

### Public API Change
* The methods to create and manage EncrypedEnv have been changed.  The EncryptionProvider is now passed to NewEncryptedEnv as a shared pointer, rather than a raw pointer.  Comparably, the CTREncryptedProvider now takes a shared pointer, rather than a reference, to a BlockCipher.  CreateFromString methods have been added to BlockCipher and EncryptionProvider to provide a single API by which different ciphers and providers can be created, respectively.
* The internal classes (CTREncryptionProvider, ROT13BlockCipher, CTRCipherStream) associated with the EncryptedEnv have been moved out of the public API.  To create a CTREncryptionProvider, one can either use EncryptionProvider::NewCTRProvider, or EncryptionProvider::CreateFromString("CTR").  To create a new ROT13BlockCipher, one can either use BlockCipher::NewROT13Cipher or BlockCipher::CreateFromString("ROT13").
* The EncryptionProvider::AddCipher method has been added to allow keys to be added to an EncryptionProvider.  This API will allow future providers to support multiple cipher keys.
* Add a new option "allow_data_in_errors". When this new option is set by users, it allows users to opt-in to get error messages containing corrupted keys/values. Corrupt keys, values will be logged in the messages, logs, status etc. that will help users with the useful information regarding affected data. By default value of this option is set false to prevent users data to be exposed in the messages so currently, data will be redacted from logs, messages, status by default.
* AdvancedColumnFamilyOptions::force_consistency_checks is now true by default, for more proactive DB corruption detection at virtually no cost (estimated two extra CPU cycles per million on a major production workload). Corruptions reported by these checks now mention "force_consistency_checks" in case a false positive corruption report is suspected and the option needs to be disabled (unlikely). Since existing column families have a saved setting for force_consistency_checks, only new column families will pick up the new default.

### General Improvements
* The settings of the DBOptions and ColumnFamilyOptions are now managed by Configurable objects (see New Features).  The same convenience methods to configure these options still exist but the backend implementation has been unified under a common implementation.

### New Features

* Methods to configure serialize, and compare -- such as TableFactory -- are exposed directly through the Configurable base class (from which these objects inherit).  This change will allow for better and more thorough configuration management and retrieval in the future.  The options for a Configurable object can be set via the ConfigureFromMap, ConfigureFromString, or ConfigureOption method.  The serialized version of the options of an object can be retrieved via the GetOptionString, ToString, or GetOption methods.  The list of options supported by an object can be obtained via the GetOptionNames method.  The "raw" object (such as the BlockBasedTableOption) for an option may be retrieved via the GetOptions method.  Configurable options can be compared via the AreEquivalent method.  The settings within a Configurable object may be validated via the ValidateOptions method.  The object may be intialized (at which point only mutable options may be updated) via the PrepareOptions method.
* Introduce options.check_flush_compaction_key_order with default value to be true. With this option, during flush and compaction, key order will be checked when writing to each SST file. If the order is violated, the flush or compaction will fail.
* Added is_full_compaction to CompactionJobStats, so that the information is available through the EventListener interface.
* Add more stats for MultiGet in Histogram to get number of data blocks, index blocks, filter blocks and sst files read from file system per level.
* SST files have a new table property called db_host_id, which is set to the hostname by default. A new option in DBOptions, db_host_id, allows the property value to be overridden with a user specified string, or disable it completely by making the option string empty.
* Methods to create customizable extensions -- such as TableFactory -- are exposed directly through the Customizable base class (from which these objects inherit).  This change will allow these Customizable classes to be loaded and configured in a standard way (via CreateFromString).  More information on how to write and use Customizable classes is in the customizable.h header file.

## 6.13 (2020-09-12)
### Bug fixes
* Fix a performance regression introduced in 6.4 that makes a upper bound check for every Next() even if keys are within a data block that is within the upper bound.
* Fix a possible corruption to the LSM state (overlapping files within a level) when a `CompactRange()` for refitting levels (`CompactRangeOptions::change_level == true`) and another manual compaction are executed in parallel.
* Sanitize `recycle_log_file_num` to zero when the user attempts to enable it in combination with `WALRecoveryMode::kTolerateCorruptedTailRecords`. Previously the two features were allowed together, which compromised the user's configured crash-recovery guarantees.
* Fix a bug where a level refitting in CompactRange() might race with an automatic compaction that puts the data to the target level of the refitting. The bug has been there for years.
* Fixed a bug in version 6.12 in which BackupEngine::CreateNewBackup could fail intermittently with non-OK status when backing up a read-write DB configured with a DBOptions::file_checksum_gen_factory.
* Fix useless no-op compactions scheduled upon snapshot release when options.disable-auto-compactions = true.
* Fix a bug when max_write_buffer_size_to_maintain is set, immutable flushed memtable destruction is delayed until the next super version is installed. A memtable is not added to delete list because of its reference hold by super version and super version doesn't switch because of empt delete list. So memory usage keeps on increasing beyond write_buffer_size + max_write_buffer_size_to_maintain.
* Avoid converting MERGES to PUTS when allow_ingest_behind is true.
* Fix compression dictionary sampling together with `SstFileWriter`. Previously, the dictionary would be trained/finalized immediately with zero samples. Now, the whole `SstFileWriter` file is buffered in memory and then sampled.
* Fix a bug with `avoid_unnecessary_blocking_io=1` and creating backups (BackupEngine::CreateNewBackup) or checkpoints (Checkpoint::Create). With this setting and WAL enabled, these operations could randomly fail with non-OK status.
* Fix a bug in which bottommost compaction continues to advance the underlying InternalIterator to skip tombstones even after shutdown.

### New Features
* A new field `std::string requested_checksum_func_name` is added to `FileChecksumGenContext`, which enables the checksum factory to create generators for a suite of different functions.
* Added a new subcommand, `ldb unsafe_remove_sst_file`, which removes a lost or corrupt SST file from a DB's metadata. This command involves data loss and must not be used on a live DB.

### Performance Improvements
* Reduce thread number for multiple DB instances by re-using one global thread for statistics dumping and persisting.
* Reduce write-amp in heavy write bursts in `kCompactionStyleLevel` compaction style with `level_compaction_dynamic_level_bytes` set.
* BackupEngine incremental backups no longer read DB table files that are already saved to a shared part of the backup directory, unless `share_files_with_checksum` is used with `kLegacyCrc32cAndFileSize` naming (discouraged).
  * For `share_files_with_checksum`, we are confident there is no regression (vs. pre-6.12) in detecting DB or backup corruption at backup creation time, mostly because the old design did not leverage this extra checksum computation for detecting inconsistencies at backup creation time.
  * For `share_table_files` without "checksum" (not recommended), there is a regression in detecting fundamentally unsafe use of the option, greatly mitigated by file size checking (under "Behavior Changes"). Almost no reason to use `share_files_with_checksum=false` should remain.
  * `DB::VerifyChecksum` and `BackupEngine::VerifyBackup` with checksum checking are still able to catch corruptions that `CreateNewBackup` does not.

### Public API Change
* Expose kTypeDeleteWithTimestamp in EntryType and update GetEntryType() accordingly.
* Added file_checksum and file_checksum_func_name to TableFileCreationInfo, which can pass the table file checksum information through the OnTableFileCreated callback during flush and compaction.
* A warning is added to `DB::DeleteFile()` API describing its known problems and deprecation plan.
* Add a new stats level, i.e. StatsLevel::kExceptTickers (PR7329) to exclude tickers even if application passes a non-null Statistics object.
* Added a new status code IOStatus::IOFenced() for the Env/FileSystem to indicate that writes from this instance are fenced off. Like any other background error, this error is returned to the user in Put/Merge/Delete/Flush calls and can be checked using Status::IsIOFenced().

### Behavior Changes
* File abstraction `FSRandomAccessFile.Prefetch()` default return status is changed from `OK` to `NotSupported`. If the user inherited file doesn't implement prefetch, RocksDB will create internal prefetch buffer to improve read performance.
* When retryabel IO error happens during Flush (manifest write error is excluded) and WAL is disabled, originally it is mapped to kHardError. Now,it is mapped to soft error. So DB will not stall the writes unless the memtable is full. At the same time, when auto resume is triggered to recover the retryable IO error during Flush, SwitchMemtable is not called to avoid generating to many small immutable memtables. If WAL is enabled, no behavior changes.
* When considering whether a table file is already backed up in a shared part of backup directory, BackupEngine would already query the sizes of source (DB) and pre-existing destination (backup) files. BackupEngine now uses these file sizes to detect corruption, as at least one of (a) old backup, (b) backup in progress, or (c) current DB is corrupt if there's a size mismatch.

### Others
* Error in prefetching partitioned index blocks will not be swallowed. It will fail the query and return the IOError users.

## 6.12 (2020-07-28)
### Public API Change
* Encryption file classes now exposed for inheritance in env_encryption.h
* File I/O listener is extended to cover more I/O operations. Now class `EventListener` in listener.h contains new callback functions: `OnFileFlushFinish()`, `OnFileSyncFinish()`, `OnFileRangeSyncFinish()`, `OnFileTruncateFinish()`, and ``OnFileCloseFinish()``.
* `FileOperationInfo` now reports `duration` measured by `std::chrono::steady_clock` and `start_ts` measured by `std::chrono::system_clock` instead of start and finish timestamps measured by `system_clock`. Note that `system_clock` is called before `steady_clock` in program order at operation starts.
* `DB::GetDbSessionId(std::string& session_id)` is added. `session_id` stores a unique identifier that gets reset every time the DB is opened. This DB session ID should be unique among all open DB instances on all hosts, and should be unique among re-openings of the same or other DBs. This identifier is recorded in the LOG file on the line starting with "DB Session ID:".
* `DB::OpenForReadOnly()` now returns `Status::NotFound` when the specified DB directory does not exist. Previously the error returned depended on the underlying `Env`. This change is available in all 6.11 releases as well.
* A parameter `verify_with_checksum` is added to `BackupEngine::VerifyBackup`, which is false by default. If it is ture, `BackupEngine::VerifyBackup` verifies checksums and file sizes of backup files. Pass `false` for `verify_with_checksum` to maintain the previous behavior and performance of `BackupEngine::VerifyBackup`, by only verifying sizes of backup files.

### Behavior Changes
* Best-efforts recovery ignores CURRENT file completely. If CURRENT file is missing during recovery, best-efforts recovery still proceeds with MANIFEST file(s).
* In best-efforts recovery, an error that is not Corruption or IOError::kNotFound or IOError::kPathNotFound will be overwritten silently. Fix this by checking all non-ok cases and return early.
* When `file_checksum_gen_factory` is set to `GetFileChecksumGenCrc32cFactory()`, BackupEngine will compare the crc32c checksums of table files computed when creating a backup to the expected checksums stored in the DB manifest, and will fail `CreateNewBackup()` on mismatch (corruption). If the `file_checksum_gen_factory` is not set or set to any other customized factory, there is no checksum verification to detect if SST files in a DB are corrupt when read, copied, and independently checksummed by BackupEngine.
* When a DB sets `stats_dump_period_sec > 0`, either as the initial value for DB open or as a dynamic option change, the first stats dump is staggered in the following X seconds, where X is an integer in `[0, stats_dump_period_sec)`. Subsequent stats dumps are still spaced `stats_dump_period_sec` seconds apart.
* When the paranoid_file_checks option is true, a hash is generated of all keys and values are generated when the SST file is written, and then the values are read back in to validate the file.  A corruption is signaled if the two hashes do not match.

### Bug fixes
* Compressed block cache was automatically disabled with read-only DBs by mistake. Now it is fixed: compressed block cache will be in effective with read-only DB too.
* Fix a bug of wrong iterator result if another thread finishes an update and a DB flush between two statement.
* Disable file deletion after MANIFEST write/sync failure until db re-open or Resume() so that subsequent re-open will not see MANIFEST referencing deleted SSTs.
* Fix a bug when index_type == kTwoLevelIndexSearch in PartitionedIndexBuilder to update FlushPolicy to point to internal key partitioner when it changes from user-key mode to internal-key mode in index partition.
* Make compaction report InternalKey corruption while iterating over the input.
* Fix a bug which may cause MultiGet to be slow because it may read more data than requested, but this won't affect correctness. The bug was introduced in 6.10 release.
* Fail recovery and report once hitting a physical log record checksum mismatch, while reading MANIFEST. RocksDB should not continue processing the MANIFEST any further.
* Fixed a bug in size-amp-triggered and periodic-triggered universal compaction, where the compression settings for the first input level were used rather than the compression settings for the output (bottom) level.

### New Features
* DB identity (`db_id`) and DB session identity (`db_session_id`) are added to table properties and stored in SST files. SST files generated from SstFileWriter and Repairer have DB identity “SST Writer” and “DB Repairer”, respectively. Their DB session IDs are generated in the same way as `DB::GetDbSessionId`. The session ID for SstFileWriter (resp., Repairer) resets every time `SstFileWriter::Open` (resp., `Repairer::Run`) is called.
* Added experimental option BlockBasedTableOptions::optimize_filters_for_memory for reducing allocated memory size of Bloom filters (~10% savings with Jemalloc) while preserving the same general accuracy. To have an effect, the option requires format_version=5 and malloc_usable_size. Enabling this option is forward and backward compatible with existing format_version=5.
* `BackupableDBOptions::share_files_with_checksum_naming` is added with new default behavior for naming backup files with `share_files_with_checksum`, to address performance and backup integrity issues. See API comments for details.
* Added auto resume function to automatically recover the DB from background Retryable IO Error. When retryable IOError happens during flush and WAL write, the error is mapped to Hard Error and DB will be in read mode. When retryable IO Error happens during compaction, the error will be mapped to Soft Error. DB is still in write/read mode. Autoresume function will create a thread for a DB to call DB->ResumeImpl() to try the recover for Retryable IO Error during flush and WAL write. Compaction will be rescheduled by itself if retryable IO Error happens. Auto resume may also cause other Retryable IO Error during the recovery, so the recovery will fail. Retry the auto resume may solve the issue, so we use max_bgerror_resume_count to decide how many resume cycles will be tried in total. If it is <=0, auto resume retryable IO Error is disabled. Default is INT_MAX, which will lead to a infinit auto resume. bgerror_resume_retry_interval decides the time interval between two auto resumes.
* Option `max_subcompactions` can be set dynamically using DB::SetDBOptions().
* Added experimental ColumnFamilyOptions::sst_partitioner_factory to define determine the partitioning of sst files. This helps compaction to split the files on interesting boundaries (key prefixes) to make propagation of sst files less write amplifying (covering the whole key space).

### Performance Improvements
* Eliminate key copies for internal comparisons while accessing ingested block-based tables.
* Reduce key comparisons during random access in all block-based tables.
* BackupEngine avoids unnecessary repeated checksum computation for backing up a table file to the `shared_checksum` directory when using `share_files_with_checksum_naming = kUseDbSessionId` (new default), except on SST files generated before this version of RocksDB, which fall back on using `kLegacyCrc32cAndFileSize`.

## 6.11 (2020-06-12)
### Bug Fixes
* Fix consistency checking error swallowing in some cases when options.force_consistency_checks = true.
* Fix possible false NotFound status from batched MultiGet using index type kHashSearch.
* Fix corruption caused by enabling delete triggered compaction (NewCompactOnDeletionCollectorFactory) in universal compaction mode, along with parallel compactions. The bug can result in two parallel compactions picking the same input files, resulting in the DB resurrecting older and deleted versions of some keys.
* Fix a use-after-free bug in best-efforts recovery. column_family_memtables_ needs to point to valid ColumnFamilySet.
* Let best-efforts recovery ignore corrupted files during table loading.
* Fix corrupt key read from ingested file when iterator direction switches from reverse to forward at a key that is a prefix of another key in the same file. It is only possible in files with a non-zero global seqno.
* Fix abnormally large estimate from GetApproximateSizes when a range starts near the end of one SST file and near the beginning of another. Now GetApproximateSizes consistently and fairly includes the size of SST metadata in addition to data blocks, attributing metadata proportionally among the data blocks based on their size.
* Fix potential file descriptor leakage in PosixEnv's IsDirectory() and NewRandomAccessFile().
* Fix false negative from the VerifyChecksum() API when there is a checksum mismatch in an index partition block in a BlockBasedTable format table file (index_type is kTwoLevelIndexSearch).
* Fix sst_dump to return non-zero exit code if the specified file is not a recognized SST file or fails requested checks.
* Fix incorrect results from batched MultiGet for duplicate keys, when the duplicate key matches the largest key of an SST file and the value type for the key in the file is a merge value.

### Public API Change
* Flush(..., column_family) may return Status::ColumnFamilyDropped() instead of Status::InvalidArgument() if column_family is dropped while processing the flush request.
* BlobDB now explicitly disallows using the default column family's storage directories as blob directory.
* DeleteRange now returns `Status::InvalidArgument` if the range's end key comes before its start key according to the user comparator. Previously the behavior was undefined.
* ldb now uses options.force_consistency_checks = true by default and "--disable_consistency_checks" is added to disable it.
* DB::OpenForReadOnly no longer creates files or directories if the named DB does not exist, unless create_if_missing is set to true.
* The consistency checks that validate LSM state changes (table file additions/deletions during flushes and compactions) are now stricter, more efficient, and no longer optional, i.e. they are performed even if `force_consistency_checks` is `false`.
* Disable delete triggered compaction (NewCompactOnDeletionCollectorFactory) in universal compaction mode and num_levels = 1 in order to avoid a corruption bug.
* `pin_l0_filter_and_index_blocks_in_cache` no longer applies to L0 files larger than `1.5 * write_buffer_size` to give more predictable memory usage. Such L0 files may exist due to intra-L0 compaction, external file ingestion, or user dynamically changing `write_buffer_size` (note, however, that files that are already pinned will continue being pinned, even after such a dynamic change).
* In point-in-time wal recovery mode, fail database recovery in case of IOError while reading the WAL to avoid data loss.
* A new method `Env::LowerThreadPoolCPUPriority(Priority, CpuPriority)` is added to `Env` to be able to lower to a specific priority such as `CpuPriority::kIdle`.

### New Features
* sst_dump to add a new --readahead_size argument. Users can specify read size when scanning the data. Sst_dump also tries to prefetch tail part of the SST files so usually some number of I/Os are saved there too.
* Generate file checksum in SstFileWriter if Options.file_checksum_gen_factory is set. The checksum and checksum function name are stored in ExternalSstFileInfo after the sst file write is finished.
* Add a value_size_soft_limit in read options which limits the cumulative value size of keys read in batches in MultiGet. Once the cumulative value size of found keys exceeds read_options.value_size_soft_limit, all the remaining keys are returned with status Abort without further finding their values. By default the value_size_soft_limit is std::numeric_limits<uint64_t>::max().
* Enable SST file ingestion with file checksum information when calling IngestExternalFiles(const std::vector<IngestExternalFileArg>& args). Added files_checksums and files_checksum_func_names to IngestExternalFileArg such that user can ingest the sst files with their file checksum information. Added verify_file_checksum to IngestExternalFileOptions (default is True). To be backward compatible, if DB does not enable file checksum or user does not provide checksum information (vectors of files_checksums and files_checksum_func_names are both empty), verification of file checksum is always sucessful. If DB enables file checksum, DB will always generate the checksum for each ingested SST file during Prepare stage of ingestion and store the checksum in Manifest, unless verify_file_checksum is False and checksum information is provided by the application. In this case, we only verify the checksum function name and directly store the ingested checksum in Manifest. If verify_file_checksum is set to True, DB will verify the ingested checksum and function name with the genrated ones. Any mismatch will fail the ingestion. Note that, if IngestExternalFileOptions::write_global_seqno is True, the seqno will be changed in the ingested file. Therefore, the checksum of the file will be changed. In this case, a new checksum will be generated after the seqno is updated and be stored in the Manifest.

### Performance Improvements
* Eliminate redundant key comparisons during random access in block-based tables.

## 6.10 (2020-05-02)
### Bug Fixes
* Fix wrong result being read from ingested file. May happen when a key in the file happen to be prefix of another key also in the file. The issue can further cause more data corruption. The issue exists with rocksdb >= 5.0.0 since DB::IngestExternalFile() was introduced.
* Finish implementation of BlockBasedTableOptions::IndexType::kBinarySearchWithFirstKey. It's now ready for use. Significantly reduces read amplification in some setups, especially for iterator seeks.
* Fix a bug by updating CURRENT file so that it points to the correct MANIFEST file after best-efforts recovery.
* Fixed a bug where ColumnFamilyHandle objects were not cleaned up in case an error happened during BlobDB's open after the base DB had been opened.
* Fix a potential undefined behavior caused by trying to dereference nullable pointer (timestamp argument) in DB::MultiGet.
* Fix a bug caused by not including user timestamp in MultiGet LookupKey construction. This can lead to wrong query result since the trailing bytes of a user key, if not shorter than timestamp, will be mistaken for user timestamp.
* Fix a bug caused by using wrong compare function when sorting the input keys of MultiGet with timestamps.
* Upgraded version of bzip library (1.0.6 -> 1.0.8) used with RocksJava to address potential vulnerabilities if an attacker can manipulate compressed data saved and loaded by RocksDB (not normal). See issue #6703.

### Public API Change
* Add a ConfigOptions argument to the APIs dealing with converting options to and from strings and files.  The ConfigOptions is meant to replace some of the options (such as input_strings_escaped and ignore_unknown_options) and allow for more parameters to be passed in the future without changing the function signature.
* Add NewFileChecksumGenCrc32cFactory to the file checksum public API, such that the builtin Crc32c based file checksum generator factory can be used by applications.
* Add IsDirectory to Env and FS to indicate if a path is a directory.

### New Features
* Added support for pipelined & parallel compression optimization for `BlockBasedTableBuilder`. This optimization makes block building, block compression and block appending a pipeline, and uses multiple threads to accelerate block compression. Users can set `CompressionOptions::parallel_threads` greater than 1 to enable compression parallelism. This feature is experimental for now.
* Provide an allocator for memkind to be used with block cache. This is to work with memory technologies (Intel DCPMM is one such technology currently available) that require different libraries for allocation and management (such as PMDK and memkind). The high capacities available make it possible to provision large caches (up to several TBs in size) beyond what is achievable with DRAM.
* Option `max_background_flushes` can be set dynamically using DB::SetDBOptions().
* Added functionality in sst_dump tool to check the compressed file size for different compression levels and print the time spent on compressing files with each compression type. Added arguments `--compression_level_from` and `--compression_level_to` to report size of all compression levels and one compression_type must be specified with it so that it will report compressed sizes of one compression type with different levels.
* Added statistics for redundant insertions into block cache: rocksdb.block.cache.*add.redundant. (There is currently no coordination to ensure that only one thread loads a table block when many threads are trying to access that same table block.)

### Bug Fixes
* Fix a bug when making options.bottommost_compression, options.compression_opts and options.bottommost_compression_opts dynamically changeable: the modified values are not written to option files or returned back to users when being queried.
* Fix a bug where index key comparisons were unaccounted in `PerfContext::user_key_comparison_count` for lookups in files written with `format_version >= 3`.
* Fix many bloom.filter statistics not being updated in batch MultiGet.

### Performance Improvements
* Improve performance of batch MultiGet with partitioned filters, by sharing block cache lookups to applicable filter blocks.
* Reduced memory copies when fetching and uncompressing compressed blocks from sst files.

## 6.9.0 (2020-03-29)
### Behavior changes
* Since RocksDB 6.8, ttl-based FIFO compaction can drop a file whose oldest key becomes older than options.ttl while others have not. This fix reverts this and makes ttl-based FIFO compaction use the file's flush time as the criterion. This fix also requires that max_open_files = -1 and compaction_options_fifo.allow_compaction = false to function properly.

### Public API Change
* Fix spelling so that API now has correctly spelled transaction state name `COMMITTED`, while the old misspelled `COMMITED` is still available as an alias.
* Updated default format_version in BlockBasedTableOptions from 2 to 4. SST files generated with the new default can be read by RocksDB versions 5.16 and newer, and use more efficient encoding of keys in index blocks.
* A new parameter `CreateBackupOptions` is added to both `BackupEngine::CreateNewBackup` and `BackupEngine::CreateNewBackupWithMetadata`, you can decrease CPU priority of `BackupEngine`'s background threads by setting `decrease_background_thread_cpu_priority` and `background_thread_cpu_priority` in `CreateBackupOptions`.
* Updated the public API of SST file checksum. Introduce the FileChecksumGenFactory to create the FileChecksumGenerator for each SST file, such that the FileChecksumGenerator is not shared and it can be more general for checksum implementations. Changed the FileChecksumGenerator interface from Value, Extend, and GetChecksum to Update, Finalize, and GetChecksum. Finalize should be only called once after all data is processed to generate the final checksum. Temproal data should be maintained by the FileChecksumGenerator object itself and finally it can return the checksum string.

### Bug Fixes
* Fix a bug where range tombstone blocks in ingested files were cached incorrectly during ingestion. If range tombstones were read from those incorrectly cached blocks, the keys they covered would be exposed.
* Fix a data race that might cause crash when calling DB::GetCreationTimeOfOldestFile() by a small chance. The bug was introduced in 6.6 Release.
* Fix a bug where a boolean value optimize_filters_for_hits was for max threads when calling load table handles after a flush or compaction. The value is correct to 1. The bug should not cause user visible problems.
* Fix a bug which might crash the service when write buffer manager fails to insert the dummy handle to the block cache.

### Performance Improvements
* In CompactRange, for levels starting from 0, if the level does not have any file with any key falling in the specified range, the level is skipped. So instead of always compacting from level 0, the compaction starts from the first level with keys in the specified range until the last such level.
* Reduced memory copy when reading sst footer and blobdb in direct IO mode.
* When restarting a database with large numbers of sst files, large amount of CPU time is spent on getting logical block size of the sst files, which slows down the starting progress, this inefficiency is optimized away with an internal cache for the logical block sizes.

### New Features
* Basic support for user timestamp in iterator. Seek/SeekToFirst/Next and lower/upper bounds are supported. Reverse iteration is not supported. Merge is not considered.
* When file lock failure when the lock is held by the current process, return acquiring time and thread ID in the error message.
* Added a new option, best_efforts_recovery (default: false), to allow database to open in a db dir with missing table files. During best efforts recovery, missing table files are ignored, and database recovers to the most recent state without missing table file. Cross-column-family consistency is not guaranteed even if WAL is enabled.
* options.bottommost_compression, options.compression_opts and options.bottommost_compression_opts are now dynamically changeable.

## 6.8.0 (2020-02-24)
### Java API Changes
* Major breaking changes to Java comparators, toward standardizing on ByteBuffer for performant, locale-neutral operations on keys (#6252).
* Added overloads of common API methods using direct ByteBuffers for keys and values (#2283).

### Bug Fixes
* Fix incorrect results while block-based table uses kHashSearch, together with Prev()/SeekForPrev().
* Fix a bug that prevents opening a DB after two consecutive crash with TransactionDB, where the first crash recovers from a corrupted WAL with kPointInTimeRecovery but the second cannot.
* Fixed issue #6316 that can cause a corruption of the MANIFEST file in the middle when writing to it fails due to no disk space.
* Add DBOptions::skip_checking_sst_file_sizes_on_db_open. It disables potentially expensive checking of all sst file sizes in DB::Open().
* BlobDB now ignores trivially moved files when updating the mapping between blob files and SSTs. This should mitigate issue #6338 where out of order flush/compaction notifications could trigger an assertion with the earlier code.
* Batched MultiGet() ignores IO errors while reading data blocks, causing it to potentially continue looking for a key and returning stale results.
* `WriteBatchWithIndex::DeleteRange` returns `Status::NotSupported`. Previously it returned success even though reads on the batch did not account for range tombstones. The corresponding language bindings now cannot be used. In C, that includes `rocksdb_writebatch_wi_delete_range`, `rocksdb_writebatch_wi_delete_range_cf`, `rocksdb_writebatch_wi_delete_rangev`, and `rocksdb_writebatch_wi_delete_rangev_cf`. In Java, that includes `WriteBatchWithIndex::deleteRange`.
* Assign new MANIFEST file number when caller tries to create a new MANIFEST by calling LogAndApply(..., new_descriptor_log=true). This bug can cause MANIFEST being overwritten during recovery if options.write_dbid_to_manifest = true and there are WAL file(s).

### Performance Improvements
* Perfom readahead when reading from option files. Inside DB, options.log_readahead_size will be used as the readahead size. In other cases, a default 512KB is used.

### Public API Change
* The BlobDB garbage collector now emits the statistics `BLOB_DB_GC_NUM_FILES` (number of blob files obsoleted during GC), `BLOB_DB_GC_NUM_NEW_FILES` (number of new blob files generated during GC), `BLOB_DB_GC_FAILURES` (number of failed GC passes), `BLOB_DB_GC_NUM_KEYS_RELOCATED` (number of blobs relocated during GC), and `BLOB_DB_GC_BYTES_RELOCATED` (total size of blobs relocated during GC). On the other hand, the following statistics, which are not relevant for the new GC implementation, are now deprecated: `BLOB_DB_GC_NUM_KEYS_OVERWRITTEN`, `BLOB_DB_GC_NUM_KEYS_EXPIRED`, `BLOB_DB_GC_BYTES_OVERWRITTEN`, `BLOB_DB_GC_BYTES_EXPIRED`, and `BLOB_DB_GC_MICROS`.
* Disable recycle_log_file_num when an inconsistent recovery modes are requested: kPointInTimeRecovery and kAbsoluteConsistency

### New Features
* Added the checksum for each SST file generated by Flush or Compaction. Added sst_file_checksum_func to Options such that user can plugin their own SST file checksum function via override the FileChecksumFunc class. If user does not set the sst_file_checksum_func, SST file checksum calculation will not be enabled. The checksum information inlcuding uint32_t checksum value and a checksum function name (string). The checksum information is stored in FileMetadata in version store and also logged to MANIFEST. A new tool is added to LDB such that user can dump out a list of file checksum information from MANIFEST (stored in an unordered_map).
* `db_bench` now supports `value_size_distribution_type`, `value_size_min`, `value_size_max` options for generating random variable sized value. Added `blob_db_compression_type` option for BlobDB to enable blob compression.
* Replace RocksDB namespace "rocksdb" with flag "ROCKSDB_NAMESPACE" which if is not defined, defined as "rocksdb" in header file rocksdb_namespace.h.

## 6.7.0 (2020-01-21)
### Public API Change
* Added a rocksdb::FileSystem class in include/rocksdb/file_system.h to encapsulate file creation/read/write operations, and an option DBOptions::file_system to allow a user to pass in an instance of rocksdb::FileSystem. If its a non-null value, this will take precendence over DBOptions::env for file operations. A new API rocksdb::FileSystem::Default() returns a platform default object. The DBOptions::env option and Env::Default() API will continue to be used for threading and other OS related functions, and where DBOptions::file_system is not specified, for file operations. For storage developers who are accustomed to rocksdb::Env, the interface in rocksdb::FileSystem is new and will probably undergo some changes as more storage systems are ported to it from rocksdb::Env. As of now, no env other than Posix has been ported to the new interface.
* A new rocksdb::NewSstFileManager() API that allows the caller to pass in separate Env and FileSystem objects.
* Changed Java API for RocksDB.keyMayExist functions to use Holder<byte[]> instead of StringBuilder, so that retrieved values need not decode to Strings.
* A new `OptimisticTransactionDBOptions` Option that allows users to configure occ validation policy. The default policy changes from kValidateSerial to kValidateParallel to reduce mutex contention.

### Bug Fixes
* Fix a bug that can cause unnecessary bg thread to be scheduled(#6104).
* Fix crash caused by concurrent CF iterations and drops(#6147).
* Fix a race condition for cfd->log_number_ between manifest switch and memtable switch (PR 6249) when number of column families is greater than 1.
* Fix a bug on fractional cascading index when multiple files at the same level contain the same smallest user key, and those user keys are for merge operands. In this case, Get() the exact key may miss some merge operands.
* Delcare kHashSearch index type feature-incompatible with index_block_restart_interval larger than 1.
* Fixed an issue where the thread pools were not resized upon setting `max_background_jobs` dynamically through the `SetDBOptions` interface.
* Fix a bug that can cause write threads to hang when a slowdown/stall happens and there is a mix of writers with WriteOptions::no_slowdown set/unset.
* Fixed an issue where an incorrect "number of input records" value was used to compute the "records dropped" statistics for compactions.
* Fix a regression bug that causes segfault when hash is used, max_open_files != -1 and total order seek is used and switched back.

### New Features
* It is now possible to enable periodic compactions for the base DB when using BlobDB.
* BlobDB now garbage collects non-TTL blobs when `enable_garbage_collection` is set to `true` in `BlobDBOptions`. Garbage collection is performed during compaction: any valid blobs located in the oldest N files (where N is the number of non-TTL blob files multiplied by the value of `BlobDBOptions::garbage_collection_cutoff`) encountered during compaction get relocated to new blob files, and old blob files are dropped once they are no longer needed. Note: we recommend enabling periodic compactions for the base DB when using this feature to deal with the case when some old blob files are kept alive by SSTs that otherwise do not get picked for compaction.
* `db_bench` now supports the `garbage_collection_cutoff` option for BlobDB.
* Introduce ReadOptions.auto_prefix_mode. When set to true, iterator will return the same result as total order seek, but may choose to use prefix seek internally based on seek key and iterator upper bound.
* MultiGet() can use IO Uring to parallelize read from the same SST file. This featuer is by default disabled. It can be enabled with environment variable ROCKSDB_USE_IO_URING.

## 6.6.2 (2020-01-13)
### Bug Fixes
* Fixed a bug where non-L0 compaction input files were not considered to compute the `creation_time` of new compaction outputs.

## 6.6.1 (2020-01-02)
### Bug Fixes
* Fix a bug in WriteBatchWithIndex::MultiGetFromBatchAndDB, which is called by Transaction::MultiGet, that causes due to stale pointer access when the number of keys is > 32
* Fixed two performance issues related to memtable history trimming. First, a new SuperVersion is now created only if some memtables were actually trimmed. Second, trimming is only scheduled if there is at least one flushed memtable that is kept in memory for the purposes of transaction conflict checking.
* BlobDB no longer updates the SST to blob file mapping upon failed compactions.
* Fix a bug in which a snapshot read through an iterator could be affected by a DeleteRange after the snapshot (#6062).
* Fixed a bug where BlobDB was comparing the `ColumnFamilyHandle` pointers themselves instead of only the column family IDs when checking whether an API call uses the default column family or not.
* Delete superversions in BackgroundCallPurge.
* Fix use-after-free and double-deleting files in BackgroundCallPurge().

## 6.6.0 (2019-11-25)
### Bug Fixes
* Fix data corruption caused by output of intra-L0 compaction on ingested file not being placed in correct order in L0.
* Fix a data race between Version::GetColumnFamilyMetaData() and Compaction::MarkFilesBeingCompacted() for access to being_compacted (#6056). The current fix acquires the db mutex during Version::GetColumnFamilyMetaData(), which may cause regression.
* Fix a bug in DBIter that is_blob_ state isn't updated when iterating backward using seek.
* Fix a bug when format_version=3, partitioned filters, and prefix search are used in conjunction. The bug could result into Seek::(prefix) returning NotFound for an existing prefix.
* Revert the feature "Merging iterator to avoid child iterator reseek for some cases (#5286)" since it might cause strong results when reseek happens with a different iterator upper bound.
* Fix a bug causing a crash during ingest external file when background compaction cause severe error (file not found).
* Fix a bug when partitioned filters and prefix search are used in conjunction, ::SeekForPrev could return invalid for an existing prefix. ::SeekForPrev might be called by the user, or internally on ::Prev, or within ::Seek if the return value involves Delete or a Merge operand.
* Fix OnFlushCompleted fired before flush result persisted in MANIFEST when there's concurrent flush job. The bug exists since OnFlushCompleted was introduced in rocksdb 3.8.
* Fixed an sst_dump crash on some plain table SST files.
* Fixed a memory leak in some error cases of opening plain table SST files.
* Fix a bug when a crash happens while calling WriteLevel0TableForRecovery for multiple column families, leading to a column family's log number greater than the first corrutped log number when the DB is being opened in PointInTime recovery mode during next recovery attempt (#5856).

### New Features
* Universal compaction to support options.periodic_compaction_seconds. A full compaction will be triggered if any file is over the threshold.
* `GetLiveFilesMetaData` and `GetColumnFamilyMetaData` now expose the file number of SST files as well as the oldest blob file referenced by each SST.
* A batched MultiGet API (DB::MultiGet()) that supports retrieving keys from multiple column families.
* Full and partitioned filters in the block-based table use an improved Bloom filter implementation, enabled with format_version 5 (or above) because previous releases cannot read this filter. This replacement is faster and more accurate, especially for high bits per key or millions of keys in a single (full) filter. For example, the new Bloom filter has the same false positive rate at 9.55 bits per key as the old one at 10 bits per key, and a lower false positive rate at 16 bits per key than the old one at 100 bits per key.
* Added AVX2 instructions to USE_SSE builds to accelerate the new Bloom filter and XXH3-based hash function on compatible x86_64 platforms (Haswell and later, ~2014).
* Support options.ttl or options.periodic_compaction_seconds with options.max_open_files = -1. File's oldest ancester time and file creation time will be written to manifest. If it is availalbe, this information will be used instead of creation_time and file_creation_time in table properties.
* Setting options.ttl for universal compaction now has the same meaning as setting periodic_compaction_seconds.
* SstFileMetaData also returns file creation time and oldest ancester time.
* The `sst_dump` command line tool `recompress` command now displays how many blocks were compressed and how many were not, in particular how many were not compressed because the compression ratio was not met (12.5% threshold for GoodCompressionRatio), as seen in the `number.block.not_compressed` counter stat since version 6.0.0.
* The block cache usage is now takes into account the overhead of metadata per each entry. This results into more accurate management of memory. A side-effect of this feature is that less items are fit into the block cache of the same size, which would result to higher cache miss rates. This can be remedied by increasing the block cache size or passing kDontChargeCacheMetadata to its constuctor to restore the old behavior.
* When using BlobDB, a mapping is maintained and persisted in the MANIFEST between each SST file and the oldest non-TTL blob file it references.
* `db_bench` now supports and by default issues non-TTL Puts to BlobDB. TTL Puts can be enabled by specifying a non-zero value for the `blob_db_max_ttl_range` command line parameter explicitly.
* `sst_dump` now supports printing BlobDB blob indexes in a human-readable format. This can be enabled by specifying the `decode_blob_index` flag on the command line.
* A number of new information elements are now exposed through the EventListener interface. For flushes, the file numbers of the new SST file and the oldest blob file referenced by the SST are propagated. For compactions, the level, file number, and the oldest blob file referenced are passed to the client for each compaction input and output file.

### Public API Change
* RocksDB release 4.1 or older will not be able to open DB generated by the new release. 4.2 was released on Feb 23, 2016.
* TTL Compactions in Level compaction style now initiate successive cascading compactions on a key range so that it reaches the bottom level quickly on TTL expiry. `creation_time` table property for compaction output files is now set to the minimum of the creation times of all compaction inputs.
* With FIFO compaction style, options.periodic_compaction_seconds will have the same meaning as options.ttl. Whichever stricter will be used. With the default options.periodic_compaction_seconds value with options.ttl's default of 0, RocksDB will give a default of 30 days.
* Added an API GetCreationTimeOfOldestFile(uint64_t* creation_time) to get the file_creation_time of the oldest SST file in the DB.
* FilterPolicy now exposes additional API to make it possible to choose filter configurations based on context, such as table level and compaction style. See `LevelAndStyleCustomFilterPolicy` in db_bloom_filter_test.cc. While most existing custom implementations of FilterPolicy should continue to work as before, those wrapping the return of NewBloomFilterPolicy will require overriding new function `GetBuilderWithContext()`, because calling `GetFilterBitsBuilder()` on the FilterPolicy returned by NewBloomFilterPolicy is no longer supported.
* An unlikely usage of FilterPolicy is no longer supported. Calling GetFilterBitsBuilder() on the FilterPolicy returned by NewBloomFilterPolicy will now cause an assertion violation in debug builds, because RocksDB has internally migrated to a more elaborate interface that is expected to evolve further. Custom implementations of FilterPolicy should work as before, except those wrapping the return of NewBloomFilterPolicy, which will require a new override of a protected function in FilterPolicy.
* NewBloomFilterPolicy now takes bits_per_key as a double instead of an int. This permits finer control over the memory vs. accuracy trade-off in the new Bloom filter implementation and should not change source code compatibility.
* The option BackupableDBOptions::max_valid_backups_to_open is now only used when opening BackupEngineReadOnly. When opening a read/write BackupEngine, anything but the default value logs a warning and is treated as the default. This change ensures that backup deletion has proper accounting of shared files to ensure they are deleted when no longer referenced by a backup.
* Deprecate `snap_refresh_nanos` option.
* Added DisableManualCompaction/EnableManualCompaction to stop and resume manual compaction.
* Add TryCatchUpWithPrimary() to StackableDB in non-LITE mode.
* Add a new Env::LoadEnv() overloaded function to return a shared_ptr to Env.
* Flush sets file name to "(nil)" for OnTableFileCreationCompleted() if the flush does not produce any L0. This can happen if the file is empty thus delete by RocksDB.

### Default Option Changes
* Changed the default value of periodic_compaction_seconds to `UINT64_MAX - 1` which allows RocksDB to auto-tune periodic compaction scheduling. When using the default value, periodic compactions are now auto-enabled if a compaction filter is used. A value of `0` will turn off the feature completely.
* Changed the default value of ttl to `UINT64_MAX - 1` which allows RocksDB to auto-tune ttl value. When using the default value, TTL will be auto-enabled to 30 days, when the feature is supported. To revert the old behavior, you can explicitly set it to 0.

### Performance Improvements
* For 64-bit hashing, RocksDB is standardizing on a slightly modified preview version of XXH3. This function is now used for many non-persisted hashes, along with fastrange64() in place of the modulus operator, and some benchmarks show a slight improvement.
* Level iterator to invlidate the iterator more often in prefix seek and the level is filtered out by prefix bloom.

## 6.5.2 (2019-11-15)
### Bug Fixes
* Fix a assertion failure in MultiGet() when BlockBasedTableOptions::no_block_cache is true and there is no compressed block cache
* Fix a buffer overrun problem in BlockBasedTable::MultiGet() when compression is enabled and no compressed block cache is configured.
* If a call to BackupEngine::PurgeOldBackups or BackupEngine::DeleteBackup suffered a crash, power failure, or I/O error, files could be left over from old backups that could only be purged with a call to GarbageCollect. Any call to PurgeOldBackups, DeleteBackup, or GarbageCollect should now suffice to purge such files.

## 6.5.1 (2019-10-16)
### Bug Fixes
* Revert the feature "Merging iterator to avoid child iterator reseek for some cases (#5286)" since it might cause strange results when reseek happens with a different iterator upper bound.
* Fix a bug in BlockBasedTableIterator that might return incorrect results when reseek happens with a different iterator upper bound.
* Fix a bug when partitioned filters and prefix search are used in conjunction, ::SeekForPrev could return invalid for an existing prefix. ::SeekForPrev might be called by the user, or internally on ::Prev, or within ::Seek if the return value involves Delete or a Merge operand.

## 6.5.0 (2019-09-13)
### Bug Fixes
* Fixed a number of data races in BlobDB.
* Fix a bug where the compaction snapshot refresh feature is not disabled as advertised when `snap_refresh_nanos` is set to 0..
* Fix bloom filter lookups by the MultiGet batching API when BlockBasedTableOptions::whole_key_filtering is false, by checking that a key is in the perfix_extractor domain and extracting the prefix before looking up.
* Fix a bug in file ingestion caused by incorrect file number allocation when the number of column families involved in the ingestion exceeds 2.

### New Features
* Introduced DBOptions::max_write_batch_group_size_bytes to configure maximum limit on number of bytes that are written in a single batch of WAL or memtable write. It is followed when the leader write size is larger than 1/8 of this limit.
* VerifyChecksum() by default will issue readahead. Allow ReadOptions to be passed in to those functions to override the readhead size. For checksum verifying before external SST file ingestion, a new option IngestExternalFileOptions.verify_checksums_readahead_size, is added for this readahead setting.
* When user uses options.force_consistency_check in RocksDb, instead of crashing the process, we now pass the error back to the users without killing the process.
* Add an option `memtable_insert_hint_per_batch` to WriteOptions. If it is true, each WriteBatch will maintain its own insert hints for each memtable in concurrent write. See include/rocksdb/options.h for more details.

### Public API Change
* Added max_write_buffer_size_to_maintain option to better control memory usage of immutable memtables.
* Added a lightweight API GetCurrentWalFile() to get last live WAL filename and size. Meant to be used as a helper for backup/restore tooling in a larger ecosystem such as MySQL with a MyRocks storage engine.
* The MemTable Bloom filter, when enabled, now always uses cache locality. Options::bloom_locality now only affects the PlainTable SST format.

### Performance Improvements
* Improve the speed of the MemTable Bloom filter, reducing the write overhead of enabling it by 1/3 to 1/2, with similar benefit to read performance.

## 6.4.0 (2019-07-30)
### Default Option Change
* LRUCacheOptions.high_pri_pool_ratio is set to 0.5 (previously 0.0) by default, which means that by default midpoint insertion is enabled. The same change is made for the default value of high_pri_pool_ratio argument in NewLRUCache(). When block cache is not explicitly created, the small block cache created by BlockBasedTable will still has this option to be 0.0.
* Change BlockBasedTableOptions.cache_index_and_filter_blocks_with_high_priority's default value from false to true.

### Public API Change
* Filter and compression dictionary blocks are now handled similarly to data blocks with regards to the block cache: instead of storing objects in the cache, only the blocks themselves are cached. In addition, filter and compression dictionary blocks (as well as filter partitions) no longer get evicted from the cache when a table is closed.
* Due to the above refactoring, block cache eviction statistics for filter and compression dictionary blocks are temporarily broken. We plan to reintroduce them in a later phase.
* The semantics of the per-block-type block read counts in the performance context now match those of the generic block_read_count.
* Errors related to the retrieval of the compression dictionary are now propagated to the user.
* db_bench adds a "benchmark" stats_history, which prints out the whole stats history.
* Overload GetAllKeyVersions() to support non-default column family.
* Added new APIs ExportColumnFamily() and CreateColumnFamilyWithImport() to support export and import of a Column Family. https://github.com/facebook/rocksdb/issues/3469
* ldb sometimes uses a string-append merge operator if no merge operator is passed in. This is to allow users to print keys from a DB with a merge operator.
* Replaces old Registra with ObjectRegistry to allow user to create custom object from string, also add LoadEnv() to Env.
* Added new overload of GetApproximateSizes which gets SizeApproximationOptions object and returns a Status. The older overloads are redirecting their calls to this new method and no longer assert if the include_flags doesn't have either of INCLUDE_MEMTABLES or INCLUDE_FILES bits set. It's recommended to use the new method only, as it is more type safe and returns a meaningful status in case of errors.
* LDBCommandRunner::RunCommand() to return the status code as an integer, rather than call exit() using the code.

### New Features
* Add argument `--secondary_path` to ldb to open the database as the secondary instance. This would keep the original DB intact.
* Compression dictionary blocks are now prefetched and pinned in the cache (based on the customer's settings) the same way as index and filter blocks.
* Added DBOptions::log_readahead_size which specifies the number of bytes to prefetch when reading the log. This is mostly useful for reading a remotely located log, as it can save the number of round-trips. If 0 (default), then the prefetching is disabled.
* Added new option in SizeApproximationOptions used with DB::GetApproximateSizes. When approximating the files total size that is used to store a keys range, allow approximation with an error margin of up to total_files_size * files_size_error_margin. This allows to take some shortcuts in files size approximation, resulting in better performance, while guaranteeing the resulting error is within a reasonable margin.
* Support loading custom objects in unit tests. In the affected unit tests, RocksDB will create custom Env objects based on environment variable TEST_ENV_URI. Users need to make sure custom object types are properly registered. For example, a static library should expose a `RegisterCustomObjects` function. By linking the unit test binary with the static library, the unit test can execute this function.

### Performance Improvements
* Reduce iterator key comparison for upper/lower bound check.
* Improve performance of row_cache: make reads with newer snapshots than data in an SST file share the same cache key, except in some transaction cases.
* The compression dictionary is no longer copied to a new object upon retrieval.

### Bug Fixes
* Fix ingested file and directory not being fsync.
* Return TryAgain status in place of Corruption when new tail is not visible to TransactionLogIterator.
* Fixed a regression where the fill_cache read option also affected index blocks.
* Fixed an issue where using cache_index_and_filter_blocks==false affected partitions of partitioned indexes/filters as well.

## 6.3.2 (2019-08-15)
### Public API Change
* The semantics of the per-block-type block read counts in the performance context now match those of the generic block_read_count.

### Bug Fixes
* Fixed a regression where the fill_cache read option also affected index blocks.
* Fixed an issue where using cache_index_and_filter_blocks==false affected partitions of partitioned indexes as well.

## 6.3.1 (2019-07-24)
### Bug Fixes
* Fix auto rolling bug introduced in 6.3.0, which causes segfault if log file creation fails.

## 6.3.0 (2019-06-18)
### Public API Change
* Now DB::Close() will return Aborted() error when there is unreleased snapshot. Users can retry after all snapshots are released.
* Index blocks are now handled similarly to data blocks with regards to the block cache: instead of storing objects in the cache, only the blocks themselves are cached. In addition, index blocks no longer get evicted from the cache when a table is closed, can now use the compressed block cache (if any), and can be shared among multiple table readers.
* Partitions of partitioned indexes no longer affect the read amplification statistics.
* Due to the above refactoring, block cache eviction statistics for indexes are temporarily broken. We plan to reintroduce them in a later phase.
* options.keep_log_file_num will be enforced strictly all the time. File names of all log files will be tracked, which may take significantly amount of memory if options.keep_log_file_num is large and either of options.max_log_file_size or options.log_file_time_to_roll is set.
* Add initial support for Get/Put with user timestamps. Users can specify timestamps via ReadOptions and WriteOptions when calling DB::Get and DB::Put.
* Accessing a partition of a partitioned filter or index through a pinned reference is no longer considered a cache hit.
* Add C bindings for secondary instance, i.e. DBImplSecondary.
* Rate limited deletion of WALs is only enabled if DBOptions::wal_dir is not set, or explicitly set to db_name passed to DB::Open and DBOptions::db_paths is empty, or same as db_paths[0].path

### New Features
* Add an option `snap_refresh_nanos` (default to 0) to periodically refresh the snapshot list in compaction jobs. Assign to 0 to disable the feature.
* Add an option `unordered_write` which trades snapshot guarantees with higher write throughput. When used with WRITE_PREPARED transactions with two_write_queues=true, it offers higher throughput with however no compromise on guarantees.
* Allow DBImplSecondary to remove memtables with obsolete data after replaying MANIFEST and WAL.
* Add an option `failed_move_fall_back_to_copy` (default is true) for external SST ingestion. When `move_files` is true and hard link fails, ingestion falls back to copy if `failed_move_fall_back_to_copy` is true. Otherwise, ingestion reports an error.
* Add command `list_file_range_deletes` in ldb, which prints out tombstones in SST files.

### Performance Improvements
* Reduce binary search when iterator reseek into the same data block.
* DBIter::Next() can skip user key checking if previous entry's seqnum is 0.
* Merging iterator to avoid child iterator reseek for some cases
* Log Writer will flush after finishing the whole record, rather than a fragment.
* Lower MultiGet batching API latency by reading data blocks from disk in parallel

### General Improvements
* Added new status code kColumnFamilyDropped to distinguish between Column Family Dropped and DB Shutdown in progress.
* Improve ColumnFamilyOptions validation when creating a new column family.

### Bug Fixes
* Fix a bug in WAL replay of secondary instance by skipping write batches with older sequence numbers than the current last sequence number.
* Fix flush's/compaction's merge processing logic which allowed `Put`s covered by range tombstones to reappear. Note `Put`s may exist even if the user only ever called `Merge()` due to an internal conversion during compaction to the bottommost level.
* Fix/improve memtable earliest sequence assignment and WAL replay so that WAL entries of unflushed column families will not be skipped after replaying the MANIFEST and increasing db sequence due to another flushed/compacted column family.
* Fix a bug caused by secondary not skipping the beginning of new MANIFEST.
* On DB open, delete WAL trash files left behind in wal_dir

## 6.2.0 (2019-04-30)
### New Features
* Add an option `strict_bytes_per_sync` that causes a file-writing thread to block rather than exceed the limit on bytes pending writeback specified by `bytes_per_sync` or `wal_bytes_per_sync`.
* Improve range scan performance by avoiding per-key upper bound check in BlockBasedTableIterator.
* Introduce Periodic Compaction for Level style compaction. Files are re-compacted periodically and put in the same level.
* Block-based table index now contains exact highest key in the file, rather than an upper bound. This may improve Get() and iterator Seek() performance in some situations, especially when direct IO is enabled and block cache is disabled. A setting BlockBasedTableOptions::index_shortening is introduced to control this behavior. Set it to kShortenSeparatorsAndSuccessor to get the old behavior.
* When reading from option file/string/map, customized envs can be filled according to object registry.
* Improve range scan performance when using explicit user readahead by not creating new table readers for every iterator.
* Add index type BlockBasedTableOptions::IndexType::kBinarySearchWithFirstKey. It significantly reduces read amplification in some setups, especially for iterator seeks. It's not fully implemented yet: IO errors are not handled right.

### Public API Change
* Change the behavior of OptimizeForPointLookup(): move away from hash-based block-based-table index, and use whole key memtable filtering.
* Change the behavior of OptimizeForSmallDb(): use a 16MB block cache, put index and filter blocks into it, and cost the memtable size to it. DBOptions.OptimizeForSmallDb() and ColumnFamilyOptions.OptimizeForSmallDb() start to take an optional cache object.
* Added BottommostLevelCompaction::kForceOptimized to avoid double compacting newly compacted files in the bottommost level compaction of manual compaction. Note this option may prohibit the manual compaction to produce a single file in the bottommost level.

### Bug Fixes
* Adjust WriteBufferManager's dummy entry size to block cache from 1MB to 256KB.
* Fix a race condition between WritePrepared::Get and ::Put with duplicate keys.
* Fix crash when memtable prefix bloom is enabled and read/write a key out of domain of prefix extractor.
* Close a WAL file before another thread deletes it.
* Fix an assertion failure `IsFlushPending() == true` caused by one bg thread releasing the db mutex in ~ColumnFamilyData and another thread clearing `flush_requested_` flag.

## 6.1.1 (2019-04-09)
### New Features
* When reading from option file/string/map, customized comparators and/or merge operators can be filled according to object registry.

### Public API Change

### Bug Fixes
* Fix a bug in 2PC where a sequence of txn prepare, memtable flush, and crash could result in losing the prepared transaction.
* Fix a bug in Encryption Env which could cause encrypted files to be read beyond file boundaries.

## 6.1.0 (2019-03-27)
### New Features
* Introduce two more stats levels, kExceptHistogramOrTimers and kExceptTimers.
* Added a feature to perform data-block sampling for compressibility, and report stats to user.
* Add support for trace filtering.
* Add DBOptions.avoid_unnecessary_blocking_io. If true, we avoid file deletion when destroying ColumnFamilyHandle and Iterator. Instead, a job is scheduled to delete the files in background.

### Public API Change
* Remove bundled fbson library.
* statistics.stats_level_ becomes atomic. It is preferred to use statistics.set_stats_level() and statistics.get_stats_level() to access it.
* Introduce a new IOError subcode, PathNotFound, to indicate trying to open a nonexistent file or directory for read.
* Add initial support for multiple db instances sharing the same data in single-writer, multi-reader mode.
* Removed some "using std::xxx" from public headers.

### Bug Fixes
* Fix JEMALLOC_CXX_THROW macro missing from older Jemalloc versions, causing build failures on some platforms.
* Fix SstFileReader not able to open file ingested with write_glbal_seqno=true.

## 6.0.0 (2019-02-19)
### New Features
* Enabled checkpoint on readonly db (DBImplReadOnly).
* Make DB ignore dropped column families while committing results of atomic flush.
* RocksDB may choose to preopen some files even if options.max_open_files != -1. This may make DB open slightly longer.
* For users of dictionary compression with ZSTD v0.7.0+, we now reuse the same digested dictionary when compressing each of an SST file's data blocks for faster compression speeds.
* For all users of dictionary compression who set `cache_index_and_filter_blocks == true`, we now store dictionary data used for decompression in the block cache for better control over memory usage. For users of ZSTD v1.1.4+ who compile with -DZSTD_STATIC_LINKING_ONLY, this includes a digested dictionary, which is used to increase decompression speed.
* Add support for block checksums verification for external SST files before ingestion.
* Introduce stats history which periodically saves Statistics snapshots and added `GetStatsHistory` API to retrieve these snapshots.
* Add a place holder in manifest which indicate a record from future that can be safely ignored.
* Add support for trace sampling.
* Enable properties block checksum verification for block-based tables.
* For all users of dictionary compression, we now generate a separate dictionary for compressing each bottom-level SST file. Previously we reused a single dictionary for a whole compaction to bottom level. The new approach achieves better compression ratios; however, it uses more memory and CPU for buffering/sampling data blocks and training dictionaries.
* Add whole key bloom filter support in memtable.
* Files written by `SstFileWriter` will now use dictionary compression if it is configured in the file writer's `CompressionOptions`.

### Public API Change
* Disallow CompactionFilter::IgnoreSnapshots() = false, because it is not very useful and the behavior is confusing. The filter will filter everything if there is no snapshot declared by the time the compaction starts. However, users can define a snapshot after the compaction starts and before it finishes and this new snapshot won't be repeatable, because after the compaction finishes, some keys may be dropped.
* CompactionPri = kMinOverlappingRatio also uses compensated file size, which boosts file with lots of tombstones to be compacted first.
* Transaction::GetForUpdate is extended with a do_validate parameter with default value of true. If false it skips validating the snapshot before doing the read. Similarly ::Merge, ::Put, ::Delete, and ::SingleDelete are extended with assume_tracked with default value of false. If true it indicates that call is assumed to be after a ::GetForUpdate.
* `TableProperties::num_entries` and `TableProperties::num_deletions` now also account for number of range tombstones.
* Remove geodb, spatial_db, document_db, json_document, date_tiered_db, and redis_lists.
* With "ldb ----try_load_options", when wal_dir specified by the option file doesn't exist, ignore it.
* Change time resolution in FileOperationInfo.
* Deleting Blob files also go through SStFileManager.
* Remove CuckooHash memtable.
* The counter stat `number.block.not_compressed` now also counts blocks not compressed due to poor compression ratio.
* Remove ttl option from `CompactionOptionsFIFO`. The option has been deprecated and ttl in `ColumnFamilyOptions` is used instead.
* Support SST file ingestion across multiple column families via DB::IngestExternalFiles. See the function's comment about atomicity.
* Remove Lua compaction filter.

### Bug Fixes
* Fix a deadlock caused by compaction and file ingestion waiting for each other in the event of write stalls.
* Fix a memory leak when files with range tombstones are read in mmap mode and block cache is enabled
* Fix handling of corrupt range tombstone blocks such that corruptions cannot cause deleted keys to reappear
* Lock free MultiGet
* Fix incorrect `NotFound` point lookup result when querying the endpoint of a file that has been extended by a range tombstone.
* Fix with pipelined write, write leaders's callback failure lead to the whole write group fail.

### Change Default Options
* Change options.compaction_pri's default to kMinOverlappingRatio

## 5.18.0 (2018-11-30)
### New Features
* Introduced `JemallocNodumpAllocator` memory allocator. When being use, block cache will be excluded from core dump.
* Introduced `PerfContextByLevel` as part of `PerfContext` which allows storing perf context at each level. Also replaced `__thread` with `thread_local` keyword for perf_context. Added per-level perf context for bloom filter and `Get` query.
* With level_compaction_dynamic_level_bytes = true, level multiplier may be adjusted automatically when Level 0 to 1 compaction is lagged behind.
* Introduced DB option `atomic_flush`. If true, RocksDB supports flushing multiple column families and atomically committing the result to MANIFEST. Useful when WAL is disabled.
* Added `num_deletions` and `num_merge_operands` members to `TableProperties`.
* Added "rocksdb.min-obsolete-sst-number-to-keep" DB property that reports the lower bound on SST file numbers that are being kept from deletion, even if the SSTs are obsolete.
* Add xxhash64 checksum support
* Introduced `MemoryAllocator`, which lets the user specify custom memory allocator for block based table.
* Improved `DeleteRange` to prevent read performance degradation. The feature is no longer marked as experimental.

### Public API Change
* `DBOptions::use_direct_reads` now affects reads issued by `BackupEngine` on the database's SSTs.
* `NO_ITERATORS` is divided into two counters `NO_ITERATOR_CREATED` and `NO_ITERATOR_DELETE`. Both of them are only increasing now, just as other counters.

### Bug Fixes
* Fix corner case where a write group leader blocked due to write stall blocks other writers in queue with WriteOptions::no_slowdown set.
* Fix in-memory range tombstone truncation to avoid erroneously covering newer keys at a lower level, and include range tombstones in compacted files whose largest key is the range tombstone's start key.
* Properly set the stop key for a truncated manual CompactRange
* Fix slow flush/compaction when DB contains many snapshots. The problem became noticeable to us in DBs with 100,000+ snapshots, though it will affect others at different thresholds.
* Fix the bug that WriteBatchWithIndex's SeekForPrev() doesn't see the entries with the same key.
* Fix the bug where user comparator was sometimes fed with InternalKey instead of the user key. The bug manifests when during GenerateBottommostFiles.
* Fix a bug in WritePrepared txns where if the number of old snapshots goes beyond the snapshot cache size (128 default) the rest will not be checked when evicting a commit entry from the commit cache.
* Fixed Get correctness bug in the presence of range tombstones where merge operands covered by a range tombstone always result in NotFound.
* Start populating `NO_FILE_CLOSES` ticker statistic, which was always zero previously.
* The default value of NewBloomFilterPolicy()'s argument use_block_based_builder is changed to false. Note that this new default may cause large temp memory usage when building very large SST files.

## 5.17.0 (2018-10-05)
### Public API Change
* `OnTableFileCreated` will now be called for empty files generated during compaction. In that case, `TableFileCreationInfo::file_path` will be "(nil)" and `TableFileCreationInfo::file_size` will be zero.
* Add `FlushOptions::allow_write_stall`, which controls whether Flush calls start working immediately, even if it causes user writes to stall, or will wait until flush can be performed without causing write stall (similar to `CompactRangeOptions::allow_write_stall`). Note that the default value is false, meaning we add delay to Flush calls until stalling can be avoided when possible. This is behavior change compared to previous RocksDB versions, where Flush calls didn't check if they might cause stall or not.
* Application using PessimisticTransactionDB is expected to rollback/commit recovered transactions before starting new ones. This assumption is used to skip concurrency control during recovery.
* Expose column family id to `OnCompactionCompleted`.

### New Features
* TransactionOptions::skip_concurrency_control allows pessimistic transactions to skip the overhead of concurrency control. Could be used for optimizing certain transactions or during recovery.

### Bug Fixes
* Avoid creating empty SSTs and subsequently deleting them in certain cases during compaction.
* Sync CURRENT file contents during checkpoint.

## 5.16.3 (2018-10-01)
### Bug Fixes
* Fix crash caused when `CompactFiles` run with `CompactionOptions::compression == CompressionType::kDisableCompressionOption`. Now that setting causes the compression type to be chosen according to the column family-wide compression options.

## 5.16.2 (2018-09-21)
### Bug Fixes
* Fix bug in partition filters with format_version=4.

## 5.16.1 (2018-09-17)
### Bug Fixes
* Remove trace_analyzer_tool from rocksdb_lib target in TARGETS file.
* Fix RocksDB Java build and tests.
* Remove sync point in Block destructor.

## 5.16.0 (2018-08-21)
### Public API Change
* The merge operands are passed to `MergeOperator::ShouldMerge` in the reversed order relative to how they were merged (passed to FullMerge or FullMergeV2) for performance reasons
* GetAllKeyVersions() to take an extra argument of `max_num_ikeys`.
* Using ZSTD dictionary trainer (i.e., setting `CompressionOptions::zstd_max_train_bytes` to a nonzero value) now requires ZSTD version 1.1.3 or later.

### New Features
* Changes the format of index blocks by delta encoding the index values, which are the block handles. This saves the encoding of BlockHandle::offset of the non-head index entries in each restart interval. The feature is backward compatible but not forward compatible. It is disabled by default unless format_version 4 or above is used.
* Add a new tool: trace_analyzer. Trace_analyzer analyzes the trace file generated by using trace_replay API. It can convert the binary format trace file to a human readable txt file, output the statistics of the analyzed query types such as access statistics and size statistics, combining the dumped whole key space file to analyze, support query correlation analyzing, and etc. Current supported query types are: Get, Put, Delete, SingleDelete, DeleteRange, Merge, Iterator (Seek, SeekForPrev only).
* Add hash index support to data blocks, which helps reducing the cpu utilization of point-lookup operations. This feature is backward compatible with the data block created without the hash index. It is disabled by default unless BlockBasedTableOptions::data_block_index_type is set to data_block_index_type = kDataBlockBinaryAndHash.

### Bug Fixes
* Fix a bug in misreporting the estimated partition index size in properties block.

## 5.15.0 (2018-07-17)
### Public API Change
* Remove managed iterator. ReadOptions.managed is not effective anymore.
* For bottommost_compression, a compatible CompressionOptions is added via `bottommost_compression_opts`. To keep backward compatible, a new boolean `enabled` is added to CompressionOptions. For compression_opts, it will be always used no matter what value of `enabled` is. For bottommost_compression_opts, it will only be used when user set `enabled=true`, otherwise, compression_opts will be used for bottommost_compression as default.
* With LRUCache, when high_pri_pool_ratio > 0, midpoint insertion strategy will be enabled to put low-pri items to the tail of low-pri list (the midpoint) when they first inserted into the cache. This is to make cache entries never get hit age out faster, improving cache efficiency when large background scan presents.
* For users of `Statistics` objects created via `CreateDBStatistics()`, the format of the string returned by its `ToString()` method has changed.
* The "rocksdb.num.entries" table property no longer counts range deletion tombstones as entries.

### New Features
* Changes the format of index blocks by storing the key in their raw form rather than converting them to InternalKey. This saves 8 bytes per index key. The feature is backward compatible but not forward compatible. It is disabled by default unless format_version 3 or above is used.
* Avoid memcpy when reading mmap files with OpenReadOnly and max_open_files==-1.
* Support dynamically changing `ColumnFamilyOptions::ttl` via `SetOptions()`.
* Add a new table property, "rocksdb.num.range-deletions", which counts the number of range deletion tombstones in the table.
* Improve the performance of iterators doing long range scans by using readahead, when using direct IO.
* pin_top_level_index_and_filter (default true) in BlockBasedTableOptions can be used in combination with cache_index_and_filter_blocks to prefetch and pin the top-level index of partitioned index and filter blocks in cache. It has no impact when cache_index_and_filter_blocks is false.
* Write properties meta-block at the end of block-based table to save read-ahead IO.

### Bug Fixes
* Fix deadlock with enable_pipelined_write=true and max_successive_merges > 0
* Check conflict at output level in CompactFiles.
* Fix corruption in non-iterator reads when mmap is used for file reads
* Fix bug with prefix search in partition filters where a shared prefix would be ignored from the later partitions. The bug could report an eixstent key as missing. The bug could be triggered if prefix_extractor is set and partition filters is enabled.
* Change default value of `bytes_max_delete_chunk` to 0 in NewSstFileManager() as it doesn't work well with checkpoints.
* Fix a bug caused by not copying the block trailer with compressed SST file, direct IO, prefetcher and no compressed block cache.
* Fix write can stuck indefinitely if enable_pipelined_write=true. The issue exists since pipelined write was introduced in 5.5.0.

## 5.14.0 (2018-05-16)
### Public API Change
* Add a BlockBasedTableOption to align uncompressed data blocks on the smaller of block size or page size boundary, to reduce flash reads by avoiding reads spanning 4K pages.
* The background thread naming convention changed (on supporting platforms) to "rocksdb:<thread pool priority><thread number>", e.g., "rocksdb:low0".
* Add a new ticker stat rocksdb.number.multiget.keys.found to count number of keys successfully read in MultiGet calls
* Touch-up to write-related counters in PerfContext. New counters added: write_scheduling_flushes_compactions_time, write_thread_wait_nanos. Counters whose behavior was fixed or modified: write_memtable_time, write_pre_and_post_process_time, write_delay_time.
* Posix Env's NewRandomRWFile() will fail if the file doesn't exist.
* Now, `DBOptions::use_direct_io_for_flush_and_compaction` only applies to background writes, and `DBOptions::use_direct_reads` applies to both user reads and background reads. This conforms with Linux's `open(2)` manpage, which advises against simultaneously reading a file in buffered and direct modes, due to possibly undefined behavior and degraded performance.
* Iterator::Valid() always returns false if !status().ok(). So, now when doing a Seek() followed by some Next()s, there's no need to check status() after every operation.
* Iterator::Seek()/SeekForPrev()/SeekToFirst()/SeekToLast() always resets status().
* Introduced `CompressionOptions::kDefaultCompressionLevel`, which is a generic way to tell RocksDB to use the compression library's default level. It is now the default value for `CompressionOptions::level`. Previously the level defaulted to -1, which gave poor compression ratios in ZSTD.

### New Features
* Introduce TTL for level compaction so that all files older than ttl go through the compaction process to get rid of old data.
* TransactionDBOptions::write_policy can be configured to enable WritePrepared 2PC transactions. Read more about them in the wiki.
* Add DB properties "rocksdb.block-cache-capacity", "rocksdb.block-cache-usage", "rocksdb.block-cache-pinned-usage" to show block cache usage.
* Add `Env::LowerThreadPoolCPUPriority(Priority)` method, which lowers the CPU priority of background (esp. compaction) threads to minimize interference with foreground tasks.
* Fsync parent directory after deleting a file in delete scheduler.
* In level-based compaction, if bottom-pri thread pool was setup via `Env::SetBackgroundThreads()`, compactions to the bottom level will be delegated to that thread pool.
* `prefix_extractor` has been moved from ImmutableCFOptions to MutableCFOptions, meaning it can be dynamically changed without a DB restart.

### Bug Fixes
* Fsync after writing global seq number to the ingestion file in ExternalSstFileIngestionJob.
* Fix WAL corruption caused by race condition between user write thread and FlushWAL when two_write_queue is not set.
* Fix `BackupableDBOptions::max_valid_backups_to_open` to not delete backup files when refcount cannot be accurately determined.
* Fix memory leak when pin_l0_filter_and_index_blocks_in_cache is used with partitioned filters
* Disable rollback of merge operands in WritePrepared transactions to work around an issue in MyRocks. It can be enabled back by setting TransactionDBOptions::rollback_merge_operands to true.
* Fix wrong results by ReverseBytewiseComparator::FindShortSuccessor()

### Java API Changes
* Add `BlockBasedTableConfig.setBlockCache` to allow sharing a block cache across DB instances.
* Added SstFileManager to the Java API to allow managing SST files across DB instances.

## 5.13.0 (2018-03-20)
### Public API Change
* RocksDBOptionsParser::Parse()'s `ignore_unknown_options` argument will only be effective if the option file shows it is generated using a higher version of RocksDB than the current version.
* Remove CompactionEventListener.

### New Features
* SstFileManager now can cancel compactions if they will result in max space errors. SstFileManager users can also use SetCompactionBufferSize to specify how much space must be leftover during a compaction for auxiliary file functions such as logging and flushing.
* Avoid unnecessarily flushing in `CompactRange()` when the range specified by the user does not overlap unflushed memtables.
* If `ColumnFamilyOptions::max_subcompactions` is set greater than one, we now parallelize large manual level-based compactions.
* Add "rocksdb.live-sst-files-size" DB property to return total bytes of all SST files belong to the latest LSM tree.
* NewSstFileManager to add an argument bytes_max_delete_chunk with default 64MB. With this argument, a file larger than 64MB will be ftruncated multiple times based on this size.

### Bug Fixes
* Fix a leak in prepared_section_completed_ where the zeroed entries would not removed from the map.
* Fix WAL corruption caused by race condition between user write thread and backup/checkpoint thread.

## 5.12.0 (2018-02-14)
### Public API Change
* Iterator::SeekForPrev is now a pure virtual method. This is to prevent user who implement the Iterator interface fail to implement SeekForPrev by mistake.
* Add `include_end` option to make the range end exclusive when `include_end == false` in `DeleteFilesInRange()`.
* Add `CompactRangeOptions::allow_write_stall`, which makes `CompactRange` start working immediately, even if it causes user writes to stall. The default value is false, meaning we add delay to `CompactRange` calls until stalling can be avoided when possible. Note this delay is not present in previous RocksDB versions.
* Creating checkpoint with empty directory now returns `Status::InvalidArgument`; previously, it returned `Status::IOError`.
* Adds a BlockBasedTableOption to turn off index block compression.
* Close() method now returns a status when closing a db.

### New Features
* Improve the performance of iterators doing long range scans by using readahead.
* Add new function `DeleteFilesInRanges()` to delete files in multiple ranges at once for better performance.
* FreeBSD build support for RocksDB and RocksJava.
* Improved performance of long range scans with readahead.
* Updated to and now continuously tested in Visual Studio 2017.

### Bug Fixes
* Fix `DisableFileDeletions()` followed by `GetSortedWalFiles()` to not return obsolete WAL files that `PurgeObsoleteFiles()` is going to delete.
* Fix Handle error return from WriteBuffer() during WAL file close and DB close.
* Fix advance reservation of arena block addresses.
* Fix handling of empty string as checkpoint directory.

## 5.11.0 (2018-01-08)
### Public API Change
* Add `autoTune` and `getBytesPerSecond()` to RocksJava RateLimiter

### New Features
* Add a new histogram stat called rocksdb.db.flush.micros for memtable flush.
* Add "--use_txn" option to use transactional API in db_stress.
* Disable onboard cache for compaction output in Windows platform.
* Improve the performance of iterators doing long range scans by using readahead.

### Bug Fixes
* Fix a stack-use-after-scope bug in ForwardIterator.
* Fix builds on platforms including Linux, Windows, and PowerPC.
* Fix buffer overrun in backup engine for DBs with huge number of files.
* Fix a mislabel bug for bottom-pri compaction threads.
* Fix DB::Flush() keep waiting after flush finish under certain condition.

## 5.10.0 (2017-12-11)
### Public API Change
* When running `make` with environment variable `USE_SSE` set and `PORTABLE` unset, will use all machine features available locally. Previously this combination only compiled SSE-related features.

### New Features
* Provide lifetime hints when writing files on Linux. This reduces hardware write-amp on storage devices supporting multiple streams.
* Add a DB stat, `NUMBER_ITER_SKIP`, which returns how many internal keys were skipped during iterations (e.g., due to being tombstones or duplicate versions of a key).
* Add PerfContext counters, `key_lock_wait_count` and `key_lock_wait_time`, which measure the number of times transactions wait on key locks and total amount of time waiting.

### Bug Fixes
* Fix IOError on WAL write doesn't propagate to write group follower
* Make iterator invalid on merge error.
* Fix performance issue in `IngestExternalFile()` affecting databases with large number of SST files.
* Fix possible corruption to LSM structure when `DeleteFilesInRange()` deletes a subset of files spanned by a `DeleteRange()` marker.

## 5.9.0 (2017-11-01)
### Public API Change
* `BackupableDBOptions::max_valid_backups_to_open == 0` now means no backups will be opened during BackupEngine initialization. Previously this condition disabled limiting backups opened.
* `DBOptions::preserve_deletes` is a new option that allows one to specify that DB should not drop tombstones for regular deletes if they have sequence number larger than what was set by the new API call `DB::SetPreserveDeletesSequenceNumber(SequenceNumber seqnum)`. Disabled by default.
* API call `DB::SetPreserveDeletesSequenceNumber(SequenceNumber seqnum)` was added, users who wish to preserve deletes are expected to periodically call this function to advance the cutoff seqnum (all deletes made before this seqnum can be dropped by DB). It's user responsibility to figure out how to advance the seqnum in the way so the tombstones are kept for the desired period of time, yet are eventually processed in time and don't eat up too much space.
* `ReadOptions::iter_start_seqnum` was added;
if set to something > 0 user will see 2 changes in iterators behavior 1) only keys written with sequence larger than this parameter would be returned and 2) the `Slice` returned by iter->key() now points to the memory that keep User-oriented representation of the internal key, rather than user key. New struct `FullKey` was added to represent internal keys, along with a new helper function `ParseFullKey(const Slice& internal_key, FullKey* result);`.
* Deprecate trash_dir param in NewSstFileManager, right now we will rename deleted files to <name>.trash instead of moving them to trash directory
* Allow setting a custom trash/DB size ratio limit in the SstFileManager, after which files that are to be scheduled for deletion are deleted immediately, regardless of any delete ratelimit.
* Return an error on write if write_options.sync = true and write_options.disableWAL = true to warn user of inconsistent options. Previously we will not write to WAL and not respecting the sync options in this case.

### New Features
* CRC32C is now using the 3-way pipelined SSE algorithm `crc32c_3way` on supported platforms to improve performance. The system will choose to use this algorithm on supported platforms automatically whenever possible. If PCLMULQDQ is not supported it will fall back to the old Fast_CRC32 algorithm.
* `DBOptions::writable_file_max_buffer_size` can now be changed dynamically.
* `DBOptions::bytes_per_sync`, `DBOptions::compaction_readahead_size`, and `DBOptions::wal_bytes_per_sync` can now be changed dynamically, `DBOptions::wal_bytes_per_sync` will flush all memtables and switch to a new WAL file.
* Support dynamic adjustment of rate limit according to demand for background I/O. It can be enabled by passing `true` to the `auto_tuned` parameter in `NewGenericRateLimiter()`. The value passed as `rate_bytes_per_sec` will still be respected as an upper-bound.
* Support dynamically changing `ColumnFamilyOptions::compaction_options_fifo`.
* Introduce `EventListener::OnStallConditionsChanged()` callback. Users can implement it to be notified when user writes are stalled, stopped, or resumed.
* Add a new db property "rocksdb.estimate-oldest-key-time" to return oldest data timestamp. The property is available only for FIFO compaction with compaction_options_fifo.allow_compaction = false.
* Upon snapshot release, recompact bottommost files containing deleted/overwritten keys that previously could not be dropped due to the snapshot. This alleviates space-amp caused by long-held snapshots.
* Support lower bound on iterators specified via `ReadOptions::iterate_lower_bound`.
* Support for differential snapshots (via iterator emitting the sequence of key-values representing the difference between DB state at two different sequence numbers). Supports preserving and emitting puts and regular deletes, doesn't support SingleDeletes, MergeOperator, Blobs and Range Deletes.

### Bug Fixes
* Fix a potential data inconsistency issue during point-in-time recovery. `DB:Open()` will abort if column family inconsistency is found during PIT recovery.
* Fix possible metadata corruption in databases using `DeleteRange()`.

## 5.8.0 (2017-08-30)
### Public API Change
* Users of `Statistics::getHistogramString()` will see fewer histogram buckets and different bucket endpoints.
* `Slice::compare` and BytewiseComparator `Compare` no longer accept `Slice`s containing nullptr.
* `Transaction::Get` and `Transaction::GetForUpdate` variants with `PinnableSlice` added.

### New Features
* Add Iterator::Refresh(), which allows users to update the iterator state so that they can avoid some initialization costs of recreating iterators.
* Replace dynamic_cast<> (except unit test) so people can choose to build with RTTI off. With make, release mode is by default built with -fno-rtti and debug mode is built without it. Users can override it by setting USE_RTTI=0 or 1.
* Universal compactions including the bottom level can be executed in a dedicated thread pool. This alleviates head-of-line blocking in the compaction queue, which cause write stalling, particularly in multi-instance use cases. Users can enable this feature via `Env::SetBackgroundThreads(N, Env::Priority::BOTTOM)`, where `N > 0`.
* Allow merge operator to be called even with a single merge operand during compactions, by appropriately overriding `MergeOperator::AllowSingleOperand`.
* Add `DB::VerifyChecksum()`, which verifies the checksums in all SST files in a running DB.
* Block-based table support for disabling checksums by setting `BlockBasedTableOptions::checksum = kNoChecksum`.

### Bug Fixes
* Fix wrong latencies in `rocksdb.db.get.micros`, `rocksdb.db.write.micros`, and `rocksdb.sst.read.micros`.
* Fix incorrect dropping of deletions during intra-L0 compaction.
* Fix transient reappearance of keys covered by range deletions when memtable prefix bloom filter is enabled.
* Fix potentially wrong file smallest key when range deletions separated by snapshot are written together.

## 5.7.0 (2017-07-13)
### Public API Change
* DB property "rocksdb.sstables" now prints keys in hex form.

### New Features
* Measure estimated number of reads per file. The information can be accessed through DB::GetColumnFamilyMetaData or "rocksdb.sstables" DB property.
* RateLimiter support for throttling background reads, or throttling the sum of background reads and writes. This can give more predictable I/O usage when compaction reads more data than it writes, e.g., due to lots of deletions.
* [Experimental] FIFO compaction with TTL support. It can be enabled by setting CompactionOptionsFIFO.ttl > 0.
* Introduce `EventListener::OnBackgroundError()` callback. Users can implement it to be notified of errors causing the DB to enter read-only mode, and optionally override them.
* Partitioned Index/Filters exiting the experimental mode. To enable partitioned indexes set index_type to kTwoLevelIndexSearch and to further enable partitioned filters set partition_filters to true. To configure the partition size set metadata_block_size.


### Bug Fixes
* Fix discarding empty compaction output files when `DeleteRange()` is used together with subcompactions.

## 5.6.0 (2017-06-06)
### Public API Change
* Scheduling flushes and compactions in the same thread pool is no longer supported by setting `max_background_flushes=0`. Instead, users can achieve this by configuring their high-pri thread pool to have zero threads.
* Replace `Options::max_background_flushes`, `Options::max_background_compactions`, and `Options::base_background_compactions` all with `Options::max_background_jobs`, which automatically decides how many threads to allocate towards flush/compaction.
* options.delayed_write_rate by default take the value of options.rate_limiter rate.
* Replace global variable `IOStatsContext iostats_context` with `IOStatsContext* get_iostats_context()`; replace global variable `PerfContext perf_context` with `PerfContext* get_perf_context()`.

### New Features
* Change ticker/histogram statistics implementations to use core-local storage. This improves aggregation speed compared to our previous thread-local approach, particularly for applications with many threads.
* Users can pass a cache object to write buffer manager, so that they can cap memory usage for memtable and block cache using one single limit.
* Flush will be triggered when 7/8 of the limit introduced by write_buffer_manager or db_write_buffer_size is triggered, so that the hard threshold is hard to hit.
* Introduce WriteOptions.low_pri. If it is true, low priority writes will be throttled if the compaction is behind.
* `DB::IngestExternalFile()` now supports ingesting files into a database containing range deletions.

### Bug Fixes
* Shouldn't ignore return value of fsync() in flush.

## 5.5.0 (2017-05-17)
### New Features
* FIFO compaction to support Intra L0 compaction too with CompactionOptionsFIFO.allow_compaction=true.
* DB::ResetStats() to reset internal stats.
* Statistics::Reset() to reset user stats.
* ldb add option --try_load_options, which will open DB with its own option file.
* Introduce WriteBatch::PopSavePoint to pop the most recent save point explicitly.
* Support dynamically change `max_open_files` option via SetDBOptions()
* Added DB::CreateColumnFamilie() and DB::DropColumnFamilies() to bulk create/drop column families.
* Add debugging function `GetAllKeyVersions` to see internal versions of a range of keys.
* Support file ingestion with universal compaction style
* Support file ingestion behind with option `allow_ingest_behind`
* New option enable_pipelined_write which may improve write throughput in case writing from multiple threads and WAL enabled.

### Bug Fixes
* Fix the bug that Direct I/O uses direct reads for non-SST file

## 5.4.0 (2017-04-11)
### Public API Change
* random_access_max_buffer_size no longer has any effect
* Removed Env::EnableReadAhead(), Env::ShouldForwardRawRequest()
* Support dynamically change `stats_dump_period_sec` option via SetDBOptions().
* Added ReadOptions::max_skippable_internal_keys to set a threshold to fail a request as incomplete when too many keys are being skipped when using iterators.
* DB::Get in place of std::string accepts PinnableSlice, which avoids the extra memcpy of value to std::string in most of cases.
    * PinnableSlice releases the pinned resources that contain the value when it is destructed or when ::Reset() is called on it.
    * The old API that accepts std::string, although discouraged, is still supported.
* Replace Options::use_direct_writes with Options::use_direct_io_for_flush_and_compaction. Read Direct IO wiki for details.
* Added CompactionEventListener and EventListener::OnFlushBegin interfaces.

### New Features
* Memtable flush can be avoided during checkpoint creation if total log file size is smaller than a threshold specified by the user.
* Introduce level-based L0->L0 compactions to reduce file count, so write delays are incurred less often.
* (Experimental) Partitioning filters which creates an index on the partitions. The feature can be enabled by setting partition_filters when using kFullFilter. Currently the feature also requires two-level indexing to be enabled. Number of partitions is the same as the number of partitions for indexes, which is controlled by metadata_block_size.

## 5.3.0 (2017-03-08)
### Public API Change
* Remove disableDataSync option.
* Remove timeout_hint_us option from WriteOptions. The option has been deprecated and has no effect since 3.13.0.
* Remove option min_partial_merge_operands. Partial merge operands will always be merged in flush or compaction if there are more than one.
* Remove option verify_checksums_in_compaction. Compaction will always verify checksum.

### Bug Fixes
* Fix the bug that iterator may skip keys

## 5.2.0 (2017-02-08)
### Public API Change
* NewLRUCache() will determine number of shard bits automatically based on capacity, if the user doesn't pass one. This also impacts the default block cache when the user doesn't explicit provide one.
* Change the default of delayed slowdown value to 16MB/s and further increase the L0 stop condition to 36 files.
* Options::use_direct_writes and Options::use_direct_reads are now ready to use.
* (Experimental) Two-level indexing that partition the index and creates a 2nd level index on the partitions. The feature can be enabled by setting kTwoLevelIndexSearch as IndexType and configuring index_per_partition.

### New Features
* Added new overloaded function GetApproximateSizes that allows to specify if memtable stats should be computed only without computing SST files' stats approximations.
* Added new function GetApproximateMemTableStats that approximates both number of records and size of memtables.
* Add Direct I/O mode for SST file I/O

### Bug Fixes
* RangeSync() should work if ROCKSDB_FALLOCATE_PRESENT is not set
* Fix wrong results in a data race case in Get()
* Some fixes related to 2PC.
* Fix bugs of data corruption in direct I/O

## 5.1.0 (2017-01-13)
* Support dynamically change `delete_obsolete_files_period_micros` option via SetDBOptions().
* Added EventListener::OnExternalFileIngested which will be called when IngestExternalFile() add a file successfully.
* BackupEngine::Open and BackupEngineReadOnly::Open now always return error statuses matching those of the backup Env.

### Bug Fixes
* Fix the bug that if 2PC is enabled, checkpoints may loss some recent transactions.
* When file copying is needed when creating checkpoints or bulk loading files, fsync the file after the file copying.

## 5.0.0 (2016-11-17)
### Public API Change
* Options::max_bytes_for_level_multiplier is now a double along with all getters and setters.
* Support dynamically change `delayed_write_rate` and `max_total_wal_size` options via SetDBOptions().
* Introduce DB::DeleteRange for optimized deletion of large ranges of contiguous keys.
* Support dynamically change `delayed_write_rate` option via SetDBOptions().
* Options::allow_concurrent_memtable_write and Options::enable_write_thread_adaptive_yield are now true by default.
* Remove Tickers::SEQUENCE_NUMBER to avoid confusion if statistics object is shared among RocksDB instance. Alternatively DB::GetLatestSequenceNumber() can be used to get the same value.
* Options.level0_stop_writes_trigger default value changes from 24 to 32.
* New compaction filter API: CompactionFilter::FilterV2(). Allows to drop ranges of keys.
* Removed flashcache support.
* DB::AddFile() is deprecated and is replaced with DB::IngestExternalFile(). DB::IngestExternalFile() remove all the restrictions that existed for DB::AddFile.

### New Features
* Add avoid_flush_during_shutdown option, which speeds up DB shutdown by not flushing unpersisted data (i.e. with disableWAL = true). Unpersisted data will be lost. The options is dynamically changeable via SetDBOptions().
* Add memtable_insert_with_hint_prefix_extractor option. The option is mean to reduce CPU usage for inserting keys into memtable, if keys can be group by prefix and insert for each prefix are sequential or almost sequential. See include/rocksdb/options.h for more details.
* Add LuaCompactionFilter in utilities.  This allows developers to write compaction filters in Lua.  To use this feature, LUA_PATH needs to be set to the root directory of Lua.
* No longer populate "LATEST_BACKUP" file in backup directory, which formerly contained the number of the latest backup. The latest backup can be determined by finding the highest numbered file in the "meta/" subdirectory.

## 4.13.0 (2016-10-18)
### Public API Change
* DB::GetOptions() reflect dynamic changed options (i.e. through DB::SetOptions()) and return copy of options instead of reference.
* Added Statistics::getAndResetTickerCount().

### New Features
* Add DB::SetDBOptions() to dynamic change base_background_compactions and max_background_compactions.
* Added Iterator::SeekForPrev(). This new API will seek to the last key that less than or equal to the target key.

## 4.12.0 (2016-09-12)
### Public API Change
* CancelAllBackgroundWork() flushes all memtables for databases containing writes that have bypassed the WAL (writes issued with WriteOptions::disableWAL=true) before shutting down background threads.
* Merge options source_compaction_factor, max_grandparent_overlap_bytes and expanded_compaction_factor into max_compaction_bytes.
* Remove ImmutableCFOptions.
* Add a compression type ZSTD, which can work with ZSTD 0.8.0 or up. Still keep ZSTDNotFinal for compatibility reasons.

### New Features
* Introduce NewClockCache, which is based on CLOCK algorithm with better concurrent performance in some cases. It can be used to replace the default LRU-based block cache and table cache. To use it, RocksDB need to be linked with TBB lib.
* Change ticker/histogram statistics implementations to accumulate data in thread-local storage, which improves CPU performance by reducing cache coherency costs. Callers of CreateDBStatistics do not need to change anything to use this feature.
* Block cache mid-point insertion, where index and filter block are inserted into LRU block cache with higher priority. The feature can be enabled by setting BlockBasedTableOptions::cache_index_and_filter_blocks_with_high_priority to true and high_pri_pool_ratio > 0 when creating NewLRUCache.

## 4.11.0 (2016-08-01)
### Public API Change
* options.memtable_prefix_bloom_huge_page_tlb_size => memtable_huge_page_size. When it is set, RocksDB will try to allocate memory from huge page for memtable too, rather than just memtable bloom filter.

### New Features
* A tool to migrate DB after options change. See include/rocksdb/utilities/option_change_migration.h.
* Add ReadOptions.background_purge_on_iterator_cleanup. If true, we avoid file deletion when destroying iterators.

## 4.10.0 (2016-07-05)
### Public API Change
* options.memtable_prefix_bloom_bits changes to options.memtable_prefix_bloom_bits_ratio and deprecate options.memtable_prefix_bloom_probes
* enum type CompressionType and PerfLevel changes from char to unsigned char. Value of all PerfLevel shift by one.
* Deprecate options.filter_deletes.

### New Features
* Add avoid_flush_during_recovery option.
* Add a read option background_purge_on_iterator_cleanup to avoid deleting files in foreground when destroying iterators. Instead, a job is scheduled in high priority queue and would be executed in a separate background thread.
* RepairDB support for column families. RepairDB now associates data with non-default column families using information embedded in the SST/WAL files (4.7 or later). For data written by 4.6 or earlier, RepairDB associates it with the default column family.
* Add options.write_buffer_manager which allows users to control total memtable sizes across multiple DB instances.

## 4.9.0 (2016-06-09)
### Public API changes
* Add bottommost_compression option, This option can be used to set a specific compression algorithm for the bottommost level (Last level containing files in the DB).
* Introduce CompactionJobInfo::compression, This field state the compression algorithm used to generate the output files of the compaction.
* Deprecate BlockBaseTableOptions.hash_index_allow_collision=false
* Deprecate options builder (GetOptions()).

### New Features
* Introduce NewSimCache() in rocksdb/utilities/sim_cache.h. This function creates a block cache that is able to give simulation results (mainly hit rate) of simulating block behavior with a configurable cache size.

## 4.8.0 (2016-05-02)
### Public API Change
* Allow preset compression dictionary for improved compression of block-based tables. This is supported for zlib, zstd, and lz4. The compression dictionary's size is configurable via CompressionOptions::max_dict_bytes.
* Delete deprecated classes for creating backups (BackupableDB) and restoring from backups (RestoreBackupableDB). Now, BackupEngine should be used for creating backups, and BackupEngineReadOnly should be used for restorations. For more details, see https://github.com/facebook/rocksdb/wiki/How-to-backup-RocksDB%3F
* Expose estimate of per-level compression ratio via DB property: "rocksdb.compression-ratio-at-levelN".
* Added EventListener::OnTableFileCreationStarted. EventListener::OnTableFileCreated will be called on failure case. User can check creation status via TableFileCreationInfo::status.

### New Features
* Add ReadOptions::readahead_size. If non-zero, NewIterator will create a new table reader which performs reads of the given size.

## 4.7.0 (2016-04-08)
### Public API Change
* rename options compaction_measure_io_stats to report_bg_io_stats and include flush too.
* Change some default options. Now default options will optimize for server-workloads. Also enable slowdown and full stop triggers for pending compaction bytes. These changes may cause sub-optimal performance or significant increase of resource usage. To avoid these risks, users can open existing RocksDB with options extracted from RocksDB option files. See https://github.com/facebook/rocksdb/wiki/RocksDB-Options-File for how to use RocksDB option files. Or you can call Options.OldDefaults() to recover old defaults. DEFAULT_OPTIONS_HISTORY.md will track change history of default options.

## 4.6.0 (2016-03-10)
### Public API Changes
* Change default of BlockBasedTableOptions.format_version to 2. It means default DB created by 4.6 or up cannot be opened by RocksDB version 3.9 or earlier.
* Added strict_capacity_limit option to NewLRUCache. If the flag is set to true, insert to cache will fail if no enough capacity can be free. Signature of Cache::Insert() is updated accordingly.
* Tickers [NUMBER_DB_NEXT, NUMBER_DB_PREV, NUMBER_DB_NEXT_FOUND, NUMBER_DB_PREV_FOUND, ITER_BYTES_READ] are not updated immediately. The are updated when the Iterator is deleted.
* Add monotonically increasing counter (DB property "rocksdb.current-super-version-number") that increments upon any change to the LSM tree.

### New Features
* Add CompactionPri::kMinOverlappingRatio, a compaction picking mode friendly to write amplification.
* Deprecate Iterator::IsKeyPinned() and replace it with Iterator::GetProperty() with prop_name="rocksdb.iterator.is.key.pinned"

## 4.5.0 (2016-02-05)
### Public API Changes
* Add a new perf context level between kEnableCount and kEnableTime. Level 2 now does not include timers for mutexes.
* Statistics of mutex operation durations will not be measured by default. If you want to have them enabled, you need to set Statistics::stats_level_ to kAll.
* DBOptions::delete_scheduler and NewDeleteScheduler() are removed, please use DBOptions::sst_file_manager and NewSstFileManager() instead

### New Features
* ldb tool now supports operations to non-default column families.
* Add kPersistedTier to ReadTier.  This option allows Get and MultiGet to read only the persited data and skip mem-tables if writes were done with disableWAL = true.
* Add DBOptions::sst_file_manager. Use NewSstFileManager() in include/rocksdb/sst_file_manager.h to create a SstFileManager that can be used to track the total size of SST files and control the SST files deletion rate.

## 4.4.0 (2016-01-14)
### Public API Changes
* Change names in CompactionPri and add a new one.
* Deprecate options.soft_rate_limit and add options.soft_pending_compaction_bytes_limit.
* If options.max_write_buffer_number > 3, writes will be slowed down when writing to the last write buffer to delay a full stop.
* Introduce CompactionJobInfo::compaction_reason, this field include the reason to trigger the compaction.
* After slow down is triggered, if estimated pending compaction bytes keep increasing, slowdown more.
* Increase default options.delayed_write_rate to 2MB/s.
* Added a new parameter --path to ldb tool. --path accepts the name of either MANIFEST, SST or a WAL file. Either --db or --path can be used when calling ldb.

## 4.3.0 (2015-12-08)
### New Features
* CompactionFilter has new member function called IgnoreSnapshots which allows CompactionFilter to be called even if there are snapshots later than the key.
* RocksDB will now persist options under the same directory as the RocksDB database on successful DB::Open, CreateColumnFamily, DropColumnFamily, and SetOptions.
* Introduce LoadLatestOptions() in rocksdb/utilities/options_util.h.  This function can construct the latest DBOptions / ColumnFamilyOptions used by the specified RocksDB intance.
* Introduce CheckOptionsCompatibility() in rocksdb/utilities/options_util.h.  This function checks whether the input set of options is able to open the specified DB successfully.

### Public API Changes
* When options.db_write_buffer_size triggers, only the column family with the largest column family size will be flushed, not all the column families.

## 4.2.0 (2015-11-09)
### New Features
* Introduce CreateLoggerFromOptions(), this function create a Logger for provided DBOptions.
* Add GetAggregatedIntProperty(), which returns the sum of the GetIntProperty of all the column families.
* Add MemoryUtil in rocksdb/utilities/memory.h.  It currently offers a way to get the memory usage by type from a list rocksdb instances.

### Public API Changes
* CompactionFilter::Context includes information of Column Family ID
* The need-compaction hint given by TablePropertiesCollector::NeedCompact() will be persistent and recoverable after DB recovery. This introduces a breaking format change. If you use this experimental feature, including NewCompactOnDeletionCollectorFactory() in the new version, you may not be able to directly downgrade the DB back to version 4.0 or lower.
* TablePropertiesCollectorFactory::CreateTablePropertiesCollector() now takes an option Context, containing the information of column family ID for the file being written.
* Remove DefaultCompactionFilterFactory.


## 4.1.0 (2015-10-08)
### New Features
* Added single delete operation as a more efficient way to delete keys that have not been overwritten.
* Added experimental AddFile() to DB interface that allow users to add files created by SstFileWriter into an empty Database, see include/rocksdb/sst_file_writer.h and DB::AddFile() for more info.
* Added support for opening SST files with .ldb suffix which enables opening LevelDB databases.
* CompactionFilter now supports filtering of merge operands and merge results.

### Public API Changes
* Added SingleDelete() to the DB interface.
* Added AddFile() to DB interface.
* Added SstFileWriter class.
* CompactionFilter has a new method FilterMergeOperand() that RocksDB applies to every merge operand during compaction to decide whether to filter the operand.
* We removed CompactionFilterV2 interfaces from include/rocksdb/compaction_filter.h. The functionality was deprecated already in version 3.13.

## 4.0.0 (2015-09-09)
### New Features
* Added support for transactions.  See include/rocksdb/utilities/transaction.h for more info.
* DB::GetProperty() now accepts "rocksdb.aggregated-table-properties" and "rocksdb.aggregated-table-properties-at-levelN", in which case it returns aggregated table properties of the target column family, or the aggregated table properties of the specified level N if the "at-level" version is used.
* Add compression option kZSTDNotFinalCompression for people to experiment ZSTD although its format is not finalized.
* We removed the need for LATEST_BACKUP file in BackupEngine. We still keep writing it when we create new backups (because of backward compatibility), but we don't read it anymore.

### Public API Changes
* Removed class Env::RandomRWFile and Env::NewRandomRWFile().
* Renamed DBOptions.num_subcompactions to DBOptions.max_subcompactions to make the name better match the actual functionality of the option.
* Added Equal() method to the Comparator interface that can optionally be overwritten in cases where equality comparisons can be done more efficiently than three-way comparisons.
* Previous 'experimental' OptimisticTransaction class has been replaced by Transaction class.

## 3.13.0 (2015-08-06)
### New Features
* RollbackToSavePoint() in WriteBatch/WriteBatchWithIndex
* Add NewCompactOnDeletionCollectorFactory() in utilities/table_properties_collectors, which allows rocksdb to mark a SST file as need-compaction when it observes at least D deletion entries in any N consecutive entries in that SST file.  Note that this feature depends on an experimental NeedCompact() API --- the result of this API will not persist after DB restart.
* Add DBOptions::delete_scheduler. Use NewDeleteScheduler() in include/rocksdb/delete_scheduler.h to create a DeleteScheduler that can be shared among multiple RocksDB instances to control the file deletion rate of SST files that exist in the first db_path.

### Public API Changes
* Deprecated WriteOptions::timeout_hint_us. We no longer support write timeout. If you really need this option, talk to us and we might consider returning it.
* Deprecated purge_redundant_kvs_while_flush option.
* Removed BackupEngine::NewBackupEngine() and NewReadOnlyBackupEngine() that were deprecated in RocksDB 3.8. Please use BackupEngine::Open() instead.
* Deprecated Compaction Filter V2. We are not aware of any existing use-cases. If you use this filter, your compile will break with RocksDB 3.13. Please let us know if you use it and we'll put it back in RocksDB 3.14.
* Env::FileExists now returns a Status instead of a boolean
* Add statistics::getHistogramString() to print detailed distribution of a histogram metric.
* Add DBOptions::skip_stats_update_on_db_open.  When it is on, DB::Open() will run faster as it skips the random reads required for loading necessary stats from SST files to optimize compaction.

## 3.12.0 (2015-07-02)
### New Features
* Added experimental support for optimistic transactions.  See include/rocksdb/utilities/optimistic_transaction.h for more info.
* Added a new way to report QPS from db_bench (check out --report_file and --report_interval_seconds)
* Added a cache for individual rows. See DBOptions::row_cache for more info.
* Several new features on EventListener (see include/rocksdb/listener.h):
 - OnCompationCompleted() now returns per-compaction job statistics, defined in include/rocksdb/compaction_job_stats.h.
 - Added OnTableFileCreated() and OnTableFileDeleted().
* Add compaction_options_universal.enable_trivial_move to true, to allow trivial move while performing universal compaction. Trivial move will happen only when all the input files are non overlapping.

### Public API changes
* EventListener::OnFlushCompleted() now passes FlushJobInfo instead of a list of parameters.
* DB::GetDbIdentity() is now a const function.  If this function is overridden in your application, be sure to also make GetDbIdentity() const to avoid compile error.
* Move listeners from ColumnFamilyOptions to DBOptions.
* Add max_write_buffer_number_to_maintain option
* DB::CompactRange()'s parameter reduce_level is changed to change_level, to allow users to move levels to lower levels if allowed. It can be used to migrate a DB from options.level_compaction_dynamic_level_bytes=false to options.level_compaction_dynamic_level_bytes.true.
* Change default value for options.compaction_filter_factory and options.compaction_filter_factory_v2 to nullptr instead of DefaultCompactionFilterFactory and DefaultCompactionFilterFactoryV2.
* If CancelAllBackgroundWork is called without doing a flush after doing loads with WAL disabled, the changes which haven't been flushed before the call to CancelAllBackgroundWork will be lost.
* WBWIIterator::Entry() now returns WriteEntry instead of `const WriteEntry&`
* options.hard_rate_limit is deprecated.
* When options.soft_rate_limit or options.level0_slowdown_writes_trigger is triggered, the way to slow down writes is changed to: write rate to DB is limited to to options.delayed_write_rate.
* DB::GetApproximateSizes() adds a parameter to allow the estimation to include data in mem table, with default to be not to include. It is now only supported in skip list mem table.
* DB::CompactRange() now accept CompactRangeOptions instead of multiple parameters. CompactRangeOptions is defined in include/rocksdb/options.h.
* CompactRange() will now skip bottommost level compaction for level based compaction if there is no compaction filter, bottommost_level_compaction is introduced in CompactRangeOptions to control when it's possible to skip bottommost level compaction. This mean that if you want the compaction to produce a single file you need to set bottommost_level_compaction to BottommostLevelCompaction::kForce.
* Add Cache.GetPinnedUsage() to get the size of memory occupied by entries that are in use by the system.
* DB:Open() will fail if the compression specified in Options is not linked with the binary. If you see this failure, recompile RocksDB with compression libraries present on your system. Also, previously our default compression was snappy. This behavior is now changed. Now, the default compression is snappy only if it's available on the system. If it isn't we change the default to kNoCompression.
* We changed how we account for memory used in block cache. Previously, we only counted the sum of block sizes currently present in block cache. Now, we count the actual memory usage of the blocks. For example, a block of size 4.5KB will use 8KB memory with jemalloc. This might decrease your memory usage and possibly decrease performance. Increase block cache size if you see this happening after an upgrade.
* Add BackupEngineImpl.options_.max_background_operations to specify the maximum number of operations that may be performed in parallel. Add support for parallelized backup and restore.
* Add DB::SyncWAL() that does a WAL sync without blocking writers.

## 3.11.0 (2015-05-19)
### New Features
* Added a new API Cache::SetCapacity(size_t capacity) to dynamically change the maximum configured capacity of the cache. If the new capacity is less than the existing cache usage, the implementation will try to lower the usage by evicting the necessary number of elements following a strict LRU policy.
* Added an experimental API for handling flashcache devices (blacklists background threads from caching their reads) -- NewFlashcacheAwareEnv
* If universal compaction is used and options.num_levels > 1, compact files are tried to be stored in none-L0 with smaller files based on options.target_file_size_base. The limitation of DB size when using universal compaction is greatly mitigated by using more levels. You can set num_levels = 1 to make universal compaction behave as before. If you set num_levels > 1 and want to roll back to a previous version, you need to compact all files to a big file in level 0 (by setting target_file_size_base to be large and CompactRange(<cf_handle>, nullptr, nullptr, true, 0) and reopen the DB with the same version to rewrite the manifest, and then you can open it using previous releases.
* More information about rocksdb background threads are available in Env::GetThreadList(), including the number of bytes read / written by a compaction job, mem-table size and current number of bytes written by a flush job and many more.  Check include/rocksdb/thread_status.h for more detail.

### Public API changes
* TablePropertiesCollector::AddUserKey() is added to replace TablePropertiesCollector::Add(). AddUserKey() exposes key type, sequence number and file size up to now to users.
* DBOptions::bytes_per_sync used to apply to both WAL and table files. As of 3.11 it applies only to table files. If you want to use this option to sync WAL in the background, please use wal_bytes_per_sync

## 3.10.0 (2015-03-24)
### New Features
* GetThreadStatus() is now able to report detailed thread status, including:
 - Thread Operation including flush and compaction.
 - The stage of the current thread operation.
 - The elapsed time in micros since the current thread operation started.
 More information can be found in include/rocksdb/thread_status.h.  In addition, when running db_bench with --thread_status_per_interval, db_bench will also report thread status periodically.
* Changed the LRU caching algorithm so that referenced blocks (by iterators) are never evicted. This change made parameter removeScanCountLimit obsolete. Because of that NewLRUCache doesn't take three arguments anymore. table_cache_remove_scan_limit option is also removed
* By default we now optimize the compilation for the compilation platform (using -march=native). If you want to build portable binary, use 'PORTABLE=1' before the make command.
* We now allow level-compaction to place files in different paths by
  specifying them in db_paths along with the target_size.
  Lower numbered levels will be placed earlier in the db_paths and higher
  numbered levels will be placed later in the db_paths vector.
* Potentially big performance improvements if you're using RocksDB with lots of column families (100-1000)
* Added BlockBasedTableOptions.format_version option, which allows user to specify which version of block based table he wants. As a general guideline, newer versions have more features, but might not be readable by older versions of RocksDB.
* Added new block based table format (version 2), which you can enable by setting BlockBasedTableOptions.format_version = 2. This format changes how we encode size information in compressed blocks and should help with memory allocations if you're using Zlib or BZip2 compressions.
* MemEnv (env that stores data in memory) is now available in default library build. You can create it by calling NewMemEnv().
* Add SliceTransform.SameResultWhenAppended() to help users determine it is safe to apply prefix bloom/hash.
* Block based table now makes use of prefix bloom filter if it is a full fulter.
* Block based table remembers whether a whole key or prefix based bloom filter is supported in SST files. Do a sanity check when reading the file with users' configuration.
* Fixed a bug in ReadOnlyBackupEngine that deleted corrupted backups in some cases, even though the engine was ReadOnly
* options.level_compaction_dynamic_level_bytes, a feature to allow RocksDB to pick dynamic base of bytes for levels. With this feature turned on, we will automatically adjust max bytes for each level. The goal of this feature is to have lower bound on size amplification. For more details, see comments in options.h.
* Added an abstract base class WriteBatchBase for write batches
* Fixed a bug where we start deleting files of a dropped column families even if there are still live references to it

### Public API changes
* Deprecated skip_log_error_on_recovery and table_cache_remove_scan_count_limit options.
* Logger method logv with log level parameter is now virtual

### RocksJava
* Added compression per level API.
* MemEnv is now available in RocksJava via RocksMemEnv class.
* lz4 compression is now included in rocksjava static library when running `make rocksdbjavastatic`.
* Overflowing a size_t when setting rocksdb options now throws an IllegalArgumentException, which removes the necessity for a developer to catch these Exceptions explicitly.

## 3.9.0 (2014-12-08)

### New Features
* Add rocksdb::GetThreadList(), which in the future will return the current status of all
  rocksdb-related threads.  We will have more code instruments in the following RocksDB
  releases.
* Change convert function in rocksdb/utilities/convenience.h to return Status instead of boolean.
  Also add support for nested options in convert function

### Public API changes
* New API to create a checkpoint added. Given a directory name, creates a new
  database which is an image of the existing database.
* New API LinkFile added to Env. If you implement your own Env class, an
  implementation of the API LinkFile will have to be provided.
* MemTableRep takes MemTableAllocator instead of Arena

### Improvements
* RocksDBLite library now becomes smaller and will be compiled with -fno-exceptions flag.

## 3.8.0 (2014-11-14)

### Public API changes
* BackupEngine::NewBackupEngine() was deprecated; please use BackupEngine::Open() from now on.
* BackupableDB/RestoreBackupableDB have new GarbageCollect() methods, which will clean up files from corrupt and obsolete backups.
* BackupableDB/RestoreBackupableDB have new GetCorruptedBackups() methods which list corrupt backups.

### Cleanup
* Bunch of code cleanup, some extra warnings turned on (-Wshadow, -Wshorten-64-to-32, -Wnon-virtual-dtor)

### New features
* CompactFiles and EventListener, although they are still in experimental state
* Full ColumnFamily support in RocksJava.

## 3.7.0 (2014-11-06)
### Public API changes
* Introduce SetOptions() API to allow adjusting a subset of options dynamically online
* Introduce 4 new convenient functions for converting Options from string: GetColumnFamilyOptionsFromMap(), GetColumnFamilyOptionsFromString(), GetDBOptionsFromMap(), GetDBOptionsFromString()
* Remove WriteBatchWithIndex.Delete() overloads using SliceParts
* When opening a DB, if options.max_background_compactions is larger than the existing low pri pool of options.env, it will enlarge it. Similarly, options.max_background_flushes is larger than the existing high pri pool of options.env, it will enlarge it.

## 3.6.0 (2014-10-07)
### Disk format changes
* If you're using RocksDB on ARM platforms and you're using default bloom filter, there is a disk format change you need to be aware of. There are three steps you need to do when you convert to new release: 1. turn off filter policy, 2. compact the whole database, 3. turn on filter policy

### Behavior changes
* We have refactored our system of stalling writes.  Any stall-related statistics' meanings are changed. Instead of per-write stall counts, we now count stalls per-epoch, where epochs are periods between flushes and compactions. You'll find more information in our Tuning Perf Guide once we release RocksDB 3.6.
* When disableDataSync=true, we no longer sync the MANIFEST file.
* Add identity_as_first_hash property to CuckooTable. SST file needs to be rebuilt to be opened by reader properly.

### Public API changes
* Change target_file_size_base type to uint64_t from int.
* Remove allow_thread_local. This feature was proved to be stable, so we are turning it always-on.

## 3.5.0 (2014-09-03)
### New Features
* Add include/utilities/write_batch_with_index.h, providing a utility class to query data out of WriteBatch when building it.
* Move BlockBasedTable related options to BlockBasedTableOptions from Options. Change corresponding JNI interface. Options affected include:
  no_block_cache, block_cache, block_cache_compressed, block_size, block_size_deviation, block_restart_interval, filter_policy, whole_key_filtering. filter_policy is changed to shared_ptr from a raw pointer.
* Remove deprecated options: disable_seek_compaction and db_stats_log_interval
* OptimizeForPointLookup() takes one parameter for block cache size. It now builds hash index, bloom filter, and block cache.

### Public API changes
* The Prefix Extractor used with V2 compaction filters is now passed user key to SliceTransform::Transform instead of unparsed RocksDB key.

## 3.4.0 (2014-08-18)
### New Features
* Support Multiple DB paths in universal style compactions
* Add feature of storing plain table index and bloom filter in SST file.
* CompactRange() will never output compacted files to level 0. This used to be the case when all the compaction input files were at level 0.
* Added iterate_upper_bound to define the extent upto which the forward iterator will return entries. This will prevent iterating over delete markers and overwritten entries for edge cases where you want to break out the iterator anyways. This may improve performance in case there are a large number of delete markers or overwritten entries.

### Public API changes
* DBOptions.db_paths now is a vector of a DBPath structure which indicates both of path and target size
* NewPlainTableFactory instead of bunch of parameters now accepts PlainTableOptions, which is defined in include/rocksdb/table.h
* Moved include/utilities/*.h to include/rocksdb/utilities/*.h
* Statistics APIs now take uint32_t as type instead of Tickers. Also make two access functions getTickerCount and histogramData const
* Add DB property rocksdb.estimate-num-keys, estimated number of live keys in DB.
* Add DB::GetIntProperty(), which returns DB properties that are integer as uint64_t.
* The Prefix Extractor used with V2 compaction filters is now passed user key to SliceTransform::Transform instead of unparsed RocksDB key.

## 3.3.0 (2014-07-10)
### New Features
* Added JSON API prototype.
* HashLinklist reduces performance outlier caused by skewed bucket by switching data in the bucket from linked list to skip list. Add parameter threshold_use_skiplist in NewHashLinkListRepFactory().
* RocksDB is now able to reclaim storage space more effectively during the compaction process.  This is done by compensating the size of each deletion entry by the 2X average value size, which makes compaction to be triggered by deletion entries more easily.
* Add TimeOut API to write.  Now WriteOptions have a variable called timeout_hint_us.  With timeout_hint_us set to non-zero, any write associated with this timeout_hint_us may be aborted when it runs longer than the specified timeout_hint_us, and it is guaranteed that any write completes earlier than the specified time-out will not be aborted due to the time-out condition.
* Add a rate_limiter option, which controls total throughput of flush and compaction. The throughput is specified in bytes/sec. Flush always has precedence over compaction when available bandwidth is constrained.

### Public API changes
* Removed NewTotalOrderPlainTableFactory because it is not used and implemented semantically incorrect.

## 3.2.0 (2014-06-20)

### Public API changes
* We removed seek compaction as a concept from RocksDB because:
1) It makes more sense for spinning disk workloads, while RocksDB is primarily designed for flash and memory,
2) It added some complexity to the important code-paths,
3) None of our internal customers were really using it.
Because of that, Options::disable_seek_compaction is now obsolete. It is still a parameter in Options, so it does not break the build, but it does not have any effect. We plan to completely remove it at some point, so we ask users to please remove this option from your code base.
* Add two parameters to NewHashLinkListRepFactory() for logging on too many entries in a hash bucket when flushing.
* Added new option BlockBasedTableOptions::hash_index_allow_collision. When enabled, prefix hash index for block-based table will not store prefix and allow hash collision, reducing memory consumption.

### New Features
* PlainTable now supports a new key encoding: for keys of the same prefix, the prefix is only written once. It can be enabled through encoding_type parameter of NewPlainTableFactory()
* Add AdaptiveTableFactory, which is used to convert from a DB of PlainTable to BlockBasedTabe, or vise versa. It can be created using NewAdaptiveTableFactory()

### Performance Improvements
* Tailing Iterator re-implemeted with ForwardIterator + Cascading Search Hint , see ~20% throughput improvement.

## 3.1.0 (2014-05-21)

### Public API changes
* Replaced ColumnFamilyOptions::table_properties_collectors with ColumnFamilyOptions::table_properties_collector_factories

### New Features
* Hash index for block-based table will be materialized and reconstructed more efficiently. Previously hash index is constructed by scanning the whole table during every table open.
* FIFO compaction style

## 3.0.0 (2014-05-05)

### Public API changes
* Added _LEVEL to all InfoLogLevel enums
* Deprecated ReadOptions.prefix and ReadOptions.prefix_seek. Seek() defaults to prefix-based seek when Options.prefix_extractor is supplied. More detail is documented in https://github.com/facebook/rocksdb/wiki/Prefix-Seek-API-Changes
* MemTableRepFactory::CreateMemTableRep() takes info logger as an extra parameter.

### New Features
* Column family support
* Added an option to use different checksum functions in BlockBasedTableOptions
* Added ApplyToAllCacheEntries() function to Cache

## 2.8.0 (2014-04-04)

* Removed arena.h from public header files.
* By default, checksums are verified on every read from database
* Change default value of several options, including: paranoid_checks=true, max_open_files=5000, level0_slowdown_writes_trigger=20, level0_stop_writes_trigger=24, disable_seek_compaction=true, max_background_flushes=1 and allow_mmap_writes=false
* Added is_manual_compaction to CompactionFilter::Context
* Added "virtual void WaitForJoin()" in class Env. Default operation is no-op.
* Removed BackupEngine::DeleteBackupsNewerThan() function
* Added new option -- verify_checksums_in_compaction
* Changed Options.prefix_extractor from raw pointer to shared_ptr (take ownership)
  Changed HashSkipListRepFactory and HashLinkListRepFactory constructor to not take SliceTransform object (use Options.prefix_extractor implicitly)
* Added Env::GetThreadPoolQueueLen(), which returns the waiting queue length of thread pools
* Added a command "checkconsistency" in ldb tool, which checks
  if file system state matches DB state (file existence and file sizes)
* Separate options related to block based table to a new struct BlockBasedTableOptions.
* WriteBatch has a new function Count() to return total size in the batch, and Data() now returns a reference instead of a copy
* Add more counters to perf context.
* Supports several more DB properties: compaction-pending, background-errors and cur-size-active-mem-table.

### New Features
* If we find one truncated record at the end of the MANIFEST or WAL files,
  we will ignore it. We assume that writers of these records were interrupted
  and that we can safely ignore it.
* A new SST format "PlainTable" is added, which is optimized for memory-only workloads. It can be created through NewPlainTableFactory() or NewTotalOrderPlainTableFactory().
* A new mem table implementation hash linked list optimizing for the case that there are only few keys for each prefix, which can be created through NewHashLinkListRepFactory().
* Merge operator supports a new function PartialMergeMulti() to allow users to do partial merges against multiple operands.
* Now compaction filter has a V2 interface. It buffers the kv-pairs sharing the same key prefix, process them in batches, and return the batched results back to DB. The new interface uses a new structure CompactionFilterContext for the same purpose as CompactionFilter::Context in V1.
* Geo-spatial support for locations and radial-search.

## 2.7.0 (2014-01-28)

### Public API changes

* Renamed `StackableDB::GetRawDB()` to `StackableDB::GetBaseDB()`.
* Renamed `WriteBatch::Data()` `const std::string& Data() const`.
* Renamed class `TableStats` to `TableProperties`.
* Deleted class `PrefixHashRepFactory`. Please use `NewHashSkipListRepFactory()` instead.
* Supported multi-threaded `EnableFileDeletions()` and `DisableFileDeletions()`.
* Added `DB::GetOptions()`.
* Added `DB::GetDbIdentity()`.

### New Features

* Added [BackupableDB](https://github.com/facebook/rocksdb/wiki/How-to-backup-RocksDB%3F)
* Implemented [TailingIterator](https://github.com/facebook/rocksdb/wiki/Tailing-Iterator), a special type of iterator that
  doesn't create a snapshot (can be used to read newly inserted data)
  and is optimized for doing sequential reads.
* Added property block for table, which allows (1) a table to store
  its metadata and (2) end user to collect and store properties they
  are interested in.
* Enabled caching index and filter block in block cache (turned off by default).
* Supported error report when doing manual compaction.
* Supported additional Linux platform flavors and Mac OS.
* Put with `SliceParts` - Variant of `Put()` that gathers output like `writev(2)`
* Bug fixes and code refactor for compatibility with upcoming Column
  Family feature.

### Performance Improvements

* Huge benchmark performance improvements by multiple efforts. For example, increase in readonly QPS from about 530k in 2.6 release to 1.1 million in 2.7 [1]
* Speeding up a way RocksDB deleted obsolete files - no longer listing the whole directory under a lock -- decrease in p99
* Use raw pointer instead of shared pointer for statistics: [5b825d](https://github.com/facebook/rocksdb/commit/5b825d6964e26ec3b4bb6faa708ebb1787f1d7bd) -- huge increase in performance -- shared pointers are slow
* Optimized locking for `Get()` -- [1fdb3f](https://github.com/facebook/rocksdb/commit/1fdb3f7dc60e96394e3e5b69a46ede5d67fb976c) -- 1.5x QPS increase for some workloads
* Cache speedup - [e8d40c3](https://github.com/facebook/rocksdb/commit/e8d40c31b3cca0c3e1ae9abe9b9003b1288026a9)
* Implemented autovector, which allocates first N elements on stack. Most of vectors in RocksDB are small. Also, we never want to allocate heap objects while holding a mutex. -- [c01676e4](https://github.com/facebook/rocksdb/commit/c01676e46d3be08c3c140361ef1f5884f47d3b3c)
* Lots of efforts to move malloc, memcpy and IO outside of locks<|MERGE_RESOLUTION|>--- conflicted
+++ resolved
@@ -14,12 +14,9 @@
 * MemTableList::TrimHistory now use allocated bytes when max_write_buffer_size_to_maintain > 0(default in TrasactionDB, introduced in PR#5022) Fix #8371.
 ### Public API change
 * Extend WriteBatch::AssignTimestamp and AssignTimestamps API so that both functions can accept an optional `checker` argument that performs additional checking on timestamp sizes.
-<<<<<<< HEAD
+* Introduce a new EventListener callback that will be called upon the end of automatic error recovery. 
 * Add IncreaseFullHistoryTsLow API so users can advance each column family's full_history_ts_low seperately.
 * Add GetFullHistoryTsLow API so users can query current full_history_low value of specified column family.
-=======
-* Introduce a new EventListener callback that will be called upon the end of automatic error recovery. 
->>>>>>> c1ec0b28
 
 ### Performance Improvements
 * Replaced map property `TableProperties::properties_offsets`  with uint64_t property `external_sst_file_global_seqno_offset` to save table properties's memory.
