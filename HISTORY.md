--- conflicted
+++ resolved
@@ -5,11 +5,8 @@
 * Added EventListener::OnExternalFileIngested which will be called when IngestExternalFile() add a file successfully.
 * BackupEngine::Open and BackupEngineReadOnly::Open now always return error statuses matching those of the backup Env.
 * Added new overloaded function GetApproximateSizes that allows to specify if memtable stats should be computed only without computing SST files' stats approximations.
-<<<<<<< HEAD
+* NewLRUCache() will determine number of shard bits automatically based on capacity, if the user doesn't pass one. This also impacts the default block cache when the user doesn't explict provide one.
 * Added new function GetApproximateMemTableStats that approximates both number of records and size of memtables.
-=======
-* NewLRUCache() will determine number of shard bits automatically based on capacity, if the user doesn't pass one. This also impacts the default block cache when the user doesn't explict provide one.
->>>>>>> 0513e21f
 
 ### Bug Fixes
 * Fix the bug that if 2PC is enabled, checkpoints may loss some recent transactions.
