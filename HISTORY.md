--- conflicted
+++ resolved
@@ -9,6 +9,7 @@
 ### Bug Fixes
 * Fixed the logic of populating native data structure for `read_amp_bytes_per_bit` during OPTIONS file parsing on big-endian architecture. Without this fix, original code introduced in PR7659, when running on big-endian machine, can mistakenly store read_amp_bytes_per_bit (an uint32) in little endian format. Future access to `read_amp_bytes_per_bit` will give wrong values. Little endian architecture is not affected.
 * Fixed prefix extractor with timestamp issues.
+* Fixed a bug in atomic flush: in two-phase commit mode, the minimum WAL log number to keep is incorrect.
 
 ### New Features
 * User defined timestamp feature supports `CompactRange` and `GetApproximateSizes`.
@@ -28,11 +29,7 @@
 * Fixed a potential bug caused by evaluating `TableBuilder::NeedCompact()` before `TableBuilder::Finish()` in compaction job. For example, the `NeedCompact()` method of `CompactOnDeletionCollector` returned by built-in `CompactOnDeletionCollectorFactory` requires `BlockBasedTable::Finish()` to return the correct result. The bug can cause a compaction-generated file not to be marked for future compaction based on deletion ratio.
 * Fixed a seek issue with prefix extractor and timestamp.
 * Fixed a bug of encoding and parsing BlockBasedTableOptions::read_amp_bytes_per_bit as a 64-bit integer.
-<<<<<<< HEAD
-* Fixed a bug in atomic flush: in two-phase commit mode, the minimum WAL log number to keep is incorrect.
-=======
 * Fixed a bug of a recovery corner case, details in PR7621.
->>>>>>> 7fec715d
 
 ### Public API Change
 * Deprecate `BlockBasedTableOptions::pin_l0_filter_and_index_blocks_in_cache` and `BlockBasedTableOptions::pin_top_level_index_and_filter`. These options still take effect until users migrate to the replacement APIs in `BlockBasedTableOptions::metadata_cache_options`. Migration guidance can be found in the API comments on the deprecated options.
