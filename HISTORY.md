# Rocksdb Change Log
## Unreleased
### Bug Fixes
* Fixed a major bug in which batched MultiGet could return old values for keys deleted by DeleteRange when memtable Bloom filter is enabled (memtable_prefix_bloom_size_ratio > 0). (The fix includes a substantial MultiGet performance improvement in the unusual case of both memtable_whole_key_filtering and prefix_extractor.)
* Fixed more cases of EventListener::OnTableFileCreated called with OK status, file_size==0, and no SST file kept. Now the status is Aborted.

### Performance Improvements
* Mitigated the overhead of building the file location hash table used by the online LSM tree consistency checks, which can improve performance for certain workloads (see #9351).

### Public API changes
* Require C++17 compatible compiler (GCC >= 7, Clang >= 5, Visual Studio >= 2017). See #9388.
* Remove HDFS support from main repo.
* Remove librados support from main repo.
* Remove obsolete backupable_db.h and type alias `BackupableDBOptions`. Use backup_engine.h and `BackupEngineOptions`. Similar renamings are in the C and Java APIs.
* Removed obsolete utility_db.h and `UtilityDB::OpenTtlDB`. Use db_ttl.h and `DBWithTTL::Open`.
* Remove deprecated API DB::AddFile from main repo.
* Remove deprecated API ObjectLibrary::Register() and the (now obsolete) Regex public API. Use ObjectLibrary::AddFactory() with PatternEntry instead.
* Remove deprecated option DBOption::table_cache_remove_scan_count_limit.
* Remove deprecated API AdvancedColumnFamilyOptions::soft_rate_limit.
* Remove deprecated API AdvancedColumnFamilyOptions::hard_rate_limit.
* Remove deprecated API DBOption::base_background_compactions.
* Remove deprecated API DBOptions::purge_redundant_kvs_while_flush.
* Remove deprecated overloads of API DB::CompactRange.
* Remove deprecated option DBOptions::skip_log_error_on_recovery.
* Remove ReadOptions::iter_start_seqnum which has been deprecated.
* Remove DBOptions::preserved_deletes and DB::SetPreserveDeletesSequenceNumber().
* Remove deprecated API AdvancedColumnFamilyOptions::rate_limit_delay_max_milliseconds.
* Removed timestamp from WriteOptions. Accordingly, added to DB APIs Put, Delete, SingleDelete, etc. accepting an additional argument 'timestamp'. Added Put, Delete, SingleDelete, etc to WriteBatch accepting an additional argument 'timestamp'. Removed WriteBatch::AssignTimestamps(vector<Slice>) API. Renamed WriteBatch::AssignTimestamp() to WriteBatch::UpdateTimestamps() with clarified comments.
* Remove default implementation of Name() from FileSystemWrapper.
* Rename `SizeApproximationOptions.include_memtabtles` to `SizeApproximationOptions.include_memtables`.
* Remove deprecated option DBOptions::max_mem_compaction_level.
<<<<<<< HEAD
* Return Status::InvalidArgument from ObjectRegistry::NewObject if a factory exists but the object ould not be created (returns NotFound if the factory is missing).
=======
* Remove deprecated overloads of API DB::GetApproximateSizes.

>>>>>>> d7c868b0
### Behavior Changes
* Disallow the combination of DBOptions.use_direct_io_for_flush_and_compaction == true and DBOptions.writable_file_max_buffer_size == 0. This combination can cause WritableFileWriter::Append() to loop forever, and it does not make much sense in direct IO.
* `ReadOptions::total_order_seek` no longer affects `DB::Get()`. The original motivation for this interaction has been obsolete since RocksDB has been able to detect whether the current prefix extractor is compatible with that used to generate table files, probably RocksDB 5.14.0.

## New Features
* Introduced an option `BlockBasedTableBuilder::detect_filter_construct_corruption` for detecting corruption during Bloom Filter (format_version >= 5) and Ribbon Filter construction.

## 6.29.0 (01/21/2022)
Note: The next release will be major release 7.0. See https://github.com/facebook/rocksdb/issues/9390 for more info.
### Public API change
* Added values to `TraceFilterType`: `kTraceFilterIteratorSeek`, `kTraceFilterIteratorSeekForPrev`, and `kTraceFilterMultiGet`. They can be set in `TraceOptions` to filter out the operation types after which they are named.
* Added `TraceOptions::preserve_write_order`. When enabled it  guarantees write records are traced in the same order they are logged to WAL and applied to the DB. By default it is disabled (false) to match the legacy behavior and prevent regression.
* Made the Env class extend the Customizable class.  Implementations need to be registered with the ObjectRegistry and to implement a Name() method in order to be created via this method.
* `Options::OldDefaults` is marked deprecated, as it is no longer maintained.
* Add ObjectLibrary::AddFactory and ObjectLibrary::PatternEntry classes.  This method and associated class are the preferred mechanism for registering factories with the ObjectLibrary going forward.  The ObjectLibrary::Register method, which uses regular expressions and may be problematic, is deprecated and will be in a future release.
* Changed `BlockBasedTableOptions::block_size` from `size_t` to `uint64_t`.
* Added API warning against using `Iterator::Refresh()` together with `DB::DeleteRange()`, which are incompatible and have always risked causing the refreshed iterator to return incorrect results.
* Made `AdvancedColumnFamilyOptions.bottommost_temperature` dynamically changeable with `SetOptions()`.

### Behavior Changes
* `DB::DestroyColumnFamilyHandle()` will return Status::InvalidArgument() if called with `DB::DefaultColumnFamily()`.
* On 32-bit platforms, mmap reads are no longer quietly disabled, just discouraged.

### New Features
* Added `Options::DisableExtraChecks()` that can be used to improve peak write performance by disabling checks that should not be necessary in the absence of software logic errors or CPU+memory hardware errors. (Default options are slowly moving toward some performance overheads for extra correctness checking.)

### Performance Improvements
* Improved read performance when a prefix extractor is used (Seek, Get, MultiGet), even compared to version 6.25 baseline (see bug fix below), by optimizing the common case of prefix extractor compatible with table file and unchanging.

### Bug Fixes
* Fix a bug that FlushMemTable may return ok even flush not succeed.
* Fixed a bug of Sync() and Fsync() not using `fcntl(F_FULLFSYNC)` on OS X and iOS.
* Fixed a significant performance regression in version 6.26 when a prefix extractor is used on the read path (Seek, Get, MultiGet). (Excessive time was spent in SliceTransform::AsString().)
* Fixed a race condition in SstFileManagerImpl error recovery code that can cause a crash during process shutdown.

### New Features
* Added RocksJava support for MacOS universal binary (ARM+x86)

## 6.28.0 (2021-12-17)
### New Features
* Introduced 'CommitWithTimestamp' as a new tag. Currently, there is no API for user to trigger a write with this tag to the WAL. This is part of the efforts to support write-commited transactions with user-defined timestamps.
* Introduce SimulatedHybridFileSystem which can help simulating HDD latency in db_bench. Tiered Storage latency simulation can be enabled using -simulate_hybrid_fs_file (note that it doesn't work if db_bench is interrupted in the middle). -simulate_hdd can also be used to simulate all files on HDD.

### Bug Fixes
* Fixed a bug in rocksdb automatic implicit prefetching which got broken because of new feature adaptive_readahead and internal prefetching got disabled when iterator moves from one file to next.
* Fixed a bug in TableOptions.prepopulate_block_cache which causes segmentation fault when used with TableOptions.partition_filters = true and TableOptions.cache_index_and_filter_blocks = true.
* Fixed a bug affecting custom memtable factories which are not registered with the `ObjectRegistry`. The bug could result in failure to save the OPTIONS file.
* Fixed a bug causing two duplicate entries to be appended to a file opened in non-direct mode and tracked by `FaultInjectionTestFS`.
* Fixed a bug in TableOptions.prepopulate_block_cache to support block-based filters also.
* Block cache keys no longer use `FSRandomAccessFile::GetUniqueId()` (previously used when available), so a filesystem recycling unique ids can no longer lead to incorrect result or crash (#7405). For files generated by RocksDB >= 6.24, the cache keys are stable across DB::Open and DB directory move / copy / import / export / migration, etc. Although collisions are still theoretically possible, they are (a) impossible in many common cases, (b) not dependent on environmental factors, and (c) much less likely than a CPU miscalculation while executing RocksDB.
* Fixed a bug in C bindings causing iterator to return incorrect result (#9343).

### Behavior Changes
* MemTableList::TrimHistory now use allocated bytes when max_write_buffer_size_to_maintain > 0(default in TrasactionDB, introduced in PR#5022) Fix #8371.

### Public API change
* Extend WriteBatch::AssignTimestamp and AssignTimestamps API so that both functions can accept an optional `checker` argument that performs additional checking on timestamp sizes.
* Introduce a new EventListener callback that will be called upon the end of automatic error recovery.
* Add IncreaseFullHistoryTsLow API so users can advance each column family's full_history_ts_low seperately.
* Add GetFullHistoryTsLow API so users can query current full_history_low value of specified column family.

### Performance Improvements
* Replaced map property `TableProperties::properties_offsets`  with uint64_t property `external_sst_file_global_seqno_offset` to save table properties's memory.
* Block cache accesses are faster by RocksDB using cache keys of fixed size (16 bytes).

### Java API Changes
* Removed Java API `TableProperties.getPropertiesOffsets()` as it exposed internal details to external users.

## 6.27.0 (2021-11-19)
### New Features
* Added new ChecksumType kXXH3 which is faster than kCRC32c on almost all x86\_64 hardware.
* Added a new online consistency check for BlobDB which validates that the number/total size of garbage blobs does not exceed the number/total size of all blobs in any given blob file.
* Provided support for tracking per-sst user-defined timestamp information in MANIFEST.
* Added new option "adaptive_readahead" in ReadOptions. For iterators, RocksDB does auto-readahead on noticing sequential reads and by enabling this option, readahead_size of current file (if reads are sequential) will be carried forward to next file instead of starting from the scratch at each level (except L0 level files). If reads are not sequential it will fall back to 8KB. This option is applicable only for RocksDB internal prefetch buffer and isn't supported with underlying file system prefetching.
* Added the read count and read bytes related stats to Statistics for tiered storage hot, warm, and cold file reads.
* Added an option to dynamically charge an updating estimated memory usage of block-based table building to block cache if block cache available. It currently only includes charging memory usage of constructing (new) Bloom Filter and Ribbon Filter to block cache. To enable this feature, set `BlockBasedTableOptions::reserve_table_builder_memory = true`.
* Add a new API OnIOError in listener.h that notifies listeners when an IO error occurs during FileSystem operation along with filename, status etc.
* Added compaction readahead support for blob files to the integrated BlobDB implementation, which can improve compaction performance when the database resides on higher-latency storage like HDDs or remote filesystems. Readahead can be configured using the column family option `blob_compaction_readahead_size`.

### Bug Fixes
* Prevent a `CompactRange()` with `CompactRangeOptions::change_level == true` from possibly causing corruption to the LSM state (overlapping files within a level) when run in parallel with another manual compaction. Note that setting `force_consistency_checks == true` (the default) would cause the DB to enter read-only mode in this scenario and return `Status::Corruption`, rather than committing any corruption.
* Fixed a bug in CompactionIterator when write-prepared transaction is used. A released earliest write conflict snapshot may cause assertion failure in dbg mode and unexpected key in opt mode.
* Fix ticker WRITE_WITH_WAL("rocksdb.write.wal"), this bug is caused by a bad extra `RecordTick(stats_, WRITE_WITH_WAL)` (at 2 place), this fix remove the extra `RecordTick`s and fix the corresponding test case.
* EventListener::OnTableFileCreated was previously called with OK status and file_size==0 in cases of no SST file contents written (because there was no content to add) and the empty file deleted before calling the listener. Now the status is Aborted.
* Fixed a bug in CompactionIterator when write-preared transaction is used. Releasing earliest_snapshot during compaction may cause a SingleDelete to be output after a PUT of the same user key whose seq has been zeroed.
* Added input sanitization on negative bytes passed into `GenericRateLimiter::Request`.
* Fixed an assertion failure in CompactionIterator when write-prepared transaction is used. We prove that certain operations can lead to a Delete being followed by a SingleDelete (same user key). We can drop the SingleDelete.
* Fixed a bug of timestamp-based GC which can cause all versions of a key under full_history_ts_low to be dropped. This bug will be triggered when some of the ikeys' timestamps are lower than full_history_ts_low, while others are newer.
* In some cases outside of the DB read and compaction paths, SST block checksums are now checked where they were not before.
* Explicitly check for and disallow the `BlockBasedTableOptions` if insertion into one of {`block_cache`, `block_cache_compressed`, `persistent_cache`} can show up in another of these. (RocksDB expects to be able to use the same key for different physical data among tiers.)
* Users who configured a dedicated thread pool for bottommost compactions by explicitly adding threads to the `Env::Priority::BOTTOM` pool will no longer see RocksDB schedule automatic compactions exceeding the DB's compaction concurrency limit. For details on per-DB compaction concurrency limit, see API docs of `max_background_compactions` and `max_background_jobs`.
* Fixed a bug of background flush thread picking more memtables to flush and prematurely advancing column family's log_number.
* Fixed an assertion failure in ManifestTailer.
* Fixed a bug that could, with WAL enabled, cause backups, checkpoints, and `GetSortedWalFiles()` to fail randomly with an error like `IO error: 001234.log: No such file or directory`

### Behavior Changes
* `NUM_FILES_IN_SINGLE_COMPACTION` was only counting the first input level files, now it's including all input files.
* `TransactionUtil::CheckKeyForConflicts` can also perform conflict-checking based on user-defined timestamps in addition to sequence numbers.
* Removed `GenericRateLimiter`'s minimum refill bytes per period previously enforced.

### Public API change
* When options.ttl is used with leveled compaction with compactinon priority kMinOverlappingRatio, files exceeding half of TTL value will be prioritized more, so that by the time TTL is reached, fewer extra compactions will be scheduled to clear them up. At the same time, when compacting files with data older than half of TTL, output files may be cut off based on those files' boundaries, in order for the early TTL compaction to work properly.
* Made FileSystem and RateLimiter extend the Customizable class and added a CreateFromString method.  Implementations need to be registered with the ObjectRegistry and to implement a Name() method in order to be created via this method.
* Clarified in API comments that RocksDB is not exception safe for callbacks and custom extensions. An exception propagating into RocksDB can lead to undefined behavior, including data loss, unreported corruption, deadlocks, and more.
* Marked `WriteBufferManager` as `final` because it is not intended for extension.
* Removed unimportant implementation details from table_properties.h
* Add API `FSDirectory::FsyncWithDirOptions()`, which provides extra information like directory fsync reason in `DirFsyncOptions`. File system like btrfs is using that to skip directory fsync for creating a new file, or when renaming a file, fsync the target file instead of the directory, which improves the `DB::Open()` speed by ~20%.
* `DB::Open()` is not going be blocked by obsolete file purge if `DBOptions::avoid_unnecessary_blocking_io` is set to true.
* In builds where glibc provides `gettid()`, info log ("LOG" file) lines now print a system-wide thread ID from `gettid()` instead of the process-local `pthread_self()`. For all users, the thread ID format is changed from hexadecimal to decimal integer.
* In builds where glibc provides `pthread_setname_np()`, the background thread names no longer contain an ID suffix. For example, "rocksdb:bottom7" (and all other threads in the `Env::Priority::BOTTOM` pool) are now named "rocksdb:bottom". Previously large thread pools could breach the name size limit (e.g., naming "rocksdb:bottom10" would fail).
* Deprecating `ReadOptions::iter_start_seqnum` and `DBOptions::preserve_deletes`, please try using user defined timestamp feature instead. The options will be removed in a future release, currently it logs a warning message when using.

### Performance Improvements
* Released some memory related to filter construction earlier in `BlockBasedTableBuilder` for `FullFilter` and `PartitionedFilter` case (#9070)

### Behavior Changes
* `NUM_FILES_IN_SINGLE_COMPACTION` was only counting the first input level files, now it's including all input files.

## 6.26.0 (2021-10-20)
### Bug Fixes
* Fixes a bug in directed IO mode when calling MultiGet() for blobs in the same blob file. The bug is caused by not sorting the blob read requests by file offsets.
* Fix the incorrect disabling of SST rate limited deletion when the WAL and DB are in different directories. Only WAL rate limited deletion should be disabled if its in a different directory.
* Fix `DisableManualCompaction()` to cancel compactions even when they are waiting on automatic compactions to drain due to `CompactRangeOptions::exclusive_manual_compactions == true`.
* Fix contract of `Env::ReopenWritableFile()` and `FileSystem::ReopenWritableFile()` to specify any existing file must not be deleted or truncated.
* Fixed bug in calls to `IngestExternalFiles()` with files for multiple column families. The bug could have introduced a delay in ingested file keys becoming visible after `IngestExternalFiles()` returned. Furthermore, mutations to ingested file keys while they were invisible could have been dropped (not necessarily immediately).
* Fixed a possible race condition impacting users of `WriteBufferManager` who constructed it with `allow_stall == true`. The race condition led to undefined behavior (in our experience, typically a process crash).
* Fixed a bug where stalled writes would remain stalled forever after the user calls `WriteBufferManager::SetBufferSize()` with `new_size == 0` to dynamically disable memory limiting.
* Make `DB::close()` thread-safe.
* Fix a bug in atomic flush where one bg flush thread will wait forever for a preceding bg flush thread to commit its result to MANIFEST but encounters an error which is mapped to a soft error (DB not stopped).
* Fix a bug in `BackupEngine` where some internal callers of `GenericRateLimiter::Request()` do not honor `bytes <= GetSingleBurstBytes()`.

### New Features
* Print information about blob files when using "ldb list_live_files_metadata"
* Provided support for SingleDelete with user defined timestamp.
* Experimental new function DB::GetLiveFilesStorageInfo offers essentially a unified version of other functions like GetLiveFiles, GetLiveFilesChecksumInfo, and GetSortedWalFiles. Checkpoints and backups could show small behavioral changes and/or improved performance as they now use this new API.
* Add remote compaction read/write bytes statistics: `REMOTE_COMPACT_READ_BYTES`, `REMOTE_COMPACT_WRITE_BYTES`.
* Introduce an experimental feature to dump out the blocks from block cache and insert them to the secondary cache to reduce the cache warmup time (e.g., used while migrating DB instance). More information are in `class CacheDumper` and `CacheDumpedLoader` at `rocksdb/utilities/cache_dump_load.h` Note that, this feature is subject to the potential change in the future, it is still experimental.
* Introduced a new BlobDB configuration option `blob_garbage_collection_force_threshold`, which can be used to trigger compactions targeting the SST files which reference the oldest blob files when the ratio of garbage in those blob files meets or exceeds the specified threshold. This can reduce space amplification with skewed workloads where the affected SST files might not otherwise get picked up for compaction.
* Added EXPERIMENTAL support for table file (SST) unique identifiers that are stable and universally unique, available with new function `GetUniqueIdFromTableProperties`. Only SST files from RocksDB >= 6.24 support unique IDs.
* Added `GetMapProperty()` support for "rocksdb.dbstats" (`DB::Properties::kDBStats`). As a map property, it includes DB-level internal stats accumulated over the DB's lifetime, such as user write related stats and uptime.

### Public API change
* Made SystemClock extend the Customizable class and added a CreateFromString method.  Implementations need to be registered with the ObjectRegistry and to implement a Name() method in order to be created via this method.
* Made SliceTransform extend the Customizable class and added a CreateFromString method.  Implementations need to be registered with the ObjectRegistry and to implement a Name() method in order to be created via this method.  The Capped and Prefixed transform classes return a short name (no length); use GetId for the fully qualified name.
* Made FileChecksumGenFactory, SstPartitionerFactory, TablePropertiesCollectorFactory, and WalFilter extend the Customizable class and added a CreateFromString method.
* Some fields of SstFileMetaData are deprecated for compatibility with new base class FileStorageInfo.
* Add `file_temperature` to `IngestExternalFileArg` such that when ingesting SST files, we are able to indicate the temperature of the this batch of files.
* If `DB::Close()` failed with a non aborted status, calling `DB::Close()` again will return the original status instead of Status::OK.
* Add CacheTier to advanced_options.h to describe the cache tier we used. Add a `lowest_used_cache_tier` option to `DBOptions` (immutable) and pass it to BlockBasedTableReader. By default it is `CacheTier::kNonVolatileBlockTier`, which means, we always use both block cache (kVolatileTier) and secondary cache (kNonVolatileBlockTier). By set it to `CacheTier::kVolatileTier`, the DB will not use the secondary cache.
* Even when options.max_compaction_bytes is hit, compaction output files are only cut when it aligns with grandparent files' boundaries. options.max_compaction_bytes could be slightly violated with the change, but the violation is no more than one target SST file size, which is usually much smaller.

### Performance Improvements
* Improved CPU efficiency of building block-based table (SST) files (#9039 and #9040).

### Java API Changes
* Add Java API bindings for new integrated BlobDB options
* `keyMayExist()` supports ByteBuffer.
* Fix multiget throwing Null Pointer Exception for num of keys > 70k (https://github.com/facebook/rocksdb/issues/8039).

## 6.25.0 (2021-09-20)
### Bug Fixes
* Allow secondary instance to refresh iterator. Assign read seq after referencing SuperVersion.
* Fixed a bug of secondary instance's last_sequence going backward, and reads on the secondary fail to see recent updates from the primary.
* Fixed a bug that could lead to duplicate DB ID or DB session ID in POSIX environments without /proc/sys/kernel/random/uuid.
* Fix a race in DumpStats() with column family destruction due to not taking a Ref on each entry while iterating the ColumnFamilySet.
* Fix a race in item ref counting in LRUCache when promoting an item from the SecondaryCache.
* Fix a race in BackupEngine if RateLimiter is reconfigured during concurrent Restore operations.
* Fix a bug on POSIX in which failure to create a lock file (e.g. out of space) can prevent future LockFile attempts in the same process on the same file from succeeding.
* Fix a bug that backup_rate_limiter and restore_rate_limiter in BackupEngine could not limit read rates.
* Fix the implementation of `prepopulate_block_cache = kFlushOnly` to only apply to flushes rather than to all generated files.
* Fix WAL log data corruption when using DBOptions.manual_wal_flush(true) and WriteOptions.sync(true) together. The sync WAL should work with locked log_write_mutex_.
* Add checks for validity of the IO uring completion queue entries, and fail the BlockBasedTableReader MultiGet sub-batch if there's an invalid completion
* Add an interface RocksDbIOUringEnable() that, if defined by the user, will allow them to enable/disable the use of IO uring by RocksDB
* Fix the bug that when direct I/O is used and MultiRead() returns a short result, RandomAccessFileReader::MultiRead() still returns full size buffer, with returned short value together with some data in original buffer. This bug is unlikely cause incorrect results, because (1) since FileSystem layer is expected to retry on short result, returning short results is only possible when asking more bytes in the end of the file, which RocksDB doesn't do when using MultiRead(); (2) checksum is unlikely to match.

### New Features
* RemoteCompaction's interface now includes `db_name`, `db_id`, `session_id`, which could help the user uniquely identify compaction job between db instances and sessions.
* Added a ticker statistic, "rocksdb.verify_checksum.read.bytes", reporting how many bytes were read from file to serve `VerifyChecksum()` and `VerifyFileChecksums()` queries.
* Added ticker statistics, "rocksdb.backup.read.bytes" and "rocksdb.backup.write.bytes", reporting how many bytes were read and written during backup.
* Added properties for BlobDB: `rocksdb.num-blob-files`, `rocksdb.blob-stats`, `rocksdb.total-blob-file-size`, and `rocksdb.live-blob-file-size`. The existing property `rocksdb.estimate_live-data-size` was also extended to include live bytes residing in blob files.
* Added two new RateLimiter IOPriorities: `Env::IO_USER`,`Env::IO_MID`. `Env::IO_USER` will have superior priority over all other RateLimiter IOPriorities without being subject to fair scheduling constraint.
* `SstFileWriter` now supports `Put`s and `Delete`s with user-defined timestamps. Note that the ingestion logic itself is not timestamp-aware yet.
* Allow a single write batch to include keys from multiple column families whose timestamps' formats can differ. For example, some column families may disable timestamp, while others enable timestamp.
* Add compaction priority information in RemoteCompaction, which can be used to schedule high priority job first.
* Added new callback APIs `OnBlobFileCreationStarted`,`OnBlobFileCreated`and `OnBlobFileDeleted` in `EventListener` class of listener.h. It notifies listeners during creation/deletion of individual blob files in Integrated BlobDB. It also log blob file creation finished event and deletion event in LOG file.
* Batch blob read requests for `DB::MultiGet` using `MultiRead`.
* Add support for fallback to local compaction, the user can return `CompactionServiceJobStatus::kUseLocal` to instruct RocksDB to run the compaction locally instead of waiting for the remote compaction result.
* Add built-in rate limiter's implementation of `RateLimiter::GetTotalPendingRequest(int64_t* total_pending_requests, const Env::IOPriority pri)` for the total number of requests that are pending for bytes in the rate limiter.
* Charge memory usage during data buffering, from which training samples are gathered for dictionary compression, to block cache. Unbuffering data can now be triggered if the block cache becomes full and `strict_capacity_limit=true` for the block cache, in addition to existing conditions that can trigger unbuffering.

### Public API change
* Remove obsolete implementation details FullKey and ParseFullKey from public API
* Change `SstFileMetaData::size` from `size_t` to `uint64_t`.
* Made Statistics extend the Customizable class and added a CreateFromString method.  Implementations of Statistics need to be registered with the ObjectRegistry and to implement a Name() method in order to be created via this method.
* Extended `FlushJobInfo` and `CompactionJobInfo` in listener.h to provide information about the blob files generated by a flush/compaction and garbage collected during compaction in Integrated BlobDB. Added struct members `blob_file_addition_infos` and `blob_file_garbage_infos` that contain this information.
* Extended parameter `output_file_names` of `CompactFiles` API to also include paths of the blob files generated by the compaction in Integrated BlobDB.
* Most `BackupEngine` functions now return `IOStatus` instead of `Status`. Most existing code should be compatible with this change but some calls might need to be updated.
* Add a new field `level_at_creation` in `TablePropertiesCollectorFactory::Context` to capture the level at creating the SST file (i.e, table), of which the properties are being collected.

### Miscellaneous
* Add a paranoid check where in case FileSystem layer doesn't fill the buffer but returns succeed, checksum is unlikely to match even if buffer contains a previous block. The byte modified is not useful anyway, so it isn't expected to change any behavior when FileSystem is satisfying its contract.

## 6.24.0 (2021-08-20)
### Bug Fixes
* If the primary's CURRENT file is missing or inaccessible, the secondary instance should not hang repeatedly trying to switch to a new MANIFEST. It should instead return the error code encountered while accessing the file.
* Restoring backups with BackupEngine is now a logically atomic operation, so that if a restore operation is interrupted, DB::Open on it will fail. Using BackupEngineOptions::sync (default) ensures atomicity even in case of power loss or OS crash.
* Fixed a race related to the destruction of `ColumnFamilyData` objects. The earlier logic unlocked the DB mutex before destroying the thread-local `SuperVersion` pointers, which could result in a process crash if another thread managed to get a reference to the `ColumnFamilyData` object.
* Removed a call to `RenameFile()` on a non-existent info log file ("LOG") when opening a new DB. Such a call was guaranteed to fail though did not impact applications since we swallowed the error. Now we also stopped swallowing errors in renaming "LOG" file.
* Fixed an issue where `OnFlushCompleted` was not called for atomic flush.
* Fixed a bug affecting the batched `MultiGet` API when used with keys spanning multiple column families and `sorted_input == false`.
* Fixed a potential incorrect result in opt mode and assertion failures caused by releasing snapshot(s) during compaction.
* Fixed passing of BlobFileCompletionCallback to Compaction job and Atomic flush job which was default paramter (nullptr). BlobFileCompletitionCallback is internal callback that manages addition of blob files to SSTFileManager.
* Fixed MultiGet not updating the block_read_count and block_read_byte PerfContext counters.

### New Features
* Made the EventListener extend the Customizable class.
* EventListeners that have a non-empty Name() and that are registered with the ObjectRegistry can now be serialized to/from the OPTIONS file.
* Insert warm blocks (data blocks, uncompressed dict blocks, index and filter blocks) in Block cache during flush under option BlockBasedTableOptions.prepopulate_block_cache. Previously it was enabled for only data blocks.
* BlockBasedTableOptions.prepopulate_block_cache can be dynamically configured using DB::SetOptions.
* Add CompactionOptionsFIFO.age_for_warm, which allows RocksDB to move old files to warm tier in FIFO compactions. Note that file temperature is still an experimental feature.
* Add a comment to suggest btrfs user to disable file preallocation by setting `options.allow_fallocate=false`.
* Fast forward option in Trace replay changed to double type to allow replaying at a lower speed, by settings the value between 0 and 1. This option can be set via `ReplayOptions` in `Replayer::Replay()`, or via `--trace_replay_fast_forward` in db_bench.
* Add property `LiveSstFilesSizeAtTemperature` to retrieve sst file size at different temperature.
* Added a stat rocksdb.secondary.cache.hits.
* Added a PerfContext counter secondary_cache_hit_count.
* The integrated BlobDB implementation now supports the tickers `BLOB_DB_BLOB_FILE_BYTES_READ`, `BLOB_DB_GC_NUM_KEYS_RELOCATED`, and `BLOB_DB_GC_BYTES_RELOCATED`, as well as the histograms `BLOB_DB_COMPRESSION_MICROS` and `BLOB_DB_DECOMPRESSION_MICROS`.
* Added hybrid configuration of Ribbon filter and Bloom filter where some LSM levels use Ribbon for memory space efficiency and some use Bloom for speed. See NewRibbonFilterPolicy. This also changes the default behavior of NewRibbonFilterPolicy to use Bloom for flushes under Leveled and Universal compaction and Ribbon otherwise. The C API function `rocksdb_filterpolicy_create_ribbon` is unchanged but adds new `rocksdb_filterpolicy_create_ribbon_hybrid`.

### Public API change
* Added APIs to decode and replay trace file via Replayer class. Added `DB::NewDefaultReplayer()` to create a default Replayer instance. Added `TraceReader::Reset()` to restart reading a trace file. Created trace_record.h, trace_record_result.h and utilities/replayer.h files to access the decoded Trace records, replay them, and query the actual operation results.
* Added Configurable::GetOptionsMap to the public API for use in creating new Customizable classes.
* Generalized bits_per_key parameters in C API from int to double for greater configurability. Although this is a compatible change for existing C source code, anything depending on C API signatures, such as foreign function interfaces, will need to be updated.

### Performance Improvements
* Try to avoid updating DBOptions if `SetDBOptions()` does not change any option value.

### Behavior Changes
* `StringAppendOperator` additionally accepts a string as the delimiter.
* BackupEngineOptions::sync (default true) now applies to restoring backups in addition to creating backups. This could slow down restores, but ensures they are fully persisted before returning OK. (Consider increasing max_background_operations to improve performance.)

## 6.23.0 (2021-07-16)
### Behavior Changes
* Obsolete keys in the bottommost level that were preserved for a snapshot will now be cleaned upon snapshot release in all cases. This form of compaction (snapshot release triggered compaction) previously had an artificial limitation that multiple tombstones needed to be present.
### Bug Fixes
* Blob file checksums are now printed in hexadecimal format when using the `manifest_dump` `ldb` command.
* `GetLiveFilesMetaData()` now populates the `temperature`, `oldest_ancester_time`, and `file_creation_time` fields of its `LiveFileMetaData` results when the information is available. Previously these fields always contained zero indicating unknown.
* Fix mismatches of OnCompaction{Begin,Completed} in case of DisableManualCompaction().
* Fix continuous logging of an existing background error on every user write
* Fix a bug that `Get()` return Status::OK() and an empty value for non-existent key when `read_options.read_tier = kBlockCacheTier`.
* Fix a bug that stat in `get_context` didn't accumulate to statistics when query is failed.
* Fixed handling of DBOptions::wal_dir with LoadLatestOptions() or ldb --try_load_options on a copied or moved DB. Previously, when the WAL directory is same as DB directory (default), a copied or moved DB would reference the old path of the DB as the WAL directory, potentially corrupting both copies. Under this change, the wal_dir from DB::GetOptions() or LoadLatestOptions() may now be empty, indicating that the current DB directory is used for WALs. This is also a subtle API change.

### New Features
* ldb has a new feature, `list_live_files_metadata`, that shows the live SST files, as well as their LSM storage level and the column family they belong to.
* The new BlobDB implementation now tracks the amount of garbage in each blob file in the MANIFEST.
* Integrated BlobDB now supports Merge with base values (Put/Delete etc.).
* RemoteCompaction supports sub-compaction, the job_id in the user interface is changed from `int` to `uint64_t` to support sub-compaction id.
* Expose statistics option in RemoteCompaction worker.

### Public API change
* Added APIs to the Customizable class to allow developers to create their own Customizable classes.  Created the utilities/customizable_util.h file to contain helper methods for developing new Customizable classes.
* Change signature of SecondaryCache::Name().  Make SecondaryCache customizable and add SecondaryCache::CreateFromString method.

## 6.22.0 (2021-06-18)
### Behavior Changes
* Added two additional tickers, MEMTABLE_PAYLOAD_BYTES_AT_FLUSH and MEMTABLE_GARBAGE_BYTES_AT_FLUSH. These stats can be used to estimate the ratio of "garbage" (outdated) bytes in the memtable that are discarded at flush time.
* Added API comments clarifying safe usage of Disable/EnableManualCompaction and EventListener callbacks for compaction.
### Bug Fixes
* fs_posix.cc GetFreeSpace() always report disk space available to root even when running as non-root.  Linux defaults often have disk mounts with 5 to 10 percent of total space reserved only for root.  Out of space could result for non-root users.
* Subcompactions are now disabled when user-defined timestamps are used, since the subcompaction boundary picking logic is currently not timestamp-aware, which could lead to incorrect results when different subcompactions process keys that only differ by timestamp.
* Fix an issue that `DeleteFilesInRange()` may cause ongoing compaction reports corruption exception, or ASSERT for debug build. There's no actual data loss or corruption that we find.
* Fixed confusingly duplicated output in LOG for periodic stats ("DUMPING STATS"), including "Compaction Stats" and "File Read Latency Histogram By Level".
* Fixed performance bugs in background gathering of block cache entry statistics, that could consume a lot of CPU when there are many column families with a shared block cache.

### New Features
* Marked the Ribbon filter and optimize_filters_for_memory features as production-ready, each enabling memory savings for Bloom-like filters. Use `NewRibbonFilterPolicy` in place of `NewBloomFilterPolicy` to use Ribbon filters instead of Bloom, or `ribbonfilter` in place of `bloomfilter` in configuration string.
* Allow `DBWithTTL` to use `DeleteRange` api just like other DBs. `DeleteRangeCF()` which executes `WriteBatchInternal::DeleteRange()` has been added to the handler in `DBWithTTLImpl::Write()` to implement it.
* Add BlockBasedTableOptions.prepopulate_block_cache.  If enabled, it prepopulate warm/hot data blocks which are already in memory into block cache at the time of flush. On a flush, the data block that is in memory (in memtables) get flushed to the device. If using Direct IO, additional IO is incurred to read this data back into memory again, which is avoided by enabling this option and it also helps with Distributed FileSystem. More details in include/rocksdb/table.h.
* Added a `cancel` field to `CompactRangeOptions`, allowing individual in-process manual range compactions to be cancelled.

### New Features
* Added BlobMetaData to the ColumnFamilyMetaData to return information about blob files

### Public API change
* Added GetAllColumnFamilyMetaData API to retrieve the ColumnFamilyMetaData about all column families.

## 6.21.0 (2021-05-21)
### Bug Fixes
* Fixed a bug in handling file rename error in distributed/network file systems when the server succeeds but client returns error. The bug can cause CURRENT file to point to non-existing MANIFEST file, thus DB cannot be opened.
* Fixed a bug where ingested files were written with incorrect boundary key metadata. In rare cases this could have led to a level's files being wrongly ordered and queries for the boundary keys returning wrong results.
* Fixed a data race between insertion into memtables and the retrieval of the DB properties `rocksdb.cur-size-active-mem-table`, `rocksdb.cur-size-all-mem-tables`, and `rocksdb.size-all-mem-tables`.
* Fixed the false-positive alert when recovering from the WAL file. Avoid reporting "SST file is ahead of WAL" on a newly created empty column family, if the previous WAL file is corrupted.
* Fixed a bug where `GetLiveFiles()` output included a non-existent file called "OPTIONS-000000". Backups and checkpoints, which use `GetLiveFiles()`, failed on DBs impacted by this bug. Read-write DBs were impacted when the latest OPTIONS file failed to write and `fail_if_options_file_error == false`. Read-only DBs were impacted when no OPTIONS files existed.
* Handle return code by io_uring_submit_and_wait() and io_uring_wait_cqe().
* In the IngestExternalFile() API, only try to sync the ingested file if the file is linked and the FileSystem/Env supports reopening a writable file.
* Fixed a bug that `AdvancedColumnFamilyOptions.max_compaction_bytes` is under-calculated for manual compaction (`CompactRange()`). Manual compaction is split to multiple compactions if the compaction size exceed the `max_compaction_bytes`. The bug creates much larger compaction which size exceed the user setting. On the other hand, larger manual compaction size can increase the subcompaction parallelism, you can tune that by setting `max_compaction_bytes`.

### Behavior Changes
* Due to the fix of false-postive alert of "SST file is ahead of WAL", all the CFs with no SST file (CF empty) will bypass the consistency check. We fixed a false-positive, but introduced a very rare true-negative which will be triggered in the following conditions: A CF with some delete operations in the last a few queries which will result in an empty CF (those are flushed to SST file and a compaction triggered which combines this file and all other SST files and generates an empty CF, or there is another reason to write a manifest entry for this CF after a flush that generates no SST file from an empty CF). The deletion entries are logged in a WAL and this WAL was corrupted, while the CF's log number points to the next WAL (due to the flush). Therefore, the DB can only recover to the point without these trailing deletions and cause the inconsistent DB status.

### New Features
* Add new option allow_stall passed during instance creation of WriteBufferManager. When allow_stall is set, WriteBufferManager will stall all writers shared across multiple DBs and columns if memory usage goes beyond specified WriteBufferManager::buffer_size (soft limit). Stall will be cleared when memory is freed after flush and memory usage goes down below buffer_size.
* Allow `CompactionFilter`s to apply in more table file creation scenarios such as flush and recovery. For compatibility, `CompactionFilter`s by default apply during compaction. Users can customize this behavior by overriding `CompactionFilterFactory::ShouldFilterTableFileCreation()`.
* Added more fields to FilterBuildingContext with LSM details, for custom filter policies that vary behavior based on where they are in the LSM-tree.
* Added DB::Properties::kBlockCacheEntryStats for querying statistics on what percentage of block cache is used by various kinds of blocks, etc. using DB::GetProperty and DB::GetMapProperty. The same information is now dumped to info LOG periodically according to `stats_dump_period_sec`.
* Add an experimental Remote Compaction feature, which allows the user to run Compaction on a different host or process. The feature is still under development, currently only works on some basic use cases. The interface will be changed without backward/forward compatibility support.
* RocksDB would validate total entries read in flush, and compare with counter inserted into it. If flush_verify_memtable_count = true (default), flush will fail. Otherwise, only log to info logs.
* Add `TableProperties::num_filter_entries`, which can be used with `TableProperties::filter_size` to calculate the effective bits per filter entry (unique user key or prefix) for a table file.

### Performance Improvements
* BlockPrefetcher is used by iterators to prefetch data if they anticipate more data to be used in future. It is enabled implicitly by rocksdb. Added change to take in account read pattern if reads are sequential. This would disable prefetching for random reads in MultiGet and iterators as readahead_size is increased exponential doing large prefetches.

### Public API change
* Removed a parameter from TableFactory::NewTableBuilder, which should not be called by user code because TableBuilder is not a public API.
* Removed unused structure `CompactionFilterContext`.
* The `skip_filters` parameter to SstFileWriter is now considered deprecated. Use `BlockBasedTableOptions::filter_policy` to control generation of filters.
* ClockCache is known to have bugs that could lead to crash or corruption, so should not be used until fixed. Use NewLRUCache instead.
* Added a new pure virtual function `ApplyToAllEntries` to `Cache`, to replace `ApplyToAllCacheEntries`. Custom `Cache` implementations must add an implementation. Because this function is for gathering statistics, an empty implementation could be acceptable for some applications.
* Added the ObjectRegistry to the ConfigOptions class.  This registry instance will be used to find any customizable loadable objects during initialization.
* Expanded the ObjectRegistry functionality to allow nested ObjectRegistry instances.  Added methods to register a set of functions with the registry/library as a group.
* Deprecated backupable_db.h and BackupableDBOptions in favor of new versions with appropriate names: backup_engine.h and BackupEngineOptions. Old API compatibility is preserved.

### Default Option Change
* When options.arena_block_size <= 0 (default value 0), still use writer_buffer_size / 8 but cap to 1MB. Too large alloation size might not be friendly to allocator and might cause performance issues in extreme cases.

### Build
* By default, try to build with liburing. For make, if ROCKSDB_USE_IO_URING is not set, treat as enable, which means RocksDB will try to build with liburing. Users can disable it with ROCKSDB_USE_IO_URING=0. For cmake, add WITH_LIBURING to control it, with default on.

## 6.20.0 (2021-04-16)
### Behavior Changes
* `ColumnFamilyOptions::sample_for_compression` now takes effect for creation of all block-based tables. Previously it only took effect for block-based tables created by flush.
* `CompactFiles()` can no longer compact files from lower level to up level, which has the risk to corrupt DB (details: #8063). The validation is also added to all compactions.
* Fixed some cases in which DB::OpenForReadOnly() could write to the filesystem. If you want a Logger with a read-only DB, you must now set DBOptions::info_log yourself, such as using CreateLoggerFromOptions().
* get_iostats_context() will never return nullptr. If thread-local support is not available, and user does not opt-out iostats context, then compilation will fail. The same applies to perf context as well.
* Added support for WriteBatchWithIndex::NewIteratorWithBase when overwrite_key=false.  Previously, this combination was not supported and would assert or return nullptr.
* Improve the behavior of WriteBatchWithIndex for Merge operations.  Now more operations may be stored in order to return the correct merged result.

### Bug Fixes
* Use thread-safe `strerror_r()` to get error messages.
* Fixed a potential hang in shutdown for a DB whose `Env` has high-pri thread pool disabled (`Env::GetBackgroundThreads(Env::Priority::HIGH) == 0`)
* Made BackupEngine thread-safe and added documentation comments to clarify what is safe for multiple BackupEngine objects accessing the same backup directory.
* Fixed crash (divide by zero) when compression dictionary is applied to a file containing only range tombstones.
* Fixed a backward iteration bug with partitioned filter enabled: not including the prefix of the last key of the previous filter partition in current filter partition can cause wrong iteration result.
* Fixed a bug that allowed `DBOptions::max_open_files` to be set with a non-negative integer with `ColumnFamilyOptions::compaction_style = kCompactionStyleFIFO`.

### Performance Improvements
* On ARM platform, use `yield` instead of `wfe` to relax cpu to gain better performance.

### Public API change
* Added `TableProperties::slow_compression_estimated_data_size` and `TableProperties::fast_compression_estimated_data_size`. When `ColumnFamilyOptions::sample_for_compression > 0`, they estimate what `TableProperties::data_size` would have been if the "fast" or "slow" (see `ColumnFamilyOptions::sample_for_compression` API doc for definitions) compression had been used instead.
* Update DB::StartIOTrace and remove Env object from the arguments as its redundant and DB already has Env object that is passed down to IOTracer::StartIOTrace
* Added `FlushReason::kWalFull`, which is reported when a memtable is flushed due to the WAL reaching its size limit; those flushes were previously reported as `FlushReason::kWriteBufferManager`. Also, changed the reason for flushes triggered by the write buffer manager to `FlushReason::kWriteBufferManager`; they were previously reported as `FlushReason::kWriteBufferFull`.
* Extend file_checksum_dump ldb command and DB::GetLiveFilesChecksumInfo API for IntegratedBlobDB and get checksum of blob files along with SST files.

### New Features
* Added the ability to open BackupEngine backups as read-only DBs, using BackupInfo::name_for_open and env_for_open provided by BackupEngine::GetBackupInfo() with include_file_details=true.
* Added BackupEngine support for integrated BlobDB, with blob files shared between backups when table files are shared. Because of current limitations, blob files always use the kLegacyCrc32cAndFileSize naming scheme, and incremental backups must read and checksum all blob files in a DB, even for files that are already backed up.
* Added an optional output parameter to BackupEngine::CreateNewBackup(WithMetadata) to return the BackupID of the new backup.
* Added BackupEngine::GetBackupInfo / GetLatestBackupInfo for querying individual backups.
* Made the Ribbon filter a long-term supported feature in terms of the SST schema(compatible with version >= 6.15.0) though the API for enabling it is expected to change.

## 6.19.0 (2021-03-21)
### Bug Fixes
* Fixed the truncation error found in APIs/tools when dumping block-based SST files in a human-readable format. After fix, the block-based table can be fully dumped as a readable file.
* When hitting a write slowdown condition, no write delay (previously 1 millisecond) is imposed until `delayed_write_rate` is actually exceeded, with an initial burst allowance of 1 millisecond worth of bytes. Also, beyond the initial burst allowance, `delayed_write_rate` is now more strictly enforced, especially with multiple column families.

### Public API change
* Changed default `BackupableDBOptions::share_files_with_checksum` to `true` and deprecated `false` because of potential for data loss. Note that accepting this change in behavior can temporarily increase backup data usage because files are not shared between backups using the two different settings. Also removed obsolete option kFlagMatchInterimNaming.
* Add a new option BlockBasedTableOptions::max_auto_readahead_size. RocksDB does auto-readahead for iterators on noticing more than two reads for a table file if user doesn't provide readahead_size. The readahead starts at 8KB and doubles on every additional read upto max_auto_readahead_size and now max_auto_readahead_size can be configured dynamically as well. Found that 256 KB readahead size provides the best performance, based on experiments, for auto readahead. Experiment data is in PR #3282. If value is set 0 then no automatic prefetching will be done by rocksdb. Also changing the value will only affect files opened after the change.
* Add suppport to extend DB::VerifyFileChecksums API to also verify blob files checksum.
* When using the new BlobDB, the amount of data written by flushes/compactions is now broken down into table files and blob files in the compaction statistics; namely, Write(GB) denotes the amount of data written to table files, while Wblob(GB) means the amount of data written to blob files.
* New default BlockBasedTableOptions::format_version=5 to enable new Bloom filter implementation by default, compatible with RocksDB versions >= 6.6.0.
* Add new SetBufferSize API to WriteBufferManager to allow dynamic management of memory allotted to all write buffers.  This allows user code to adjust memory monitoring provided by WriteBufferManager as process memory needs change datasets grow and shrink.
* Clarified the required semantics of Read() functions in FileSystem and Env APIs. Please ensure any custom implementations are compliant.
* For the new integrated BlobDB implementation, compaction statistics now include the amount of data read from blob files during compaction (due to garbage collection or compaction filters). Write amplification metrics have also been extended to account for data read from blob files.
* Add EqualWithoutTimestamp() to Comparator.
* Extend support to track blob files in SSTFileManager whenever a blob file is created/deleted. Blob files will be scheduled to delete via SSTFileManager and SStFileManager will now take blob files in account while calculating size and space limits along with SST files.
* Add new Append and PositionedAppend API with checksum handoff to legacy Env.

### New Features
* Support compaction filters for the new implementation of BlobDB. Add `FilterBlobByKey()` to `CompactionFilter`. Subclasses can override this method so that compaction filters can determine whether the actual blob value has to be read during compaction. Use a new `kUndetermined` in `CompactionFilter::Decision` to indicated that further action is necessary for compaction filter to make a decision.
* Add support to extend retrieval of checksums for blob files from the MANIFEST when checkpointing. During backup, rocksdb can detect corruption in blob files  during file copies.
* Add new options for db_bench --benchmarks: flush, waitforcompaction, compact0, compact1.
* Add an option to BackupEngine::GetBackupInfo to include the name and size of each backed-up file. Especially in the presence of file sharing among backups, this offers detailed insight into backup space usage.
* Enable backward iteration on keys with user-defined timestamps.
* Add statistics and info log for error handler: counters for bg error, bg io error, bg retryable io error, auto resume count, auto resume total retry number, and auto resume sucess; Histogram for auto resume retry count in each recovery call. Note that, each auto resume attempt will have one or multiple retries.

### Behavior Changes
* During flush, only WAL sync retryable IO error is mapped to hard error, which will stall the writes. When WAL is used but only SST file write has retryable IO error, it will be mapped to soft error and write will not be affected.

## 6.18.0 (2021-02-19)
### Behavior Changes
* When retryable IO error occurs during compaction, it is mapped to soft error and set the BG error. However, auto resume is not called to clean the soft error since compaction will reschedule by itself. In this change, When retryable IO error occurs during compaction, BG error is not set. User will be informed the error via EventHelper.
* Introduce a new trace file format for query tracing and replay and trace file version is bump up to 0.2. A payload map is added as the first portion of the payload. We will not have backward compatible issues when adding new entries to trace records. Added the iterator_upper_bound and iterator_lower_bound in Seek and SeekForPrev tracing function. Added them as the new payload member for iterator tracing.

### New Features
* Add support for key-value integrity protection in live updates from the user buffers provided to `WriteBatch` through the write to RocksDB's in-memory update buffer (memtable). This is intended to detect some cases of in-memory data corruption, due to either software or hardware errors. Users can enable protection by constructing their `WriteBatch` with `protection_bytes_per_key == 8`.
* Add support for updating `full_history_ts_low` option in manual compaction, which is for old timestamp data GC.
* Add a mechanism for using Makefile to build external plugin code into the RocksDB libraries/binaries. This intends to simplify compatibility and distribution for plugins (e.g., special-purpose `FileSystem`s) whose source code resides outside the RocksDB repo. See "plugin/README.md" for developer details, and "PLUGINS.md" for a listing of available plugins.
* Added memory pre-fetching for experimental Ribbon filter, which especially optimizes performance with batched MultiGet.
* A new, experimental version of BlobDB (key-value separation) is now available. The new implementation is integrated into the RocksDB core, i.e. it is accessible via the usual `rocksdb::DB` API, as opposed to the separate `rocksdb::blob_db::BlobDB` interface used by the earlier version, and can be configured on a per-column family basis using the configuration options `enable_blob_files`, `min_blob_size`, `blob_file_size`, `blob_compression_type`, `enable_blob_garbage_collection`, and `blob_garbage_collection_age_cutoff`. It extends RocksDB's consistency guarantees to blobs, and offers more features and better performance. Note that some features, most notably `Merge`, compaction filters, and backup/restore are not yet supported, and there is no support for migrating a database created by the old implementation.

### Bug Fixes
* Since 6.15.0, `TransactionDB` returns error `Status`es from calls to `DeleteRange()` and calls to `Write()` where the `WriteBatch` contains a range deletion. Previously such operations may have succeeded while not providing the expected transactional guarantees. There are certain cases where range deletion can still be used on such DBs; see the API doc on `TransactionDB::DeleteRange()` for details.
* `OptimisticTransactionDB` now returns error `Status`es from calls to `DeleteRange()` and calls to `Write()` where the `WriteBatch` contains a range deletion. Previously such operations may have succeeded while not providing the expected transactional guarantees.
* Fix `WRITE_PREPARED`, `WRITE_UNPREPARED` TransactionDB `MultiGet()` may return uncommitted data with snapshot.
* In DB::OpenForReadOnly, if any error happens while checking Manifest file path, it was overridden by Status::NotFound. It has been fixed and now actual error is returned.

### Public API Change
* Added a "only_mutable_options" flag to the ConfigOptions.  When this flag is "true", the Configurable functions and convenience methods (such as GetDBOptionsFromString) will only deal with options that are marked as mutable.  When this flag is true, only options marked as mutable can be configured (a Status::InvalidArgument will be returned) and options not marked as mutable will not be returned or compared.  The default is "false", meaning to compare all options.
* Add new Append and PositionedAppend APIs to FileSystem to bring the data verification information (data checksum information) from upper layer (e.g., WritableFileWriter) to the storage layer. In this way, the customized FileSystem is able to verify the correctness of data being written to the storage on time. Add checksum_handoff_file_types to DBOptions. User can use this option to control which file types (Currently supported file tyes: kWALFile, kTableFile, kDescriptorFile.) should use the new Append and PositionedAppend APIs to handoff the verification information. Currently, RocksDB only use crc32c to calculate the checksum for write handoff.
* Add an option, `CompressionOptions::max_dict_buffer_bytes`, to limit the in-memory buffering for selecting samples for generating/training a dictionary. The limit is currently loosely adhered to.


## 6.17.0 (2021-01-15)
### Behavior Changes
* When verifying full file checksum with `DB::VerifyFileChecksums()`, we now fail with `Status::InvalidArgument` if the name of the checksum generator used for verification does not match the name of the checksum generator used for protecting the file when it was created.
* Since RocksDB does not continue write the same file if a file write fails for any reason, the file scope write IO error is treated the same as retryable IO error. More information about error handling of file scope IO error is included in `ErrorHandler::SetBGError`.

### Bug Fixes
* Version older than 6.15 cannot decode VersionEdits `WalAddition` and `WalDeletion`, fixed this by changing the encoded format of them to be ignorable by older versions.
* Fix a race condition between DB startups and shutdowns in managing the periodic background worker threads. One effect of this race condition could be the process being terminated.

### Public API Change
* Add a public API WriteBufferManager::dummy_entries_in_cache_usage() which reports the size of dummy entries stored in cache (passed to WriteBufferManager). Dummy entries are used to account for DataBlocks.
* Add a SystemClock class that contains the time-related methods from Env.  The original methods in Env may be deprecated in a future release.  This class will allow easier testing, development, and expansion of time-related features.
* Add a public API GetRocksBuildProperties and GetRocksBuildInfoAsString to get properties about the current build.  These properties may include settings related to the GIT settings (branch, timestamp).  This change also sets the "build date" based on the GIT properties, rather than the actual build time, thereby enabling more reproducible builds.

## 6.16.0 (2020-12-18)
### Behavior Changes
* Attempting to write a merge operand without explicitly configuring `merge_operator` now fails immediately, causing the DB to enter read-only mode. Previously, failure was deferred until the `merge_operator` was needed by a user read or a background operation.

### Bug Fixes
* Truncated WALs ending in incomplete records can no longer produce gaps in the recovered data when `WALRecoveryMode::kPointInTimeRecovery` is used. Gaps are still possible when WALs are truncated exactly on record boundaries; for complete protection, users should enable `track_and_verify_wals_in_manifest`.
* Fix a bug where compressed blocks read by MultiGet are not inserted into the compressed block cache when use_direct_reads = true.
* Fixed the issue of full scanning on obsolete files when there are too many outstanding compactions with ConcurrentTaskLimiter enabled.
* Fixed the logic of populating native data structure for `read_amp_bytes_per_bit` during OPTIONS file parsing on big-endian architecture. Without this fix, original code introduced in PR7659, when running on big-endian machine, can mistakenly store read_amp_bytes_per_bit (an uint32) in little endian format. Future access to `read_amp_bytes_per_bit` will give wrong values. Little endian architecture is not affected.
* Fixed prefix extractor with timestamp issues.
* Fixed a bug in atomic flush: in two-phase commit mode, the minimum WAL log number to keep is incorrect.
* Fixed a bug related to checkpoint in PR7789: if there are multiple column families, and the checkpoint is not opened as read only, then in rare cases, data loss may happen in the checkpoint. Since backup engine relies on checkpoint, it may also be affected.
* When ldb --try_load_options is used with the --column_family option, the ColumnFamilyOptions for the specified column family was not loaded from the OPTIONS file. Fix it so its loaded from OPTIONS and then overridden with command line overrides.

### New Features
* User defined timestamp feature supports `CompactRange` and `GetApproximateSizes`.
* Support getting aggregated table properties (kAggregatedTableProperties and kAggregatedTablePropertiesAtLevel) with DB::GetMapProperty, for easier access to the data in a structured format.
* Experimental option BlockBasedTableOptions::optimize_filters_for_memory now works with experimental Ribbon filter (as well as Bloom filter).

### Public API Change
* Deprecated public but rarely-used FilterBitsBuilder::CalculateNumEntry, which is replaced with ApproximateNumEntries taking a size_t parameter and returning size_t.
* To improve portability the functions `Env::GetChildren` and `Env::GetChildrenFileAttributes` will no longer return entries for the special directories `.` or `..`.
* Added a new option `track_and_verify_wals_in_manifest`. If `true`, the log numbers and sizes of the synced WALs are tracked in MANIFEST, then during DB recovery, if a synced WAL is missing from disk, or the WAL's size does not match the recorded size in MANIFEST, an error will be reported and the recovery will be aborted. Note that this option does not work with secondary instance.
* `rocksdb_approximate_sizes` and `rocksdb_approximate_sizes_cf` in the C API now requires an error pointer (`char** errptr`) for receiving any error.
* All overloads of DB::GetApproximateSizes now return Status, so that any failure to obtain the sizes is indicated to the caller.

## 6.15.0 (2020-11-13)
### Bug Fixes
* Fixed a bug in the following combination of features: indexes with user keys (`format_version >= 3`), indexes are partitioned (`index_type == kTwoLevelIndexSearch`), and some index partitions are pinned in memory (`BlockBasedTableOptions::pin_l0_filter_and_index_blocks_in_cache`). The bug could cause keys to be truncated when read from the index leading to wrong read results or other unexpected behavior.
* Fixed a bug when indexes are partitioned (`index_type == kTwoLevelIndexSearch`), some index partitions are pinned in memory (`BlockBasedTableOptions::pin_l0_filter_and_index_blocks_in_cache`), and partitions reads could be mixed between block cache and directly from the file (e.g., with `enable_index_compression == 1` and `mmap_read == 1`, partitions that were stored uncompressed due to poor compression ratio would be read directly from the file via mmap, while partitions that were stored compressed would be read from block cache). The bug could cause index partitions to be mistakenly considered empty during reads leading to wrong read results.
* Since 6.12, memtable lookup should report unrecognized value_type as corruption (#7121).
* Since 6.14, fix false positive flush/compaction `Status::Corruption` failure when `paranoid_file_checks == true` and range tombstones were written to the compaction output files.
* Since 6.14, fix a bug that could cause a stalled write to crash with mixed of slowdown and no_slowdown writes (`WriteOptions.no_slowdown=true`).
* Fixed a bug which causes hang in closing DB when refit level is set in opt build. It was because ContinueBackgroundWork() was called in assert statement which is a no op. It was introduced in 6.14.
* Fixed a bug which causes Get() to return incorrect result when a key's merge operand is applied twice. This can occur if the thread performing Get() runs concurrently with a background flush thread and another thread writing to the MANIFEST file (PR6069).
* Reverted a behavior change silently introduced in 6.14.2, in which the effects of the `ignore_unknown_options` flag (used in option parsing/loading functions) changed.
* Reverted a behavior change silently introduced in 6.14, in which options parsing/loading functions began returning `NotFound` instead of `InvalidArgument` for option names not available in the present version.
* Fixed MultiGet bugs it doesn't return valid data with user defined timestamp.
* Fixed a potential bug caused by evaluating `TableBuilder::NeedCompact()` before `TableBuilder::Finish()` in compaction job. For example, the `NeedCompact()` method of `CompactOnDeletionCollector` returned by built-in `CompactOnDeletionCollectorFactory` requires `BlockBasedTable::Finish()` to return the correct result. The bug can cause a compaction-generated file not to be marked for future compaction based on deletion ratio.
* Fixed a seek issue with prefix extractor and timestamp.
* Fixed a bug of encoding and parsing BlockBasedTableOptions::read_amp_bytes_per_bit as a 64-bit integer.
* Fixed a bug of a recovery corner case, details in PR7621.

### Public API Change
* Deprecate `BlockBasedTableOptions::pin_l0_filter_and_index_blocks_in_cache` and `BlockBasedTableOptions::pin_top_level_index_and_filter`. These options still take effect until users migrate to the replacement APIs in `BlockBasedTableOptions::metadata_cache_options`. Migration guidance can be found in the API comments on the deprecated options.
* Add new API `DB::VerifyFileChecksums` to verify SST file checksum with corresponding entries in the MANIFEST if present. Current implementation requires scanning and recomputing file checksums.

### Behavior Changes
* The dictionary compression settings specified in `ColumnFamilyOptions::compression_opts` now additionally affect files generated by flush and compaction to non-bottommost level. Previously those settings at most affected files generated by compaction to bottommost level, depending on whether `ColumnFamilyOptions::bottommost_compression_opts` overrode them. Users who relied on dictionary compression settings in `ColumnFamilyOptions::compression_opts` affecting only the bottommost level can keep the behavior by moving their dictionary settings to `ColumnFamilyOptions::bottommost_compression_opts` and setting its `enabled` flag.
* When the `enabled` flag is set in `ColumnFamilyOptions::bottommost_compression_opts`, those compression options now take effect regardless of the value in `ColumnFamilyOptions::bottommost_compression`. Previously, those compression options only took effect when `ColumnFamilyOptions::bottommost_compression != kDisableCompressionOption`. Now, they additionally take effect when `ColumnFamilyOptions::bottommost_compression == kDisableCompressionOption` (such a setting causes bottommost compression type to fall back to `ColumnFamilyOptions::compression_per_level` if configured, and otherwise fall back to `ColumnFamilyOptions::compression`).

### New Features
* An EXPERIMENTAL new Bloom alternative that saves about 30% space compared to Bloom filters, with about 3-4x construction time and similar query times is available using NewExperimentalRibbonFilterPolicy.

## 6.14 (2020-10-09)
### Bug fixes
* Fixed a bug after a `CompactRange()` with `CompactRangeOptions::change_level` set fails due to a conflict in the level change step, which caused all subsequent calls to `CompactRange()` with `CompactRangeOptions::change_level` set to incorrectly fail with a `Status::NotSupported("another thread is refitting")` error.
* Fixed a bug that the bottom most level compaction could still be a trivial move even if `BottommostLevelCompaction.kForce` or `kForceOptimized` is set.

### Public API Change
* The methods to create and manage EncrypedEnv have been changed.  The EncryptionProvider is now passed to NewEncryptedEnv as a shared pointer, rather than a raw pointer.  Comparably, the CTREncryptedProvider now takes a shared pointer, rather than a reference, to a BlockCipher.  CreateFromString methods have been added to BlockCipher and EncryptionProvider to provide a single API by which different ciphers and providers can be created, respectively.
* The internal classes (CTREncryptionProvider, ROT13BlockCipher, CTRCipherStream) associated with the EncryptedEnv have been moved out of the public API.  To create a CTREncryptionProvider, one can either use EncryptionProvider::NewCTRProvider, or EncryptionProvider::CreateFromString("CTR").  To create a new ROT13BlockCipher, one can either use BlockCipher::NewROT13Cipher or BlockCipher::CreateFromString("ROT13").
* The EncryptionProvider::AddCipher method has been added to allow keys to be added to an EncryptionProvider.  This API will allow future providers to support multiple cipher keys.
* Add a new option "allow_data_in_errors". When this new option is set by users, it allows users to opt-in to get error messages containing corrupted keys/values. Corrupt keys, values will be logged in the messages, logs, status etc. that will help users with the useful information regarding affected data. By default value of this option is set false to prevent users data to be exposed in the messages so currently, data will be redacted from logs, messages, status by default.
* AdvancedColumnFamilyOptions::force_consistency_checks is now true by default, for more proactive DB corruption detection at virtually no cost (estimated two extra CPU cycles per million on a major production workload). Corruptions reported by these checks now mention "force_consistency_checks" in case a false positive corruption report is suspected and the option needs to be disabled (unlikely). Since existing column families have a saved setting for force_consistency_checks, only new column families will pick up the new default.

### General Improvements
* The settings of the DBOptions and ColumnFamilyOptions are now managed by Configurable objects (see New Features).  The same convenience methods to configure these options still exist but the backend implementation has been unified under a common implementation.

### New Features

* Methods to configure serialize, and compare -- such as TableFactory -- are exposed directly through the Configurable base class (from which these objects inherit).  This change will allow for better and more thorough configuration management and retrieval in the future.  The options for a Configurable object can be set via the ConfigureFromMap, ConfigureFromString, or ConfigureOption method.  The serialized version of the options of an object can be retrieved via the GetOptionString, ToString, or GetOption methods.  The list of options supported by an object can be obtained via the GetOptionNames method.  The "raw" object (such as the BlockBasedTableOption) for an option may be retrieved via the GetOptions method.  Configurable options can be compared via the AreEquivalent method.  The settings within a Configurable object may be validated via the ValidateOptions method.  The object may be intialized (at which point only mutable options may be updated) via the PrepareOptions method.
* Introduce options.check_flush_compaction_key_order with default value to be true. With this option, during flush and compaction, key order will be checked when writing to each SST file. If the order is violated, the flush or compaction will fail.
* Added is_full_compaction to CompactionJobStats, so that the information is available through the EventListener interface.
* Add more stats for MultiGet in Histogram to get number of data blocks, index blocks, filter blocks and sst files read from file system per level.
* SST files have a new table property called db_host_id, which is set to the hostname by default. A new option in DBOptions, db_host_id, allows the property value to be overridden with a user specified string, or disable it completely by making the option string empty.
* Methods to create customizable extensions -- such as TableFactory -- are exposed directly through the Customizable base class (from which these objects inherit).  This change will allow these Customizable classes to be loaded and configured in a standard way (via CreateFromString).  More information on how to write and use Customizable classes is in the customizable.h header file.

## 6.13 (2020-09-12)
### Bug fixes
* Fix a performance regression introduced in 6.4 that makes a upper bound check for every Next() even if keys are within a data block that is within the upper bound.
* Fix a possible corruption to the LSM state (overlapping files within a level) when a `CompactRange()` for refitting levels (`CompactRangeOptions::change_level == true`) and another manual compaction are executed in parallel.
* Sanitize `recycle_log_file_num` to zero when the user attempts to enable it in combination with `WALRecoveryMode::kTolerateCorruptedTailRecords`. Previously the two features were allowed together, which compromised the user's configured crash-recovery guarantees.
* Fix a bug where a level refitting in CompactRange() might race with an automatic compaction that puts the data to the target level of the refitting. The bug has been there for years.
* Fixed a bug in version 6.12 in which BackupEngine::CreateNewBackup could fail intermittently with non-OK status when backing up a read-write DB configured with a DBOptions::file_checksum_gen_factory.
* Fix useless no-op compactions scheduled upon snapshot release when options.disable-auto-compactions = true.
* Fix a bug when max_write_buffer_size_to_maintain is set, immutable flushed memtable destruction is delayed until the next super version is installed. A memtable is not added to delete list because of its reference hold by super version and super version doesn't switch because of empt delete list. So memory usage keeps on increasing beyond write_buffer_size + max_write_buffer_size_to_maintain.
* Avoid converting MERGES to PUTS when allow_ingest_behind is true.
* Fix compression dictionary sampling together with `SstFileWriter`. Previously, the dictionary would be trained/finalized immediately with zero samples. Now, the whole `SstFileWriter` file is buffered in memory and then sampled.
* Fix a bug with `avoid_unnecessary_blocking_io=1` and creating backups (BackupEngine::CreateNewBackup) or checkpoints (Checkpoint::Create). With this setting and WAL enabled, these operations could randomly fail with non-OK status.
* Fix a bug in which bottommost compaction continues to advance the underlying InternalIterator to skip tombstones even after shutdown.

### New Features
* A new field `std::string requested_checksum_func_name` is added to `FileChecksumGenContext`, which enables the checksum factory to create generators for a suite of different functions.
* Added a new subcommand, `ldb unsafe_remove_sst_file`, which removes a lost or corrupt SST file from a DB's metadata. This command involves data loss and must not be used on a live DB.

### Performance Improvements
* Reduce thread number for multiple DB instances by re-using one global thread for statistics dumping and persisting.
* Reduce write-amp in heavy write bursts in `kCompactionStyleLevel` compaction style with `level_compaction_dynamic_level_bytes` set.
* BackupEngine incremental backups no longer read DB table files that are already saved to a shared part of the backup directory, unless `share_files_with_checksum` is used with `kLegacyCrc32cAndFileSize` naming (discouraged).
  * For `share_files_with_checksum`, we are confident there is no regression (vs. pre-6.12) in detecting DB or backup corruption at backup creation time, mostly because the old design did not leverage this extra checksum computation for detecting inconsistencies at backup creation time.
  * For `share_table_files` without "checksum" (not recommended), there is a regression in detecting fundamentally unsafe use of the option, greatly mitigated by file size checking (under "Behavior Changes"). Almost no reason to use `share_files_with_checksum=false` should remain.
  * `DB::VerifyChecksum` and `BackupEngine::VerifyBackup` with checksum checking are still able to catch corruptions that `CreateNewBackup` does not.

### Public API Change
* Expose kTypeDeleteWithTimestamp in EntryType and update GetEntryType() accordingly.
* Added file_checksum and file_checksum_func_name to TableFileCreationInfo, which can pass the table file checksum information through the OnTableFileCreated callback during flush and compaction.
* A warning is added to `DB::DeleteFile()` API describing its known problems and deprecation plan.
* Add a new stats level, i.e. StatsLevel::kExceptTickers (PR7329) to exclude tickers even if application passes a non-null Statistics object.
* Added a new status code IOStatus::IOFenced() for the Env/FileSystem to indicate that writes from this instance are fenced off. Like any other background error, this error is returned to the user in Put/Merge/Delete/Flush calls and can be checked using Status::IsIOFenced().

### Behavior Changes
* File abstraction `FSRandomAccessFile.Prefetch()` default return status is changed from `OK` to `NotSupported`. If the user inherited file doesn't implement prefetch, RocksDB will create internal prefetch buffer to improve read performance.
* When retryabel IO error happens during Flush (manifest write error is excluded) and WAL is disabled, originally it is mapped to kHardError. Now,it is mapped to soft error. So DB will not stall the writes unless the memtable is full. At the same time, when auto resume is triggered to recover the retryable IO error during Flush, SwitchMemtable is not called to avoid generating to many small immutable memtables. If WAL is enabled, no behavior changes.
* When considering whether a table file is already backed up in a shared part of backup directory, BackupEngine would already query the sizes of source (DB) and pre-existing destination (backup) files. BackupEngine now uses these file sizes to detect corruption, as at least one of (a) old backup, (b) backup in progress, or (c) current DB is corrupt if there's a size mismatch.

### Others
* Error in prefetching partitioned index blocks will not be swallowed. It will fail the query and return the IOError users.

## 6.12 (2020-07-28)
### Public API Change
* Encryption file classes now exposed for inheritance in env_encryption.h
* File I/O listener is extended to cover more I/O operations. Now class `EventListener` in listener.h contains new callback functions: `OnFileFlushFinish()`, `OnFileSyncFinish()`, `OnFileRangeSyncFinish()`, `OnFileTruncateFinish()`, and ``OnFileCloseFinish()``.
* `FileOperationInfo` now reports `duration` measured by `std::chrono::steady_clock` and `start_ts` measured by `std::chrono::system_clock` instead of start and finish timestamps measured by `system_clock`. Note that `system_clock` is called before `steady_clock` in program order at operation starts.
* `DB::GetDbSessionId(std::string& session_id)` is added. `session_id` stores a unique identifier that gets reset every time the DB is opened. This DB session ID should be unique among all open DB instances on all hosts, and should be unique among re-openings of the same or other DBs. This identifier is recorded in the LOG file on the line starting with "DB Session ID:".
* `DB::OpenForReadOnly()` now returns `Status::NotFound` when the specified DB directory does not exist. Previously the error returned depended on the underlying `Env`. This change is available in all 6.11 releases as well.
* A parameter `verify_with_checksum` is added to `BackupEngine::VerifyBackup`, which is false by default. If it is ture, `BackupEngine::VerifyBackup` verifies checksums and file sizes of backup files. Pass `false` for `verify_with_checksum` to maintain the previous behavior and performance of `BackupEngine::VerifyBackup`, by only verifying sizes of backup files.

### Behavior Changes
* Best-efforts recovery ignores CURRENT file completely. If CURRENT file is missing during recovery, best-efforts recovery still proceeds with MANIFEST file(s).
* In best-efforts recovery, an error that is not Corruption or IOError::kNotFound or IOError::kPathNotFound will be overwritten silently. Fix this by checking all non-ok cases and return early.
* When `file_checksum_gen_factory` is set to `GetFileChecksumGenCrc32cFactory()`, BackupEngine will compare the crc32c checksums of table files computed when creating a backup to the expected checksums stored in the DB manifest, and will fail `CreateNewBackup()` on mismatch (corruption). If the `file_checksum_gen_factory` is not set or set to any other customized factory, there is no checksum verification to detect if SST files in a DB are corrupt when read, copied, and independently checksummed by BackupEngine.
* When a DB sets `stats_dump_period_sec > 0`, either as the initial value for DB open or as a dynamic option change, the first stats dump is staggered in the following X seconds, where X is an integer in `[0, stats_dump_period_sec)`. Subsequent stats dumps are still spaced `stats_dump_period_sec` seconds apart.
* When the paranoid_file_checks option is true, a hash is generated of all keys and values are generated when the SST file is written, and then the values are read back in to validate the file.  A corruption is signaled if the two hashes do not match.

### Bug fixes
* Compressed block cache was automatically disabled with read-only DBs by mistake. Now it is fixed: compressed block cache will be in effective with read-only DB too.
* Fix a bug of wrong iterator result if another thread finishes an update and a DB flush between two statement.
* Disable file deletion after MANIFEST write/sync failure until db re-open or Resume() so that subsequent re-open will not see MANIFEST referencing deleted SSTs.
* Fix a bug when index_type == kTwoLevelIndexSearch in PartitionedIndexBuilder to update FlushPolicy to point to internal key partitioner when it changes from user-key mode to internal-key mode in index partition.
* Make compaction report InternalKey corruption while iterating over the input.
* Fix a bug which may cause MultiGet to be slow because it may read more data than requested, but this won't affect correctness. The bug was introduced in 6.10 release.
* Fail recovery and report once hitting a physical log record checksum mismatch, while reading MANIFEST. RocksDB should not continue processing the MANIFEST any further.
* Fixed a bug in size-amp-triggered and periodic-triggered universal compaction, where the compression settings for the first input level were used rather than the compression settings for the output (bottom) level.

### New Features
* DB identity (`db_id`) and DB session identity (`db_session_id`) are added to table properties and stored in SST files. SST files generated from SstFileWriter and Repairer have DB identity “SST Writer” and “DB Repairer”, respectively. Their DB session IDs are generated in the same way as `DB::GetDbSessionId`. The session ID for SstFileWriter (resp., Repairer) resets every time `SstFileWriter::Open` (resp., `Repairer::Run`) is called.
* Added experimental option BlockBasedTableOptions::optimize_filters_for_memory for reducing allocated memory size of Bloom filters (~10% savings with Jemalloc) while preserving the same general accuracy. To have an effect, the option requires format_version=5 and malloc_usable_size. Enabling this option is forward and backward compatible with existing format_version=5.
* `BackupableDBOptions::share_files_with_checksum_naming` is added with new default behavior for naming backup files with `share_files_with_checksum`, to address performance and backup integrity issues. See API comments for details.
* Added auto resume function to automatically recover the DB from background Retryable IO Error. When retryable IOError happens during flush and WAL write, the error is mapped to Hard Error and DB will be in read mode. When retryable IO Error happens during compaction, the error will be mapped to Soft Error. DB is still in write/read mode. Autoresume function will create a thread for a DB to call DB->ResumeImpl() to try the recover for Retryable IO Error during flush and WAL write. Compaction will be rescheduled by itself if retryable IO Error happens. Auto resume may also cause other Retryable IO Error during the recovery, so the recovery will fail. Retry the auto resume may solve the issue, so we use max_bgerror_resume_count to decide how many resume cycles will be tried in total. If it is <=0, auto resume retryable IO Error is disabled. Default is INT_MAX, which will lead to a infinit auto resume. bgerror_resume_retry_interval decides the time interval between two auto resumes.
* Option `max_subcompactions` can be set dynamically using DB::SetDBOptions().
* Added experimental ColumnFamilyOptions::sst_partitioner_factory to define determine the partitioning of sst files. This helps compaction to split the files on interesting boundaries (key prefixes) to make propagation of sst files less write amplifying (covering the whole key space).

### Performance Improvements
* Eliminate key copies for internal comparisons while accessing ingested block-based tables.
* Reduce key comparisons during random access in all block-based tables.
* BackupEngine avoids unnecessary repeated checksum computation for backing up a table file to the `shared_checksum` directory when using `share_files_with_checksum_naming = kUseDbSessionId` (new default), except on SST files generated before this version of RocksDB, which fall back on using `kLegacyCrc32cAndFileSize`.

## 6.11 (2020-06-12)
### Bug Fixes
* Fix consistency checking error swallowing in some cases when options.force_consistency_checks = true.
* Fix possible false NotFound status from batched MultiGet using index type kHashSearch.
* Fix corruption caused by enabling delete triggered compaction (NewCompactOnDeletionCollectorFactory) in universal compaction mode, along with parallel compactions. The bug can result in two parallel compactions picking the same input files, resulting in the DB resurrecting older and deleted versions of some keys.
* Fix a use-after-free bug in best-efforts recovery. column_family_memtables_ needs to point to valid ColumnFamilySet.
* Let best-efforts recovery ignore corrupted files during table loading.
* Fix corrupt key read from ingested file when iterator direction switches from reverse to forward at a key that is a prefix of another key in the same file. It is only possible in files with a non-zero global seqno.
* Fix abnormally large estimate from GetApproximateSizes when a range starts near the end of one SST file and near the beginning of another. Now GetApproximateSizes consistently and fairly includes the size of SST metadata in addition to data blocks, attributing metadata proportionally among the data blocks based on their size.
* Fix potential file descriptor leakage in PosixEnv's IsDirectory() and NewRandomAccessFile().
* Fix false negative from the VerifyChecksum() API when there is a checksum mismatch in an index partition block in a BlockBasedTable format table file (index_type is kTwoLevelIndexSearch).
* Fix sst_dump to return non-zero exit code if the specified file is not a recognized SST file or fails requested checks.
* Fix incorrect results from batched MultiGet for duplicate keys, when the duplicate key matches the largest key of an SST file and the value type for the key in the file is a merge value.

### Public API Change
* Flush(..., column_family) may return Status::ColumnFamilyDropped() instead of Status::InvalidArgument() if column_family is dropped while processing the flush request.
* BlobDB now explicitly disallows using the default column family's storage directories as blob directory.
* DeleteRange now returns `Status::InvalidArgument` if the range's end key comes before its start key according to the user comparator. Previously the behavior was undefined.
* ldb now uses options.force_consistency_checks = true by default and "--disable_consistency_checks" is added to disable it.
* DB::OpenForReadOnly no longer creates files or directories if the named DB does not exist, unless create_if_missing is set to true.
* The consistency checks that validate LSM state changes (table file additions/deletions during flushes and compactions) are now stricter, more efficient, and no longer optional, i.e. they are performed even if `force_consistency_checks` is `false`.
* Disable delete triggered compaction (NewCompactOnDeletionCollectorFactory) in universal compaction mode and num_levels = 1 in order to avoid a corruption bug.
* `pin_l0_filter_and_index_blocks_in_cache` no longer applies to L0 files larger than `1.5 * write_buffer_size` to give more predictable memory usage. Such L0 files may exist due to intra-L0 compaction, external file ingestion, or user dynamically changing `write_buffer_size` (note, however, that files that are already pinned will continue being pinned, even after such a dynamic change).
* In point-in-time wal recovery mode, fail database recovery in case of IOError while reading the WAL to avoid data loss.
* A new method `Env::LowerThreadPoolCPUPriority(Priority, CpuPriority)` is added to `Env` to be able to lower to a specific priority such as `CpuPriority::kIdle`.

### New Features
* sst_dump to add a new --readahead_size argument. Users can specify read size when scanning the data. Sst_dump also tries to prefetch tail part of the SST files so usually some number of I/Os are saved there too.
* Generate file checksum in SstFileWriter if Options.file_checksum_gen_factory is set. The checksum and checksum function name are stored in ExternalSstFileInfo after the sst file write is finished.
* Add a value_size_soft_limit in read options which limits the cumulative value size of keys read in batches in MultiGet. Once the cumulative value size of found keys exceeds read_options.value_size_soft_limit, all the remaining keys are returned with status Abort without further finding their values. By default the value_size_soft_limit is std::numeric_limits<uint64_t>::max().
* Enable SST file ingestion with file checksum information when calling IngestExternalFiles(const std::vector<IngestExternalFileArg>& args). Added files_checksums and files_checksum_func_names to IngestExternalFileArg such that user can ingest the sst files with their file checksum information. Added verify_file_checksum to IngestExternalFileOptions (default is True). To be backward compatible, if DB does not enable file checksum or user does not provide checksum information (vectors of files_checksums and files_checksum_func_names are both empty), verification of file checksum is always sucessful. If DB enables file checksum, DB will always generate the checksum for each ingested SST file during Prepare stage of ingestion and store the checksum in Manifest, unless verify_file_checksum is False and checksum information is provided by the application. In this case, we only verify the checksum function name and directly store the ingested checksum in Manifest. If verify_file_checksum is set to True, DB will verify the ingested checksum and function name with the genrated ones. Any mismatch will fail the ingestion. Note that, if IngestExternalFileOptions::write_global_seqno is True, the seqno will be changed in the ingested file. Therefore, the checksum of the file will be changed. In this case, a new checksum will be generated after the seqno is updated and be stored in the Manifest.

### Performance Improvements
* Eliminate redundant key comparisons during random access in block-based tables.

## 6.10 (2020-05-02)
### Bug Fixes
* Fix wrong result being read from ingested file. May happen when a key in the file happen to be prefix of another key also in the file. The issue can further cause more data corruption. The issue exists with rocksdb >= 5.0.0 since DB::IngestExternalFile() was introduced.
* Finish implementation of BlockBasedTableOptions::IndexType::kBinarySearchWithFirstKey. It's now ready for use. Significantly reduces read amplification in some setups, especially for iterator seeks.
* Fix a bug by updating CURRENT file so that it points to the correct MANIFEST file after best-efforts recovery.
* Fixed a bug where ColumnFamilyHandle objects were not cleaned up in case an error happened during BlobDB's open after the base DB had been opened.
* Fix a potential undefined behavior caused by trying to dereference nullable pointer (timestamp argument) in DB::MultiGet.
* Fix a bug caused by not including user timestamp in MultiGet LookupKey construction. This can lead to wrong query result since the trailing bytes of a user key, if not shorter than timestamp, will be mistaken for user timestamp.
* Fix a bug caused by using wrong compare function when sorting the input keys of MultiGet with timestamps.
* Upgraded version of bzip library (1.0.6 -> 1.0.8) used with RocksJava to address potential vulnerabilities if an attacker can manipulate compressed data saved and loaded by RocksDB (not normal). See issue #6703.

### Public API Change
* Add a ConfigOptions argument to the APIs dealing with converting options to and from strings and files.  The ConfigOptions is meant to replace some of the options (such as input_strings_escaped and ignore_unknown_options) and allow for more parameters to be passed in the future without changing the function signature.
* Add NewFileChecksumGenCrc32cFactory to the file checksum public API, such that the builtin Crc32c based file checksum generator factory can be used by applications.
* Add IsDirectory to Env and FS to indicate if a path is a directory.

### New Features
* Added support for pipelined & parallel compression optimization for `BlockBasedTableBuilder`. This optimization makes block building, block compression and block appending a pipeline, and uses multiple threads to accelerate block compression. Users can set `CompressionOptions::parallel_threads` greater than 1 to enable compression parallelism. This feature is experimental for now.
* Provide an allocator for memkind to be used with block cache. This is to work with memory technologies (Intel DCPMM is one such technology currently available) that require different libraries for allocation and management (such as PMDK and memkind). The high capacities available make it possible to provision large caches (up to several TBs in size) beyond what is achievable with DRAM.
* Option `max_background_flushes` can be set dynamically using DB::SetDBOptions().
* Added functionality in sst_dump tool to check the compressed file size for different compression levels and print the time spent on compressing files with each compression type. Added arguments `--compression_level_from` and `--compression_level_to` to report size of all compression levels and one compression_type must be specified with it so that it will report compressed sizes of one compression type with different levels.
* Added statistics for redundant insertions into block cache: rocksdb.block.cache.*add.redundant. (There is currently no coordination to ensure that only one thread loads a table block when many threads are trying to access that same table block.)

### Bug Fixes
* Fix a bug when making options.bottommost_compression, options.compression_opts and options.bottommost_compression_opts dynamically changeable: the modified values are not written to option files or returned back to users when being queried.
* Fix a bug where index key comparisons were unaccounted in `PerfContext::user_key_comparison_count` for lookups in files written with `format_version >= 3`.
* Fix many bloom.filter statistics not being updated in batch MultiGet.

### Performance Improvements
* Improve performance of batch MultiGet with partitioned filters, by sharing block cache lookups to applicable filter blocks.
* Reduced memory copies when fetching and uncompressing compressed blocks from sst files.

## 6.9.0 (2020-03-29)
### Behavior changes
* Since RocksDB 6.8, ttl-based FIFO compaction can drop a file whose oldest key becomes older than options.ttl while others have not. This fix reverts this and makes ttl-based FIFO compaction use the file's flush time as the criterion. This fix also requires that max_open_files = -1 and compaction_options_fifo.allow_compaction = false to function properly.

### Public API Change
* Fix spelling so that API now has correctly spelled transaction state name `COMMITTED`, while the old misspelled `COMMITED` is still available as an alias.
* Updated default format_version in BlockBasedTableOptions from 2 to 4. SST files generated with the new default can be read by RocksDB versions 5.16 and newer, and use more efficient encoding of keys in index blocks.
* A new parameter `CreateBackupOptions` is added to both `BackupEngine::CreateNewBackup` and `BackupEngine::CreateNewBackupWithMetadata`, you can decrease CPU priority of `BackupEngine`'s background threads by setting `decrease_background_thread_cpu_priority` and `background_thread_cpu_priority` in `CreateBackupOptions`.
* Updated the public API of SST file checksum. Introduce the FileChecksumGenFactory to create the FileChecksumGenerator for each SST file, such that the FileChecksumGenerator is not shared and it can be more general for checksum implementations. Changed the FileChecksumGenerator interface from Value, Extend, and GetChecksum to Update, Finalize, and GetChecksum. Finalize should be only called once after all data is processed to generate the final checksum. Temproal data should be maintained by the FileChecksumGenerator object itself and finally it can return the checksum string.

### Bug Fixes
* Fix a bug where range tombstone blocks in ingested files were cached incorrectly during ingestion. If range tombstones were read from those incorrectly cached blocks, the keys they covered would be exposed.
* Fix a data race that might cause crash when calling DB::GetCreationTimeOfOldestFile() by a small chance. The bug was introduced in 6.6 Release.
* Fix a bug where a boolean value optimize_filters_for_hits was for max threads when calling load table handles after a flush or compaction. The value is correct to 1. The bug should not cause user visible problems.
* Fix a bug which might crash the service when write buffer manager fails to insert the dummy handle to the block cache.

### Performance Improvements
* In CompactRange, for levels starting from 0, if the level does not have any file with any key falling in the specified range, the level is skipped. So instead of always compacting from level 0, the compaction starts from the first level with keys in the specified range until the last such level.
* Reduced memory copy when reading sst footer and blobdb in direct IO mode.
* When restarting a database with large numbers of sst files, large amount of CPU time is spent on getting logical block size of the sst files, which slows down the starting progress, this inefficiency is optimized away with an internal cache for the logical block sizes.

### New Features
* Basic support for user timestamp in iterator. Seek/SeekToFirst/Next and lower/upper bounds are supported. Reverse iteration is not supported. Merge is not considered.
* When file lock failure when the lock is held by the current process, return acquiring time and thread ID in the error message.
* Added a new option, best_efforts_recovery (default: false), to allow database to open in a db dir with missing table files. During best efforts recovery, missing table files are ignored, and database recovers to the most recent state without missing table file. Cross-column-family consistency is not guaranteed even if WAL is enabled.
* options.bottommost_compression, options.compression_opts and options.bottommost_compression_opts are now dynamically changeable.

## 6.8.0 (2020-02-24)
### Java API Changes
* Major breaking changes to Java comparators, toward standardizing on ByteBuffer for performant, locale-neutral operations on keys (#6252).
* Added overloads of common API methods using direct ByteBuffers for keys and values (#2283).

### Bug Fixes
* Fix incorrect results while block-based table uses kHashSearch, together with Prev()/SeekForPrev().
* Fix a bug that prevents opening a DB after two consecutive crash with TransactionDB, where the first crash recovers from a corrupted WAL with kPointInTimeRecovery but the second cannot.
* Fixed issue #6316 that can cause a corruption of the MANIFEST file in the middle when writing to it fails due to no disk space.
* Add DBOptions::skip_checking_sst_file_sizes_on_db_open. It disables potentially expensive checking of all sst file sizes in DB::Open().
* BlobDB now ignores trivially moved files when updating the mapping between blob files and SSTs. This should mitigate issue #6338 where out of order flush/compaction notifications could trigger an assertion with the earlier code.
* Batched MultiGet() ignores IO errors while reading data blocks, causing it to potentially continue looking for a key and returning stale results.
* `WriteBatchWithIndex::DeleteRange` returns `Status::NotSupported`. Previously it returned success even though reads on the batch did not account for range tombstones. The corresponding language bindings now cannot be used. In C, that includes `rocksdb_writebatch_wi_delete_range`, `rocksdb_writebatch_wi_delete_range_cf`, `rocksdb_writebatch_wi_delete_rangev`, and `rocksdb_writebatch_wi_delete_rangev_cf`. In Java, that includes `WriteBatchWithIndex::deleteRange`.
* Assign new MANIFEST file number when caller tries to create a new MANIFEST by calling LogAndApply(..., new_descriptor_log=true). This bug can cause MANIFEST being overwritten during recovery if options.write_dbid_to_manifest = true and there are WAL file(s).

### Performance Improvements
* Perfom readahead when reading from option files. Inside DB, options.log_readahead_size will be used as the readahead size. In other cases, a default 512KB is used.

### Public API Change
* The BlobDB garbage collector now emits the statistics `BLOB_DB_GC_NUM_FILES` (number of blob files obsoleted during GC), `BLOB_DB_GC_NUM_NEW_FILES` (number of new blob files generated during GC), `BLOB_DB_GC_FAILURES` (number of failed GC passes), `BLOB_DB_GC_NUM_KEYS_RELOCATED` (number of blobs relocated during GC), and `BLOB_DB_GC_BYTES_RELOCATED` (total size of blobs relocated during GC). On the other hand, the following statistics, which are not relevant for the new GC implementation, are now deprecated: `BLOB_DB_GC_NUM_KEYS_OVERWRITTEN`, `BLOB_DB_GC_NUM_KEYS_EXPIRED`, `BLOB_DB_GC_BYTES_OVERWRITTEN`, `BLOB_DB_GC_BYTES_EXPIRED`, and `BLOB_DB_GC_MICROS`.
* Disable recycle_log_file_num when an inconsistent recovery modes are requested: kPointInTimeRecovery and kAbsoluteConsistency

### New Features
* Added the checksum for each SST file generated by Flush or Compaction. Added sst_file_checksum_func to Options such that user can plugin their own SST file checksum function via override the FileChecksumFunc class. If user does not set the sst_file_checksum_func, SST file checksum calculation will not be enabled. The checksum information inlcuding uint32_t checksum value and a checksum function name (string). The checksum information is stored in FileMetadata in version store and also logged to MANIFEST. A new tool is added to LDB such that user can dump out a list of file checksum information from MANIFEST (stored in an unordered_map).
* `db_bench` now supports `value_size_distribution_type`, `value_size_min`, `value_size_max` options for generating random variable sized value. Added `blob_db_compression_type` option for BlobDB to enable blob compression.
* Replace RocksDB namespace "rocksdb" with flag "ROCKSDB_NAMESPACE" which if is not defined, defined as "rocksdb" in header file rocksdb_namespace.h.

## 6.7.0 (2020-01-21)
### Public API Change
* Added a rocksdb::FileSystem class in include/rocksdb/file_system.h to encapsulate file creation/read/write operations, and an option DBOptions::file_system to allow a user to pass in an instance of rocksdb::FileSystem. If its a non-null value, this will take precendence over DBOptions::env for file operations. A new API rocksdb::FileSystem::Default() returns a platform default object. The DBOptions::env option and Env::Default() API will continue to be used for threading and other OS related functions, and where DBOptions::file_system is not specified, for file operations. For storage developers who are accustomed to rocksdb::Env, the interface in rocksdb::FileSystem is new and will probably undergo some changes as more storage systems are ported to it from rocksdb::Env. As of now, no env other than Posix has been ported to the new interface.
* A new rocksdb::NewSstFileManager() API that allows the caller to pass in separate Env and FileSystem objects.
* Changed Java API for RocksDB.keyMayExist functions to use Holder<byte[]> instead of StringBuilder, so that retrieved values need not decode to Strings.
* A new `OptimisticTransactionDBOptions` Option that allows users to configure occ validation policy. The default policy changes from kValidateSerial to kValidateParallel to reduce mutex contention.

### Bug Fixes
* Fix a bug that can cause unnecessary bg thread to be scheduled(#6104).
* Fix crash caused by concurrent CF iterations and drops(#6147).
* Fix a race condition for cfd->log_number_ between manifest switch and memtable switch (PR 6249) when number of column families is greater than 1.
* Fix a bug on fractional cascading index when multiple files at the same level contain the same smallest user key, and those user keys are for merge operands. In this case, Get() the exact key may miss some merge operands.
* Delcare kHashSearch index type feature-incompatible with index_block_restart_interval larger than 1.
* Fixed an issue where the thread pools were not resized upon setting `max_background_jobs` dynamically through the `SetDBOptions` interface.
* Fix a bug that can cause write threads to hang when a slowdown/stall happens and there is a mix of writers with WriteOptions::no_slowdown set/unset.
* Fixed an issue where an incorrect "number of input records" value was used to compute the "records dropped" statistics for compactions.
* Fix a regression bug that causes segfault when hash is used, max_open_files != -1 and total order seek is used and switched back.

### New Features
* It is now possible to enable periodic compactions for the base DB when using BlobDB.
* BlobDB now garbage collects non-TTL blobs when `enable_garbage_collection` is set to `true` in `BlobDBOptions`. Garbage collection is performed during compaction: any valid blobs located in the oldest N files (where N is the number of non-TTL blob files multiplied by the value of `BlobDBOptions::garbage_collection_cutoff`) encountered during compaction get relocated to new blob files, and old blob files are dropped once they are no longer needed. Note: we recommend enabling periodic compactions for the base DB when using this feature to deal with the case when some old blob files are kept alive by SSTs that otherwise do not get picked for compaction.
* `db_bench` now supports the `garbage_collection_cutoff` option for BlobDB.
* Introduce ReadOptions.auto_prefix_mode. When set to true, iterator will return the same result as total order seek, but may choose to use prefix seek internally based on seek key and iterator upper bound.
* MultiGet() can use IO Uring to parallelize read from the same SST file. This featuer is by default disabled. It can be enabled with environment variable ROCKSDB_USE_IO_URING.

## 6.6.2 (2020-01-13)
### Bug Fixes
* Fixed a bug where non-L0 compaction input files were not considered to compute the `creation_time` of new compaction outputs.

## 6.6.1 (2020-01-02)
### Bug Fixes
* Fix a bug in WriteBatchWithIndex::MultiGetFromBatchAndDB, which is called by Transaction::MultiGet, that causes due to stale pointer access when the number of keys is > 32
* Fixed two performance issues related to memtable history trimming. First, a new SuperVersion is now created only if some memtables were actually trimmed. Second, trimming is only scheduled if there is at least one flushed memtable that is kept in memory for the purposes of transaction conflict checking.
* BlobDB no longer updates the SST to blob file mapping upon failed compactions.
* Fix a bug in which a snapshot read through an iterator could be affected by a DeleteRange after the snapshot (#6062).
* Fixed a bug where BlobDB was comparing the `ColumnFamilyHandle` pointers themselves instead of only the column family IDs when checking whether an API call uses the default column family or not.
* Delete superversions in BackgroundCallPurge.
* Fix use-after-free and double-deleting files in BackgroundCallPurge().

## 6.6.0 (2019-11-25)
### Bug Fixes
* Fix data corruption caused by output of intra-L0 compaction on ingested file not being placed in correct order in L0.
* Fix a data race between Version::GetColumnFamilyMetaData() and Compaction::MarkFilesBeingCompacted() for access to being_compacted (#6056). The current fix acquires the db mutex during Version::GetColumnFamilyMetaData(), which may cause regression.
* Fix a bug in DBIter that is_blob_ state isn't updated when iterating backward using seek.
* Fix a bug when format_version=3, partitioned filters, and prefix search are used in conjunction. The bug could result into Seek::(prefix) returning NotFound for an existing prefix.
* Revert the feature "Merging iterator to avoid child iterator reseek for some cases (#5286)" since it might cause strong results when reseek happens with a different iterator upper bound.
* Fix a bug causing a crash during ingest external file when background compaction cause severe error (file not found).
* Fix a bug when partitioned filters and prefix search are used in conjunction, ::SeekForPrev could return invalid for an existing prefix. ::SeekForPrev might be called by the user, or internally on ::Prev, or within ::Seek if the return value involves Delete or a Merge operand.
* Fix OnFlushCompleted fired before flush result persisted in MANIFEST when there's concurrent flush job. The bug exists since OnFlushCompleted was introduced in rocksdb 3.8.
* Fixed an sst_dump crash on some plain table SST files.
* Fixed a memory leak in some error cases of opening plain table SST files.
* Fix a bug when a crash happens while calling WriteLevel0TableForRecovery for multiple column families, leading to a column family's log number greater than the first corrutped log number when the DB is being opened in PointInTime recovery mode during next recovery attempt (#5856).

### New Features
* Universal compaction to support options.periodic_compaction_seconds. A full compaction will be triggered if any file is over the threshold.
* `GetLiveFilesMetaData` and `GetColumnFamilyMetaData` now expose the file number of SST files as well as the oldest blob file referenced by each SST.
* A batched MultiGet API (DB::MultiGet()) that supports retrieving keys from multiple column families.
* Full and partitioned filters in the block-based table use an improved Bloom filter implementation, enabled with format_version 5 (or above) because previous releases cannot read this filter. This replacement is faster and more accurate, especially for high bits per key or millions of keys in a single (full) filter. For example, the new Bloom filter has the same false positive rate at 9.55 bits per key as the old one at 10 bits per key, and a lower false positive rate at 16 bits per key than the old one at 100 bits per key.
* Added AVX2 instructions to USE_SSE builds to accelerate the new Bloom filter and XXH3-based hash function on compatible x86_64 platforms (Haswell and later, ~2014).
* Support options.ttl or options.periodic_compaction_seconds with options.max_open_files = -1. File's oldest ancester time and file creation time will be written to manifest. If it is availalbe, this information will be used instead of creation_time and file_creation_time in table properties.
* Setting options.ttl for universal compaction now has the same meaning as setting periodic_compaction_seconds.
* SstFileMetaData also returns file creation time and oldest ancester time.
* The `sst_dump` command line tool `recompress` command now displays how many blocks were compressed and how many were not, in particular how many were not compressed because the compression ratio was not met (12.5% threshold for GoodCompressionRatio), as seen in the `number.block.not_compressed` counter stat since version 6.0.0.
* The block cache usage is now takes into account the overhead of metadata per each entry. This results into more accurate management of memory. A side-effect of this feature is that less items are fit into the block cache of the same size, which would result to higher cache miss rates. This can be remedied by increasing the block cache size or passing kDontChargeCacheMetadata to its constuctor to restore the old behavior.
* When using BlobDB, a mapping is maintained and persisted in the MANIFEST between each SST file and the oldest non-TTL blob file it references.
* `db_bench` now supports and by default issues non-TTL Puts to BlobDB. TTL Puts can be enabled by specifying a non-zero value for the `blob_db_max_ttl_range` command line parameter explicitly.
* `sst_dump` now supports printing BlobDB blob indexes in a human-readable format. This can be enabled by specifying the `decode_blob_index` flag on the command line.
* A number of new information elements are now exposed through the EventListener interface. For flushes, the file numbers of the new SST file and the oldest blob file referenced by the SST are propagated. For compactions, the level, file number, and the oldest blob file referenced are passed to the client for each compaction input and output file.

### Public API Change
* RocksDB release 4.1 or older will not be able to open DB generated by the new release. 4.2 was released on Feb 23, 2016.
* TTL Compactions in Level compaction style now initiate successive cascading compactions on a key range so that it reaches the bottom level quickly on TTL expiry. `creation_time` table property for compaction output files is now set to the minimum of the creation times of all compaction inputs.
* With FIFO compaction style, options.periodic_compaction_seconds will have the same meaning as options.ttl. Whichever stricter will be used. With the default options.periodic_compaction_seconds value with options.ttl's default of 0, RocksDB will give a default of 30 days.
* Added an API GetCreationTimeOfOldestFile(uint64_t* creation_time) to get the file_creation_time of the oldest SST file in the DB.
* FilterPolicy now exposes additional API to make it possible to choose filter configurations based on context, such as table level and compaction style. See `LevelAndStyleCustomFilterPolicy` in db_bloom_filter_test.cc. While most existing custom implementations of FilterPolicy should continue to work as before, those wrapping the return of NewBloomFilterPolicy will require overriding new function `GetBuilderWithContext()`, because calling `GetFilterBitsBuilder()` on the FilterPolicy returned by NewBloomFilterPolicy is no longer supported.
* An unlikely usage of FilterPolicy is no longer supported. Calling GetFilterBitsBuilder() on the FilterPolicy returned by NewBloomFilterPolicy will now cause an assertion violation in debug builds, because RocksDB has internally migrated to a more elaborate interface that is expected to evolve further. Custom implementations of FilterPolicy should work as before, except those wrapping the return of NewBloomFilterPolicy, which will require a new override of a protected function in FilterPolicy.
* NewBloomFilterPolicy now takes bits_per_key as a double instead of an int. This permits finer control over the memory vs. accuracy trade-off in the new Bloom filter implementation and should not change source code compatibility.
* The option BackupableDBOptions::max_valid_backups_to_open is now only used when opening BackupEngineReadOnly. When opening a read/write BackupEngine, anything but the default value logs a warning and is treated as the default. This change ensures that backup deletion has proper accounting of shared files to ensure they are deleted when no longer referenced by a backup.
* Deprecate `snap_refresh_nanos` option.
* Added DisableManualCompaction/EnableManualCompaction to stop and resume manual compaction.
* Add TryCatchUpWithPrimary() to StackableDB in non-LITE mode.
* Add a new Env::LoadEnv() overloaded function to return a shared_ptr to Env.
* Flush sets file name to "(nil)" for OnTableFileCreationCompleted() if the flush does not produce any L0. This can happen if the file is empty thus delete by RocksDB.

### Default Option Changes
* Changed the default value of periodic_compaction_seconds to `UINT64_MAX - 1` which allows RocksDB to auto-tune periodic compaction scheduling. When using the default value, periodic compactions are now auto-enabled if a compaction filter is used. A value of `0` will turn off the feature completely.
* Changed the default value of ttl to `UINT64_MAX - 1` which allows RocksDB to auto-tune ttl value. When using the default value, TTL will be auto-enabled to 30 days, when the feature is supported. To revert the old behavior, you can explicitly set it to 0.

### Performance Improvements
* For 64-bit hashing, RocksDB is standardizing on a slightly modified preview version of XXH3. This function is now used for many non-persisted hashes, along with fastrange64() in place of the modulus operator, and some benchmarks show a slight improvement.
* Level iterator to invlidate the iterator more often in prefix seek and the level is filtered out by prefix bloom.

## 6.5.2 (2019-11-15)
### Bug Fixes
* Fix a assertion failure in MultiGet() when BlockBasedTableOptions::no_block_cache is true and there is no compressed block cache
* Fix a buffer overrun problem in BlockBasedTable::MultiGet() when compression is enabled and no compressed block cache is configured.
* If a call to BackupEngine::PurgeOldBackups or BackupEngine::DeleteBackup suffered a crash, power failure, or I/O error, files could be left over from old backups that could only be purged with a call to GarbageCollect. Any call to PurgeOldBackups, DeleteBackup, or GarbageCollect should now suffice to purge such files.

## 6.5.1 (2019-10-16)
### Bug Fixes
* Revert the feature "Merging iterator to avoid child iterator reseek for some cases (#5286)" since it might cause strange results when reseek happens with a different iterator upper bound.
* Fix a bug in BlockBasedTableIterator that might return incorrect results when reseek happens with a different iterator upper bound.
* Fix a bug when partitioned filters and prefix search are used in conjunction, ::SeekForPrev could return invalid for an existing prefix. ::SeekForPrev might be called by the user, or internally on ::Prev, or within ::Seek if the return value involves Delete or a Merge operand.

## 6.5.0 (2019-09-13)
### Bug Fixes
* Fixed a number of data races in BlobDB.
* Fix a bug where the compaction snapshot refresh feature is not disabled as advertised when `snap_refresh_nanos` is set to 0..
* Fix bloom filter lookups by the MultiGet batching API when BlockBasedTableOptions::whole_key_filtering is false, by checking that a key is in the perfix_extractor domain and extracting the prefix before looking up.
* Fix a bug in file ingestion caused by incorrect file number allocation when the number of column families involved in the ingestion exceeds 2.

### New Features
* Introduced DBOptions::max_write_batch_group_size_bytes to configure maximum limit on number of bytes that are written in a single batch of WAL or memtable write. It is followed when the leader write size is larger than 1/8 of this limit.
* VerifyChecksum() by default will issue readahead. Allow ReadOptions to be passed in to those functions to override the readhead size. For checksum verifying before external SST file ingestion, a new option IngestExternalFileOptions.verify_checksums_readahead_size, is added for this readahead setting.
* When user uses options.force_consistency_check in RocksDb, instead of crashing the process, we now pass the error back to the users without killing the process.
* Add an option `memtable_insert_hint_per_batch` to WriteOptions. If it is true, each WriteBatch will maintain its own insert hints for each memtable in concurrent write. See include/rocksdb/options.h for more details.

### Public API Change
* Added max_write_buffer_size_to_maintain option to better control memory usage of immutable memtables.
* Added a lightweight API GetCurrentWalFile() to get last live WAL filename and size. Meant to be used as a helper for backup/restore tooling in a larger ecosystem such as MySQL with a MyRocks storage engine.
* The MemTable Bloom filter, when enabled, now always uses cache locality. Options::bloom_locality now only affects the PlainTable SST format.

### Performance Improvements
* Improve the speed of the MemTable Bloom filter, reducing the write overhead of enabling it by 1/3 to 1/2, with similar benefit to read performance.

## 6.4.0 (2019-07-30)
### Default Option Change
* LRUCacheOptions.high_pri_pool_ratio is set to 0.5 (previously 0.0) by default, which means that by default midpoint insertion is enabled. The same change is made for the default value of high_pri_pool_ratio argument in NewLRUCache(). When block cache is not explicitly created, the small block cache created by BlockBasedTable will still has this option to be 0.0.
* Change BlockBasedTableOptions.cache_index_and_filter_blocks_with_high_priority's default value from false to true.

### Public API Change
* Filter and compression dictionary blocks are now handled similarly to data blocks with regards to the block cache: instead of storing objects in the cache, only the blocks themselves are cached. In addition, filter and compression dictionary blocks (as well as filter partitions) no longer get evicted from the cache when a table is closed.
* Due to the above refactoring, block cache eviction statistics for filter and compression dictionary blocks are temporarily broken. We plan to reintroduce them in a later phase.
* The semantics of the per-block-type block read counts in the performance context now match those of the generic block_read_count.
* Errors related to the retrieval of the compression dictionary are now propagated to the user.
* db_bench adds a "benchmark" stats_history, which prints out the whole stats history.
* Overload GetAllKeyVersions() to support non-default column family.
* Added new APIs ExportColumnFamily() and CreateColumnFamilyWithImport() to support export and import of a Column Family. https://github.com/facebook/rocksdb/issues/3469
* ldb sometimes uses a string-append merge operator if no merge operator is passed in. This is to allow users to print keys from a DB with a merge operator.
* Replaces old Registra with ObjectRegistry to allow user to create custom object from string, also add LoadEnv() to Env.
* Added new overload of GetApproximateSizes which gets SizeApproximationOptions object and returns a Status. The older overloads are redirecting their calls to this new method and no longer assert if the include_flags doesn't have either of INCLUDE_MEMTABLES or INCLUDE_FILES bits set. It's recommended to use the new method only, as it is more type safe and returns a meaningful status in case of errors.
* LDBCommandRunner::RunCommand() to return the status code as an integer, rather than call exit() using the code.

### New Features
* Add argument `--secondary_path` to ldb to open the database as the secondary instance. This would keep the original DB intact.
* Compression dictionary blocks are now prefetched and pinned in the cache (based on the customer's settings) the same way as index and filter blocks.
* Added DBOptions::log_readahead_size which specifies the number of bytes to prefetch when reading the log. This is mostly useful for reading a remotely located log, as it can save the number of round-trips. If 0 (default), then the prefetching is disabled.
* Added new option in SizeApproximationOptions used with DB::GetApproximateSizes. When approximating the files total size that is used to store a keys range, allow approximation with an error margin of up to total_files_size * files_size_error_margin. This allows to take some shortcuts in files size approximation, resulting in better performance, while guaranteeing the resulting error is within a reasonable margin.
* Support loading custom objects in unit tests. In the affected unit tests, RocksDB will create custom Env objects based on environment variable TEST_ENV_URI. Users need to make sure custom object types are properly registered. For example, a static library should expose a `RegisterCustomObjects` function. By linking the unit test binary with the static library, the unit test can execute this function.

### Performance Improvements
* Reduce iterator key comparison for upper/lower bound check.
* Improve performance of row_cache: make reads with newer snapshots than data in an SST file share the same cache key, except in some transaction cases.
* The compression dictionary is no longer copied to a new object upon retrieval.

### Bug Fixes
* Fix ingested file and directory not being fsync.
* Return TryAgain status in place of Corruption when new tail is not visible to TransactionLogIterator.
* Fixed a regression where the fill_cache read option also affected index blocks.
* Fixed an issue where using cache_index_and_filter_blocks==false affected partitions of partitioned indexes/filters as well.

## 6.3.2 (2019-08-15)
### Public API Change
* The semantics of the per-block-type block read counts in the performance context now match those of the generic block_read_count.

### Bug Fixes
* Fixed a regression where the fill_cache read option also affected index blocks.
* Fixed an issue where using cache_index_and_filter_blocks==false affected partitions of partitioned indexes as well.

## 6.3.1 (2019-07-24)
### Bug Fixes
* Fix auto rolling bug introduced in 6.3.0, which causes segfault if log file creation fails.

## 6.3.0 (2019-06-18)
### Public API Change
* Now DB::Close() will return Aborted() error when there is unreleased snapshot. Users can retry after all snapshots are released.
* Index blocks are now handled similarly to data blocks with regards to the block cache: instead of storing objects in the cache, only the blocks themselves are cached. In addition, index blocks no longer get evicted from the cache when a table is closed, can now use the compressed block cache (if any), and can be shared among multiple table readers.
* Partitions of partitioned indexes no longer affect the read amplification statistics.
* Due to the above refactoring, block cache eviction statistics for indexes are temporarily broken. We plan to reintroduce them in a later phase.
* options.keep_log_file_num will be enforced strictly all the time. File names of all log files will be tracked, which may take significantly amount of memory if options.keep_log_file_num is large and either of options.max_log_file_size or options.log_file_time_to_roll is set.
* Add initial support for Get/Put with user timestamps. Users can specify timestamps via ReadOptions and WriteOptions when calling DB::Get and DB::Put.
* Accessing a partition of a partitioned filter or index through a pinned reference is no longer considered a cache hit.
* Add C bindings for secondary instance, i.e. DBImplSecondary.
* Rate limited deletion of WALs is only enabled if DBOptions::wal_dir is not set, or explicitly set to db_name passed to DB::Open and DBOptions::db_paths is empty, or same as db_paths[0].path

### New Features
* Add an option `snap_refresh_nanos` (default to 0) to periodically refresh the snapshot list in compaction jobs. Assign to 0 to disable the feature.
* Add an option `unordered_write` which trades snapshot guarantees with higher write throughput. When used with WRITE_PREPARED transactions with two_write_queues=true, it offers higher throughput with however no compromise on guarantees.
* Allow DBImplSecondary to remove memtables with obsolete data after replaying MANIFEST and WAL.
* Add an option `failed_move_fall_back_to_copy` (default is true) for external SST ingestion. When `move_files` is true and hard link fails, ingestion falls back to copy if `failed_move_fall_back_to_copy` is true. Otherwise, ingestion reports an error.
* Add command `list_file_range_deletes` in ldb, which prints out tombstones in SST files.

### Performance Improvements
* Reduce binary search when iterator reseek into the same data block.
* DBIter::Next() can skip user key checking if previous entry's seqnum is 0.
* Merging iterator to avoid child iterator reseek for some cases
* Log Writer will flush after finishing the whole record, rather than a fragment.
* Lower MultiGet batching API latency by reading data blocks from disk in parallel

### General Improvements
* Added new status code kColumnFamilyDropped to distinguish between Column Family Dropped and DB Shutdown in progress.
* Improve ColumnFamilyOptions validation when creating a new column family.

### Bug Fixes
* Fix a bug in WAL replay of secondary instance by skipping write batches with older sequence numbers than the current last sequence number.
* Fix flush's/compaction's merge processing logic which allowed `Put`s covered by range tombstones to reappear. Note `Put`s may exist even if the user only ever called `Merge()` due to an internal conversion during compaction to the bottommost level.
* Fix/improve memtable earliest sequence assignment and WAL replay so that WAL entries of unflushed column families will not be skipped after replaying the MANIFEST and increasing db sequence due to another flushed/compacted column family.
* Fix a bug caused by secondary not skipping the beginning of new MANIFEST.
* On DB open, delete WAL trash files left behind in wal_dir

## 6.2.0 (2019-04-30)
### New Features
* Add an option `strict_bytes_per_sync` that causes a file-writing thread to block rather than exceed the limit on bytes pending writeback specified by `bytes_per_sync` or `wal_bytes_per_sync`.
* Improve range scan performance by avoiding per-key upper bound check in BlockBasedTableIterator.
* Introduce Periodic Compaction for Level style compaction. Files are re-compacted periodically and put in the same level.
* Block-based table index now contains exact highest key in the file, rather than an upper bound. This may improve Get() and iterator Seek() performance in some situations, especially when direct IO is enabled and block cache is disabled. A setting BlockBasedTableOptions::index_shortening is introduced to control this behavior. Set it to kShortenSeparatorsAndSuccessor to get the old behavior.
* When reading from option file/string/map, customized envs can be filled according to object registry.
* Improve range scan performance when using explicit user readahead by not creating new table readers for every iterator.
* Add index type BlockBasedTableOptions::IndexType::kBinarySearchWithFirstKey. It significantly reduces read amplification in some setups, especially for iterator seeks. It's not fully implemented yet: IO errors are not handled right.

### Public API Change
* Change the behavior of OptimizeForPointLookup(): move away from hash-based block-based-table index, and use whole key memtable filtering.
* Change the behavior of OptimizeForSmallDb(): use a 16MB block cache, put index and filter blocks into it, and cost the memtable size to it. DBOptions.OptimizeForSmallDb() and ColumnFamilyOptions.OptimizeForSmallDb() start to take an optional cache object.
* Added BottommostLevelCompaction::kForceOptimized to avoid double compacting newly compacted files in the bottommost level compaction of manual compaction. Note this option may prohibit the manual compaction to produce a single file in the bottommost level.

### Bug Fixes
* Adjust WriteBufferManager's dummy entry size to block cache from 1MB to 256KB.
* Fix a race condition between WritePrepared::Get and ::Put with duplicate keys.
* Fix crash when memtable prefix bloom is enabled and read/write a key out of domain of prefix extractor.
* Close a WAL file before another thread deletes it.
* Fix an assertion failure `IsFlushPending() == true` caused by one bg thread releasing the db mutex in ~ColumnFamilyData and another thread clearing `flush_requested_` flag.

## 6.1.1 (2019-04-09)
### New Features
* When reading from option file/string/map, customized comparators and/or merge operators can be filled according to object registry.

### Public API Change

### Bug Fixes
* Fix a bug in 2PC where a sequence of txn prepare, memtable flush, and crash could result in losing the prepared transaction.
* Fix a bug in Encryption Env which could cause encrypted files to be read beyond file boundaries.

## 6.1.0 (2019-03-27)
### New Features
* Introduce two more stats levels, kExceptHistogramOrTimers and kExceptTimers.
* Added a feature to perform data-block sampling for compressibility, and report stats to user.
* Add support for trace filtering.
* Add DBOptions.avoid_unnecessary_blocking_io. If true, we avoid file deletion when destroying ColumnFamilyHandle and Iterator. Instead, a job is scheduled to delete the files in background.

### Public API Change
* Remove bundled fbson library.
* statistics.stats_level_ becomes atomic. It is preferred to use statistics.set_stats_level() and statistics.get_stats_level() to access it.
* Introduce a new IOError subcode, PathNotFound, to indicate trying to open a nonexistent file or directory for read.
* Add initial support for multiple db instances sharing the same data in single-writer, multi-reader mode.
* Removed some "using std::xxx" from public headers.

### Bug Fixes
* Fix JEMALLOC_CXX_THROW macro missing from older Jemalloc versions, causing build failures on some platforms.
* Fix SstFileReader not able to open file ingested with write_glbal_seqno=true.

## 6.0.0 (2019-02-19)
### New Features
* Enabled checkpoint on readonly db (DBImplReadOnly).
* Make DB ignore dropped column families while committing results of atomic flush.
* RocksDB may choose to preopen some files even if options.max_open_files != -1. This may make DB open slightly longer.
* For users of dictionary compression with ZSTD v0.7.0+, we now reuse the same digested dictionary when compressing each of an SST file's data blocks for faster compression speeds.
* For all users of dictionary compression who set `cache_index_and_filter_blocks == true`, we now store dictionary data used for decompression in the block cache for better control over memory usage. For users of ZSTD v1.1.4+ who compile with -DZSTD_STATIC_LINKING_ONLY, this includes a digested dictionary, which is used to increase decompression speed.
* Add support for block checksums verification for external SST files before ingestion.
* Introduce stats history which periodically saves Statistics snapshots and added `GetStatsHistory` API to retrieve these snapshots.
* Add a place holder in manifest which indicate a record from future that can be safely ignored.
* Add support for trace sampling.
* Enable properties block checksum verification for block-based tables.
* For all users of dictionary compression, we now generate a separate dictionary for compressing each bottom-level SST file. Previously we reused a single dictionary for a whole compaction to bottom level. The new approach achieves better compression ratios; however, it uses more memory and CPU for buffering/sampling data blocks and training dictionaries.
* Add whole key bloom filter support in memtable.
* Files written by `SstFileWriter` will now use dictionary compression if it is configured in the file writer's `CompressionOptions`.

### Public API Change
* Disallow CompactionFilter::IgnoreSnapshots() = false, because it is not very useful and the behavior is confusing. The filter will filter everything if there is no snapshot declared by the time the compaction starts. However, users can define a snapshot after the compaction starts and before it finishes and this new snapshot won't be repeatable, because after the compaction finishes, some keys may be dropped.
* CompactionPri = kMinOverlappingRatio also uses compensated file size, which boosts file with lots of tombstones to be compacted first.
* Transaction::GetForUpdate is extended with a do_validate parameter with default value of true. If false it skips validating the snapshot before doing the read. Similarly ::Merge, ::Put, ::Delete, and ::SingleDelete are extended with assume_tracked with default value of false. If true it indicates that call is assumed to be after a ::GetForUpdate.
* `TableProperties::num_entries` and `TableProperties::num_deletions` now also account for number of range tombstones.
* Remove geodb, spatial_db, document_db, json_document, date_tiered_db, and redis_lists.
* With "ldb ----try_load_options", when wal_dir specified by the option file doesn't exist, ignore it.
* Change time resolution in FileOperationInfo.
* Deleting Blob files also go through SStFileManager.
* Remove CuckooHash memtable.
* The counter stat `number.block.not_compressed` now also counts blocks not compressed due to poor compression ratio.
* Remove ttl option from `CompactionOptionsFIFO`. The option has been deprecated and ttl in `ColumnFamilyOptions` is used instead.
* Support SST file ingestion across multiple column families via DB::IngestExternalFiles. See the function's comment about atomicity.
* Remove Lua compaction filter.

### Bug Fixes
* Fix a deadlock caused by compaction and file ingestion waiting for each other in the event of write stalls.
* Fix a memory leak when files with range tombstones are read in mmap mode and block cache is enabled
* Fix handling of corrupt range tombstone blocks such that corruptions cannot cause deleted keys to reappear
* Lock free MultiGet
* Fix incorrect `NotFound` point lookup result when querying the endpoint of a file that has been extended by a range tombstone.
* Fix with pipelined write, write leaders's callback failure lead to the whole write group fail.

### Change Default Options
* Change options.compaction_pri's default to kMinOverlappingRatio

## 5.18.0 (2018-11-30)
### New Features
* Introduced `JemallocNodumpAllocator` memory allocator. When being use, block cache will be excluded from core dump.
* Introduced `PerfContextByLevel` as part of `PerfContext` which allows storing perf context at each level. Also replaced `__thread` with `thread_local` keyword for perf_context. Added per-level perf context for bloom filter and `Get` query.
* With level_compaction_dynamic_level_bytes = true, level multiplier may be adjusted automatically when Level 0 to 1 compaction is lagged behind.
* Introduced DB option `atomic_flush`. If true, RocksDB supports flushing multiple column families and atomically committing the result to MANIFEST. Useful when WAL is disabled.
* Added `num_deletions` and `num_merge_operands` members to `TableProperties`.
* Added "rocksdb.min-obsolete-sst-number-to-keep" DB property that reports the lower bound on SST file numbers that are being kept from deletion, even if the SSTs are obsolete.
* Add xxhash64 checksum support
* Introduced `MemoryAllocator`, which lets the user specify custom memory allocator for block based table.
* Improved `DeleteRange` to prevent read performance degradation. The feature is no longer marked as experimental.

### Public API Change
* `DBOptions::use_direct_reads` now affects reads issued by `BackupEngine` on the database's SSTs.
* `NO_ITERATORS` is divided into two counters `NO_ITERATOR_CREATED` and `NO_ITERATOR_DELETE`. Both of them are only increasing now, just as other counters.

### Bug Fixes
* Fix corner case where a write group leader blocked due to write stall blocks other writers in queue with WriteOptions::no_slowdown set.
* Fix in-memory range tombstone truncation to avoid erroneously covering newer keys at a lower level, and include range tombstones in compacted files whose largest key is the range tombstone's start key.
* Properly set the stop key for a truncated manual CompactRange
* Fix slow flush/compaction when DB contains many snapshots. The problem became noticeable to us in DBs with 100,000+ snapshots, though it will affect others at different thresholds.
* Fix the bug that WriteBatchWithIndex's SeekForPrev() doesn't see the entries with the same key.
* Fix the bug where user comparator was sometimes fed with InternalKey instead of the user key. The bug manifests when during GenerateBottommostFiles.
* Fix a bug in WritePrepared txns where if the number of old snapshots goes beyond the snapshot cache size (128 default) the rest will not be checked when evicting a commit entry from the commit cache.
* Fixed Get correctness bug in the presence of range tombstones where merge operands covered by a range tombstone always result in NotFound.
* Start populating `NO_FILE_CLOSES` ticker statistic, which was always zero previously.
* The default value of NewBloomFilterPolicy()'s argument use_block_based_builder is changed to false. Note that this new default may cause large temp memory usage when building very large SST files.

## 5.17.0 (2018-10-05)
### Public API Change
* `OnTableFileCreated` will now be called for empty files generated during compaction. In that case, `TableFileCreationInfo::file_path` will be "(nil)" and `TableFileCreationInfo::file_size` will be zero.
* Add `FlushOptions::allow_write_stall`, which controls whether Flush calls start working immediately, even if it causes user writes to stall, or will wait until flush can be performed without causing write stall (similar to `CompactRangeOptions::allow_write_stall`). Note that the default value is false, meaning we add delay to Flush calls until stalling can be avoided when possible. This is behavior change compared to previous RocksDB versions, where Flush calls didn't check if they might cause stall or not.
* Application using PessimisticTransactionDB is expected to rollback/commit recovered transactions before starting new ones. This assumption is used to skip concurrency control during recovery.
* Expose column family id to `OnCompactionCompleted`.

### New Features
* TransactionOptions::skip_concurrency_control allows pessimistic transactions to skip the overhead of concurrency control. Could be used for optimizing certain transactions or during recovery.

### Bug Fixes
* Avoid creating empty SSTs and subsequently deleting them in certain cases during compaction.
* Sync CURRENT file contents during checkpoint.

## 5.16.3 (2018-10-01)
### Bug Fixes
* Fix crash caused when `CompactFiles` run with `CompactionOptions::compression == CompressionType::kDisableCompressionOption`. Now that setting causes the compression type to be chosen according to the column family-wide compression options.

## 5.16.2 (2018-09-21)
### Bug Fixes
* Fix bug in partition filters with format_version=4.

## 5.16.1 (2018-09-17)
### Bug Fixes
* Remove trace_analyzer_tool from rocksdb_lib target in TARGETS file.
* Fix RocksDB Java build and tests.
* Remove sync point in Block destructor.

## 5.16.0 (2018-08-21)
### Public API Change
* The merge operands are passed to `MergeOperator::ShouldMerge` in the reversed order relative to how they were merged (passed to FullMerge or FullMergeV2) for performance reasons
* GetAllKeyVersions() to take an extra argument of `max_num_ikeys`.
* Using ZSTD dictionary trainer (i.e., setting `CompressionOptions::zstd_max_train_bytes` to a nonzero value) now requires ZSTD version 1.1.3 or later.

### New Features
* Changes the format of index blocks by delta encoding the index values, which are the block handles. This saves the encoding of BlockHandle::offset of the non-head index entries in each restart interval. The feature is backward compatible but not forward compatible. It is disabled by default unless format_version 4 or above is used.
* Add a new tool: trace_analyzer. Trace_analyzer analyzes the trace file generated by using trace_replay API. It can convert the binary format trace file to a human readable txt file, output the statistics of the analyzed query types such as access statistics and size statistics, combining the dumped whole key space file to analyze, support query correlation analyzing, and etc. Current supported query types are: Get, Put, Delete, SingleDelete, DeleteRange, Merge, Iterator (Seek, SeekForPrev only).
* Add hash index support to data blocks, which helps reducing the cpu utilization of point-lookup operations. This feature is backward compatible with the data block created without the hash index. It is disabled by default unless BlockBasedTableOptions::data_block_index_type is set to data_block_index_type = kDataBlockBinaryAndHash.

### Bug Fixes
* Fix a bug in misreporting the estimated partition index size in properties block.

## 5.15.0 (2018-07-17)
### Public API Change
* Remove managed iterator. ReadOptions.managed is not effective anymore.
* For bottommost_compression, a compatible CompressionOptions is added via `bottommost_compression_opts`. To keep backward compatible, a new boolean `enabled` is added to CompressionOptions. For compression_opts, it will be always used no matter what value of `enabled` is. For bottommost_compression_opts, it will only be used when user set `enabled=true`, otherwise, compression_opts will be used for bottommost_compression as default.
* With LRUCache, when high_pri_pool_ratio > 0, midpoint insertion strategy will be enabled to put low-pri items to the tail of low-pri list (the midpoint) when they first inserted into the cache. This is to make cache entries never get hit age out faster, improving cache efficiency when large background scan presents.
* For users of `Statistics` objects created via `CreateDBStatistics()`, the format of the string returned by its `ToString()` method has changed.
* The "rocksdb.num.entries" table property no longer counts range deletion tombstones as entries.

### New Features
* Changes the format of index blocks by storing the key in their raw form rather than converting them to InternalKey. This saves 8 bytes per index key. The feature is backward compatible but not forward compatible. It is disabled by default unless format_version 3 or above is used.
* Avoid memcpy when reading mmap files with OpenReadOnly and max_open_files==-1.
* Support dynamically changing `ColumnFamilyOptions::ttl` via `SetOptions()`.
* Add a new table property, "rocksdb.num.range-deletions", which counts the number of range deletion tombstones in the table.
* Improve the performance of iterators doing long range scans by using readahead, when using direct IO.
* pin_top_level_index_and_filter (default true) in BlockBasedTableOptions can be used in combination with cache_index_and_filter_blocks to prefetch and pin the top-level index of partitioned index and filter blocks in cache. It has no impact when cache_index_and_filter_blocks is false.
* Write properties meta-block at the end of block-based table to save read-ahead IO.

### Bug Fixes
* Fix deadlock with enable_pipelined_write=true and max_successive_merges > 0
* Check conflict at output level in CompactFiles.
* Fix corruption in non-iterator reads when mmap is used for file reads
* Fix bug with prefix search in partition filters where a shared prefix would be ignored from the later partitions. The bug could report an eixstent key as missing. The bug could be triggered if prefix_extractor is set and partition filters is enabled.
* Change default value of `bytes_max_delete_chunk` to 0 in NewSstFileManager() as it doesn't work well with checkpoints.
* Fix a bug caused by not copying the block trailer with compressed SST file, direct IO, prefetcher and no compressed block cache.
* Fix write can stuck indefinitely if enable_pipelined_write=true. The issue exists since pipelined write was introduced in 5.5.0.

## 5.14.0 (2018-05-16)
### Public API Change
* Add a BlockBasedTableOption to align uncompressed data blocks on the smaller of block size or page size boundary, to reduce flash reads by avoiding reads spanning 4K pages.
* The background thread naming convention changed (on supporting platforms) to "rocksdb:<thread pool priority><thread number>", e.g., "rocksdb:low0".
* Add a new ticker stat rocksdb.number.multiget.keys.found to count number of keys successfully read in MultiGet calls
* Touch-up to write-related counters in PerfContext. New counters added: write_scheduling_flushes_compactions_time, write_thread_wait_nanos. Counters whose behavior was fixed or modified: write_memtable_time, write_pre_and_post_process_time, write_delay_time.
* Posix Env's NewRandomRWFile() will fail if the file doesn't exist.
* Now, `DBOptions::use_direct_io_for_flush_and_compaction` only applies to background writes, and `DBOptions::use_direct_reads` applies to both user reads and background reads. This conforms with Linux's `open(2)` manpage, which advises against simultaneously reading a file in buffered and direct modes, due to possibly undefined behavior and degraded performance.
* Iterator::Valid() always returns false if !status().ok(). So, now when doing a Seek() followed by some Next()s, there's no need to check status() after every operation.
* Iterator::Seek()/SeekForPrev()/SeekToFirst()/SeekToLast() always resets status().
* Introduced `CompressionOptions::kDefaultCompressionLevel`, which is a generic way to tell RocksDB to use the compression library's default level. It is now the default value for `CompressionOptions::level`. Previously the level defaulted to -1, which gave poor compression ratios in ZSTD.

### New Features
* Introduce TTL for level compaction so that all files older than ttl go through the compaction process to get rid of old data.
* TransactionDBOptions::write_policy can be configured to enable WritePrepared 2PC transactions. Read more about them in the wiki.
* Add DB properties "rocksdb.block-cache-capacity", "rocksdb.block-cache-usage", "rocksdb.block-cache-pinned-usage" to show block cache usage.
* Add `Env::LowerThreadPoolCPUPriority(Priority)` method, which lowers the CPU priority of background (esp. compaction) threads to minimize interference with foreground tasks.
* Fsync parent directory after deleting a file in delete scheduler.
* In level-based compaction, if bottom-pri thread pool was setup via `Env::SetBackgroundThreads()`, compactions to the bottom level will be delegated to that thread pool.
* `prefix_extractor` has been moved from ImmutableCFOptions to MutableCFOptions, meaning it can be dynamically changed without a DB restart.

### Bug Fixes
* Fsync after writing global seq number to the ingestion file in ExternalSstFileIngestionJob.
* Fix WAL corruption caused by race condition between user write thread and FlushWAL when two_write_queue is not set.
* Fix `BackupableDBOptions::max_valid_backups_to_open` to not delete backup files when refcount cannot be accurately determined.
* Fix memory leak when pin_l0_filter_and_index_blocks_in_cache is used with partitioned filters
* Disable rollback of merge operands in WritePrepared transactions to work around an issue in MyRocks. It can be enabled back by setting TransactionDBOptions::rollback_merge_operands to true.
* Fix wrong results by ReverseBytewiseComparator::FindShortSuccessor()

### Java API Changes
* Add `BlockBasedTableConfig.setBlockCache` to allow sharing a block cache across DB instances.
* Added SstFileManager to the Java API to allow managing SST files across DB instances.

## 5.13.0 (2018-03-20)
### Public API Change
* RocksDBOptionsParser::Parse()'s `ignore_unknown_options` argument will only be effective if the option file shows it is generated using a higher version of RocksDB than the current version.
* Remove CompactionEventListener.

### New Features
* SstFileManager now can cancel compactions if they will result in max space errors. SstFileManager users can also use SetCompactionBufferSize to specify how much space must be leftover during a compaction for auxiliary file functions such as logging and flushing.
* Avoid unnecessarily flushing in `CompactRange()` when the range specified by the user does not overlap unflushed memtables.
* If `ColumnFamilyOptions::max_subcompactions` is set greater than one, we now parallelize large manual level-based compactions.
* Add "rocksdb.live-sst-files-size" DB property to return total bytes of all SST files belong to the latest LSM tree.
* NewSstFileManager to add an argument bytes_max_delete_chunk with default 64MB. With this argument, a file larger than 64MB will be ftruncated multiple times based on this size.

### Bug Fixes
* Fix a leak in prepared_section_completed_ where the zeroed entries would not removed from the map.
* Fix WAL corruption caused by race condition between user write thread and backup/checkpoint thread.

## 5.12.0 (2018-02-14)
### Public API Change
* Iterator::SeekForPrev is now a pure virtual method. This is to prevent user who implement the Iterator interface fail to implement SeekForPrev by mistake.
* Add `include_end` option to make the range end exclusive when `include_end == false` in `DeleteFilesInRange()`.
* Add `CompactRangeOptions::allow_write_stall`, which makes `CompactRange` start working immediately, even if it causes user writes to stall. The default value is false, meaning we add delay to `CompactRange` calls until stalling can be avoided when possible. Note this delay is not present in previous RocksDB versions.
* Creating checkpoint with empty directory now returns `Status::InvalidArgument`; previously, it returned `Status::IOError`.
* Adds a BlockBasedTableOption to turn off index block compression.
* Close() method now returns a status when closing a db.

### New Features
* Improve the performance of iterators doing long range scans by using readahead.
* Add new function `DeleteFilesInRanges()` to delete files in multiple ranges at once for better performance.
* FreeBSD build support for RocksDB and RocksJava.
* Improved performance of long range scans with readahead.
* Updated to and now continuously tested in Visual Studio 2017.

### Bug Fixes
* Fix `DisableFileDeletions()` followed by `GetSortedWalFiles()` to not return obsolete WAL files that `PurgeObsoleteFiles()` is going to delete.
* Fix Handle error return from WriteBuffer() during WAL file close and DB close.
* Fix advance reservation of arena block addresses.
* Fix handling of empty string as checkpoint directory.

## 5.11.0 (2018-01-08)
### Public API Change
* Add `autoTune` and `getBytesPerSecond()` to RocksJava RateLimiter

### New Features
* Add a new histogram stat called rocksdb.db.flush.micros for memtable flush.
* Add "--use_txn" option to use transactional API in db_stress.
* Disable onboard cache for compaction output in Windows platform.
* Improve the performance of iterators doing long range scans by using readahead.

### Bug Fixes
* Fix a stack-use-after-scope bug in ForwardIterator.
* Fix builds on platforms including Linux, Windows, and PowerPC.
* Fix buffer overrun in backup engine for DBs with huge number of files.
* Fix a mislabel bug for bottom-pri compaction threads.
* Fix DB::Flush() keep waiting after flush finish under certain condition.

## 5.10.0 (2017-12-11)
### Public API Change
* When running `make` with environment variable `USE_SSE` set and `PORTABLE` unset, will use all machine features available locally. Previously this combination only compiled SSE-related features.

### New Features
* Provide lifetime hints when writing files on Linux. This reduces hardware write-amp on storage devices supporting multiple streams.
* Add a DB stat, `NUMBER_ITER_SKIP`, which returns how many internal keys were skipped during iterations (e.g., due to being tombstones or duplicate versions of a key).
* Add PerfContext counters, `key_lock_wait_count` and `key_lock_wait_time`, which measure the number of times transactions wait on key locks and total amount of time waiting.

### Bug Fixes
* Fix IOError on WAL write doesn't propagate to write group follower
* Make iterator invalid on merge error.
* Fix performance issue in `IngestExternalFile()` affecting databases with large number of SST files.
* Fix possible corruption to LSM structure when `DeleteFilesInRange()` deletes a subset of files spanned by a `DeleteRange()` marker.

## 5.9.0 (2017-11-01)
### Public API Change
* `BackupableDBOptions::max_valid_backups_to_open == 0` now means no backups will be opened during BackupEngine initialization. Previously this condition disabled limiting backups opened.
* `DBOptions::preserve_deletes` is a new option that allows one to specify that DB should not drop tombstones for regular deletes if they have sequence number larger than what was set by the new API call `DB::SetPreserveDeletesSequenceNumber(SequenceNumber seqnum)`. Disabled by default.
* API call `DB::SetPreserveDeletesSequenceNumber(SequenceNumber seqnum)` was added, users who wish to preserve deletes are expected to periodically call this function to advance the cutoff seqnum (all deletes made before this seqnum can be dropped by DB). It's user responsibility to figure out how to advance the seqnum in the way so the tombstones are kept for the desired period of time, yet are eventually processed in time and don't eat up too much space.
* `ReadOptions::iter_start_seqnum` was added;
if set to something > 0 user will see 2 changes in iterators behavior 1) only keys written with sequence larger than this parameter would be returned and 2) the `Slice` returned by iter->key() now points to the memory that keep User-oriented representation of the internal key, rather than user key. New struct `FullKey` was added to represent internal keys, along with a new helper function `ParseFullKey(const Slice& internal_key, FullKey* result);`.
* Deprecate trash_dir param in NewSstFileManager, right now we will rename deleted files to <name>.trash instead of moving them to trash directory
* Allow setting a custom trash/DB size ratio limit in the SstFileManager, after which files that are to be scheduled for deletion are deleted immediately, regardless of any delete ratelimit.
* Return an error on write if write_options.sync = true and write_options.disableWAL = true to warn user of inconsistent options. Previously we will not write to WAL and not respecting the sync options in this case.

### New Features
* CRC32C is now using the 3-way pipelined SSE algorithm `crc32c_3way` on supported platforms to improve performance. The system will choose to use this algorithm on supported platforms automatically whenever possible. If PCLMULQDQ is not supported it will fall back to the old Fast_CRC32 algorithm.
* `DBOptions::writable_file_max_buffer_size` can now be changed dynamically.
* `DBOptions::bytes_per_sync`, `DBOptions::compaction_readahead_size`, and `DBOptions::wal_bytes_per_sync` can now be changed dynamically, `DBOptions::wal_bytes_per_sync` will flush all memtables and switch to a new WAL file.
* Support dynamic adjustment of rate limit according to demand for background I/O. It can be enabled by passing `true` to the `auto_tuned` parameter in `NewGenericRateLimiter()`. The value passed as `rate_bytes_per_sec` will still be respected as an upper-bound.
* Support dynamically changing `ColumnFamilyOptions::compaction_options_fifo`.
* Introduce `EventListener::OnStallConditionsChanged()` callback. Users can implement it to be notified when user writes are stalled, stopped, or resumed.
* Add a new db property "rocksdb.estimate-oldest-key-time" to return oldest data timestamp. The property is available only for FIFO compaction with compaction_options_fifo.allow_compaction = false.
* Upon snapshot release, recompact bottommost files containing deleted/overwritten keys that previously could not be dropped due to the snapshot. This alleviates space-amp caused by long-held snapshots.
* Support lower bound on iterators specified via `ReadOptions::iterate_lower_bound`.
* Support for differential snapshots (via iterator emitting the sequence of key-values representing the difference between DB state at two different sequence numbers). Supports preserving and emitting puts and regular deletes, doesn't support SingleDeletes, MergeOperator, Blobs and Range Deletes.

### Bug Fixes
* Fix a potential data inconsistency issue during point-in-time recovery. `DB:Open()` will abort if column family inconsistency is found during PIT recovery.
* Fix possible metadata corruption in databases using `DeleteRange()`.

## 5.8.0 (2017-08-30)
### Public API Change
* Users of `Statistics::getHistogramString()` will see fewer histogram buckets and different bucket endpoints.
* `Slice::compare` and BytewiseComparator `Compare` no longer accept `Slice`s containing nullptr.
* `Transaction::Get` and `Transaction::GetForUpdate` variants with `PinnableSlice` added.

### New Features
* Add Iterator::Refresh(), which allows users to update the iterator state so that they can avoid some initialization costs of recreating iterators.
* Replace dynamic_cast<> (except unit test) so people can choose to build with RTTI off. With make, release mode is by default built with -fno-rtti and debug mode is built without it. Users can override it by setting USE_RTTI=0 or 1.
* Universal compactions including the bottom level can be executed in a dedicated thread pool. This alleviates head-of-line blocking in the compaction queue, which cause write stalling, particularly in multi-instance use cases. Users can enable this feature via `Env::SetBackgroundThreads(N, Env::Priority::BOTTOM)`, where `N > 0`.
* Allow merge operator to be called even with a single merge operand during compactions, by appropriately overriding `MergeOperator::AllowSingleOperand`.
* Add `DB::VerifyChecksum()`, which verifies the checksums in all SST files in a running DB.
* Block-based table support for disabling checksums by setting `BlockBasedTableOptions::checksum = kNoChecksum`.

### Bug Fixes
* Fix wrong latencies in `rocksdb.db.get.micros`, `rocksdb.db.write.micros`, and `rocksdb.sst.read.micros`.
* Fix incorrect dropping of deletions during intra-L0 compaction.
* Fix transient reappearance of keys covered by range deletions when memtable prefix bloom filter is enabled.
* Fix potentially wrong file smallest key when range deletions separated by snapshot are written together.

## 5.7.0 (2017-07-13)
### Public API Change
* DB property "rocksdb.sstables" now prints keys in hex form.

### New Features
* Measure estimated number of reads per file. The information can be accessed through DB::GetColumnFamilyMetaData or "rocksdb.sstables" DB property.
* RateLimiter support for throttling background reads, or throttling the sum of background reads and writes. This can give more predictable I/O usage when compaction reads more data than it writes, e.g., due to lots of deletions.
* [Experimental] FIFO compaction with TTL support. It can be enabled by setting CompactionOptionsFIFO.ttl > 0.
* Introduce `EventListener::OnBackgroundError()` callback. Users can implement it to be notified of errors causing the DB to enter read-only mode, and optionally override them.
* Partitioned Index/Filters exiting the experimental mode. To enable partitioned indexes set index_type to kTwoLevelIndexSearch and to further enable partitioned filters set partition_filters to true. To configure the partition size set metadata_block_size.


### Bug Fixes
* Fix discarding empty compaction output files when `DeleteRange()` is used together with subcompactions.

## 5.6.0 (2017-06-06)
### Public API Change
* Scheduling flushes and compactions in the same thread pool is no longer supported by setting `max_background_flushes=0`. Instead, users can achieve this by configuring their high-pri thread pool to have zero threads.
* Replace `Options::max_background_flushes`, `Options::max_background_compactions`, and `Options::base_background_compactions` all with `Options::max_background_jobs`, which automatically decides how many threads to allocate towards flush/compaction.
* options.delayed_write_rate by default take the value of options.rate_limiter rate.
* Replace global variable `IOStatsContext iostats_context` with `IOStatsContext* get_iostats_context()`; replace global variable `PerfContext perf_context` with `PerfContext* get_perf_context()`.

### New Features
* Change ticker/histogram statistics implementations to use core-local storage. This improves aggregation speed compared to our previous thread-local approach, particularly for applications with many threads.
* Users can pass a cache object to write buffer manager, so that they can cap memory usage for memtable and block cache using one single limit.
* Flush will be triggered when 7/8 of the limit introduced by write_buffer_manager or db_write_buffer_size is triggered, so that the hard threshold is hard to hit.
* Introduce WriteOptions.low_pri. If it is true, low priority writes will be throttled if the compaction is behind.
* `DB::IngestExternalFile()` now supports ingesting files into a database containing range deletions.

### Bug Fixes
* Shouldn't ignore return value of fsync() in flush.

## 5.5.0 (2017-05-17)
### New Features
* FIFO compaction to support Intra L0 compaction too with CompactionOptionsFIFO.allow_compaction=true.
* DB::ResetStats() to reset internal stats.
* Statistics::Reset() to reset user stats.
* ldb add option --try_load_options, which will open DB with its own option file.
* Introduce WriteBatch::PopSavePoint to pop the most recent save point explicitly.
* Support dynamically change `max_open_files` option via SetDBOptions()
* Added DB::CreateColumnFamilie() and DB::DropColumnFamilies() to bulk create/drop column families.
* Add debugging function `GetAllKeyVersions` to see internal versions of a range of keys.
* Support file ingestion with universal compaction style
* Support file ingestion behind with option `allow_ingest_behind`
* New option enable_pipelined_write which may improve write throughput in case writing from multiple threads and WAL enabled.

### Bug Fixes
* Fix the bug that Direct I/O uses direct reads for non-SST file

## 5.4.0 (2017-04-11)
### Public API Change
* random_access_max_buffer_size no longer has any effect
* Removed Env::EnableReadAhead(), Env::ShouldForwardRawRequest()
* Support dynamically change `stats_dump_period_sec` option via SetDBOptions().
* Added ReadOptions::max_skippable_internal_keys to set a threshold to fail a request as incomplete when too many keys are being skipped when using iterators.
* DB::Get in place of std::string accepts PinnableSlice, which avoids the extra memcpy of value to std::string in most of cases.
    * PinnableSlice releases the pinned resources that contain the value when it is destructed or when ::Reset() is called on it.
    * The old API that accepts std::string, although discouraged, is still supported.
* Replace Options::use_direct_writes with Options::use_direct_io_for_flush_and_compaction. Read Direct IO wiki for details.
* Added CompactionEventListener and EventListener::OnFlushBegin interfaces.

### New Features
* Memtable flush can be avoided during checkpoint creation if total log file size is smaller than a threshold specified by the user.
* Introduce level-based L0->L0 compactions to reduce file count, so write delays are incurred less often.
* (Experimental) Partitioning filters which creates an index on the partitions. The feature can be enabled by setting partition_filters when using kFullFilter. Currently the feature also requires two-level indexing to be enabled. Number of partitions is the same as the number of partitions for indexes, which is controlled by metadata_block_size.

## 5.3.0 (2017-03-08)
### Public API Change
* Remove disableDataSync option.
* Remove timeout_hint_us option from WriteOptions. The option has been deprecated and has no effect since 3.13.0.
* Remove option min_partial_merge_operands. Partial merge operands will always be merged in flush or compaction if there are more than one.
* Remove option verify_checksums_in_compaction. Compaction will always verify checksum.

### Bug Fixes
* Fix the bug that iterator may skip keys

## 5.2.0 (2017-02-08)
### Public API Change
* NewLRUCache() will determine number of shard bits automatically based on capacity, if the user doesn't pass one. This also impacts the default block cache when the user doesn't explicit provide one.
* Change the default of delayed slowdown value to 16MB/s and further increase the L0 stop condition to 36 files.
* Options::use_direct_writes and Options::use_direct_reads are now ready to use.
* (Experimental) Two-level indexing that partition the index and creates a 2nd level index on the partitions. The feature can be enabled by setting kTwoLevelIndexSearch as IndexType and configuring index_per_partition.

### New Features
* Added new overloaded function GetApproximateSizes that allows to specify if memtable stats should be computed only without computing SST files' stats approximations.
* Added new function GetApproximateMemTableStats that approximates both number of records and size of memtables.
* Add Direct I/O mode for SST file I/O

### Bug Fixes
* RangeSync() should work if ROCKSDB_FALLOCATE_PRESENT is not set
* Fix wrong results in a data race case in Get()
* Some fixes related to 2PC.
* Fix bugs of data corruption in direct I/O

## 5.1.0 (2017-01-13)
* Support dynamically change `delete_obsolete_files_period_micros` option via SetDBOptions().
* Added EventListener::OnExternalFileIngested which will be called when IngestExternalFile() add a file successfully.
* BackupEngine::Open and BackupEngineReadOnly::Open now always return error statuses matching those of the backup Env.

### Bug Fixes
* Fix the bug that if 2PC is enabled, checkpoints may loss some recent transactions.
* When file copying is needed when creating checkpoints or bulk loading files, fsync the file after the file copying.

## 5.0.0 (2016-11-17)
### Public API Change
* Options::max_bytes_for_level_multiplier is now a double along with all getters and setters.
* Support dynamically change `delayed_write_rate` and `max_total_wal_size` options via SetDBOptions().
* Introduce DB::DeleteRange for optimized deletion of large ranges of contiguous keys.
* Support dynamically change `delayed_write_rate` option via SetDBOptions().
* Options::allow_concurrent_memtable_write and Options::enable_write_thread_adaptive_yield are now true by default.
* Remove Tickers::SEQUENCE_NUMBER to avoid confusion if statistics object is shared among RocksDB instance. Alternatively DB::GetLatestSequenceNumber() can be used to get the same value.
* Options.level0_stop_writes_trigger default value changes from 24 to 32.
* New compaction filter API: CompactionFilter::FilterV2(). Allows to drop ranges of keys.
* Removed flashcache support.
* DB::AddFile() is deprecated and is replaced with DB::IngestExternalFile(). DB::IngestExternalFile() remove all the restrictions that existed for DB::AddFile.

### New Features
* Add avoid_flush_during_shutdown option, which speeds up DB shutdown by not flushing unpersisted data (i.e. with disableWAL = true). Unpersisted data will be lost. The options is dynamically changeable via SetDBOptions().
* Add memtable_insert_with_hint_prefix_extractor option. The option is mean to reduce CPU usage for inserting keys into memtable, if keys can be group by prefix and insert for each prefix are sequential or almost sequential. See include/rocksdb/options.h for more details.
* Add LuaCompactionFilter in utilities.  This allows developers to write compaction filters in Lua.  To use this feature, LUA_PATH needs to be set to the root directory of Lua.
* No longer populate "LATEST_BACKUP" file in backup directory, which formerly contained the number of the latest backup. The latest backup can be determined by finding the highest numbered file in the "meta/" subdirectory.

## 4.13.0 (2016-10-18)
### Public API Change
* DB::GetOptions() reflect dynamic changed options (i.e. through DB::SetOptions()) and return copy of options instead of reference.
* Added Statistics::getAndResetTickerCount().

### New Features
* Add DB::SetDBOptions() to dynamic change base_background_compactions and max_background_compactions.
* Added Iterator::SeekForPrev(). This new API will seek to the last key that less than or equal to the target key.

## 4.12.0 (2016-09-12)
### Public API Change
* CancelAllBackgroundWork() flushes all memtables for databases containing writes that have bypassed the WAL (writes issued with WriteOptions::disableWAL=true) before shutting down background threads.
* Merge options source_compaction_factor, max_grandparent_overlap_bytes and expanded_compaction_factor into max_compaction_bytes.
* Remove ImmutableCFOptions.
* Add a compression type ZSTD, which can work with ZSTD 0.8.0 or up. Still keep ZSTDNotFinal for compatibility reasons.

### New Features
* Introduce NewClockCache, which is based on CLOCK algorithm with better concurrent performance in some cases. It can be used to replace the default LRU-based block cache and table cache. To use it, RocksDB need to be linked with TBB lib.
* Change ticker/histogram statistics implementations to accumulate data in thread-local storage, which improves CPU performance by reducing cache coherency costs. Callers of CreateDBStatistics do not need to change anything to use this feature.
* Block cache mid-point insertion, where index and filter block are inserted into LRU block cache with higher priority. The feature can be enabled by setting BlockBasedTableOptions::cache_index_and_filter_blocks_with_high_priority to true and high_pri_pool_ratio > 0 when creating NewLRUCache.

## 4.11.0 (2016-08-01)
### Public API Change
* options.memtable_prefix_bloom_huge_page_tlb_size => memtable_huge_page_size. When it is set, RocksDB will try to allocate memory from huge page for memtable too, rather than just memtable bloom filter.

### New Features
* A tool to migrate DB after options change. See include/rocksdb/utilities/option_change_migration.h.
* Add ReadOptions.background_purge_on_iterator_cleanup. If true, we avoid file deletion when destroying iterators.

## 4.10.0 (2016-07-05)
### Public API Change
* options.memtable_prefix_bloom_bits changes to options.memtable_prefix_bloom_bits_ratio and deprecate options.memtable_prefix_bloom_probes
* enum type CompressionType and PerfLevel changes from char to unsigned char. Value of all PerfLevel shift by one.
* Deprecate options.filter_deletes.

### New Features
* Add avoid_flush_during_recovery option.
* Add a read option background_purge_on_iterator_cleanup to avoid deleting files in foreground when destroying iterators. Instead, a job is scheduled in high priority queue and would be executed in a separate background thread.
* RepairDB support for column families. RepairDB now associates data with non-default column families using information embedded in the SST/WAL files (4.7 or later). For data written by 4.6 or earlier, RepairDB associates it with the default column family.
* Add options.write_buffer_manager which allows users to control total memtable sizes across multiple DB instances.

## 4.9.0 (2016-06-09)
### Public API changes
* Add bottommost_compression option, This option can be used to set a specific compression algorithm for the bottommost level (Last level containing files in the DB).
* Introduce CompactionJobInfo::compression, This field state the compression algorithm used to generate the output files of the compaction.
* Deprecate BlockBaseTableOptions.hash_index_allow_collision=false
* Deprecate options builder (GetOptions()).

### New Features
* Introduce NewSimCache() in rocksdb/utilities/sim_cache.h. This function creates a block cache that is able to give simulation results (mainly hit rate) of simulating block behavior with a configurable cache size.

## 4.8.0 (2016-05-02)
### Public API Change
* Allow preset compression dictionary for improved compression of block-based tables. This is supported for zlib, zstd, and lz4. The compression dictionary's size is configurable via CompressionOptions::max_dict_bytes.
* Delete deprecated classes for creating backups (BackupableDB) and restoring from backups (RestoreBackupableDB). Now, BackupEngine should be used for creating backups, and BackupEngineReadOnly should be used for restorations. For more details, see https://github.com/facebook/rocksdb/wiki/How-to-backup-RocksDB%3F
* Expose estimate of per-level compression ratio via DB property: "rocksdb.compression-ratio-at-levelN".
* Added EventListener::OnTableFileCreationStarted. EventListener::OnTableFileCreated will be called on failure case. User can check creation status via TableFileCreationInfo::status.

### New Features
* Add ReadOptions::readahead_size. If non-zero, NewIterator will create a new table reader which performs reads of the given size.

## 4.7.0 (2016-04-08)
### Public API Change
* rename options compaction_measure_io_stats to report_bg_io_stats and include flush too.
* Change some default options. Now default options will optimize for server-workloads. Also enable slowdown and full stop triggers for pending compaction bytes. These changes may cause sub-optimal performance or significant increase of resource usage. To avoid these risks, users can open existing RocksDB with options extracted from RocksDB option files. See https://github.com/facebook/rocksdb/wiki/RocksDB-Options-File for how to use RocksDB option files. Or you can call Options.OldDefaults() to recover old defaults. DEFAULT_OPTIONS_HISTORY.md will track change history of default options.

## 4.6.0 (2016-03-10)
### Public API Changes
* Change default of BlockBasedTableOptions.format_version to 2. It means default DB created by 4.6 or up cannot be opened by RocksDB version 3.9 or earlier.
* Added strict_capacity_limit option to NewLRUCache. If the flag is set to true, insert to cache will fail if no enough capacity can be free. Signature of Cache::Insert() is updated accordingly.
* Tickers [NUMBER_DB_NEXT, NUMBER_DB_PREV, NUMBER_DB_NEXT_FOUND, NUMBER_DB_PREV_FOUND, ITER_BYTES_READ] are not updated immediately. The are updated when the Iterator is deleted.
* Add monotonically increasing counter (DB property "rocksdb.current-super-version-number") that increments upon any change to the LSM tree.

### New Features
* Add CompactionPri::kMinOverlappingRatio, a compaction picking mode friendly to write amplification.
* Deprecate Iterator::IsKeyPinned() and replace it with Iterator::GetProperty() with prop_name="rocksdb.iterator.is.key.pinned"

## 4.5.0 (2016-02-05)
### Public API Changes
* Add a new perf context level between kEnableCount and kEnableTime. Level 2 now does not include timers for mutexes.
* Statistics of mutex operation durations will not be measured by default. If you want to have them enabled, you need to set Statistics::stats_level_ to kAll.
* DBOptions::delete_scheduler and NewDeleteScheduler() are removed, please use DBOptions::sst_file_manager and NewSstFileManager() instead

### New Features
* ldb tool now supports operations to non-default column families.
* Add kPersistedTier to ReadTier.  This option allows Get and MultiGet to read only the persited data and skip mem-tables if writes were done with disableWAL = true.
* Add DBOptions::sst_file_manager. Use NewSstFileManager() in include/rocksdb/sst_file_manager.h to create a SstFileManager that can be used to track the total size of SST files and control the SST files deletion rate.

## 4.4.0 (2016-01-14)
### Public API Changes
* Change names in CompactionPri and add a new one.
* Deprecate options.soft_rate_limit and add options.soft_pending_compaction_bytes_limit.
* If options.max_write_buffer_number > 3, writes will be slowed down when writing to the last write buffer to delay a full stop.
* Introduce CompactionJobInfo::compaction_reason, this field include the reason to trigger the compaction.
* After slow down is triggered, if estimated pending compaction bytes keep increasing, slowdown more.
* Increase default options.delayed_write_rate to 2MB/s.
* Added a new parameter --path to ldb tool. --path accepts the name of either MANIFEST, SST or a WAL file. Either --db or --path can be used when calling ldb.

## 4.3.0 (2015-12-08)
### New Features
* CompactionFilter has new member function called IgnoreSnapshots which allows CompactionFilter to be called even if there are snapshots later than the key.
* RocksDB will now persist options under the same directory as the RocksDB database on successful DB::Open, CreateColumnFamily, DropColumnFamily, and SetOptions.
* Introduce LoadLatestOptions() in rocksdb/utilities/options_util.h.  This function can construct the latest DBOptions / ColumnFamilyOptions used by the specified RocksDB intance.
* Introduce CheckOptionsCompatibility() in rocksdb/utilities/options_util.h.  This function checks whether the input set of options is able to open the specified DB successfully.

### Public API Changes
* When options.db_write_buffer_size triggers, only the column family with the largest column family size will be flushed, not all the column families.

## 4.2.0 (2015-11-09)
### New Features
* Introduce CreateLoggerFromOptions(), this function create a Logger for provided DBOptions.
* Add GetAggregatedIntProperty(), which returns the sum of the GetIntProperty of all the column families.
* Add MemoryUtil in rocksdb/utilities/memory.h.  It currently offers a way to get the memory usage by type from a list rocksdb instances.

### Public API Changes
* CompactionFilter::Context includes information of Column Family ID
* The need-compaction hint given by TablePropertiesCollector::NeedCompact() will be persistent and recoverable after DB recovery. This introduces a breaking format change. If you use this experimental feature, including NewCompactOnDeletionCollectorFactory() in the new version, you may not be able to directly downgrade the DB back to version 4.0 or lower.
* TablePropertiesCollectorFactory::CreateTablePropertiesCollector() now takes an option Context, containing the information of column family ID for the file being written.
* Remove DefaultCompactionFilterFactory.


## 4.1.0 (2015-10-08)
### New Features
* Added single delete operation as a more efficient way to delete keys that have not been overwritten.
* Added experimental AddFile() to DB interface that allow users to add files created by SstFileWriter into an empty Database, see include/rocksdb/sst_file_writer.h and DB::AddFile() for more info.
* Added support for opening SST files with .ldb suffix which enables opening LevelDB databases.
* CompactionFilter now supports filtering of merge operands and merge results.

### Public API Changes
* Added SingleDelete() to the DB interface.
* Added AddFile() to DB interface.
* Added SstFileWriter class.
* CompactionFilter has a new method FilterMergeOperand() that RocksDB applies to every merge operand during compaction to decide whether to filter the operand.
* We removed CompactionFilterV2 interfaces from include/rocksdb/compaction_filter.h. The functionality was deprecated already in version 3.13.

## 4.0.0 (2015-09-09)
### New Features
* Added support for transactions.  See include/rocksdb/utilities/transaction.h for more info.
* DB::GetProperty() now accepts "rocksdb.aggregated-table-properties" and "rocksdb.aggregated-table-properties-at-levelN", in which case it returns aggregated table properties of the target column family, or the aggregated table properties of the specified level N if the "at-level" version is used.
* Add compression option kZSTDNotFinalCompression for people to experiment ZSTD although its format is not finalized.
* We removed the need for LATEST_BACKUP file in BackupEngine. We still keep writing it when we create new backups (because of backward compatibility), but we don't read it anymore.

### Public API Changes
* Removed class Env::RandomRWFile and Env::NewRandomRWFile().
* Renamed DBOptions.num_subcompactions to DBOptions.max_subcompactions to make the name better match the actual functionality of the option.
* Added Equal() method to the Comparator interface that can optionally be overwritten in cases where equality comparisons can be done more efficiently than three-way comparisons.
* Previous 'experimental' OptimisticTransaction class has been replaced by Transaction class.

## 3.13.0 (2015-08-06)
### New Features
* RollbackToSavePoint() in WriteBatch/WriteBatchWithIndex
* Add NewCompactOnDeletionCollectorFactory() in utilities/table_properties_collectors, which allows rocksdb to mark a SST file as need-compaction when it observes at least D deletion entries in any N consecutive entries in that SST file.  Note that this feature depends on an experimental NeedCompact() API --- the result of this API will not persist after DB restart.
* Add DBOptions::delete_scheduler. Use NewDeleteScheduler() in include/rocksdb/delete_scheduler.h to create a DeleteScheduler that can be shared among multiple RocksDB instances to control the file deletion rate of SST files that exist in the first db_path.

### Public API Changes
* Deprecated WriteOptions::timeout_hint_us. We no longer support write timeout. If you really need this option, talk to us and we might consider returning it.
* Deprecated purge_redundant_kvs_while_flush option.
* Removed BackupEngine::NewBackupEngine() and NewReadOnlyBackupEngine() that were deprecated in RocksDB 3.8. Please use BackupEngine::Open() instead.
* Deprecated Compaction Filter V2. We are not aware of any existing use-cases. If you use this filter, your compile will break with RocksDB 3.13. Please let us know if you use it and we'll put it back in RocksDB 3.14.
* Env::FileExists now returns a Status instead of a boolean
* Add statistics::getHistogramString() to print detailed distribution of a histogram metric.
* Add DBOptions::skip_stats_update_on_db_open.  When it is on, DB::Open() will run faster as it skips the random reads required for loading necessary stats from SST files to optimize compaction.

## 3.12.0 (2015-07-02)
### New Features
* Added experimental support for optimistic transactions.  See include/rocksdb/utilities/optimistic_transaction.h for more info.
* Added a new way to report QPS from db_bench (check out --report_file and --report_interval_seconds)
* Added a cache for individual rows. See DBOptions::row_cache for more info.
* Several new features on EventListener (see include/rocksdb/listener.h):
 - OnCompationCompleted() now returns per-compaction job statistics, defined in include/rocksdb/compaction_job_stats.h.
 - Added OnTableFileCreated() and OnTableFileDeleted().
* Add compaction_options_universal.enable_trivial_move to true, to allow trivial move while performing universal compaction. Trivial move will happen only when all the input files are non overlapping.

### Public API changes
* EventListener::OnFlushCompleted() now passes FlushJobInfo instead of a list of parameters.
* DB::GetDbIdentity() is now a const function.  If this function is overridden in your application, be sure to also make GetDbIdentity() const to avoid compile error.
* Move listeners from ColumnFamilyOptions to DBOptions.
* Add max_write_buffer_number_to_maintain option
* DB::CompactRange()'s parameter reduce_level is changed to change_level, to allow users to move levels to lower levels if allowed. It can be used to migrate a DB from options.level_compaction_dynamic_level_bytes=false to options.level_compaction_dynamic_level_bytes.true.
* Change default value for options.compaction_filter_factory and options.compaction_filter_factory_v2 to nullptr instead of DefaultCompactionFilterFactory and DefaultCompactionFilterFactoryV2.
* If CancelAllBackgroundWork is called without doing a flush after doing loads with WAL disabled, the changes which haven't been flushed before the call to CancelAllBackgroundWork will be lost.
* WBWIIterator::Entry() now returns WriteEntry instead of `const WriteEntry&`
* options.hard_rate_limit is deprecated.
* When options.soft_rate_limit or options.level0_slowdown_writes_trigger is triggered, the way to slow down writes is changed to: write rate to DB is limited to to options.delayed_write_rate.
* DB::GetApproximateSizes() adds a parameter to allow the estimation to include data in mem table, with default to be not to include. It is now only supported in skip list mem table.
* DB::CompactRange() now accept CompactRangeOptions instead of multiple parameters. CompactRangeOptions is defined in include/rocksdb/options.h.
* CompactRange() will now skip bottommost level compaction for level based compaction if there is no compaction filter, bottommost_level_compaction is introduced in CompactRangeOptions to control when it's possible to skip bottommost level compaction. This mean that if you want the compaction to produce a single file you need to set bottommost_level_compaction to BottommostLevelCompaction::kForce.
* Add Cache.GetPinnedUsage() to get the size of memory occupied by entries that are in use by the system.
* DB:Open() will fail if the compression specified in Options is not linked with the binary. If you see this failure, recompile RocksDB with compression libraries present on your system. Also, previously our default compression was snappy. This behavior is now changed. Now, the default compression is snappy only if it's available on the system. If it isn't we change the default to kNoCompression.
* We changed how we account for memory used in block cache. Previously, we only counted the sum of block sizes currently present in block cache. Now, we count the actual memory usage of the blocks. For example, a block of size 4.5KB will use 8KB memory with jemalloc. This might decrease your memory usage and possibly decrease performance. Increase block cache size if you see this happening after an upgrade.
* Add BackupEngineImpl.options_.max_background_operations to specify the maximum number of operations that may be performed in parallel. Add support for parallelized backup and restore.
* Add DB::SyncWAL() that does a WAL sync without blocking writers.

## 3.11.0 (2015-05-19)
### New Features
* Added a new API Cache::SetCapacity(size_t capacity) to dynamically change the maximum configured capacity of the cache. If the new capacity is less than the existing cache usage, the implementation will try to lower the usage by evicting the necessary number of elements following a strict LRU policy.
* Added an experimental API for handling flashcache devices (blacklists background threads from caching their reads) -- NewFlashcacheAwareEnv
* If universal compaction is used and options.num_levels > 1, compact files are tried to be stored in none-L0 with smaller files based on options.target_file_size_base. The limitation of DB size when using universal compaction is greatly mitigated by using more levels. You can set num_levels = 1 to make universal compaction behave as before. If you set num_levels > 1 and want to roll back to a previous version, you need to compact all files to a big file in level 0 (by setting target_file_size_base to be large and CompactRange(<cf_handle>, nullptr, nullptr, true, 0) and reopen the DB with the same version to rewrite the manifest, and then you can open it using previous releases.
* More information about rocksdb background threads are available in Env::GetThreadList(), including the number of bytes read / written by a compaction job, mem-table size and current number of bytes written by a flush job and many more.  Check include/rocksdb/thread_status.h for more detail.

### Public API changes
* TablePropertiesCollector::AddUserKey() is added to replace TablePropertiesCollector::Add(). AddUserKey() exposes key type, sequence number and file size up to now to users.
* DBOptions::bytes_per_sync used to apply to both WAL and table files. As of 3.11 it applies only to table files. If you want to use this option to sync WAL in the background, please use wal_bytes_per_sync

## 3.10.0 (2015-03-24)
### New Features
* GetThreadStatus() is now able to report detailed thread status, including:
 - Thread Operation including flush and compaction.
 - The stage of the current thread operation.
 - The elapsed time in micros since the current thread operation started.
 More information can be found in include/rocksdb/thread_status.h.  In addition, when running db_bench with --thread_status_per_interval, db_bench will also report thread status periodically.
* Changed the LRU caching algorithm so that referenced blocks (by iterators) are never evicted. This change made parameter removeScanCountLimit obsolete. Because of that NewLRUCache doesn't take three arguments anymore. table_cache_remove_scan_limit option is also removed
* By default we now optimize the compilation for the compilation platform (using -march=native). If you want to build portable binary, use 'PORTABLE=1' before the make command.
* We now allow level-compaction to place files in different paths by
  specifying them in db_paths along with the target_size.
  Lower numbered levels will be placed earlier in the db_paths and higher
  numbered levels will be placed later in the db_paths vector.
* Potentially big performance improvements if you're using RocksDB with lots of column families (100-1000)
* Added BlockBasedTableOptions.format_version option, which allows user to specify which version of block based table he wants. As a general guideline, newer versions have more features, but might not be readable by older versions of RocksDB.
* Added new block based table format (version 2), which you can enable by setting BlockBasedTableOptions.format_version = 2. This format changes how we encode size information in compressed blocks and should help with memory allocations if you're using Zlib or BZip2 compressions.
* MemEnv (env that stores data in memory) is now available in default library build. You can create it by calling NewMemEnv().
* Add SliceTransform.SameResultWhenAppended() to help users determine it is safe to apply prefix bloom/hash.
* Block based table now makes use of prefix bloom filter if it is a full fulter.
* Block based table remembers whether a whole key or prefix based bloom filter is supported in SST files. Do a sanity check when reading the file with users' configuration.
* Fixed a bug in ReadOnlyBackupEngine that deleted corrupted backups in some cases, even though the engine was ReadOnly
* options.level_compaction_dynamic_level_bytes, a feature to allow RocksDB to pick dynamic base of bytes for levels. With this feature turned on, we will automatically adjust max bytes for each level. The goal of this feature is to have lower bound on size amplification. For more details, see comments in options.h.
* Added an abstract base class WriteBatchBase for write batches
* Fixed a bug where we start deleting files of a dropped column families even if there are still live references to it

### Public API changes
* Deprecated skip_log_error_on_recovery and table_cache_remove_scan_count_limit options.
* Logger method logv with log level parameter is now virtual

### RocksJava
* Added compression per level API.
* MemEnv is now available in RocksJava via RocksMemEnv class.
* lz4 compression is now included in rocksjava static library when running `make rocksdbjavastatic`.
* Overflowing a size_t when setting rocksdb options now throws an IllegalArgumentException, which removes the necessity for a developer to catch these Exceptions explicitly.

## 3.9.0 (2014-12-08)

### New Features
* Add rocksdb::GetThreadList(), which in the future will return the current status of all
  rocksdb-related threads.  We will have more code instruments in the following RocksDB
  releases.
* Change convert function in rocksdb/utilities/convenience.h to return Status instead of boolean.
  Also add support for nested options in convert function

### Public API changes
* New API to create a checkpoint added. Given a directory name, creates a new
  database which is an image of the existing database.
* New API LinkFile added to Env. If you implement your own Env class, an
  implementation of the API LinkFile will have to be provided.
* MemTableRep takes MemTableAllocator instead of Arena

### Improvements
* RocksDBLite library now becomes smaller and will be compiled with -fno-exceptions flag.

## 3.8.0 (2014-11-14)

### Public API changes
* BackupEngine::NewBackupEngine() was deprecated; please use BackupEngine::Open() from now on.
* BackupableDB/RestoreBackupableDB have new GarbageCollect() methods, which will clean up files from corrupt and obsolete backups.
* BackupableDB/RestoreBackupableDB have new GetCorruptedBackups() methods which list corrupt backups.

### Cleanup
* Bunch of code cleanup, some extra warnings turned on (-Wshadow, -Wshorten-64-to-32, -Wnon-virtual-dtor)

### New features
* CompactFiles and EventListener, although they are still in experimental state
* Full ColumnFamily support in RocksJava.

## 3.7.0 (2014-11-06)
### Public API changes
* Introduce SetOptions() API to allow adjusting a subset of options dynamically online
* Introduce 4 new convenient functions for converting Options from string: GetColumnFamilyOptionsFromMap(), GetColumnFamilyOptionsFromString(), GetDBOptionsFromMap(), GetDBOptionsFromString()
* Remove WriteBatchWithIndex.Delete() overloads using SliceParts
* When opening a DB, if options.max_background_compactions is larger than the existing low pri pool of options.env, it will enlarge it. Similarly, options.max_background_flushes is larger than the existing high pri pool of options.env, it will enlarge it.

## 3.6.0 (2014-10-07)
### Disk format changes
* If you're using RocksDB on ARM platforms and you're using default bloom filter, there is a disk format change you need to be aware of. There are three steps you need to do when you convert to new release: 1. turn off filter policy, 2. compact the whole database, 3. turn on filter policy

### Behavior changes
* We have refactored our system of stalling writes.  Any stall-related statistics' meanings are changed. Instead of per-write stall counts, we now count stalls per-epoch, where epochs are periods between flushes and compactions. You'll find more information in our Tuning Perf Guide once we release RocksDB 3.6.
* When disableDataSync=true, we no longer sync the MANIFEST file.
* Add identity_as_first_hash property to CuckooTable. SST file needs to be rebuilt to be opened by reader properly.

### Public API changes
* Change target_file_size_base type to uint64_t from int.
* Remove allow_thread_local. This feature was proved to be stable, so we are turning it always-on.

## 3.5.0 (2014-09-03)
### New Features
* Add include/utilities/write_batch_with_index.h, providing a utility class to query data out of WriteBatch when building it.
* Move BlockBasedTable related options to BlockBasedTableOptions from Options. Change corresponding JNI interface. Options affected include:
  no_block_cache, block_cache, block_cache_compressed, block_size, block_size_deviation, block_restart_interval, filter_policy, whole_key_filtering. filter_policy is changed to shared_ptr from a raw pointer.
* Remove deprecated options: disable_seek_compaction and db_stats_log_interval
* OptimizeForPointLookup() takes one parameter for block cache size. It now builds hash index, bloom filter, and block cache.

### Public API changes
* The Prefix Extractor used with V2 compaction filters is now passed user key to SliceTransform::Transform instead of unparsed RocksDB key.

## 3.4.0 (2014-08-18)
### New Features
* Support Multiple DB paths in universal style compactions
* Add feature of storing plain table index and bloom filter in SST file.
* CompactRange() will never output compacted files to level 0. This used to be the case when all the compaction input files were at level 0.
* Added iterate_upper_bound to define the extent upto which the forward iterator will return entries. This will prevent iterating over delete markers and overwritten entries for edge cases where you want to break out the iterator anyways. This may improve performance in case there are a large number of delete markers or overwritten entries.

### Public API changes
* DBOptions.db_paths now is a vector of a DBPath structure which indicates both of path and target size
* NewPlainTableFactory instead of bunch of parameters now accepts PlainTableOptions, which is defined in include/rocksdb/table.h
* Moved include/utilities/*.h to include/rocksdb/utilities/*.h
* Statistics APIs now take uint32_t as type instead of Tickers. Also make two access functions getTickerCount and histogramData const
* Add DB property rocksdb.estimate-num-keys, estimated number of live keys in DB.
* Add DB::GetIntProperty(), which returns DB properties that are integer as uint64_t.
* The Prefix Extractor used with V2 compaction filters is now passed user key to SliceTransform::Transform instead of unparsed RocksDB key.

## 3.3.0 (2014-07-10)
### New Features
* Added JSON API prototype.
* HashLinklist reduces performance outlier caused by skewed bucket by switching data in the bucket from linked list to skip list. Add parameter threshold_use_skiplist in NewHashLinkListRepFactory().
* RocksDB is now able to reclaim storage space more effectively during the compaction process.  This is done by compensating the size of each deletion entry by the 2X average value size, which makes compaction to be triggered by deletion entries more easily.
* Add TimeOut API to write.  Now WriteOptions have a variable called timeout_hint_us.  With timeout_hint_us set to non-zero, any write associated with this timeout_hint_us may be aborted when it runs longer than the specified timeout_hint_us, and it is guaranteed that any write completes earlier than the specified time-out will not be aborted due to the time-out condition.
* Add a rate_limiter option, which controls total throughput of flush and compaction. The throughput is specified in bytes/sec. Flush always has precedence over compaction when available bandwidth is constrained.

### Public API changes
* Removed NewTotalOrderPlainTableFactory because it is not used and implemented semantically incorrect.

## 3.2.0 (2014-06-20)

### Public API changes
* We removed seek compaction as a concept from RocksDB because:
1) It makes more sense for spinning disk workloads, while RocksDB is primarily designed for flash and memory,
2) It added some complexity to the important code-paths,
3) None of our internal customers were really using it.
Because of that, Options::disable_seek_compaction is now obsolete. It is still a parameter in Options, so it does not break the build, but it does not have any effect. We plan to completely remove it at some point, so we ask users to please remove this option from your code base.
* Add two parameters to NewHashLinkListRepFactory() for logging on too many entries in a hash bucket when flushing.
* Added new option BlockBasedTableOptions::hash_index_allow_collision. When enabled, prefix hash index for block-based table will not store prefix and allow hash collision, reducing memory consumption.

### New Features
* PlainTable now supports a new key encoding: for keys of the same prefix, the prefix is only written once. It can be enabled through encoding_type parameter of NewPlainTableFactory()
* Add AdaptiveTableFactory, which is used to convert from a DB of PlainTable to BlockBasedTabe, or vise versa. It can be created using NewAdaptiveTableFactory()

### Performance Improvements
* Tailing Iterator re-implemeted with ForwardIterator + Cascading Search Hint , see ~20% throughput improvement.

## 3.1.0 (2014-05-21)

### Public API changes
* Replaced ColumnFamilyOptions::table_properties_collectors with ColumnFamilyOptions::table_properties_collector_factories

### New Features
* Hash index for block-based table will be materialized and reconstructed more efficiently. Previously hash index is constructed by scanning the whole table during every table open.
* FIFO compaction style

## 3.0.0 (2014-05-05)

### Public API changes
* Added _LEVEL to all InfoLogLevel enums
* Deprecated ReadOptions.prefix and ReadOptions.prefix_seek. Seek() defaults to prefix-based seek when Options.prefix_extractor is supplied. More detail is documented in https://github.com/facebook/rocksdb/wiki/Prefix-Seek-API-Changes
* MemTableRepFactory::CreateMemTableRep() takes info logger as an extra parameter.

### New Features
* Column family support
* Added an option to use different checksum functions in BlockBasedTableOptions
* Added ApplyToAllCacheEntries() function to Cache

## 2.8.0 (2014-04-04)

* Removed arena.h from public header files.
* By default, checksums are verified on every read from database
* Change default value of several options, including: paranoid_checks=true, max_open_files=5000, level0_slowdown_writes_trigger=20, level0_stop_writes_trigger=24, disable_seek_compaction=true, max_background_flushes=1 and allow_mmap_writes=false
* Added is_manual_compaction to CompactionFilter::Context
* Added "virtual void WaitForJoin()" in class Env. Default operation is no-op.
* Removed BackupEngine::DeleteBackupsNewerThan() function
* Added new option -- verify_checksums_in_compaction
* Changed Options.prefix_extractor from raw pointer to shared_ptr (take ownership)
  Changed HashSkipListRepFactory and HashLinkListRepFactory constructor to not take SliceTransform object (use Options.prefix_extractor implicitly)
* Added Env::GetThreadPoolQueueLen(), which returns the waiting queue length of thread pools
* Added a command "checkconsistency" in ldb tool, which checks
  if file system state matches DB state (file existence and file sizes)
* Separate options related to block based table to a new struct BlockBasedTableOptions.
* WriteBatch has a new function Count() to return total size in the batch, and Data() now returns a reference instead of a copy
* Add more counters to perf context.
* Supports several more DB properties: compaction-pending, background-errors and cur-size-active-mem-table.

### New Features
* If we find one truncated record at the end of the MANIFEST or WAL files,
  we will ignore it. We assume that writers of these records were interrupted
  and that we can safely ignore it.
* A new SST format "PlainTable" is added, which is optimized for memory-only workloads. It can be created through NewPlainTableFactory() or NewTotalOrderPlainTableFactory().
* A new mem table implementation hash linked list optimizing for the case that there are only few keys for each prefix, which can be created through NewHashLinkListRepFactory().
* Merge operator supports a new function PartialMergeMulti() to allow users to do partial merges against multiple operands.
* Now compaction filter has a V2 interface. It buffers the kv-pairs sharing the same key prefix, process them in batches, and return the batched results back to DB. The new interface uses a new structure CompactionFilterContext for the same purpose as CompactionFilter::Context in V1.
* Geo-spatial support for locations and radial-search.

## 2.7.0 (2014-01-28)

### Public API changes

* Renamed `StackableDB::GetRawDB()` to `StackableDB::GetBaseDB()`.
* Renamed `WriteBatch::Data()` `const std::string& Data() const`.
* Renamed class `TableStats` to `TableProperties`.
* Deleted class `PrefixHashRepFactory`. Please use `NewHashSkipListRepFactory()` instead.
* Supported multi-threaded `EnableFileDeletions()` and `DisableFileDeletions()`.
* Added `DB::GetOptions()`.
* Added `DB::GetDbIdentity()`.

### New Features

* Added [BackupableDB](https://github.com/facebook/rocksdb/wiki/How-to-backup-RocksDB%3F)
* Implemented [TailingIterator](https://github.com/facebook/rocksdb/wiki/Tailing-Iterator), a special type of iterator that
  doesn't create a snapshot (can be used to read newly inserted data)
  and is optimized for doing sequential reads.
* Added property block for table, which allows (1) a table to store
  its metadata and (2) end user to collect and store properties they
  are interested in.
* Enabled caching index and filter block in block cache (turned off by default).
* Supported error report when doing manual compaction.
* Supported additional Linux platform flavors and Mac OS.
* Put with `SliceParts` - Variant of `Put()` that gathers output like `writev(2)`
* Bug fixes and code refactor for compatibility with upcoming Column
  Family feature.

### Performance Improvements

* Huge benchmark performance improvements by multiple efforts. For example, increase in readonly QPS from about 530k in 2.6 release to 1.1 million in 2.7 [1]
* Speeding up a way RocksDB deleted obsolete files - no longer listing the whole directory under a lock -- decrease in p99
* Use raw pointer instead of shared pointer for statistics: [5b825d](https://github.com/facebook/rocksdb/commit/5b825d6964e26ec3b4bb6faa708ebb1787f1d7bd) -- huge increase in performance -- shared pointers are slow
* Optimized locking for `Get()` -- [1fdb3f](https://github.com/facebook/rocksdb/commit/1fdb3f7dc60e96394e3e5b69a46ede5d67fb976c) -- 1.5x QPS increase for some workloads
* Cache speedup - [e8d40c3](https://github.com/facebook/rocksdb/commit/e8d40c31b3cca0c3e1ae9abe9b9003b1288026a9)
* Implemented autovector, which allocates first N elements on stack. Most of vectors in RocksDB are small. Also, we never want to allocate heap objects while holding a mutex. -- [c01676e4](https://github.com/facebook/rocksdb/commit/c01676e46d3be08c3c140361ef1f5884f47d3b3c)
* Lots of efforts to move malloc, memcpy and IO outside of locks<|MERGE_RESOLUTION|>--- conflicted
+++ resolved
@@ -29,12 +29,9 @@
 * Remove default implementation of Name() from FileSystemWrapper.
 * Rename `SizeApproximationOptions.include_memtabtles` to `SizeApproximationOptions.include_memtables`.
 * Remove deprecated option DBOptions::max_mem_compaction_level.
-<<<<<<< HEAD
 * Return Status::InvalidArgument from ObjectRegistry::NewObject if a factory exists but the object ould not be created (returns NotFound if the factory is missing).
-=======
 * Remove deprecated overloads of API DB::GetApproximateSizes.
 
->>>>>>> d7c868b0
 ### Behavior Changes
 * Disallow the combination of DBOptions.use_direct_io_for_flush_and_compaction == true and DBOptions.writable_file_max_buffer_size == 0. This combination can cause WritableFileWriter::Append() to loop forever, and it does not make much sense in direct IO.
 * `ReadOptions::total_order_seek` no longer affects `DB::Get()`. The original motivation for this interaction has been obsolete since RocksDB has been able to detect whether the current prefix extractor is compatible with that used to generate table files, probably RocksDB 5.14.0.
