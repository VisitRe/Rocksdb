# Rocksdb Change Log
## Unreleased
<<<<<<< HEAD
* Fix a race condition between DB startups and shutdowns in managing the periodic background worker threads. One effect of this race condition could be the process being terminated.
* Added memory pre-fetching for experimental Ribbon filter, which especially optimizes performance with batched MultiGet.
=======
### Behavior Changes
* When retryable IO error occurs during compaction, it is mapped to soft error and set the BG error. However, auto resume is not called to clean the soft error since compaction will reschedule by itself. In this change, When retryable IO error occurs during compaction, BG error is not set. User will be informed the error via EventHelper.

### New Features
* Add support for key-value integrity protection in live updates from the user buffers provided to `WriteBatch` through the write to RocksDB's in-memory update buffer (memtable). This is intended to detect some cases of in-memory data corruption, due to either software or hardware errors. Users can enable protection by constructing their `WriteBatch` with `protection_bytes_per_key == 8`.
* Add support for updating `full_history_ts_low` option in manual compaction, which is for old timestamp data GC.
* Add a mechanism for using Makefile to build external plugin code into the RocksDB libraries/binaries. This intends to simplify compatibility and distribution for plugins (e.g., special-purpose `FileSystem`s) whose source code resides outside the RocksDB repo. See "plugin/README.md" for developer details, and "PLUGINS.md" for a listing of available plugins.

### Bug Fixes
* Since 6.15.0, `TransactionDB` returns error `Status`es from calls to `DeleteRange()` and calls to `Write()` where the `WriteBatch` contains a range deletion. Previously such operations may have succeeded while not providing the expected transactional guarantees. There are certain cases where range deletion can still be used on such DBs; see the API doc on `TransactionDB::DeleteRange()` for details.
* `OptimisticTransactionDB` now returns error `Status`es from calls to `DeleteRange()` and calls to `Write()` where the `WriteBatch` contains a range deletion. Previously such operations may have succeeded while not providing the expected transactional guarantees.
>>>>>>> 7ebde3da

## 6.17.0 (01/15/2021)
### Behavior Changes
* When verifying full file checksum with `DB::VerifyFileChecksums()`, we now fail with `Status::InvalidArgument` if the name of the checksum generator used for verification does not match the name of the checksum generator used for protecting the file when it was created.
* Since RocksDB does not continue write the same file if a file write fails for any reason, the file scope write IO error is treated the same as retryable IO error. More information about error handling of file scope IO error is included in `ErrorHandler::SetBGError`.

### Bug Fixes
* Version older than 6.15 cannot decode VersionEdits `WalAddition` and `WalDeletion`, fixed this by changing the encoded format of them to be ignorable by older versions.
* Fix a race condition between DB startups and shutdowns in managing the periodic background worker threads. One effect of this race condition could be the process being terminated.

### Public API Change
* Add a public API WriteBufferManager::dummy_entries_in_cache_usage() which reports the size of dummy entries stored in cache (passed to WriteBufferManager). Dummy entries are used to account for DataBlocks.
* Add a SystemClock class that contains the time-related methods from Env.  The original methods in Env may be deprecated in a future release.  This class will allow easier testing, development, and expansion of time-related features.
* Add a public API GetRocksBuildProperties and GetRocksBuildInfoAsString to get properties about the current build.  These properties may include settings related to the GIT settings (branch, timestamp).  This change also sets the "build date" based on the GIT properties, rather than the actual build time, thereby enabling more reproducible builds.

## 6.16.0 (12/18/2020)
### Behavior Changes
* Attempting to write a merge operand without explicitly configuring `merge_operator` now fails immediately, causing the DB to enter read-only mode. Previously, failure was deferred until the `merge_operator` was needed by a user read or a background operation.

### Bug Fixes
* Truncated WALs ending in incomplete records can no longer produce gaps in the recovered data when `WALRecoveryMode::kPointInTimeRecovery` is used. Gaps are still possible when WALs are truncated exactly on record boundaries; for complete protection, users should enable `track_and_verify_wals_in_manifest`.
* Fix a bug where compressed blocks read by MultiGet are not inserted into the compressed block cache when use_direct_reads = true.
* Fixed the issue of full scanning on obsolete files when there are too many outstanding compactions with ConcurrentTaskLimiter enabled.
* Fixed the logic of populating native data structure for `read_amp_bytes_per_bit` during OPTIONS file parsing on big-endian architecture. Without this fix, original code introduced in PR7659, when running on big-endian machine, can mistakenly store read_amp_bytes_per_bit (an uint32) in little endian format. Future access to `read_amp_bytes_per_bit` will give wrong values. Little endian architecture is not affected.
* Fixed prefix extractor with timestamp issues.
* Fixed a bug in atomic flush: in two-phase commit mode, the minimum WAL log number to keep is incorrect.
* Fixed a bug related to checkpoint in PR7789: if there are multiple column families, and the checkpoint is not opened as read only, then in rare cases, data loss may happen in the checkpoint. Since backup engine relies on checkpoint, it may also be affected.
* When ldb --try_load_options is used with the --column_family option, the ColumnFamilyOptions for the specified column family was not loaded from the OPTIONS file. Fix it so its loaded from OPTIONS and then overridden with command line overrides.

### New Features
* User defined timestamp feature supports `CompactRange` and `GetApproximateSizes`.
* Support getting aggregated table properties (kAggregatedTableProperties and kAggregatedTablePropertiesAtLevel) with DB::GetMapProperty, for easier access to the data in a structured format.
* Experimental option BlockBasedTableOptions::optimize_filters_for_memory now works with experimental Ribbon filter (as well as Bloom filter).

### Public API Change
* Deprecated public but rarely-used FilterBitsBuilder::CalculateNumEntry, which is replaced with ApproximateNumEntries taking a size_t parameter and returning size_t.
* To improve portability the functions `Env::GetChildren` and `Env::GetChildrenFileAttributes` will no longer return entries for the special directories `.` or `..`.
* Added a new option `track_and_verify_wals_in_manifest`. If `true`, the log numbers and sizes of the synced WALs are tracked in MANIFEST, then during DB recovery, if a synced WAL is missing from disk, or the WAL's size does not match the recorded size in MANIFEST, an error will be reported and the recovery will be aborted. Note that this option does not work with secondary instance.
* `rocksdb_approximate_sizes` and `rocksdb_approximate_sizes_cf` in the C API now requires an error pointer (`char** errptr`) for receiving any error.
* All overloads of DB::GetApproximateSizes now return Status, so that any failure to obtain the sizes is indicated to the caller.

## 6.15.0 (11/13/2020)
### Bug Fixes
* Fixed a bug in the following combination of features: indexes with user keys (`format_version >= 3`), indexes are partitioned (`index_type == kTwoLevelIndexSearch`), and some index partitions are pinned in memory (`BlockBasedTableOptions::pin_l0_filter_and_index_blocks_in_cache`). The bug could cause keys to be truncated when read from the index leading to wrong read results or other unexpected behavior.
* Fixed a bug when indexes are partitioned (`index_type == kTwoLevelIndexSearch`), some index partitions are pinned in memory (`BlockBasedTableOptions::pin_l0_filter_and_index_blocks_in_cache`), and partitions reads could be mixed between block cache and directly from the file (e.g., with `enable_index_compression == 1` and `mmap_read == 1`, partitions that were stored uncompressed due to poor compression ratio would be read directly from the file via mmap, while partitions that were stored compressed would be read from block cache). The bug could cause index partitions to be mistakenly considered empty during reads leading to wrong read results.
* Since 6.12, memtable lookup should report unrecognized value_type as corruption (#7121).
* Since 6.14, fix false positive flush/compaction `Status::Corruption` failure when `paranoid_file_checks == true` and range tombstones were written to the compaction output files.
* Since 6.14, fix a bug that could cause a stalled write to crash with mixed of slowdown and no_slowdown writes (`WriteOptions.no_slowdown=true`).
* Fixed a bug which causes hang in closing DB when refit level is set in opt build. It was because ContinueBackgroundWork() was called in assert statement which is a no op. It was introduced in 6.14.
* Fixed a bug which causes Get() to return incorrect result when a key's merge operand is applied twice. This can occur if the thread performing Get() runs concurrently with a background flush thread and another thread writing to the MANIFEST file (PR6069).
* Reverted a behavior change silently introduced in 6.14.2, in which the effects of the `ignore_unknown_options` flag (used in option parsing/loading functions) changed.
* Reverted a behavior change silently introduced in 6.14, in which options parsing/loading functions began returning `NotFound` instead of `InvalidArgument` for option names not available in the present version.
* Fixed MultiGet bugs it doesn't return valid data with user defined timestamp.
* Fixed a potential bug caused by evaluating `TableBuilder::NeedCompact()` before `TableBuilder::Finish()` in compaction job. For example, the `NeedCompact()` method of `CompactOnDeletionCollector` returned by built-in `CompactOnDeletionCollectorFactory` requires `BlockBasedTable::Finish()` to return the correct result. The bug can cause a compaction-generated file not to be marked for future compaction based on deletion ratio.
* Fixed a seek issue with prefix extractor and timestamp.
* Fixed a bug of encoding and parsing BlockBasedTableOptions::read_amp_bytes_per_bit as a 64-bit integer.
* Fixed a bug of a recovery corner case, details in PR7621.

### Public API Change
* Deprecate `BlockBasedTableOptions::pin_l0_filter_and_index_blocks_in_cache` and `BlockBasedTableOptions::pin_top_level_index_and_filter`. These options still take effect until users migrate to the replacement APIs in `BlockBasedTableOptions::metadata_cache_options`. Migration guidance can be found in the API comments on the deprecated options.
* Add new API `DB::VerifyFileChecksums` to verify SST file checksum with corresponding entries in the MANIFEST if present. Current implementation requires scanning and recomputing file checksums.

### Behavior Changes
* The dictionary compression settings specified in `ColumnFamilyOptions::compression_opts` now additionally affect files generated by flush and compaction to non-bottommost level. Previously those settings at most affected files generated by compaction to bottommost level, depending on whether `ColumnFamilyOptions::bottommost_compression_opts` overrode them. Users who relied on dictionary compression settings in `ColumnFamilyOptions::compression_opts` affecting only the bottommost level can keep the behavior by moving their dictionary settings to `ColumnFamilyOptions::bottommost_compression_opts` and setting its `enabled` flag.
* When the `enabled` flag is set in `ColumnFamilyOptions::bottommost_compression_opts`, those compression options now take effect regardless of the value in `ColumnFamilyOptions::bottommost_compression`. Previously, those compression options only took effect when `ColumnFamilyOptions::bottommost_compression != kDisableCompressionOption`. Now, they additionally take effect when `ColumnFamilyOptions::bottommost_compression == kDisableCompressionOption` (such a setting causes bottommost compression type to fall back to `ColumnFamilyOptions::compression_per_level` if configured, and otherwise fall back to `ColumnFamilyOptions::compression`).

### New Features
* An EXPERIMENTAL new Bloom alternative that saves about 30% space compared to Bloom filters, with about 3-4x construction time and similar query times is available using NewExperimentalRibbonFilterPolicy.

## 6.14 (10/09/2020)
### Bug fixes
* Fixed a bug after a `CompactRange()` with `CompactRangeOptions::change_level` set fails due to a conflict in the level change step, which caused all subsequent calls to `CompactRange()` with `CompactRangeOptions::change_level` set to incorrectly fail with a `Status::NotSupported("another thread is refitting")` error.
* Fixed a bug that the bottom most level compaction could still be a trivial move even if `BottommostLevelCompaction.kForce` or `kForceOptimized` is set.

### Public API Change
* The methods to create and manage EncrypedEnv have been changed.  The EncryptionProvider is now passed to NewEncryptedEnv as a shared pointer, rather than a raw pointer.  Comparably, the CTREncryptedProvider now takes a shared pointer, rather than a reference, to a BlockCipher.  CreateFromString methods have been added to BlockCipher and EncryptionProvider to provide a single API by which different ciphers and providers can be created, respectively.
* The internal classes (CTREncryptionProvider, ROT13BlockCipher, CTRCipherStream) associated with the EncryptedEnv have been moved out of the public API.  To create a CTREncryptionProvider, one can either use EncryptionProvider::NewCTRProvider, or EncryptionProvider::CreateFromString("CTR").  To create a new ROT13BlockCipher, one can either use BlockCipher::NewROT13Cipher or BlockCipher::CreateFromString("ROT13").
* The EncryptionProvider::AddCipher method has been added to allow keys to be added to an EncryptionProvider.  This API will allow future providers to support multiple cipher keys.
* Add a new option "allow_data_in_errors". When this new option is set by users, it allows users to opt-in to get error messages containing corrupted keys/values. Corrupt keys, values will be logged in the messages, logs, status etc. that will help users with the useful information regarding affected data. By default value of this option is set false to prevent users data to be exposed in the messages so currently, data will be redacted from logs, messages, status by default.
* AdvancedColumnFamilyOptions::force_consistency_checks is now true by default, for more proactive DB corruption detection at virtually no cost (estimated two extra CPU cycles per million on a major production workload). Corruptions reported by these checks now mention "force_consistency_checks" in case a false positive corruption report is suspected and the option needs to be disabled (unlikely). Since existing column families have a saved setting for force_consistency_checks, only new column families will pick up the new default.

### General Improvements
* The settings of the DBOptions and ColumnFamilyOptions are now managed by Configurable objects (see New Features).  The same convenience methods to configure these options still exist but the backend implementation has been unified under a common implementation.

### New Features
* Methods to configure serialize, and compare -- such as TableFactory -- are exposed directly through the Configurable base class (from which these objects inherit).  This change will allow for better and more thorough configuration management and retrieval in the future.  The options for a Configurable object can be set via the ConfigureFromMap, ConfigureFromString, or ConfigureOption method.  The serialized version of the options of an object can be retrieved via the GetOptionString, ToString, or GetOption methods.  The list of options supported by an object can be obtained via the GetOptionNames method.  The "raw" object (such as the BlockBasedTableOption) for an option may be retrieved via the GetOptions method.  Configurable options can be compared via the AreEquivalent method.  The settings within a Configurable object may be validated via the ValidateOptions method.  The object may be intialized (at which point only mutable options may be updated) via the PrepareOptions method.
* Introduce options.check_flush_compaction_key_order with default value to be true. With this option, during flush and compaction, key order will be checked when writing to each SST file. If the order is violated, the flush or compaction will fail.
* Added is_full_compaction to CompactionJobStats, so that the information is available through the EventListener interface.
* Add more stats for MultiGet in Histogram to get number of data blocks, index blocks, filter blocks and sst files read from file system per level.
* SST files have a new table property called db_host_id, which is set to the hostname by default. A new option in DBOptions, db_host_id, allows the property value to be overridden with a user specified string, or disable it completely by making the option string empty.
* Methods to create customizable extensions -- such as TableFactory -- are exposed directly through the Customizable base class (from which these objects inherit).  This change will allow these Customizable classes to be loaded and configured in a standard way (via CreateFromString).  More information on how to write and use Customizable classes is in the customizable.h header file.

## 6.13 (09/12/2020)
### Bug fixes
* Fix a performance regression introduced in 6.4 that makes a upper bound check for every Next() even if keys are within a data block that is within the upper bound.
* Fix a possible corruption to the LSM state (overlapping files within a level) when a `CompactRange()` for refitting levels (`CompactRangeOptions::change_level == true`) and another manual compaction are executed in parallel.
* Sanitize `recycle_log_file_num` to zero when the user attempts to enable it in combination with `WALRecoveryMode::kTolerateCorruptedTailRecords`. Previously the two features were allowed together, which compromised the user's configured crash-recovery guarantees.
* Fix a bug where a level refitting in CompactRange() might race with an automatic compaction that puts the data to the target level of the refitting. The bug has been there for years.
* Fixed a bug in version 6.12 in which BackupEngine::CreateNewBackup could fail intermittently with non-OK status when backing up a read-write DB configured with a DBOptions::file_checksum_gen_factory.
* Fix useless no-op compactions scheduled upon snapshot release when options.disable-auto-compactions = true.
* Fix a bug when max_write_buffer_size_to_maintain is set, immutable flushed memtable destruction is delayed until the next super version is installed. A memtable is not added to delete list because of its reference hold by super version and super version doesn't switch because of empt delete list. So memory usage keeps on increasing beyond write_buffer_size + max_write_buffer_size_to_maintain.
* Avoid converting MERGES to PUTS when allow_ingest_behind is true.
* Fix compression dictionary sampling together with `SstFileWriter`. Previously, the dictionary would be trained/finalized immediately with zero samples. Now, the whole `SstFileWriter` file is buffered in memory and then sampled.
* Fix a bug with `avoid_unnecessary_blocking_io=1` and creating backups (BackupEngine::CreateNewBackup) or checkpoints (Checkpoint::Create). With this setting and WAL enabled, these operations could randomly fail with non-OK status.
* Fix a bug in which bottommost compaction continues to advance the underlying InternalIterator to skip tombstones even after shutdown.

### New Features
* A new field `std::string requested_checksum_func_name` is added to `FileChecksumGenContext`, which enables the checksum factory to create generators for a suite of different functions.
* Added a new subcommand, `ldb unsafe_remove_sst_file`, which removes a lost or corrupt SST file from a DB's metadata. This command involves data loss and must not be used on a live DB.

### Performance Improvements
* Reduce thread number for multiple DB instances by re-using one global thread for statistics dumping and persisting.
* Reduce write-amp in heavy write bursts in `kCompactionStyleLevel` compaction style with `level_compaction_dynamic_level_bytes` set.
* BackupEngine incremental backups no longer read DB table files that are already saved to a shared part of the backup directory, unless `share_files_with_checksum` is used with `kLegacyCrc32cAndFileSize` naming (discouraged).
  * For `share_files_with_checksum`, we are confident there is no regression (vs. pre-6.12) in detecting DB or backup corruption at backup creation time, mostly because the old design did not leverage this extra checksum computation for detecting inconsistencies at backup creation time.
  * For `share_table_files` without "checksum" (not recommended), there is a regression in detecting fundamentally unsafe use of the option, greatly mitigated by file size checking (under "Behavior Changes"). Almost no reason to use `share_files_with_checksum=false` should remain.
  * `DB::VerifyChecksum` and `BackupEngine::VerifyBackup` with checksum checking are still able to catch corruptions that `CreateNewBackup` does not.

### Public API Change
* Expose kTypeDeleteWithTimestamp in EntryType and update GetEntryType() accordingly.
* Added file_checksum and file_checksum_func_name to TableFileCreationInfo, which can pass the table file checksum information through the OnTableFileCreated callback during flush and compaction.
* A warning is added to `DB::DeleteFile()` API describing its known problems and deprecation plan.
* Add a new stats level, i.e. StatsLevel::kExceptTickers (PR7329) to exclude tickers even if application passes a non-null Statistics object.
* Added a new status code IOStatus::IOFenced() for the Env/FileSystem to indicate that writes from this instance are fenced off. Like any other background error, this error is returned to the user in Put/Merge/Delete/Flush calls and can be checked using Status::IsIOFenced().

### Behavior Changes
* File abstraction `FSRandomAccessFile.Prefetch()` default return status is changed from `OK` to `NotSupported`. If the user inherited file doesn't implement prefetch, RocksDB will create internal prefetch buffer to improve read performance.
* When retryabel IO error happens during Flush (manifest write error is excluded) and WAL is disabled, originally it is mapped to kHardError. Now,it is mapped to soft error. So DB will not stall the writes unless the memtable is full. At the same time, when auto resume is triggered to recover the retryable IO error during Flush, SwitchMemtable is not called to avoid generating to many small immutable memtables. If WAL is enabled, no behavior changes.
* When considering whether a table file is already backed up in a shared part of backup directory, BackupEngine would already query the sizes of source (DB) and pre-existing destination (backup) files. BackupEngine now uses these file sizes to detect corruption, as at least one of (a) old backup, (b) backup in progress, or (c) current DB is corrupt if there's a size mismatch.

### Others
* Error in prefetching partitioned index blocks will not be swallowed. It will fail the query and return the IOError users.

## 6.12 (2020-07-28)
### Public API Change
* Encryption file classes now exposed for inheritance in env_encryption.h
* File I/O listener is extended to cover more I/O operations. Now class `EventListener` in listener.h contains new callback functions: `OnFileFlushFinish()`, `OnFileSyncFinish()`, `OnFileRangeSyncFinish()`, `OnFileTruncateFinish()`, and ``OnFileCloseFinish()``.
* `FileOperationInfo` now reports `duration` measured by `std::chrono::steady_clock` and `start_ts` measured by `std::chrono::system_clock` instead of start and finish timestamps measured by `system_clock`. Note that `system_clock` is called before `steady_clock` in program order at operation starts.
* `DB::GetDbSessionId(std::string& session_id)` is added. `session_id` stores a unique identifier that gets reset every time the DB is opened. This DB session ID should be unique among all open DB instances on all hosts, and should be unique among re-openings of the same or other DBs. This identifier is recorded in the LOG file on the line starting with "DB Session ID:".
* `DB::OpenForReadOnly()` now returns `Status::NotFound` when the specified DB directory does not exist. Previously the error returned depended on the underlying `Env`. This change is available in all 6.11 releases as well.
* A parameter `verify_with_checksum` is added to `BackupEngine::VerifyBackup`, which is false by default. If it is ture, `BackupEngine::VerifyBackup` verifies checksums and file sizes of backup files. Pass `false` for `verify_with_checksum` to maintain the previous behavior and performance of `BackupEngine::VerifyBackup`, by only verifying sizes of backup files.

### Behavior Changes
* Best-efforts recovery ignores CURRENT file completely. If CURRENT file is missing during recovery, best-efforts recovery still proceeds with MANIFEST file(s).
* In best-efforts recovery, an error that is not Corruption or IOError::kNotFound or IOError::kPathNotFound will be overwritten silently. Fix this by checking all non-ok cases and return early.
* When `file_checksum_gen_factory` is set to `GetFileChecksumGenCrc32cFactory()`, BackupEngine will compare the crc32c checksums of table files computed when creating a backup to the expected checksums stored in the DB manifest, and will fail `CreateNewBackup()` on mismatch (corruption). If the `file_checksum_gen_factory` is not set or set to any other customized factory, there is no checksum verification to detect if SST files in a DB are corrupt when read, copied, and independently checksummed by BackupEngine.
* When a DB sets `stats_dump_period_sec > 0`, either as the initial value for DB open or as a dynamic option change, the first stats dump is staggered in the following X seconds, where X is an integer in `[0, stats_dump_period_sec)`. Subsequent stats dumps are still spaced `stats_dump_period_sec` seconds apart.
* When the paranoid_file_checks option is true, a hash is generated of all keys and values are generated when the SST file is written, and then the values are read back in to validate the file.  A corruption is signaled if the two hashes do not match.

### Bug fixes
* Compressed block cache was automatically disabled with read-only DBs by mistake. Now it is fixed: compressed block cache will be in effective with read-only DB too.
* Fix a bug of wrong iterator result if another thread finishes an update and a DB flush between two statement.
* Disable file deletion after MANIFEST write/sync failure until db re-open or Resume() so that subsequent re-open will not see MANIFEST referencing deleted SSTs.
* Fix a bug when index_type == kTwoLevelIndexSearch in PartitionedIndexBuilder to update FlushPolicy to point to internal key partitioner when it changes from user-key mode to internal-key mode in index partition.
* Make compaction report InternalKey corruption while iterating over the input.
* Fix a bug which may cause MultiGet to be slow because it may read more data than requested, but this won't affect correctness. The bug was introduced in 6.10 release.
* Fail recovery and report once hitting a physical log record checksum mismatch, while reading MANIFEST. RocksDB should not continue processing the MANIFEST any further.
* Fixed a bug in size-amp-triggered and periodic-triggered universal compaction, where the compression settings for the first input level were used rather than the compression settings for the output (bottom) level.

### New Features
* DB identity (`db_id`) and DB session identity (`db_session_id`) are added to table properties and stored in SST files. SST files generated from SstFileWriter and Repairer have DB identity “SST Writer” and “DB Repairer”, respectively. Their DB session IDs are generated in the same way as `DB::GetDbSessionId`. The session ID for SstFileWriter (resp., Repairer) resets every time `SstFileWriter::Open` (resp., `Repairer::Run`) is called.
* Added experimental option BlockBasedTableOptions::optimize_filters_for_memory for reducing allocated memory size of Bloom filters (~10% savings with Jemalloc) while preserving the same general accuracy. To have an effect, the option requires format_version=5 and malloc_usable_size. Enabling this option is forward and backward compatible with existing format_version=5.
* `BackupableDBOptions::share_files_with_checksum_naming` is added with new default behavior for naming backup files with `share_files_with_checksum`, to address performance and backup integrity issues. See API comments for details.
* Added auto resume function to automatically recover the DB from background Retryable IO Error. When retryable IOError happens during flush and WAL write, the error is mapped to Hard Error and DB will be in read mode. When retryable IO Error happens during compaction, the error will be mapped to Soft Error. DB is still in write/read mode. Autoresume function will create a thread for a DB to call DB->ResumeImpl() to try the recover for Retryable IO Error during flush and WAL write. Compaction will be rescheduled by itself if retryable IO Error happens. Auto resume may also cause other Retryable IO Error during the recovery, so the recovery will fail. Retry the auto resume may solve the issue, so we use max_bgerror_resume_count to decide how many resume cycles will be tried in total. If it is <=0, auto resume retryable IO Error is disabled. Default is INT_MAX, which will lead to a infinit auto resume. bgerror_resume_retry_interval decides the time interval between two auto resumes.
* Option `max_subcompactions` can be set dynamically using DB::SetDBOptions().
* Added experimental ColumnFamilyOptions::sst_partitioner_factory to define determine the partitioning of sst files. This helps compaction to split the files on interesting boundaries (key prefixes) to make propagation of sst files less write amplifying (covering the whole key space).

### Performance Improvements
* Eliminate key copies for internal comparisons while accessing ingested block-based tables.
* Reduce key comparisons during random access in all block-based tables.
* BackupEngine avoids unnecessary repeated checksum computation for backing up a table file to the `shared_checksum` directory when using `share_files_with_checksum_naming = kUseDbSessionId` (new default), except on SST files generated before this version of RocksDB, which fall back on using `kLegacyCrc32cAndFileSize`.

## 6.11 (6/12/2020)
### Bug Fixes
* Fix consistency checking error swallowing in some cases when options.force_consistency_checks = true.
* Fix possible false NotFound status from batched MultiGet using index type kHashSearch.
* Fix corruption caused by enabling delete triggered compaction (NewCompactOnDeletionCollectorFactory) in universal compaction mode, along with parallel compactions. The bug can result in two parallel compactions picking the same input files, resulting in the DB resurrecting older and deleted versions of some keys.
* Fix a use-after-free bug in best-efforts recovery. column_family_memtables_ needs to point to valid ColumnFamilySet.
* Let best-efforts recovery ignore corrupted files during table loading.
* Fix corrupt key read from ingested file when iterator direction switches from reverse to forward at a key that is a prefix of another key in the same file. It is only possible in files with a non-zero global seqno.
* Fix abnormally large estimate from GetApproximateSizes when a range starts near the end of one SST file and near the beginning of another. Now GetApproximateSizes consistently and fairly includes the size of SST metadata in addition to data blocks, attributing metadata proportionally among the data blocks based on their size.
* Fix potential file descriptor leakage in PosixEnv's IsDirectory() and NewRandomAccessFile().
* Fix false negative from the VerifyChecksum() API when there is a checksum mismatch in an index partition block in a BlockBasedTable format table file (index_type is kTwoLevelIndexSearch).
* Fix sst_dump to return non-zero exit code if the specified file is not a recognized SST file or fails requested checks.
* Fix incorrect results from batched MultiGet for duplicate keys, when the duplicate key matches the largest key of an SST file and the value type for the key in the file is a merge value.

### Public API Change
* Flush(..., column_family) may return Status::ColumnFamilyDropped() instead of Status::InvalidArgument() if column_family is dropped while processing the flush request.
* BlobDB now explicitly disallows using the default column family's storage directories as blob directory.
* DeleteRange now returns `Status::InvalidArgument` if the range's end key comes before its start key according to the user comparator. Previously the behavior was undefined.
* ldb now uses options.force_consistency_checks = true by default and "--disable_consistency_checks" is added to disable it.
* DB::OpenForReadOnly no longer creates files or directories if the named DB does not exist, unless create_if_missing is set to true.
* The consistency checks that validate LSM state changes (table file additions/deletions during flushes and compactions) are now stricter, more efficient, and no longer optional, i.e. they are performed even if `force_consistency_checks` is `false`.
* Disable delete triggered compaction (NewCompactOnDeletionCollectorFactory) in universal compaction mode and num_levels = 1 in order to avoid a corruption bug.
* `pin_l0_filter_and_index_blocks_in_cache` no longer applies to L0 files larger than `1.5 * write_buffer_size` to give more predictable memory usage. Such L0 files may exist due to intra-L0 compaction, external file ingestion, or user dynamically changing `write_buffer_size` (note, however, that files that are already pinned will continue being pinned, even after such a dynamic change).
* In point-in-time wal recovery mode, fail database recovery in case of IOError while reading the WAL to avoid data loss.
* A new method `Env::LowerThreadPoolCPUPriority(Priority, CpuPriority)` is added to `Env` to be able to lower to a specific priority such as `CpuPriority::kIdle`.

### New Features
* sst_dump to add a new --readahead_size argument. Users can specify read size when scanning the data. Sst_dump also tries to prefetch tail part of the SST files so usually some number of I/Os are saved there too.
* Generate file checksum in SstFileWriter if Options.file_checksum_gen_factory is set. The checksum and checksum function name are stored in ExternalSstFileInfo after the sst file write is finished.
* Add a value_size_soft_limit in read options which limits the cumulative value size of keys read in batches in MultiGet. Once the cumulative value size of found keys exceeds read_options.value_size_soft_limit, all the remaining keys are returned with status Abort without further finding their values. By default the value_size_soft_limit is std::numeric_limits<uint64_t>::max().
* Enable SST file ingestion with file checksum information when calling IngestExternalFiles(const std::vector<IngestExternalFileArg>& args). Added files_checksums and files_checksum_func_names to IngestExternalFileArg such that user can ingest the sst files with their file checksum information. Added verify_file_checksum to IngestExternalFileOptions (default is True). To be backward compatible, if DB does not enable file checksum or user does not provide checksum information (vectors of files_checksums and files_checksum_func_names are both empty), verification of file checksum is always sucessful. If DB enables file checksum, DB will always generate the checksum for each ingested SST file during Prepare stage of ingestion and store the checksum in Manifest, unless verify_file_checksum is False and checksum information is provided by the application. In this case, we only verify the checksum function name and directly store the ingested checksum in Manifest. If verify_file_checksum is set to True, DB will verify the ingested checksum and function name with the genrated ones. Any mismatch will fail the ingestion. Note that, if IngestExternalFileOptions::write_global_seqno is True, the seqno will be changed in the ingested file. Therefore, the checksum of the file will be changed. In this case, a new checksum will be generated after the seqno is updated and be stored in the Manifest.

### Performance Improvements
* Eliminate redundant key comparisons during random access in block-based tables.

## 6.10 (5/2/2020)
### Bug Fixes
* Fix wrong result being read from ingested file. May happen when a key in the file happen to be prefix of another key also in the file. The issue can further cause more data corruption. The issue exists with rocksdb >= 5.0.0 since DB::IngestExternalFile() was introduced.
* Finish implementation of BlockBasedTableOptions::IndexType::kBinarySearchWithFirstKey. It's now ready for use. Significantly reduces read amplification in some setups, especially for iterator seeks.
* Fix a bug by updating CURRENT file so that it points to the correct MANIFEST file after best-efforts recovery.
* Fixed a bug where ColumnFamilyHandle objects were not cleaned up in case an error happened during BlobDB's open after the base DB had been opened.
* Fix a potential undefined behavior caused by trying to dereference nullable pointer (timestamp argument) in DB::MultiGet.
* Fix a bug caused by not including user timestamp in MultiGet LookupKey construction. This can lead to wrong query result since the trailing bytes of a user key, if not shorter than timestamp, will be mistaken for user timestamp.
* Fix a bug caused by using wrong compare function when sorting the input keys of MultiGet with timestamps.
* Upgraded version of bzip library (1.0.6 -> 1.0.8) used with RocksJava to address potential vulnerabilities if an attacker can manipulate compressed data saved and loaded by RocksDB (not normal). See issue #6703.

### Public API Change
* Add a ConfigOptions argument to the APIs dealing with converting options to and from strings and files.  The ConfigOptions is meant to replace some of the options (such as input_strings_escaped and ignore_unknown_options) and allow for more parameters to be passed in the future without changing the function signature.
* Add NewFileChecksumGenCrc32cFactory to the file checksum public API, such that the builtin Crc32c based file checksum generator factory can be used by applications.
* Add IsDirectory to Env and FS to indicate if a path is a directory.

### New Features
* Added support for pipelined & parallel compression optimization for `BlockBasedTableBuilder`. This optimization makes block building, block compression and block appending a pipeline, and uses multiple threads to accelerate block compression. Users can set `CompressionOptions::parallel_threads` greater than 1 to enable compression parallelism. This feature is experimental for now.
* Provide an allocator for memkind to be used with block cache. This is to work with memory technologies (Intel DCPMM is one such technology currently available) that require different libraries for allocation and management (such as PMDK and memkind). The high capacities available make it possible to provision large caches (up to several TBs in size) beyond what is achievable with DRAM.
* Option `max_background_flushes` can be set dynamically using DB::SetDBOptions().
* Added functionality in sst_dump tool to check the compressed file size for different compression levels and print the time spent on compressing files with each compression type. Added arguments `--compression_level_from` and `--compression_level_to` to report size of all compression levels and one compression_type must be specified with it so that it will report compressed sizes of one compression type with different levels.
* Added statistics for redundant insertions into block cache: rocksdb.block.cache.*add.redundant. (There is currently no coordination to ensure that only one thread loads a table block when many threads are trying to access that same table block.)

### Bug Fixes
* Fix a bug when making options.bottommost_compression, options.compression_opts and options.bottommost_compression_opts dynamically changeable: the modified values are not written to option files or returned back to users when being queried.
* Fix a bug where index key comparisons were unaccounted in `PerfContext::user_key_comparison_count` for lookups in files written with `format_version >= 3`.
* Fix many bloom.filter statistics not being updated in batch MultiGet.

### Performance Improvements
* Improve performance of batch MultiGet with partitioned filters, by sharing block cache lookups to applicable filter blocks.
* Reduced memory copies when fetching and uncompressing compressed blocks from sst files.

## 6.9.0 (03/29/2020)
### Behavior changes
* Since RocksDB 6.8, ttl-based FIFO compaction can drop a file whose oldest key becomes older than options.ttl while others have not. This fix reverts this and makes ttl-based FIFO compaction use the file's flush time as the criterion. This fix also requires that max_open_files = -1 and compaction_options_fifo.allow_compaction = false to function properly.

### Public API Change
* Fix spelling so that API now has correctly spelled transaction state name `COMMITTED`, while the old misspelled `COMMITED` is still available as an alias.
* Updated default format_version in BlockBasedTableOptions from 2 to 4. SST files generated with the new default can be read by RocksDB versions 5.16 and newer, and use more efficient encoding of keys in index blocks.
* A new parameter `CreateBackupOptions` is added to both `BackupEngine::CreateNewBackup` and `BackupEngine::CreateNewBackupWithMetadata`, you can decrease CPU priority of `BackupEngine`'s background threads by setting `decrease_background_thread_cpu_priority` and `background_thread_cpu_priority` in `CreateBackupOptions`.
* Updated the public API of SST file checksum. Introduce the FileChecksumGenFactory to create the FileChecksumGenerator for each SST file, such that the FileChecksumGenerator is not shared and it can be more general for checksum implementations. Changed the FileChecksumGenerator interface from Value, Extend, and GetChecksum to Update, Finalize, and GetChecksum. Finalize should be only called once after all data is processed to generate the final checksum. Temproal data should be maintained by the FileChecksumGenerator object itself and finally it can return the checksum string.

### Bug Fixes
* Fix a bug where range tombstone blocks in ingested files were cached incorrectly during ingestion. If range tombstones were read from those incorrectly cached blocks, the keys they covered would be exposed.
* Fix a data race that might cause crash when calling DB::GetCreationTimeOfOldestFile() by a small chance. The bug was introduced in 6.6 Release.
* Fix a bug where a boolean value optimize_filters_for_hits was for max threads when calling load table handles after a flush or compaction. The value is correct to 1. The bug should not cause user visible problems.
* Fix a bug which might crash the service when write buffer manager fails to insert the dummy handle to the block cache.

### Performance Improvements
* In CompactRange, for levels starting from 0, if the level does not have any file with any key falling in the specified range, the level is skipped. So instead of always compacting from level 0, the compaction starts from the first level with keys in the specified range until the last such level.
* Reduced memory copy when reading sst footer and blobdb in direct IO mode.
* When restarting a database with large numbers of sst files, large amount of CPU time is spent on getting logical block size of the sst files, which slows down the starting progress, this inefficiency is optimized away with an internal cache for the logical block sizes.

### New Features
* Basic support for user timestamp in iterator. Seek/SeekToFirst/Next and lower/upper bounds are supported. Reverse iteration is not supported. Merge is not considered.
* When file lock failure when the lock is held by the current process, return acquiring time and thread ID in the error message.
* Added a new option, best_efforts_recovery (default: false), to allow database to open in a db dir with missing table files. During best efforts recovery, missing table files are ignored, and database recovers to the most recent state without missing table file. Cross-column-family consistency is not guaranteed even if WAL is enabled.
* options.bottommost_compression, options.compression_opts and options.bottommost_compression_opts are now dynamically changeable.

## 6.8.0 (02/24/2020)
### Java API Changes
* Major breaking changes to Java comparators, toward standardizing on ByteBuffer for performant, locale-neutral operations on keys (#6252).
* Added overloads of common API methods using direct ByteBuffers for keys and values (#2283).

### Bug Fixes
* Fix incorrect results while block-based table uses kHashSearch, together with Prev()/SeekForPrev().
* Fix a bug that prevents opening a DB after two consecutive crash with TransactionDB, where the first crash recovers from a corrupted WAL with kPointInTimeRecovery but the second cannot.
* Fixed issue #6316 that can cause a corruption of the MANIFEST file in the middle when writing to it fails due to no disk space.
* Add DBOptions::skip_checking_sst_file_sizes_on_db_open. It disables potentially expensive checking of all sst file sizes in DB::Open().
* BlobDB now ignores trivially moved files when updating the mapping between blob files and SSTs. This should mitigate issue #6338 where out of order flush/compaction notifications could trigger an assertion with the earlier code.
* Batched MultiGet() ignores IO errors while reading data blocks, causing it to potentially continue looking for a key and returning stale results.
* `WriteBatchWithIndex::DeleteRange` returns `Status::NotSupported`. Previously it returned success even though reads on the batch did not account for range tombstones. The corresponding language bindings now cannot be used. In C, that includes `rocksdb_writebatch_wi_delete_range`, `rocksdb_writebatch_wi_delete_range_cf`, `rocksdb_writebatch_wi_delete_rangev`, and `rocksdb_writebatch_wi_delete_rangev_cf`. In Java, that includes `WriteBatchWithIndex::deleteRange`.
* Assign new MANIFEST file number when caller tries to create a new MANIFEST by calling LogAndApply(..., new_descriptor_log=true). This bug can cause MANIFEST being overwritten during recovery if options.write_dbid_to_manifest = true and there are WAL file(s).

### Performance Improvements
* Perfom readahead when reading from option files. Inside DB, options.log_readahead_size will be used as the readahead size. In other cases, a default 512KB is used.

### Public API Change
* The BlobDB garbage collector now emits the statistics `BLOB_DB_GC_NUM_FILES` (number of blob files obsoleted during GC), `BLOB_DB_GC_NUM_NEW_FILES` (number of new blob files generated during GC), `BLOB_DB_GC_FAILURES` (number of failed GC passes), `BLOB_DB_GC_NUM_KEYS_RELOCATED` (number of blobs relocated during GC), and `BLOB_DB_GC_BYTES_RELOCATED` (total size of blobs relocated during GC). On the other hand, the following statistics, which are not relevant for the new GC implementation, are now deprecated: `BLOB_DB_GC_NUM_KEYS_OVERWRITTEN`, `BLOB_DB_GC_NUM_KEYS_EXPIRED`, `BLOB_DB_GC_BYTES_OVERWRITTEN`, `BLOB_DB_GC_BYTES_EXPIRED`, and `BLOB_DB_GC_MICROS`.
* Disable recycle_log_file_num when an inconsistent recovery modes are requested: kPointInTimeRecovery and kAbsoluteConsistency

### New Features
* Added the checksum for each SST file generated by Flush or Compaction. Added sst_file_checksum_func to Options such that user can plugin their own SST file checksum function via override the FileChecksumFunc class. If user does not set the sst_file_checksum_func, SST file checksum calculation will not be enabled. The checksum information inlcuding uint32_t checksum value and a checksum function name (string). The checksum information is stored in FileMetadata in version store and also logged to MANIFEST. A new tool is added to LDB such that user can dump out a list of file checksum information from MANIFEST (stored in an unordered_map).
* `db_bench` now supports `value_size_distribution_type`, `value_size_min`, `value_size_max` options for generating random variable sized value. Added `blob_db_compression_type` option for BlobDB to enable blob compression.
* Replace RocksDB namespace "rocksdb" with flag "ROCKSDB_NAMESPACE" which if is not defined, defined as "rocksdb" in header file rocksdb_namespace.h.

## 6.7.0 (01/21/2020)
### Public API Change
* Added a rocksdb::FileSystem class in include/rocksdb/file_system.h to encapsulate file creation/read/write operations, and an option DBOptions::file_system to allow a user to pass in an instance of rocksdb::FileSystem. If its a non-null value, this will take precendence over DBOptions::env for file operations. A new API rocksdb::FileSystem::Default() returns a platform default object. The DBOptions::env option and Env::Default() API will continue to be used for threading and other OS related functions, and where DBOptions::file_system is not specified, for file operations. For storage developers who are accustomed to rocksdb::Env, the interface in rocksdb::FileSystem is new and will probably undergo some changes as more storage systems are ported to it from rocksdb::Env. As of now, no env other than Posix has been ported to the new interface.
* A new rocksdb::NewSstFileManager() API that allows the caller to pass in separate Env and FileSystem objects.
* Changed Java API for RocksDB.keyMayExist functions to use Holder<byte[]> instead of StringBuilder, so that retrieved values need not decode to Strings.
* A new `OptimisticTransactionDBOptions` Option that allows users to configure occ validation policy. The default policy changes from kValidateSerial to kValidateParallel to reduce mutex contention.

### Bug Fixes
* Fix a bug that can cause unnecessary bg thread to be scheduled(#6104).
* Fix crash caused by concurrent CF iterations and drops(#6147).
* Fix a race condition for cfd->log_number_ between manifest switch and memtable switch (PR 6249) when number of column families is greater than 1.
* Fix a bug on fractional cascading index when multiple files at the same level contain the same smallest user key, and those user keys are for merge operands. In this case, Get() the exact key may miss some merge operands.
* Delcare kHashSearch index type feature-incompatible with index_block_restart_interval larger than 1.
* Fixed an issue where the thread pools were not resized upon setting `max_background_jobs` dynamically through the `SetDBOptions` interface.
* Fix a bug that can cause write threads to hang when a slowdown/stall happens and there is a mix of writers with WriteOptions::no_slowdown set/unset.
* Fixed an issue where an incorrect "number of input records" value was used to compute the "records dropped" statistics for compactions.
* Fix a regression bug that causes segfault when hash is used, max_open_files != -1 and total order seek is used and switched back.

### New Features
* It is now possible to enable periodic compactions for the base DB when using BlobDB.
* BlobDB now garbage collects non-TTL blobs when `enable_garbage_collection` is set to `true` in `BlobDBOptions`. Garbage collection is performed during compaction: any valid blobs located in the oldest N files (where N is the number of non-TTL blob files multiplied by the value of `BlobDBOptions::garbage_collection_cutoff`) encountered during compaction get relocated to new blob files, and old blob files are dropped once they are no longer needed. Note: we recommend enabling periodic compactions for the base DB when using this feature to deal with the case when some old blob files are kept alive by SSTs that otherwise do not get picked for compaction.
* `db_bench` now supports the `garbage_collection_cutoff` option for BlobDB.
* Introduce ReadOptions.auto_prefix_mode. When set to true, iterator will return the same result as total order seek, but may choose to use prefix seek internally based on seek key and iterator upper bound.
* MultiGet() can use IO Uring to parallelize read from the same SST file. This featuer is by default disabled. It can be enabled with environment variable ROCKSDB_USE_IO_URING.

## 6.6.2 (01/13/2020)
### Bug Fixes
* Fixed a bug where non-L0 compaction input files were not considered to compute the `creation_time` of new compaction outputs.

## 6.6.1 (01/02/2020)
### Bug Fixes
* Fix a bug in WriteBatchWithIndex::MultiGetFromBatchAndDB, which is called by Transaction::MultiGet, that causes due to stale pointer access when the number of keys is > 32
* Fixed two performance issues related to memtable history trimming. First, a new SuperVersion is now created only if some memtables were actually trimmed. Second, trimming is only scheduled if there is at least one flushed memtable that is kept in memory for the purposes of transaction conflict checking.
* BlobDB no longer updates the SST to blob file mapping upon failed compactions.
* Fix a bug in which a snapshot read through an iterator could be affected by a DeleteRange after the snapshot (#6062).
* Fixed a bug where BlobDB was comparing the `ColumnFamilyHandle` pointers themselves instead of only the column family IDs when checking whether an API call uses the default column family or not.
* Delete superversions in BackgroundCallPurge.
* Fix use-after-free and double-deleting files in BackgroundCallPurge().

## 6.6.0 (11/25/2019)
### Bug Fixes
* Fix data corruption caused by output of intra-L0 compaction on ingested file not being placed in correct order in L0.
* Fix a data race between Version::GetColumnFamilyMetaData() and Compaction::MarkFilesBeingCompacted() for access to being_compacted (#6056). The current fix acquires the db mutex during Version::GetColumnFamilyMetaData(), which may cause regression.
* Fix a bug in DBIter that is_blob_ state isn't updated when iterating backward using seek.
* Fix a bug when format_version=3, partitioned filters, and prefix search are used in conjunction. The bug could result into Seek::(prefix) returning NotFound for an existing prefix.
* Revert the feature "Merging iterator to avoid child iterator reseek for some cases (#5286)" since it might cause strong results when reseek happens with a different iterator upper bound.
* Fix a bug causing a crash during ingest external file when background compaction cause severe error (file not found).
* Fix a bug when partitioned filters and prefix search are used in conjunction, ::SeekForPrev could return invalid for an existing prefix. ::SeekForPrev might be called by the user, or internally on ::Prev, or within ::Seek if the return value involves Delete or a Merge operand.
* Fix OnFlushCompleted fired before flush result persisted in MANIFEST when there's concurrent flush job. The bug exists since OnFlushCompleted was introduced in rocksdb 3.8.
* Fixed an sst_dump crash on some plain table SST files.
* Fixed a memory leak in some error cases of opening plain table SST files.
* Fix a bug when a crash happens while calling WriteLevel0TableForRecovery for multiple column families, leading to a column family's log number greater than the first corrutped log number when the DB is being opened in PointInTime recovery mode during next recovery attempt (#5856).

### New Features
* Universal compaction to support options.periodic_compaction_seconds. A full compaction will be triggered if any file is over the threshold.
* `GetLiveFilesMetaData` and `GetColumnFamilyMetaData` now expose the file number of SST files as well as the oldest blob file referenced by each SST.
* A batched MultiGet API (DB::MultiGet()) that supports retrieving keys from multiple column families.
* Full and partitioned filters in the block-based table use an improved Bloom filter implementation, enabled with format_version 5 (or above) because previous releases cannot read this filter. This replacement is faster and more accurate, especially for high bits per key or millions of keys in a single (full) filter. For example, the new Bloom filter has the same false positive rate at 9.55 bits per key as the old one at 10 bits per key, and a lower false positive rate at 16 bits per key than the old one at 100 bits per key.
* Added AVX2 instructions to USE_SSE builds to accelerate the new Bloom filter and XXH3-based hash function on compatible x86_64 platforms (Haswell and later, ~2014).
* Support options.ttl or options.periodic_compaction_seconds with options.max_open_files = -1. File's oldest ancester time and file creation time will be written to manifest. If it is availalbe, this information will be used instead of creation_time and file_creation_time in table properties.
* Setting options.ttl for universal compaction now has the same meaning as setting periodic_compaction_seconds.
* SstFileMetaData also returns file creation time and oldest ancester time.
* The `sst_dump` command line tool `recompress` command now displays how many blocks were compressed and how many were not, in particular how many were not compressed because the compression ratio was not met (12.5% threshold for GoodCompressionRatio), as seen in the `number.block.not_compressed` counter stat since version 6.0.0.
* The block cache usage is now takes into account the overhead of metadata per each entry. This results into more accurate management of memory. A side-effect of this feature is that less items are fit into the block cache of the same size, which would result to higher cache miss rates. This can be remedied by increasing the block cache size or passing kDontChargeCacheMetadata to its constuctor to restore the old behavior.
* When using BlobDB, a mapping is maintained and persisted in the MANIFEST between each SST file and the oldest non-TTL blob file it references.
* `db_bench` now supports and by default issues non-TTL Puts to BlobDB. TTL Puts can be enabled by specifying a non-zero value for the `blob_db_max_ttl_range` command line parameter explicitly.
* `sst_dump` now supports printing BlobDB blob indexes in a human-readable format. This can be enabled by specifying the `decode_blob_index` flag on the command line.
* A number of new information elements are now exposed through the EventListener interface. For flushes, the file numbers of the new SST file and the oldest blob file referenced by the SST are propagated. For compactions, the level, file number, and the oldest blob file referenced are passed to the client for each compaction input and output file.

### Public API Change
* RocksDB release 4.1 or older will not be able to open DB generated by the new release. 4.2 was released on Feb 23, 2016.
* TTL Compactions in Level compaction style now initiate successive cascading compactions on a key range so that it reaches the bottom level quickly on TTL expiry. `creation_time` table property for compaction output files is now set to the minimum of the creation times of all compaction inputs.
* With FIFO compaction style, options.periodic_compaction_seconds will have the same meaning as options.ttl. Whichever stricter will be used. With the default options.periodic_compaction_seconds value with options.ttl's default of 0, RocksDB will give a default of 30 days.
* Added an API GetCreationTimeOfOldestFile(uint64_t* creation_time) to get the file_creation_time of the oldest SST file in the DB.
* FilterPolicy now exposes additional API to make it possible to choose filter configurations based on context, such as table level and compaction style. See `LevelAndStyleCustomFilterPolicy` in db_bloom_filter_test.cc. While most existing custom implementations of FilterPolicy should continue to work as before, those wrapping the return of NewBloomFilterPolicy will require overriding new function `GetBuilderWithContext()`, because calling `GetFilterBitsBuilder()` on the FilterPolicy returned by NewBloomFilterPolicy is no longer supported.
* An unlikely usage of FilterPolicy is no longer supported. Calling GetFilterBitsBuilder() on the FilterPolicy returned by NewBloomFilterPolicy will now cause an assertion violation in debug builds, because RocksDB has internally migrated to a more elaborate interface that is expected to evolve further. Custom implementations of FilterPolicy should work as before, except those wrapping the return of NewBloomFilterPolicy, which will require a new override of a protected function in FilterPolicy.
* NewBloomFilterPolicy now takes bits_per_key as a double instead of an int. This permits finer control over the memory vs. accuracy trade-off in the new Bloom filter implementation and should not change source code compatibility.
* The option BackupableDBOptions::max_valid_backups_to_open is now only used when opening BackupEngineReadOnly. When opening a read/write BackupEngine, anything but the default value logs a warning and is treated as the default. This change ensures that backup deletion has proper accounting of shared files to ensure they are deleted when no longer referenced by a backup.
* Deprecate `snap_refresh_nanos` option.
* Added DisableManualCompaction/EnableManualCompaction to stop and resume manual compaction.
* Add TryCatchUpWithPrimary() to StackableDB in non-LITE mode.
* Add a new Env::LoadEnv() overloaded function to return a shared_ptr to Env.
* Flush sets file name to "(nil)" for OnTableFileCreationCompleted() if the flush does not produce any L0. This can happen if the file is empty thus delete by RocksDB.

### Default Option Changes
* Changed the default value of periodic_compaction_seconds to `UINT64_MAX - 1` which allows RocksDB to auto-tune periodic compaction scheduling. When using the default value, periodic compactions are now auto-enabled if a compaction filter is used. A value of `0` will turn off the feature completely.
* Changed the default value of ttl to `UINT64_MAX - 1` which allows RocksDB to auto-tune ttl value. When using the default value, TTL will be auto-enabled to 30 days, when the feature is supported. To revert the old behavior, you can explicitly set it to 0.

### Performance Improvements
* For 64-bit hashing, RocksDB is standardizing on a slightly modified preview version of XXH3. This function is now used for many non-persisted hashes, along with fastrange64() in place of the modulus operator, and some benchmarks show a slight improvement.
* Level iterator to invlidate the iterator more often in prefix seek and the level is filtered out by prefix bloom.

## 6.5.2 (11/15/2019)
### Bug Fixes
* Fix a assertion failure in MultiGet() when BlockBasedTableOptions::no_block_cache is true and there is no compressed block cache
* Fix a buffer overrun problem in BlockBasedTable::MultiGet() when compression is enabled and no compressed block cache is configured.
* If a call to BackupEngine::PurgeOldBackups or BackupEngine::DeleteBackup suffered a crash, power failure, or I/O error, files could be left over from old backups that could only be purged with a call to GarbageCollect. Any call to PurgeOldBackups, DeleteBackup, or GarbageCollect should now suffice to purge such files.

## 6.5.1 (10/16/2019)
### Bug Fixes
* Revert the feature "Merging iterator to avoid child iterator reseek for some cases (#5286)" since it might cause strange results when reseek happens with a different iterator upper bound.
* Fix a bug in BlockBasedTableIterator that might return incorrect results when reseek happens with a different iterator upper bound.
* Fix a bug when partitioned filters and prefix search are used in conjunction, ::SeekForPrev could return invalid for an existing prefix. ::SeekForPrev might be called by the user, or internally on ::Prev, or within ::Seek if the return value involves Delete or a Merge operand.

## 6.5.0 (9/13/2019)
### Bug Fixes
* Fixed a number of data races in BlobDB.
* Fix a bug where the compaction snapshot refresh feature is not disabled as advertised when `snap_refresh_nanos` is set to 0..
* Fix bloom filter lookups by the MultiGet batching API when BlockBasedTableOptions::whole_key_filtering is false, by checking that a key is in the perfix_extractor domain and extracting the prefix before looking up.
* Fix a bug in file ingestion caused by incorrect file number allocation when the number of column families involved in the ingestion exceeds 2.

### New Features
* Introduced DBOptions::max_write_batch_group_size_bytes to configure maximum limit on number of bytes that are written in a single batch of WAL or memtable write. It is followed when the leader write size is larger than 1/8 of this limit.
* VerifyChecksum() by default will issue readahead. Allow ReadOptions to be passed in to those functions to override the readhead size. For checksum verifying before external SST file ingestion, a new option IngestExternalFileOptions.verify_checksums_readahead_size, is added for this readahead setting.
* When user uses options.force_consistency_check in RocksDb, instead of crashing the process, we now pass the error back to the users without killing the process.
* Add an option `memtable_insert_hint_per_batch` to WriteOptions. If it is true, each WriteBatch will maintain its own insert hints for each memtable in concurrent write. See include/rocksdb/options.h for more details.

### Public API Change
* Added max_write_buffer_size_to_maintain option to better control memory usage of immutable memtables.
* Added a lightweight API GetCurrentWalFile() to get last live WAL filename and size. Meant to be used as a helper for backup/restore tooling in a larger ecosystem such as MySQL with a MyRocks storage engine.
* The MemTable Bloom filter, when enabled, now always uses cache locality. Options::bloom_locality now only affects the PlainTable SST format.

### Performance Improvements
* Improve the speed of the MemTable Bloom filter, reducing the write overhead of enabling it by 1/3 to 1/2, with similar benefit to read performance.

## 6.4.0 (7/30/2019)
### Default Option Change
* LRUCacheOptions.high_pri_pool_ratio is set to 0.5 (previously 0.0) by default, which means that by default midpoint insertion is enabled. The same change is made for the default value of high_pri_pool_ratio argument in NewLRUCache(). When block cache is not explicitly created, the small block cache created by BlockBasedTable will still has this option to be 0.0.
* Change BlockBasedTableOptions.cache_index_and_filter_blocks_with_high_priority's default value from false to true.

### Public API Change
* Filter and compression dictionary blocks are now handled similarly to data blocks with regards to the block cache: instead of storing objects in the cache, only the blocks themselves are cached. In addition, filter and compression dictionary blocks (as well as filter partitions) no longer get evicted from the cache when a table is closed.
* Due to the above refactoring, block cache eviction statistics for filter and compression dictionary blocks are temporarily broken. We plan to reintroduce them in a later phase.
* The semantics of the per-block-type block read counts in the performance context now match those of the generic block_read_count.
* Errors related to the retrieval of the compression dictionary are now propagated to the user.
* db_bench adds a "benchmark" stats_history, which prints out the whole stats history.
* Overload GetAllKeyVersions() to support non-default column family.
* Added new APIs ExportColumnFamily() and CreateColumnFamilyWithImport() to support export and import of a Column Family. https://github.com/facebook/rocksdb/issues/3469
* ldb sometimes uses a string-append merge operator if no merge operator is passed in. This is to allow users to print keys from a DB with a merge operator.
* Replaces old Registra with ObjectRegistry to allow user to create custom object from string, also add LoadEnv() to Env.
* Added new overload of GetApproximateSizes which gets SizeApproximationOptions object and returns a Status. The older overloads are redirecting their calls to this new method and no longer assert if the include_flags doesn't have either of INCLUDE_MEMTABLES or INCLUDE_FILES bits set. It's recommended to use the new method only, as it is more type safe and returns a meaningful status in case of errors.
* LDBCommandRunner::RunCommand() to return the status code as an integer, rather than call exit() using the code.

### New Features
* Add argument `--secondary_path` to ldb to open the database as the secondary instance. This would keep the original DB intact.
* Compression dictionary blocks are now prefetched and pinned in the cache (based on the customer's settings) the same way as index and filter blocks.
* Added DBOptions::log_readahead_size which specifies the number of bytes to prefetch when reading the log. This is mostly useful for reading a remotely located log, as it can save the number of round-trips. If 0 (default), then the prefetching is disabled.
* Added new option in SizeApproximationOptions used with DB::GetApproximateSizes. When approximating the files total size that is used to store a keys range, allow approximation with an error margin of up to total_files_size * files_size_error_margin. This allows to take some shortcuts in files size approximation, resulting in better performance, while guaranteeing the resulting error is within a reasonable margin.
* Support loading custom objects in unit tests. In the affected unit tests, RocksDB will create custom Env objects based on environment variable TEST_ENV_URI. Users need to make sure custom object types are properly registered. For example, a static library should expose a `RegisterCustomObjects` function. By linking the unit test binary with the static library, the unit test can execute this function.

### Performance Improvements
* Reduce iterator key comparison for upper/lower bound check.
* Improve performance of row_cache: make reads with newer snapshots than data in an SST file share the same cache key, except in some transaction cases.
* The compression dictionary is no longer copied to a new object upon retrieval.

### Bug Fixes
* Fix ingested file and directory not being fsync.
* Return TryAgain status in place of Corruption when new tail is not visible to TransactionLogIterator.
* Fixed a regression where the fill_cache read option also affected index blocks.
* Fixed an issue where using cache_index_and_filter_blocks==false affected partitions of partitioned indexes/filters as well.

## 6.3.2 (8/15/2019)
### Public API Change
* The semantics of the per-block-type block read counts in the performance context now match those of the generic block_read_count.

### Bug Fixes
* Fixed a regression where the fill_cache read option also affected index blocks.
* Fixed an issue where using cache_index_and_filter_blocks==false affected partitions of partitioned indexes as well.

## 6.3.1 (7/24/2019)
### Bug Fixes
* Fix auto rolling bug introduced in 6.3.0, which causes segfault if log file creation fails.

## 6.3.0 (6/18/2019)
### Public API Change
* Now DB::Close() will return Aborted() error when there is unreleased snapshot. Users can retry after all snapshots are released.
* Index blocks are now handled similarly to data blocks with regards to the block cache: instead of storing objects in the cache, only the blocks themselves are cached. In addition, index blocks no longer get evicted from the cache when a table is closed, can now use the compressed block cache (if any), and can be shared among multiple table readers.
* Partitions of partitioned indexes no longer affect the read amplification statistics.
* Due to the above refactoring, block cache eviction statistics for indexes are temporarily broken. We plan to reintroduce them in a later phase.
* options.keep_log_file_num will be enforced strictly all the time. File names of all log files will be tracked, which may take significantly amount of memory if options.keep_log_file_num is large and either of options.max_log_file_size or options.log_file_time_to_roll is set.
* Add initial support for Get/Put with user timestamps. Users can specify timestamps via ReadOptions and WriteOptions when calling DB::Get and DB::Put.
* Accessing a partition of a partitioned filter or index through a pinned reference is no longer considered a cache hit.
* Add C bindings for secondary instance, i.e. DBImplSecondary.
* Rate limited deletion of WALs is only enabled if DBOptions::wal_dir is not set, or explicitly set to db_name passed to DB::Open and DBOptions::db_paths is empty, or same as db_paths[0].path

### New Features
* Add an option `snap_refresh_nanos` (default to 0) to periodically refresh the snapshot list in compaction jobs. Assign to 0 to disable the feature.
* Add an option `unordered_write` which trades snapshot guarantees with higher write throughput. When used with WRITE_PREPARED transactions with two_write_queues=true, it offers higher throughput with however no compromise on guarantees.
* Allow DBImplSecondary to remove memtables with obsolete data after replaying MANIFEST and WAL.
* Add an option `failed_move_fall_back_to_copy` (default is true) for external SST ingestion. When `move_files` is true and hard link fails, ingestion falls back to copy if `failed_move_fall_back_to_copy` is true. Otherwise, ingestion reports an error.
* Add command `list_file_range_deletes` in ldb, which prints out tombstones in SST files.

### Performance Improvements
* Reduce binary search when iterator reseek into the same data block.
* DBIter::Next() can skip user key checking if previous entry's seqnum is 0.
* Merging iterator to avoid child iterator reseek for some cases
* Log Writer will flush after finishing the whole record, rather than a fragment.
* Lower MultiGet batching API latency by reading data blocks from disk in parallel

### General Improvements
* Added new status code kColumnFamilyDropped to distinguish between Column Family Dropped and DB Shutdown in progress.
* Improve ColumnFamilyOptions validation when creating a new column family.

### Bug Fixes
* Fix a bug in WAL replay of secondary instance by skipping write batches with older sequence numbers than the current last sequence number.
* Fix flush's/compaction's merge processing logic which allowed `Put`s covered by range tombstones to reappear. Note `Put`s may exist even if the user only ever called `Merge()` due to an internal conversion during compaction to the bottommost level.
* Fix/improve memtable earliest sequence assignment and WAL replay so that WAL entries of unflushed column families will not be skipped after replaying the MANIFEST and increasing db sequence due to another flushed/compacted column family.
* Fix a bug caused by secondary not skipping the beginning of new MANIFEST.
* On DB open, delete WAL trash files left behind in wal_dir

## 6.2.0 (4/30/2019)
### New Features
* Add an option `strict_bytes_per_sync` that causes a file-writing thread to block rather than exceed the limit on bytes pending writeback specified by `bytes_per_sync` or `wal_bytes_per_sync`.
* Improve range scan performance by avoiding per-key upper bound check in BlockBasedTableIterator.
* Introduce Periodic Compaction for Level style compaction. Files are re-compacted periodically and put in the same level.
* Block-based table index now contains exact highest key in the file, rather than an upper bound. This may improve Get() and iterator Seek() performance in some situations, especially when direct IO is enabled and block cache is disabled. A setting BlockBasedTableOptions::index_shortening is introduced to control this behavior. Set it to kShortenSeparatorsAndSuccessor to get the old behavior.
* When reading from option file/string/map, customized envs can be filled according to object registry.
* Improve range scan performance when using explicit user readahead by not creating new table readers for every iterator.
* Add index type BlockBasedTableOptions::IndexType::kBinarySearchWithFirstKey. It significantly reduces read amplification in some setups, especially for iterator seeks. It's not fully implemented yet: IO errors are not handled right.

### Public API Change
* Change the behavior of OptimizeForPointLookup(): move away from hash-based block-based-table index, and use whole key memtable filtering.
* Change the behavior of OptimizeForSmallDb(): use a 16MB block cache, put index and filter blocks into it, and cost the memtable size to it. DBOptions.OptimizeForSmallDb() and ColumnFamilyOptions.OptimizeForSmallDb() start to take an optional cache object.
* Added BottommostLevelCompaction::kForceOptimized to avoid double compacting newly compacted files in the bottommost level compaction of manual compaction. Note this option may prohibit the manual compaction to produce a single file in the bottommost level.

### Bug Fixes
* Adjust WriteBufferManager's dummy entry size to block cache from 1MB to 256KB.
* Fix a race condition between WritePrepared::Get and ::Put with duplicate keys.
* Fix crash when memtable prefix bloom is enabled and read/write a key out of domain of prefix extractor.
* Close a WAL file before another thread deletes it.
* Fix an assertion failure `IsFlushPending() == true` caused by one bg thread releasing the db mutex in ~ColumnFamilyData and another thread clearing `flush_requested_` flag.

## 6.1.1 (4/9/2019)
### New Features
* When reading from option file/string/map, customized comparators and/or merge operators can be filled according to object registry.

### Public API Change

### Bug Fixes
* Fix a bug in 2PC where a sequence of txn prepare, memtable flush, and crash could result in losing the prepared transaction.
* Fix a bug in Encryption Env which could cause encrypted files to be read beyond file boundaries.

## 6.1.0 (3/27/2019)
### New Features
* Introduce two more stats levels, kExceptHistogramOrTimers and kExceptTimers.
* Added a feature to perform data-block sampling for compressibility, and report stats to user.
* Add support for trace filtering.
* Add DBOptions.avoid_unnecessary_blocking_io. If true, we avoid file deletion when destroying ColumnFamilyHandle and Iterator. Instead, a job is scheduled to delete the files in background.

### Public API Change
* Remove bundled fbson library.
* statistics.stats_level_ becomes atomic. It is preferred to use statistics.set_stats_level() and statistics.get_stats_level() to access it.
* Introduce a new IOError subcode, PathNotFound, to indicate trying to open a nonexistent file or directory for read.
* Add initial support for multiple db instances sharing the same data in single-writer, multi-reader mode.
* Removed some "using std::xxx" from public headers.

### Bug Fixes
* Fix JEMALLOC_CXX_THROW macro missing from older Jemalloc versions, causing build failures on some platforms.
* Fix SstFileReader not able to open file ingested with write_glbal_seqno=true.

## 6.0.0 (2/19/2019)
### New Features
* Enabled checkpoint on readonly db (DBImplReadOnly).
* Make DB ignore dropped column families while committing results of atomic flush.
* RocksDB may choose to preopen some files even if options.max_open_files != -1. This may make DB open slightly longer.
* For users of dictionary compression with ZSTD v0.7.0+, we now reuse the same digested dictionary when compressing each of an SST file's data blocks for faster compression speeds.
* For all users of dictionary compression who set `cache_index_and_filter_blocks == true`, we now store dictionary data used for decompression in the block cache for better control over memory usage. For users of ZSTD v1.1.4+ who compile with -DZSTD_STATIC_LINKING_ONLY, this includes a digested dictionary, which is used to increase decompression speed.
* Add support for block checksums verification for external SST files before ingestion.
* Introduce stats history which periodically saves Statistics snapshots and added `GetStatsHistory` API to retrieve these snapshots.
* Add a place holder in manifest which indicate a record from future that can be safely ignored.
* Add support for trace sampling.
* Enable properties block checksum verification for block-based tables.
* For all users of dictionary compression, we now generate a separate dictionary for compressing each bottom-level SST file. Previously we reused a single dictionary for a whole compaction to bottom level. The new approach achieves better compression ratios; however, it uses more memory and CPU for buffering/sampling data blocks and training dictionaries.
* Add whole key bloom filter support in memtable.
* Files written by `SstFileWriter` will now use dictionary compression if it is configured in the file writer's `CompressionOptions`.

### Public API Change
* Disallow CompactionFilter::IgnoreSnapshots() = false, because it is not very useful and the behavior is confusing. The filter will filter everything if there is no snapshot declared by the time the compaction starts. However, users can define a snapshot after the compaction starts and before it finishes and this new snapshot won't be repeatable, because after the compaction finishes, some keys may be dropped.
* CompactionPri = kMinOverlappingRatio also uses compensated file size, which boosts file with lots of tombstones to be compacted first.
* Transaction::GetForUpdate is extended with a do_validate parameter with default value of true. If false it skips validating the snapshot before doing the read. Similarly ::Merge, ::Put, ::Delete, and ::SingleDelete are extended with assume_tracked with default value of false. If true it indicates that call is assumed to be after a ::GetForUpdate.
* `TableProperties::num_entries` and `TableProperties::num_deletions` now also account for number of range tombstones.
* Remove geodb, spatial_db, document_db, json_document, date_tiered_db, and redis_lists.
* With "ldb ----try_load_options", when wal_dir specified by the option file doesn't exist, ignore it.
* Change time resolution in FileOperationInfo.
* Deleting Blob files also go through SStFileManager.
* Remove CuckooHash memtable.
* The counter stat `number.block.not_compressed` now also counts blocks not compressed due to poor compression ratio.
* Remove ttl option from `CompactionOptionsFIFO`. The option has been deprecated and ttl in `ColumnFamilyOptions` is used instead.
* Support SST file ingestion across multiple column families via DB::IngestExternalFiles. See the function's comment about atomicity.
* Remove Lua compaction filter.

### Bug Fixes
* Fix a deadlock caused by compaction and file ingestion waiting for each other in the event of write stalls.
* Fix a memory leak when files with range tombstones are read in mmap mode and block cache is enabled
* Fix handling of corrupt range tombstone blocks such that corruptions cannot cause deleted keys to reappear
* Lock free MultiGet
* Fix incorrect `NotFound` point lookup result when querying the endpoint of a file that has been extended by a range tombstone.
* Fix with pipelined write, write leaders's callback failure lead to the whole write group fail.

### Change Default Options
* Change options.compaction_pri's default to kMinOverlappingRatio

## 5.18.0 (11/30/2018)
### New Features
* Introduced `JemallocNodumpAllocator` memory allocator. When being use, block cache will be excluded from core dump.
* Introduced `PerfContextByLevel` as part of `PerfContext` which allows storing perf context at each level. Also replaced `__thread` with `thread_local` keyword for perf_context. Added per-level perf context for bloom filter and `Get` query.
* With level_compaction_dynamic_level_bytes = true, level multiplier may be adjusted automatically when Level 0 to 1 compaction is lagged behind.
* Introduced DB option `atomic_flush`. If true, RocksDB supports flushing multiple column families and atomically committing the result to MANIFEST. Useful when WAL is disabled.
* Added `num_deletions` and `num_merge_operands` members to `TableProperties`.
* Added "rocksdb.min-obsolete-sst-number-to-keep" DB property that reports the lower bound on SST file numbers that are being kept from deletion, even if the SSTs are obsolete.
* Add xxhash64 checksum support
* Introduced `MemoryAllocator`, which lets the user specify custom memory allocator for block based table.
* Improved `DeleteRange` to prevent read performance degradation. The feature is no longer marked as experimental.

### Public API Change
* `DBOptions::use_direct_reads` now affects reads issued by `BackupEngine` on the database's SSTs.
* `NO_ITERATORS` is divided into two counters `NO_ITERATOR_CREATED` and `NO_ITERATOR_DELETE`. Both of them are only increasing now, just as other counters.

### Bug Fixes
* Fix corner case where a write group leader blocked due to write stall blocks other writers in queue with WriteOptions::no_slowdown set.
* Fix in-memory range tombstone truncation to avoid erroneously covering newer keys at a lower level, and include range tombstones in compacted files whose largest key is the range tombstone's start key.
* Properly set the stop key for a truncated manual CompactRange
* Fix slow flush/compaction when DB contains many snapshots. The problem became noticeable to us in DBs with 100,000+ snapshots, though it will affect others at different thresholds.
* Fix the bug that WriteBatchWithIndex's SeekForPrev() doesn't see the entries with the same key.
* Fix the bug where user comparator was sometimes fed with InternalKey instead of the user key. The bug manifests when during GenerateBottommostFiles.
* Fix a bug in WritePrepared txns where if the number of old snapshots goes beyond the snapshot cache size (128 default) the rest will not be checked when evicting a commit entry from the commit cache.
* Fixed Get correctness bug in the presence of range tombstones where merge operands covered by a range tombstone always result in NotFound.
* Start populating `NO_FILE_CLOSES` ticker statistic, which was always zero previously.
* The default value of NewBloomFilterPolicy()'s argument use_block_based_builder is changed to false. Note that this new default may cause large temp memory usage when building very large SST files.

## 5.17.0 (10/05/2018)
### Public API Change
* `OnTableFileCreated` will now be called for empty files generated during compaction. In that case, `TableFileCreationInfo::file_path` will be "(nil)" and `TableFileCreationInfo::file_size` will be zero.
* Add `FlushOptions::allow_write_stall`, which controls whether Flush calls start working immediately, even if it causes user writes to stall, or will wait until flush can be performed without causing write stall (similar to `CompactRangeOptions::allow_write_stall`). Note that the default value is false, meaning we add delay to Flush calls until stalling can be avoided when possible. This is behavior change compared to previous RocksDB versions, where Flush calls didn't check if they might cause stall or not.
* Application using PessimisticTransactionDB is expected to rollback/commit recovered transactions before starting new ones. This assumption is used to skip concurrency control during recovery.
* Expose column family id to `OnCompactionCompleted`.

### New Features
* TransactionOptions::skip_concurrency_control allows pessimistic transactions to skip the overhead of concurrency control. Could be used for optimizing certain transactions or during recovery.

### Bug Fixes
* Avoid creating empty SSTs and subsequently deleting them in certain cases during compaction.
* Sync CURRENT file contents during checkpoint.

## 5.16.3 (10/1/2018)
### Bug Fixes
* Fix crash caused when `CompactFiles` run with `CompactionOptions::compression == CompressionType::kDisableCompressionOption`. Now that setting causes the compression type to be chosen according to the column family-wide compression options.

## 5.16.2 (9/21/2018)
### Bug Fixes
* Fix bug in partition filters with format_version=4.

## 5.16.1 (9/17/2018)
### Bug Fixes
* Remove trace_analyzer_tool from rocksdb_lib target in TARGETS file.
* Fix RocksDB Java build and tests.
* Remove sync point in Block destructor.

## 5.16.0 (8/21/2018)
### Public API Change
* The merge operands are passed to `MergeOperator::ShouldMerge` in the reversed order relative to how they were merged (passed to FullMerge or FullMergeV2) for performance reasons
* GetAllKeyVersions() to take an extra argument of `max_num_ikeys`.
* Using ZSTD dictionary trainer (i.e., setting `CompressionOptions::zstd_max_train_bytes` to a nonzero value) now requires ZSTD version 1.1.3 or later.

### New Features
* Changes the format of index blocks by delta encoding the index values, which are the block handles. This saves the encoding of BlockHandle::offset of the non-head index entries in each restart interval. The feature is backward compatible but not forward compatible. It is disabled by default unless format_version 4 or above is used.
* Add a new tool: trace_analyzer. Trace_analyzer analyzes the trace file generated by using trace_replay API. It can convert the binary format trace file to a human readable txt file, output the statistics of the analyzed query types such as access statistics and size statistics, combining the dumped whole key space file to analyze, support query correlation analyzing, and etc. Current supported query types are: Get, Put, Delete, SingleDelete, DeleteRange, Merge, Iterator (Seek, SeekForPrev only).
* Add hash index support to data blocks, which helps reducing the cpu utilization of point-lookup operations. This feature is backward compatible with the data block created without the hash index. It is disabled by default unless BlockBasedTableOptions::data_block_index_type is set to data_block_index_type = kDataBlockBinaryAndHash.

### Bug Fixes
* Fix a bug in misreporting the estimated partition index size in properties block.

## 5.15.0 (7/17/2018)
### Public API Change
* Remove managed iterator. ReadOptions.managed is not effective anymore.
* For bottommost_compression, a compatible CompressionOptions is added via `bottommost_compression_opts`. To keep backward compatible, a new boolean `enabled` is added to CompressionOptions. For compression_opts, it will be always used no matter what value of `enabled` is. For bottommost_compression_opts, it will only be used when user set `enabled=true`, otherwise, compression_opts will be used for bottommost_compression as default.
* With LRUCache, when high_pri_pool_ratio > 0, midpoint insertion strategy will be enabled to put low-pri items to the tail of low-pri list (the midpoint) when they first inserted into the cache. This is to make cache entries never get hit age out faster, improving cache efficiency when large background scan presents.
* For users of `Statistics` objects created via `CreateDBStatistics()`, the format of the string returned by its `ToString()` method has changed.
* The "rocksdb.num.entries" table property no longer counts range deletion tombstones as entries.

### New Features
* Changes the format of index blocks by storing the key in their raw form rather than converting them to InternalKey. This saves 8 bytes per index key. The feature is backward compatible but not forward compatible. It is disabled by default unless format_version 3 or above is used.
* Avoid memcpy when reading mmap files with OpenReadOnly and max_open_files==-1.
* Support dynamically changing `ColumnFamilyOptions::ttl` via `SetOptions()`.
* Add a new table property, "rocksdb.num.range-deletions", which counts the number of range deletion tombstones in the table.
* Improve the performance of iterators doing long range scans by using readahead, when using direct IO.
* pin_top_level_index_and_filter (default true) in BlockBasedTableOptions can be used in combination with cache_index_and_filter_blocks to prefetch and pin the top-level index of partitioned index and filter blocks in cache. It has no impact when cache_index_and_filter_blocks is false.
* Write properties meta-block at the end of block-based table to save read-ahead IO.

### Bug Fixes
* Fix deadlock with enable_pipelined_write=true and max_successive_merges > 0
* Check conflict at output level in CompactFiles.
* Fix corruption in non-iterator reads when mmap is used for file reads
* Fix bug with prefix search in partition filters where a shared prefix would be ignored from the later partitions. The bug could report an eixstent key as missing. The bug could be triggered if prefix_extractor is set and partition filters is enabled.
* Change default value of `bytes_max_delete_chunk` to 0 in NewSstFileManager() as it doesn't work well with checkpoints.
* Fix a bug caused by not copying the block trailer with compressed SST file, direct IO, prefetcher and no compressed block cache.
* Fix write can stuck indefinitely if enable_pipelined_write=true. The issue exists since pipelined write was introduced in 5.5.0.

## 5.14.0 (5/16/2018)
### Public API Change
* Add a BlockBasedTableOption to align uncompressed data blocks on the smaller of block size or page size boundary, to reduce flash reads by avoiding reads spanning 4K pages.
* The background thread naming convention changed (on supporting platforms) to "rocksdb:<thread pool priority><thread number>", e.g., "rocksdb:low0".
* Add a new ticker stat rocksdb.number.multiget.keys.found to count number of keys successfully read in MultiGet calls
* Touch-up to write-related counters in PerfContext. New counters added: write_scheduling_flushes_compactions_time, write_thread_wait_nanos. Counters whose behavior was fixed or modified: write_memtable_time, write_pre_and_post_process_time, write_delay_time.
* Posix Env's NewRandomRWFile() will fail if the file doesn't exist.
* Now, `DBOptions::use_direct_io_for_flush_and_compaction` only applies to background writes, and `DBOptions::use_direct_reads` applies to both user reads and background reads. This conforms with Linux's `open(2)` manpage, which advises against simultaneously reading a file in buffered and direct modes, due to possibly undefined behavior and degraded performance.
* Iterator::Valid() always returns false if !status().ok(). So, now when doing a Seek() followed by some Next()s, there's no need to check status() after every operation.
* Iterator::Seek()/SeekForPrev()/SeekToFirst()/SeekToLast() always resets status().
* Introduced `CompressionOptions::kDefaultCompressionLevel`, which is a generic way to tell RocksDB to use the compression library's default level. It is now the default value for `CompressionOptions::level`. Previously the level defaulted to -1, which gave poor compression ratios in ZSTD.

### New Features
* Introduce TTL for level compaction so that all files older than ttl go through the compaction process to get rid of old data.
* TransactionDBOptions::write_policy can be configured to enable WritePrepared 2PC transactions. Read more about them in the wiki.
* Add DB properties "rocksdb.block-cache-capacity", "rocksdb.block-cache-usage", "rocksdb.block-cache-pinned-usage" to show block cache usage.
* Add `Env::LowerThreadPoolCPUPriority(Priority)` method, which lowers the CPU priority of background (esp. compaction) threads to minimize interference with foreground tasks.
* Fsync parent directory after deleting a file in delete scheduler.
* In level-based compaction, if bottom-pri thread pool was setup via `Env::SetBackgroundThreads()`, compactions to the bottom level will be delegated to that thread pool.
* `prefix_extractor` has been moved from ImmutableCFOptions to MutableCFOptions, meaning it can be dynamically changed without a DB restart.

### Bug Fixes
* Fsync after writing global seq number to the ingestion file in ExternalSstFileIngestionJob.
* Fix WAL corruption caused by race condition between user write thread and FlushWAL when two_write_queue is not set.
* Fix `BackupableDBOptions::max_valid_backups_to_open` to not delete backup files when refcount cannot be accurately determined.
* Fix memory leak when pin_l0_filter_and_index_blocks_in_cache is used with partitioned filters
* Disable rollback of merge operands in WritePrepared transactions to work around an issue in MyRocks. It can be enabled back by setting TransactionDBOptions::rollback_merge_operands to true.
* Fix wrong results by ReverseBytewiseComparator::FindShortSuccessor()

### Java API Changes
* Add `BlockBasedTableConfig.setBlockCache` to allow sharing a block cache across DB instances.
* Added SstFileManager to the Java API to allow managing SST files across DB instances.

## 5.13.0 (3/20/2018)
### Public API Change
* RocksDBOptionsParser::Parse()'s `ignore_unknown_options` argument will only be effective if the option file shows it is generated using a higher version of RocksDB than the current version.
* Remove CompactionEventListener.

### New Features
* SstFileManager now can cancel compactions if they will result in max space errors. SstFileManager users can also use SetCompactionBufferSize to specify how much space must be leftover during a compaction for auxiliary file functions such as logging and flushing.
* Avoid unnecessarily flushing in `CompactRange()` when the range specified by the user does not overlap unflushed memtables.
* If `ColumnFamilyOptions::max_subcompactions` is set greater than one, we now parallelize large manual level-based compactions.
* Add "rocksdb.live-sst-files-size" DB property to return total bytes of all SST files belong to the latest LSM tree.
* NewSstFileManager to add an argument bytes_max_delete_chunk with default 64MB. With this argument, a file larger than 64MB will be ftruncated multiple times based on this size.

### Bug Fixes
* Fix a leak in prepared_section_completed_ where the zeroed entries would not removed from the map.
* Fix WAL corruption caused by race condition between user write thread and backup/checkpoint thread.

## 5.12.0 (2/14/2018)
### Public API Change
* Iterator::SeekForPrev is now a pure virtual method. This is to prevent user who implement the Iterator interface fail to implement SeekForPrev by mistake.
* Add `include_end` option to make the range end exclusive when `include_end == false` in `DeleteFilesInRange()`.
* Add `CompactRangeOptions::allow_write_stall`, which makes `CompactRange` start working immediately, even if it causes user writes to stall. The default value is false, meaning we add delay to `CompactRange` calls until stalling can be avoided when possible. Note this delay is not present in previous RocksDB versions.
* Creating checkpoint with empty directory now returns `Status::InvalidArgument`; previously, it returned `Status::IOError`.
* Adds a BlockBasedTableOption to turn off index block compression.
* Close() method now returns a status when closing a db.

### New Features
* Improve the performance of iterators doing long range scans by using readahead.
* Add new function `DeleteFilesInRanges()` to delete files in multiple ranges at once for better performance.
* FreeBSD build support for RocksDB and RocksJava.
* Improved performance of long range scans with readahead.
* Updated to and now continuously tested in Visual Studio 2017.

### Bug Fixes
* Fix `DisableFileDeletions()` followed by `GetSortedWalFiles()` to not return obsolete WAL files that `PurgeObsoleteFiles()` is going to delete.
* Fix Handle error return from WriteBuffer() during WAL file close and DB close.
* Fix advance reservation of arena block addresses.
* Fix handling of empty string as checkpoint directory.

## 5.11.0 (01/08/2018)
### Public API Change
* Add `autoTune` and `getBytesPerSecond()` to RocksJava RateLimiter

### New Features
* Add a new histogram stat called rocksdb.db.flush.micros for memtable flush.
* Add "--use_txn" option to use transactional API in db_stress.
* Disable onboard cache for compaction output in Windows platform.
* Improve the performance of iterators doing long range scans by using readahead.

### Bug Fixes
* Fix a stack-use-after-scope bug in ForwardIterator.
* Fix builds on platforms including Linux, Windows, and PowerPC.
* Fix buffer overrun in backup engine for DBs with huge number of files.
* Fix a mislabel bug for bottom-pri compaction threads.
* Fix DB::Flush() keep waiting after flush finish under certain condition.

## 5.10.0 (12/11/2017)
### Public API Change
* When running `make` with environment variable `USE_SSE` set and `PORTABLE` unset, will use all machine features available locally. Previously this combination only compiled SSE-related features.

### New Features
* Provide lifetime hints when writing files on Linux. This reduces hardware write-amp on storage devices supporting multiple streams.
* Add a DB stat, `NUMBER_ITER_SKIP`, which returns how many internal keys were skipped during iterations (e.g., due to being tombstones or duplicate versions of a key).
* Add PerfContext counters, `key_lock_wait_count` and `key_lock_wait_time`, which measure the number of times transactions wait on key locks and total amount of time waiting.

### Bug Fixes
* Fix IOError on WAL write doesn't propagate to write group follower
* Make iterator invalid on merge error.
* Fix performance issue in `IngestExternalFile()` affecting databases with large number of SST files.
* Fix possible corruption to LSM structure when `DeleteFilesInRange()` deletes a subset of files spanned by a `DeleteRange()` marker.

## 5.9.0 (11/1/2017)
### Public API Change
* `BackupableDBOptions::max_valid_backups_to_open == 0` now means no backups will be opened during BackupEngine initialization. Previously this condition disabled limiting backups opened.
* `DBOptions::preserve_deletes` is a new option that allows one to specify that DB should not drop tombstones for regular deletes if they have sequence number larger than what was set by the new API call `DB::SetPreserveDeletesSequenceNumber(SequenceNumber seqnum)`. Disabled by default.
* API call `DB::SetPreserveDeletesSequenceNumber(SequenceNumber seqnum)` was added, users who wish to preserve deletes are expected to periodically call this function to advance the cutoff seqnum (all deletes made before this seqnum can be dropped by DB). It's user responsibility to figure out how to advance the seqnum in the way so the tombstones are kept for the desired period of time, yet are eventually processed in time and don't eat up too much space.
* `ReadOptions::iter_start_seqnum` was added;
if set to something > 0 user will see 2 changes in iterators behavior 1) only keys written with sequence larger than this parameter would be returned and 2) the `Slice` returned by iter->key() now points to the memory that keep User-oriented representation of the internal key, rather than user key. New struct `FullKey` was added to represent internal keys, along with a new helper function `ParseFullKey(const Slice& internal_key, FullKey* result);`.
* Deprecate trash_dir param in NewSstFileManager, right now we will rename deleted files to <name>.trash instead of moving them to trash directory
* Allow setting a custom trash/DB size ratio limit in the SstFileManager, after which files that are to be scheduled for deletion are deleted immediately, regardless of any delete ratelimit.
* Return an error on write if write_options.sync = true and write_options.disableWAL = true to warn user of inconsistent options. Previously we will not write to WAL and not respecting the sync options in this case.

### New Features
* CRC32C is now using the 3-way pipelined SSE algorithm `crc32c_3way` on supported platforms to improve performance. The system will choose to use this algorithm on supported platforms automatically whenever possible. If PCLMULQDQ is not supported it will fall back to the old Fast_CRC32 algorithm.
* `DBOptions::writable_file_max_buffer_size` can now be changed dynamically.
* `DBOptions::bytes_per_sync`, `DBOptions::compaction_readahead_size`, and `DBOptions::wal_bytes_per_sync` can now be changed dynamically, `DBOptions::wal_bytes_per_sync` will flush all memtables and switch to a new WAL file.
* Support dynamic adjustment of rate limit according to demand for background I/O. It can be enabled by passing `true` to the `auto_tuned` parameter in `NewGenericRateLimiter()`. The value passed as `rate_bytes_per_sec` will still be respected as an upper-bound.
* Support dynamically changing `ColumnFamilyOptions::compaction_options_fifo`.
* Introduce `EventListener::OnStallConditionsChanged()` callback. Users can implement it to be notified when user writes are stalled, stopped, or resumed.
* Add a new db property "rocksdb.estimate-oldest-key-time" to return oldest data timestamp. The property is available only for FIFO compaction with compaction_options_fifo.allow_compaction = false.
* Upon snapshot release, recompact bottommost files containing deleted/overwritten keys that previously could not be dropped due to the snapshot. This alleviates space-amp caused by long-held snapshots.
* Support lower bound on iterators specified via `ReadOptions::iterate_lower_bound`.
* Support for differential snapshots (via iterator emitting the sequence of key-values representing the difference between DB state at two different sequence numbers). Supports preserving and emitting puts and regular deletes, doesn't support SingleDeletes, MergeOperator, Blobs and Range Deletes.

### Bug Fixes
* Fix a potential data inconsistency issue during point-in-time recovery. `DB:Open()` will abort if column family inconsistency is found during PIT recovery.
* Fix possible metadata corruption in databases using `DeleteRange()`.

## 5.8.0 (08/30/2017)
### Public API Change
* Users of `Statistics::getHistogramString()` will see fewer histogram buckets and different bucket endpoints.
* `Slice::compare` and BytewiseComparator `Compare` no longer accept `Slice`s containing nullptr.
* `Transaction::Get` and `Transaction::GetForUpdate` variants with `PinnableSlice` added.

### New Features
* Add Iterator::Refresh(), which allows users to update the iterator state so that they can avoid some initialization costs of recreating iterators.
* Replace dynamic_cast<> (except unit test) so people can choose to build with RTTI off. With make, release mode is by default built with -fno-rtti and debug mode is built without it. Users can override it by setting USE_RTTI=0 or 1.
* Universal compactions including the bottom level can be executed in a dedicated thread pool. This alleviates head-of-line blocking in the compaction queue, which cause write stalling, particularly in multi-instance use cases. Users can enable this feature via `Env::SetBackgroundThreads(N, Env::Priority::BOTTOM)`, where `N > 0`.
* Allow merge operator to be called even with a single merge operand during compactions, by appropriately overriding `MergeOperator::AllowSingleOperand`.
* Add `DB::VerifyChecksum()`, which verifies the checksums in all SST files in a running DB.
* Block-based table support for disabling checksums by setting `BlockBasedTableOptions::checksum = kNoChecksum`.

### Bug Fixes
* Fix wrong latencies in `rocksdb.db.get.micros`, `rocksdb.db.write.micros`, and `rocksdb.sst.read.micros`.
* Fix incorrect dropping of deletions during intra-L0 compaction.
* Fix transient reappearance of keys covered by range deletions when memtable prefix bloom filter is enabled.
* Fix potentially wrong file smallest key when range deletions separated by snapshot are written together.

## 5.7.0 (07/13/2017)
### Public API Change
* DB property "rocksdb.sstables" now prints keys in hex form.

### New Features
* Measure estimated number of reads per file. The information can be accessed through DB::GetColumnFamilyMetaData or "rocksdb.sstables" DB property.
* RateLimiter support for throttling background reads, or throttling the sum of background reads and writes. This can give more predictable I/O usage when compaction reads more data than it writes, e.g., due to lots of deletions.
* [Experimental] FIFO compaction with TTL support. It can be enabled by setting CompactionOptionsFIFO.ttl > 0.
* Introduce `EventListener::OnBackgroundError()` callback. Users can implement it to be notified of errors causing the DB to enter read-only mode, and optionally override them.
* Partitioned Index/Filters exiting the experimental mode. To enable partitioned indexes set index_type to kTwoLevelIndexSearch and to further enable partitioned filters set partition_filters to true. To configure the partition size set metadata_block_size.


### Bug Fixes
* Fix discarding empty compaction output files when `DeleteRange()` is used together with subcompactions.

## 5.6.0 (06/06/2017)
### Public API Change
* Scheduling flushes and compactions in the same thread pool is no longer supported by setting `max_background_flushes=0`. Instead, users can achieve this by configuring their high-pri thread pool to have zero threads.
* Replace `Options::max_background_flushes`, `Options::max_background_compactions`, and `Options::base_background_compactions` all with `Options::max_background_jobs`, which automatically decides how many threads to allocate towards flush/compaction.
* options.delayed_write_rate by default take the value of options.rate_limiter rate.
* Replace global variable `IOStatsContext iostats_context` with `IOStatsContext* get_iostats_context()`; replace global variable `PerfContext perf_context` with `PerfContext* get_perf_context()`.

### New Features
* Change ticker/histogram statistics implementations to use core-local storage. This improves aggregation speed compared to our previous thread-local approach, particularly for applications with many threads.
* Users can pass a cache object to write buffer manager, so that they can cap memory usage for memtable and block cache using one single limit.
* Flush will be triggered when 7/8 of the limit introduced by write_buffer_manager or db_write_buffer_size is triggered, so that the hard threshold is hard to hit.
* Introduce WriteOptions.low_pri. If it is true, low priority writes will be throttled if the compaction is behind.
* `DB::IngestExternalFile()` now supports ingesting files into a database containing range deletions.

### Bug Fixes
* Shouldn't ignore return value of fsync() in flush.

## 5.5.0 (05/17/2017)
### New Features
* FIFO compaction to support Intra L0 compaction too with CompactionOptionsFIFO.allow_compaction=true.
* DB::ResetStats() to reset internal stats.
* Statistics::Reset() to reset user stats.
* ldb add option --try_load_options, which will open DB with its own option file.
* Introduce WriteBatch::PopSavePoint to pop the most recent save point explicitly.
* Support dynamically change `max_open_files` option via SetDBOptions()
* Added DB::CreateColumnFamilie() and DB::DropColumnFamilies() to bulk create/drop column families.
* Add debugging function `GetAllKeyVersions` to see internal versions of a range of keys.
* Support file ingestion with universal compaction style
* Support file ingestion behind with option `allow_ingest_behind`
* New option enable_pipelined_write which may improve write throughput in case writing from multiple threads and WAL enabled.

### Bug Fixes
* Fix the bug that Direct I/O uses direct reads for non-SST file

## 5.4.0 (04/11/2017)
### Public API Change
* random_access_max_buffer_size no longer has any effect
* Removed Env::EnableReadAhead(), Env::ShouldForwardRawRequest()
* Support dynamically change `stats_dump_period_sec` option via SetDBOptions().
* Added ReadOptions::max_skippable_internal_keys to set a threshold to fail a request as incomplete when too many keys are being skipped when using iterators.
* DB::Get in place of std::string accepts PinnableSlice, which avoids the extra memcpy of value to std::string in most of cases.
    * PinnableSlice releases the pinned resources that contain the value when it is destructed or when ::Reset() is called on it.
    * The old API that accepts std::string, although discouraged, is still supported.
* Replace Options::use_direct_writes with Options::use_direct_io_for_flush_and_compaction. Read Direct IO wiki for details.
* Added CompactionEventListener and EventListener::OnFlushBegin interfaces.

### New Features
* Memtable flush can be avoided during checkpoint creation if total log file size is smaller than a threshold specified by the user.
* Introduce level-based L0->L0 compactions to reduce file count, so write delays are incurred less often.
* (Experimental) Partitioning filters which creates an index on the partitions. The feature can be enabled by setting partition_filters when using kFullFilter. Currently the feature also requires two-level indexing to be enabled. Number of partitions is the same as the number of partitions for indexes, which is controlled by metadata_block_size.

## 5.3.0 (03/08/2017)
### Public API Change
* Remove disableDataSync option.
* Remove timeout_hint_us option from WriteOptions. The option has been deprecated and has no effect since 3.13.0.
* Remove option min_partial_merge_operands. Partial merge operands will always be merged in flush or compaction if there are more than one.
* Remove option verify_checksums_in_compaction. Compaction will always verify checksum.

### Bug Fixes
* Fix the bug that iterator may skip keys

## 5.2.0 (02/08/2017)
### Public API Change
* NewLRUCache() will determine number of shard bits automatically based on capacity, if the user doesn't pass one. This also impacts the default block cache when the user doesn't explicit provide one.
* Change the default of delayed slowdown value to 16MB/s and further increase the L0 stop condition to 36 files.
* Options::use_direct_writes and Options::use_direct_reads are now ready to use.
* (Experimental) Two-level indexing that partition the index and creates a 2nd level index on the partitions. The feature can be enabled by setting kTwoLevelIndexSearch as IndexType and configuring index_per_partition.

### New Features
* Added new overloaded function GetApproximateSizes that allows to specify if memtable stats should be computed only without computing SST files' stats approximations.
* Added new function GetApproximateMemTableStats that approximates both number of records and size of memtables.
* Add Direct I/O mode for SST file I/O

### Bug Fixes
* RangeSync() should work if ROCKSDB_FALLOCATE_PRESENT is not set
* Fix wrong results in a data race case in Get()
* Some fixes related to 2PC.
* Fix bugs of data corruption in direct I/O

## 5.1.0 (01/13/2017)
* Support dynamically change `delete_obsolete_files_period_micros` option via SetDBOptions().
* Added EventListener::OnExternalFileIngested which will be called when IngestExternalFile() add a file successfully.
* BackupEngine::Open and BackupEngineReadOnly::Open now always return error statuses matching those of the backup Env.

### Bug Fixes
* Fix the bug that if 2PC is enabled, checkpoints may loss some recent transactions.
* When file copying is needed when creating checkpoints or bulk loading files, fsync the file after the file copying.

## 5.0.0 (11/17/2016)
### Public API Change
* Options::max_bytes_for_level_multiplier is now a double along with all getters and setters.
* Support dynamically change `delayed_write_rate` and `max_total_wal_size` options via SetDBOptions().
* Introduce DB::DeleteRange for optimized deletion of large ranges of contiguous keys.
* Support dynamically change `delayed_write_rate` option via SetDBOptions().
* Options::allow_concurrent_memtable_write and Options::enable_write_thread_adaptive_yield are now true by default.
* Remove Tickers::SEQUENCE_NUMBER to avoid confusion if statistics object is shared among RocksDB instance. Alternatively DB::GetLatestSequenceNumber() can be used to get the same value.
* Options.level0_stop_writes_trigger default value changes from 24 to 32.
* New compaction filter API: CompactionFilter::FilterV2(). Allows to drop ranges of keys.
* Removed flashcache support.
* DB::AddFile() is deprecated and is replaced with DB::IngestExternalFile(). DB::IngestExternalFile() remove all the restrictions that existed for DB::AddFile.

### New Features
* Add avoid_flush_during_shutdown option, which speeds up DB shutdown by not flushing unpersisted data (i.e. with disableWAL = true). Unpersisted data will be lost. The options is dynamically changeable via SetDBOptions().
* Add memtable_insert_with_hint_prefix_extractor option. The option is mean to reduce CPU usage for inserting keys into memtable, if keys can be group by prefix and insert for each prefix are sequential or almost sequential. See include/rocksdb/options.h for more details.
* Add LuaCompactionFilter in utilities.  This allows developers to write compaction filters in Lua.  To use this feature, LUA_PATH needs to be set to the root directory of Lua.
* No longer populate "LATEST_BACKUP" file in backup directory, which formerly contained the number of the latest backup. The latest backup can be determined by finding the highest numbered file in the "meta/" subdirectory.

## 4.13.0 (10/18/2016)
### Public API Change
* DB::GetOptions() reflect dynamic changed options (i.e. through DB::SetOptions()) and return copy of options instead of reference.
* Added Statistics::getAndResetTickerCount().

### New Features
* Add DB::SetDBOptions() to dynamic change base_background_compactions and max_background_compactions.
* Added Iterator::SeekForPrev(). This new API will seek to the last key that less than or equal to the target key.

## 4.12.0 (9/12/2016)
### Public API Change
* CancelAllBackgroundWork() flushes all memtables for databases containing writes that have bypassed the WAL (writes issued with WriteOptions::disableWAL=true) before shutting down background threads.
* Merge options source_compaction_factor, max_grandparent_overlap_bytes and expanded_compaction_factor into max_compaction_bytes.
* Remove ImmutableCFOptions.
* Add a compression type ZSTD, which can work with ZSTD 0.8.0 or up. Still keep ZSTDNotFinal for compatibility reasons.

### New Features
* Introduce NewClockCache, which is based on CLOCK algorithm with better concurrent performance in some cases. It can be used to replace the default LRU-based block cache and table cache. To use it, RocksDB need to be linked with TBB lib.
* Change ticker/histogram statistics implementations to accumulate data in thread-local storage, which improves CPU performance by reducing cache coherency costs. Callers of CreateDBStatistics do not need to change anything to use this feature.
* Block cache mid-point insertion, where index and filter block are inserted into LRU block cache with higher priority. The feature can be enabled by setting BlockBasedTableOptions::cache_index_and_filter_blocks_with_high_priority to true and high_pri_pool_ratio > 0 when creating NewLRUCache.

## 4.11.0 (8/1/2016)
### Public API Change
* options.memtable_prefix_bloom_huge_page_tlb_size => memtable_huge_page_size. When it is set, RocksDB will try to allocate memory from huge page for memtable too, rather than just memtable bloom filter.

### New Features
* A tool to migrate DB after options change. See include/rocksdb/utilities/option_change_migration.h.
* Add ReadOptions.background_purge_on_iterator_cleanup. If true, we avoid file deletion when destroying iterators.

## 4.10.0 (7/5/2016)
### Public API Change
* options.memtable_prefix_bloom_bits changes to options.memtable_prefix_bloom_bits_ratio and deprecate options.memtable_prefix_bloom_probes
* enum type CompressionType and PerfLevel changes from char to unsigned char. Value of all PerfLevel shift by one.
* Deprecate options.filter_deletes.

### New Features
* Add avoid_flush_during_recovery option.
* Add a read option background_purge_on_iterator_cleanup to avoid deleting files in foreground when destroying iterators. Instead, a job is scheduled in high priority queue and would be executed in a separate background thread.
* RepairDB support for column families. RepairDB now associates data with non-default column families using information embedded in the SST/WAL files (4.7 or later). For data written by 4.6 or earlier, RepairDB associates it with the default column family.
* Add options.write_buffer_manager which allows users to control total memtable sizes across multiple DB instances.

## 4.9.0 (6/9/2016)
### Public API changes
* Add bottommost_compression option, This option can be used to set a specific compression algorithm for the bottommost level (Last level containing files in the DB).
* Introduce CompactionJobInfo::compression, This field state the compression algorithm used to generate the output files of the compaction.
* Deprecate BlockBaseTableOptions.hash_index_allow_collision=false
* Deprecate options builder (GetOptions()).

### New Features
* Introduce NewSimCache() in rocksdb/utilities/sim_cache.h. This function creates a block cache that is able to give simulation results (mainly hit rate) of simulating block behavior with a configurable cache size.

## 4.8.0 (5/2/2016)
### Public API Change
* Allow preset compression dictionary for improved compression of block-based tables. This is supported for zlib, zstd, and lz4. The compression dictionary's size is configurable via CompressionOptions::max_dict_bytes.
* Delete deprecated classes for creating backups (BackupableDB) and restoring from backups (RestoreBackupableDB). Now, BackupEngine should be used for creating backups, and BackupEngineReadOnly should be used for restorations. For more details, see https://github.com/facebook/rocksdb/wiki/How-to-backup-RocksDB%3F
* Expose estimate of per-level compression ratio via DB property: "rocksdb.compression-ratio-at-levelN".
* Added EventListener::OnTableFileCreationStarted. EventListener::OnTableFileCreated will be called on failure case. User can check creation status via TableFileCreationInfo::status.

### New Features
* Add ReadOptions::readahead_size. If non-zero, NewIterator will create a new table reader which performs reads of the given size.

## 4.7.0 (4/8/2016)
### Public API Change
* rename options compaction_measure_io_stats to report_bg_io_stats and include flush too.
* Change some default options. Now default options will optimize for server-workloads. Also enable slowdown and full stop triggers for pending compaction bytes. These changes may cause sub-optimal performance or significant increase of resource usage. To avoid these risks, users can open existing RocksDB with options extracted from RocksDB option files. See https://github.com/facebook/rocksdb/wiki/RocksDB-Options-File for how to use RocksDB option files. Or you can call Options.OldDefaults() to recover old defaults. DEFAULT_OPTIONS_HISTORY.md will track change history of default options.

## 4.6.0 (3/10/2016)
### Public API Changes
* Change default of BlockBasedTableOptions.format_version to 2. It means default DB created by 4.6 or up cannot be opened by RocksDB version 3.9 or earlier.
* Added strict_capacity_limit option to NewLRUCache. If the flag is set to true, insert to cache will fail if no enough capacity can be free. Signature of Cache::Insert() is updated accordingly.
* Tickers [NUMBER_DB_NEXT, NUMBER_DB_PREV, NUMBER_DB_NEXT_FOUND, NUMBER_DB_PREV_FOUND, ITER_BYTES_READ] are not updated immediately. The are updated when the Iterator is deleted.
* Add monotonically increasing counter (DB property "rocksdb.current-super-version-number") that increments upon any change to the LSM tree.

### New Features
* Add CompactionPri::kMinOverlappingRatio, a compaction picking mode friendly to write amplification.
* Deprecate Iterator::IsKeyPinned() and replace it with Iterator::GetProperty() with prop_name="rocksdb.iterator.is.key.pinned"

## 4.5.0 (2/5/2016)
### Public API Changes
* Add a new perf context level between kEnableCount and kEnableTime. Level 2 now does not include timers for mutexes.
* Statistics of mutex operation durations will not be measured by default. If you want to have them enabled, you need to set Statistics::stats_level_ to kAll.
* DBOptions::delete_scheduler and NewDeleteScheduler() are removed, please use DBOptions::sst_file_manager and NewSstFileManager() instead

### New Features
* ldb tool now supports operations to non-default column families.
* Add kPersistedTier to ReadTier.  This option allows Get and MultiGet to read only the persited data and skip mem-tables if writes were done with disableWAL = true.
* Add DBOptions::sst_file_manager. Use NewSstFileManager() in include/rocksdb/sst_file_manager.h to create a SstFileManager that can be used to track the total size of SST files and control the SST files deletion rate.

## 4.4.0 (1/14/2016)
### Public API Changes
* Change names in CompactionPri and add a new one.
* Deprecate options.soft_rate_limit and add options.soft_pending_compaction_bytes_limit.
* If options.max_write_buffer_number > 3, writes will be slowed down when writing to the last write buffer to delay a full stop.
* Introduce CompactionJobInfo::compaction_reason, this field include the reason to trigger the compaction.
* After slow down is triggered, if estimated pending compaction bytes keep increasing, slowdown more.
* Increase default options.delayed_write_rate to 2MB/s.
* Added a new parameter --path to ldb tool. --path accepts the name of either MANIFEST, SST or a WAL file. Either --db or --path can be used when calling ldb.

## 4.3.0 (12/8/2015)
### New Features
* CompactionFilter has new member function called IgnoreSnapshots which allows CompactionFilter to be called even if there are snapshots later than the key.
* RocksDB will now persist options under the same directory as the RocksDB database on successful DB::Open, CreateColumnFamily, DropColumnFamily, and SetOptions.
* Introduce LoadLatestOptions() in rocksdb/utilities/options_util.h.  This function can construct the latest DBOptions / ColumnFamilyOptions used by the specified RocksDB intance.
* Introduce CheckOptionsCompatibility() in rocksdb/utilities/options_util.h.  This function checks whether the input set of options is able to open the specified DB successfully.

### Public API Changes
* When options.db_write_buffer_size triggers, only the column family with the largest column family size will be flushed, not all the column families.

## 4.2.0 (11/9/2015)
### New Features
* Introduce CreateLoggerFromOptions(), this function create a Logger for provided DBOptions.
* Add GetAggregatedIntProperty(), which returns the sum of the GetIntProperty of all the column families.
* Add MemoryUtil in rocksdb/utilities/memory.h.  It currently offers a way to get the memory usage by type from a list rocksdb instances.

### Public API Changes
* CompactionFilter::Context includes information of Column Family ID
* The need-compaction hint given by TablePropertiesCollector::NeedCompact() will be persistent and recoverable after DB recovery. This introduces a breaking format change. If you use this experimental feature, including NewCompactOnDeletionCollectorFactory() in the new version, you may not be able to directly downgrade the DB back to version 4.0 or lower.
* TablePropertiesCollectorFactory::CreateTablePropertiesCollector() now takes an option Context, containing the information of column family ID for the file being written.
* Remove DefaultCompactionFilterFactory.


## 4.1.0 (10/8/2015)
### New Features
* Added single delete operation as a more efficient way to delete keys that have not been overwritten.
* Added experimental AddFile() to DB interface that allow users to add files created by SstFileWriter into an empty Database, see include/rocksdb/sst_file_writer.h and DB::AddFile() for more info.
* Added support for opening SST files with .ldb suffix which enables opening LevelDB databases.
* CompactionFilter now supports filtering of merge operands and merge results.

### Public API Changes
* Added SingleDelete() to the DB interface.
* Added AddFile() to DB interface.
* Added SstFileWriter class.
* CompactionFilter has a new method FilterMergeOperand() that RocksDB applies to every merge operand during compaction to decide whether to filter the operand.
* We removed CompactionFilterV2 interfaces from include/rocksdb/compaction_filter.h. The functionality was deprecated already in version 3.13.

## 4.0.0 (9/9/2015)
### New Features
* Added support for transactions.  See include/rocksdb/utilities/transaction.h for more info.
* DB::GetProperty() now accepts "rocksdb.aggregated-table-properties" and "rocksdb.aggregated-table-properties-at-levelN", in which case it returns aggregated table properties of the target column family, or the aggregated table properties of the specified level N if the "at-level" version is used.
* Add compression option kZSTDNotFinalCompression for people to experiment ZSTD although its format is not finalized.
* We removed the need for LATEST_BACKUP file in BackupEngine. We still keep writing it when we create new backups (because of backward compatibility), but we don't read it anymore.

### Public API Changes
* Removed class Env::RandomRWFile and Env::NewRandomRWFile().
* Renamed DBOptions.num_subcompactions to DBOptions.max_subcompactions to make the name better match the actual functionality of the option.
* Added Equal() method to the Comparator interface that can optionally be overwritten in cases where equality comparisons can be done more efficiently than three-way comparisons.
* Previous 'experimental' OptimisticTransaction class has been replaced by Transaction class.

## 3.13.0 (8/6/2015)
### New Features
* RollbackToSavePoint() in WriteBatch/WriteBatchWithIndex
* Add NewCompactOnDeletionCollectorFactory() in utilities/table_properties_collectors, which allows rocksdb to mark a SST file as need-compaction when it observes at least D deletion entries in any N consecutive entries in that SST file.  Note that this feature depends on an experimental NeedCompact() API --- the result of this API will not persist after DB restart.
* Add DBOptions::delete_scheduler. Use NewDeleteScheduler() in include/rocksdb/delete_scheduler.h to create a DeleteScheduler that can be shared among multiple RocksDB instances to control the file deletion rate of SST files that exist in the first db_path.

### Public API Changes
* Deprecated WriteOptions::timeout_hint_us. We no longer support write timeout. If you really need this option, talk to us and we might consider returning it.
* Deprecated purge_redundant_kvs_while_flush option.
* Removed BackupEngine::NewBackupEngine() and NewReadOnlyBackupEngine() that were deprecated in RocksDB 3.8. Please use BackupEngine::Open() instead.
* Deprecated Compaction Filter V2. We are not aware of any existing use-cases. If you use this filter, your compile will break with RocksDB 3.13. Please let us know if you use it and we'll put it back in RocksDB 3.14.
* Env::FileExists now returns a Status instead of a boolean
* Add statistics::getHistogramString() to print detailed distribution of a histogram metric.
* Add DBOptions::skip_stats_update_on_db_open.  When it is on, DB::Open() will run faster as it skips the random reads required for loading necessary stats from SST files to optimize compaction.

## 3.12.0 (7/2/2015)
### New Features
* Added experimental support for optimistic transactions.  See include/rocksdb/utilities/optimistic_transaction.h for more info.
* Added a new way to report QPS from db_bench (check out --report_file and --report_interval_seconds)
* Added a cache for individual rows. See DBOptions::row_cache for more info.
* Several new features on EventListener (see include/rocksdb/listener.h):
 - OnCompationCompleted() now returns per-compaction job statistics, defined in include/rocksdb/compaction_job_stats.h.
 - Added OnTableFileCreated() and OnTableFileDeleted().
* Add compaction_options_universal.enable_trivial_move to true, to allow trivial move while performing universal compaction. Trivial move will happen only when all the input files are non overlapping.

### Public API changes
* EventListener::OnFlushCompleted() now passes FlushJobInfo instead of a list of parameters.
* DB::GetDbIdentity() is now a const function.  If this function is overridden in your application, be sure to also make GetDbIdentity() const to avoid compile error.
* Move listeners from ColumnFamilyOptions to DBOptions.
* Add max_write_buffer_number_to_maintain option
* DB::CompactRange()'s parameter reduce_level is changed to change_level, to allow users to move levels to lower levels if allowed. It can be used to migrate a DB from options.level_compaction_dynamic_level_bytes=false to options.level_compaction_dynamic_level_bytes.true.
* Change default value for options.compaction_filter_factory and options.compaction_filter_factory_v2 to nullptr instead of DefaultCompactionFilterFactory and DefaultCompactionFilterFactoryV2.
* If CancelAllBackgroundWork is called without doing a flush after doing loads with WAL disabled, the changes which haven't been flushed before the call to CancelAllBackgroundWork will be lost.
* WBWIIterator::Entry() now returns WriteEntry instead of `const WriteEntry&`
* options.hard_rate_limit is deprecated.
* When options.soft_rate_limit or options.level0_slowdown_writes_trigger is triggered, the way to slow down writes is changed to: write rate to DB is limited to to options.delayed_write_rate.
* DB::GetApproximateSizes() adds a parameter to allow the estimation to include data in mem table, with default to be not to include. It is now only supported in skip list mem table.
* DB::CompactRange() now accept CompactRangeOptions instead of multiple parameters. CompactRangeOptions is defined in include/rocksdb/options.h.
* CompactRange() will now skip bottommost level compaction for level based compaction if there is no compaction filter, bottommost_level_compaction is introduced in CompactRangeOptions to control when it's possible to skip bottommost level compaction. This mean that if you want the compaction to produce a single file you need to set bottommost_level_compaction to BottommostLevelCompaction::kForce.
* Add Cache.GetPinnedUsage() to get the size of memory occupied by entries that are in use by the system.
* DB:Open() will fail if the compression specified in Options is not linked with the binary. If you see this failure, recompile RocksDB with compression libraries present on your system. Also, previously our default compression was snappy. This behavior is now changed. Now, the default compression is snappy only if it's available on the system. If it isn't we change the default to kNoCompression.
* We changed how we account for memory used in block cache. Previously, we only counted the sum of block sizes currently present in block cache. Now, we count the actual memory usage of the blocks. For example, a block of size 4.5KB will use 8KB memory with jemalloc. This might decrease your memory usage and possibly decrease performance. Increase block cache size if you see this happening after an upgrade.
* Add BackupEngineImpl.options_.max_background_operations to specify the maximum number of operations that may be performed in parallel. Add support for parallelized backup and restore.
* Add DB::SyncWAL() that does a WAL sync without blocking writers.

## 3.11.0 (5/19/2015)
### New Features
* Added a new API Cache::SetCapacity(size_t capacity) to dynamically change the maximum configured capacity of the cache. If the new capacity is less than the existing cache usage, the implementation will try to lower the usage by evicting the necessary number of elements following a strict LRU policy.
* Added an experimental API for handling flashcache devices (blacklists background threads from caching their reads) -- NewFlashcacheAwareEnv
* If universal compaction is used and options.num_levels > 1, compact files are tried to be stored in none-L0 with smaller files based on options.target_file_size_base. The limitation of DB size when using universal compaction is greatly mitigated by using more levels. You can set num_levels = 1 to make universal compaction behave as before. If you set num_levels > 1 and want to roll back to a previous version, you need to compact all files to a big file in level 0 (by setting target_file_size_base to be large and CompactRange(<cf_handle>, nullptr, nullptr, true, 0) and reopen the DB with the same version to rewrite the manifest, and then you can open it using previous releases.
* More information about rocksdb background threads are available in Env::GetThreadList(), including the number of bytes read / written by a compaction job, mem-table size and current number of bytes written by a flush job and many more.  Check include/rocksdb/thread_status.h for more detail.

### Public API changes
* TablePropertiesCollector::AddUserKey() is added to replace TablePropertiesCollector::Add(). AddUserKey() exposes key type, sequence number and file size up to now to users.
* DBOptions::bytes_per_sync used to apply to both WAL and table files. As of 3.11 it applies only to table files. If you want to use this option to sync WAL in the background, please use wal_bytes_per_sync

## 3.10.0 (3/24/2015)
### New Features
* GetThreadStatus() is now able to report detailed thread status, including:
 - Thread Operation including flush and compaction.
 - The stage of the current thread operation.
 - The elapsed time in micros since the current thread operation started.
 More information can be found in include/rocksdb/thread_status.h.  In addition, when running db_bench with --thread_status_per_interval, db_bench will also report thread status periodically.
* Changed the LRU caching algorithm so that referenced blocks (by iterators) are never evicted. This change made parameter removeScanCountLimit obsolete. Because of that NewLRUCache doesn't take three arguments anymore. table_cache_remove_scan_limit option is also removed
* By default we now optimize the compilation for the compilation platform (using -march=native). If you want to build portable binary, use 'PORTABLE=1' before the make command.
* We now allow level-compaction to place files in different paths by
  specifying them in db_paths along with the target_size.
  Lower numbered levels will be placed earlier in the db_paths and higher
  numbered levels will be placed later in the db_paths vector.
* Potentially big performance improvements if you're using RocksDB with lots of column families (100-1000)
* Added BlockBasedTableOptions.format_version option, which allows user to specify which version of block based table he wants. As a general guideline, newer versions have more features, but might not be readable by older versions of RocksDB.
* Added new block based table format (version 2), which you can enable by setting BlockBasedTableOptions.format_version = 2. This format changes how we encode size information in compressed blocks and should help with memory allocations if you're using Zlib or BZip2 compressions.
* MemEnv (env that stores data in memory) is now available in default library build. You can create it by calling NewMemEnv().
* Add SliceTransform.SameResultWhenAppended() to help users determine it is safe to apply prefix bloom/hash.
* Block based table now makes use of prefix bloom filter if it is a full fulter.
* Block based table remembers whether a whole key or prefix based bloom filter is supported in SST files. Do a sanity check when reading the file with users' configuration.
* Fixed a bug in ReadOnlyBackupEngine that deleted corrupted backups in some cases, even though the engine was ReadOnly
* options.level_compaction_dynamic_level_bytes, a feature to allow RocksDB to pick dynamic base of bytes for levels. With this feature turned on, we will automatically adjust max bytes for each level. The goal of this feature is to have lower bound on size amplification. For more details, see comments in options.h.
* Added an abstract base class WriteBatchBase for write batches
* Fixed a bug where we start deleting files of a dropped column families even if there are still live references to it

### Public API changes
* Deprecated skip_log_error_on_recovery and table_cache_remove_scan_count_limit options.
* Logger method logv with log level parameter is now virtual

### RocksJava
* Added compression per level API.
* MemEnv is now available in RocksJava via RocksMemEnv class.
* lz4 compression is now included in rocksjava static library when running `make rocksdbjavastatic`.
* Overflowing a size_t when setting rocksdb options now throws an IllegalArgumentException, which removes the necessity for a developer to catch these Exceptions explicitly.

## 3.9.0 (12/8/2014)

### New Features
* Add rocksdb::GetThreadList(), which in the future will return the current status of all
  rocksdb-related threads.  We will have more code instruments in the following RocksDB
  releases.
* Change convert function in rocksdb/utilities/convenience.h to return Status instead of boolean.
  Also add support for nested options in convert function

### Public API changes
* New API to create a checkpoint added. Given a directory name, creates a new
  database which is an image of the existing database.
* New API LinkFile added to Env. If you implement your own Env class, an
  implementation of the API LinkFile will have to be provided.
* MemTableRep takes MemTableAllocator instead of Arena

### Improvements
* RocksDBLite library now becomes smaller and will be compiled with -fno-exceptions flag.

## 3.8.0 (11/14/2014)

### Public API changes
* BackupEngine::NewBackupEngine() was deprecated; please use BackupEngine::Open() from now on.
* BackupableDB/RestoreBackupableDB have new GarbageCollect() methods, which will clean up files from corrupt and obsolete backups.
* BackupableDB/RestoreBackupableDB have new GetCorruptedBackups() methods which list corrupt backups.

### Cleanup
* Bunch of code cleanup, some extra warnings turned on (-Wshadow, -Wshorten-64-to-32, -Wnon-virtual-dtor)

### New features
* CompactFiles and EventListener, although they are still in experimental state
* Full ColumnFamily support in RocksJava.

## 3.7.0 (11/6/2014)
### Public API changes
* Introduce SetOptions() API to allow adjusting a subset of options dynamically online
* Introduce 4 new convenient functions for converting Options from string: GetColumnFamilyOptionsFromMap(), GetColumnFamilyOptionsFromString(), GetDBOptionsFromMap(), GetDBOptionsFromString()
* Remove WriteBatchWithIndex.Delete() overloads using SliceParts
* When opening a DB, if options.max_background_compactions is larger than the existing low pri pool of options.env, it will enlarge it. Similarly, options.max_background_flushes is larger than the existing high pri pool of options.env, it will enlarge it.

## 3.6.0 (10/7/2014)
### Disk format changes
* If you're using RocksDB on ARM platforms and you're using default bloom filter, there is a disk format change you need to be aware of. There are three steps you need to do when you convert to new release: 1. turn off filter policy, 2. compact the whole database, 3. turn on filter policy

### Behavior changes
* We have refactored our system of stalling writes.  Any stall-related statistics' meanings are changed. Instead of per-write stall counts, we now count stalls per-epoch, where epochs are periods between flushes and compactions. You'll find more information in our Tuning Perf Guide once we release RocksDB 3.6.
* When disableDataSync=true, we no longer sync the MANIFEST file.
* Add identity_as_first_hash property to CuckooTable. SST file needs to be rebuilt to be opened by reader properly.

### Public API changes
* Change target_file_size_base type to uint64_t from int.
* Remove allow_thread_local. This feature was proved to be stable, so we are turning it always-on.

## 3.5.0 (9/3/2014)
### New Features
* Add include/utilities/write_batch_with_index.h, providing a utility class to query data out of WriteBatch when building it.
* Move BlockBasedTable related options to BlockBasedTableOptions from Options. Change corresponding JNI interface. Options affected include:
  no_block_cache, block_cache, block_cache_compressed, block_size, block_size_deviation, block_restart_interval, filter_policy, whole_key_filtering. filter_policy is changed to shared_ptr from a raw pointer.
* Remove deprecated options: disable_seek_compaction and db_stats_log_interval
* OptimizeForPointLookup() takes one parameter for block cache size. It now builds hash index, bloom filter, and block cache.

### Public API changes
* The Prefix Extractor used with V2 compaction filters is now passed user key to SliceTransform::Transform instead of unparsed RocksDB key.

## 3.4.0 (8/18/2014)
### New Features
* Support Multiple DB paths in universal style compactions
* Add feature of storing plain table index and bloom filter in SST file.
* CompactRange() will never output compacted files to level 0. This used to be the case when all the compaction input files were at level 0.
* Added iterate_upper_bound to define the extent upto which the forward iterator will return entries. This will prevent iterating over delete markers and overwritten entries for edge cases where you want to break out the iterator anyways. This may improve performance in case there are a large number of delete markers or overwritten entries.

### Public API changes
* DBOptions.db_paths now is a vector of a DBPath structure which indicates both of path and target size
* NewPlainTableFactory instead of bunch of parameters now accepts PlainTableOptions, which is defined in include/rocksdb/table.h
* Moved include/utilities/*.h to include/rocksdb/utilities/*.h
* Statistics APIs now take uint32_t as type instead of Tickers. Also make two access functions getTickerCount and histogramData const
* Add DB property rocksdb.estimate-num-keys, estimated number of live keys in DB.
* Add DB::GetIntProperty(), which returns DB properties that are integer as uint64_t.
* The Prefix Extractor used with V2 compaction filters is now passed user key to SliceTransform::Transform instead of unparsed RocksDB key.

## 3.3.0 (7/10/2014)
### New Features
* Added JSON API prototype.
* HashLinklist reduces performance outlier caused by skewed bucket by switching data in the bucket from linked list to skip list. Add parameter threshold_use_skiplist in NewHashLinkListRepFactory().
* RocksDB is now able to reclaim storage space more effectively during the compaction process.  This is done by compensating the size of each deletion entry by the 2X average value size, which makes compaction to be triggered by deletion entries more easily.
* Add TimeOut API to write.  Now WriteOptions have a variable called timeout_hint_us.  With timeout_hint_us set to non-zero, any write associated with this timeout_hint_us may be aborted when it runs longer than the specified timeout_hint_us, and it is guaranteed that any write completes earlier than the specified time-out will not be aborted due to the time-out condition.
* Add a rate_limiter option, which controls total throughput of flush and compaction. The throughput is specified in bytes/sec. Flush always has precedence over compaction when available bandwidth is constrained.

### Public API changes
* Removed NewTotalOrderPlainTableFactory because it is not used and implemented semantically incorrect.

## 3.2.0 (06/20/2014)

### Public API changes
* We removed seek compaction as a concept from RocksDB because:
1) It makes more sense for spinning disk workloads, while RocksDB is primarily designed for flash and memory,
2) It added some complexity to the important code-paths,
3) None of our internal customers were really using it.
Because of that, Options::disable_seek_compaction is now obsolete. It is still a parameter in Options, so it does not break the build, but it does not have any effect. We plan to completely remove it at some point, so we ask users to please remove this option from your code base.
* Add two parameters to NewHashLinkListRepFactory() for logging on too many entries in a hash bucket when flushing.
* Added new option BlockBasedTableOptions::hash_index_allow_collision. When enabled, prefix hash index for block-based table will not store prefix and allow hash collision, reducing memory consumption.

### New Features
* PlainTable now supports a new key encoding: for keys of the same prefix, the prefix is only written once. It can be enabled through encoding_type parameter of NewPlainTableFactory()
* Add AdaptiveTableFactory, which is used to convert from a DB of PlainTable to BlockBasedTabe, or vise versa. It can be created using NewAdaptiveTableFactory()

### Performance Improvements
* Tailing Iterator re-implemeted with ForwardIterator + Cascading Search Hint , see ~20% throughput improvement.

## 3.1.0 (05/21/2014)

### Public API changes
* Replaced ColumnFamilyOptions::table_properties_collectors with ColumnFamilyOptions::table_properties_collector_factories

### New Features
* Hash index for block-based table will be materialized and reconstructed more efficiently. Previously hash index is constructed by scanning the whole table during every table open.
* FIFO compaction style

## 3.0.0 (05/05/2014)

### Public API changes
* Added _LEVEL to all InfoLogLevel enums
* Deprecated ReadOptions.prefix and ReadOptions.prefix_seek. Seek() defaults to prefix-based seek when Options.prefix_extractor is supplied. More detail is documented in https://github.com/facebook/rocksdb/wiki/Prefix-Seek-API-Changes
* MemTableRepFactory::CreateMemTableRep() takes info logger as an extra parameter.

### New Features
* Column family support
* Added an option to use different checksum functions in BlockBasedTableOptions
* Added ApplyToAllCacheEntries() function to Cache

## 2.8.0 (04/04/2014)

* Removed arena.h from public header files.
* By default, checksums are verified on every read from database
* Change default value of several options, including: paranoid_checks=true, max_open_files=5000, level0_slowdown_writes_trigger=20, level0_stop_writes_trigger=24, disable_seek_compaction=true, max_background_flushes=1 and allow_mmap_writes=false
* Added is_manual_compaction to CompactionFilter::Context
* Added "virtual void WaitForJoin()" in class Env. Default operation is no-op.
* Removed BackupEngine::DeleteBackupsNewerThan() function
* Added new option -- verify_checksums_in_compaction
* Changed Options.prefix_extractor from raw pointer to shared_ptr (take ownership)
  Changed HashSkipListRepFactory and HashLinkListRepFactory constructor to not take SliceTransform object (use Options.prefix_extractor implicitly)
* Added Env::GetThreadPoolQueueLen(), which returns the waiting queue length of thread pools
* Added a command "checkconsistency" in ldb tool, which checks
  if file system state matches DB state (file existence and file sizes)
* Separate options related to block based table to a new struct BlockBasedTableOptions.
* WriteBatch has a new function Count() to return total size in the batch, and Data() now returns a reference instead of a copy
* Add more counters to perf context.
* Supports several more DB properties: compaction-pending, background-errors and cur-size-active-mem-table.

### New Features
* If we find one truncated record at the end of the MANIFEST or WAL files,
  we will ignore it. We assume that writers of these records were interrupted
  and that we can safely ignore it.
* A new SST format "PlainTable" is added, which is optimized for memory-only workloads. It can be created through NewPlainTableFactory() or NewTotalOrderPlainTableFactory().
* A new mem table implementation hash linked list optimizing for the case that there are only few keys for each prefix, which can be created through NewHashLinkListRepFactory().
* Merge operator supports a new function PartialMergeMulti() to allow users to do partial merges against multiple operands.
* Now compaction filter has a V2 interface. It buffers the kv-pairs sharing the same key prefix, process them in batches, and return the batched results back to DB. The new interface uses a new structure CompactionFilterContext for the same purpose as CompactionFilter::Context in V1.
* Geo-spatial support for locations and radial-search.

## 2.7.0 (01/28/2014)

### Public API changes

* Renamed `StackableDB::GetRawDB()` to `StackableDB::GetBaseDB()`.
* Renamed `WriteBatch::Data()` `const std::string& Data() const`.
* Renamed class `TableStats` to `TableProperties`.
* Deleted class `PrefixHashRepFactory`. Please use `NewHashSkipListRepFactory()` instead.
* Supported multi-threaded `EnableFileDeletions()` and `DisableFileDeletions()`.
* Added `DB::GetOptions()`.
* Added `DB::GetDbIdentity()`.

### New Features

* Added [BackupableDB](https://github.com/facebook/rocksdb/wiki/How-to-backup-RocksDB%3F)
* Implemented [TailingIterator](https://github.com/facebook/rocksdb/wiki/Tailing-Iterator), a special type of iterator that
  doesn't create a snapshot (can be used to read newly inserted data)
  and is optimized for doing sequential reads.
* Added property block for table, which allows (1) a table to store
  its metadata and (2) end user to collect and store properties they
  are interested in.
* Enabled caching index and filter block in block cache (turned off by default).
* Supported error report when doing manual compaction.
* Supported additional Linux platform flavors and Mac OS.
* Put with `SliceParts` - Variant of `Put()` that gathers output like `writev(2)`
* Bug fixes and code refactor for compatibility with upcoming Column
  Family feature.

### Performance Improvements

* Huge benchmark performance improvements by multiple efforts. For example, increase in readonly QPS from about 530k in 2.6 release to 1.1 million in 2.7 [1]
* Speeding up a way RocksDB deleted obsolete files - no longer listing the whole directory under a lock -- decrease in p99
* Use raw pointer instead of shared pointer for statistics: [5b825d](https://github.com/facebook/rocksdb/commit/5b825d6964e26ec3b4bb6faa708ebb1787f1d7bd) -- huge increase in performance -- shared pointers are slow
* Optimized locking for `Get()` -- [1fdb3f](https://github.com/facebook/rocksdb/commit/1fdb3f7dc60e96394e3e5b69a46ede5d67fb976c) -- 1.5x QPS increase for some workloads
* Cache speedup - [e8d40c3](https://github.com/facebook/rocksdb/commit/e8d40c31b3cca0c3e1ae9abe9b9003b1288026a9)
* Implemented autovector, which allocates first N elements on stack. Most of vectors in RocksDB are small. Also, we never want to allocate heap objects while holding a mutex. -- [c01676e4](https://github.com/facebook/rocksdb/commit/c01676e46d3be08c3c140361ef1f5884f47d3b3c)
* Lots of efforts to move malloc, memcpy and IO outside of locks<|MERGE_RESOLUTION|>--- conflicted
+++ resolved
@@ -1,9 +1,5 @@
 # Rocksdb Change Log
 ## Unreleased
-<<<<<<< HEAD
-* Fix a race condition between DB startups and shutdowns in managing the periodic background worker threads. One effect of this race condition could be the process being terminated.
-* Added memory pre-fetching for experimental Ribbon filter, which especially optimizes performance with batched MultiGet.
-=======
 ### Behavior Changes
 * When retryable IO error occurs during compaction, it is mapped to soft error and set the BG error. However, auto resume is not called to clean the soft error since compaction will reschedule by itself. In this change, When retryable IO error occurs during compaction, BG error is not set. User will be informed the error via EventHelper.
 
@@ -11,11 +7,11 @@
 * Add support for key-value integrity protection in live updates from the user buffers provided to `WriteBatch` through the write to RocksDB's in-memory update buffer (memtable). This is intended to detect some cases of in-memory data corruption, due to either software or hardware errors. Users can enable protection by constructing their `WriteBatch` with `protection_bytes_per_key == 8`.
 * Add support for updating `full_history_ts_low` option in manual compaction, which is for old timestamp data GC.
 * Add a mechanism for using Makefile to build external plugin code into the RocksDB libraries/binaries. This intends to simplify compatibility and distribution for plugins (e.g., special-purpose `FileSystem`s) whose source code resides outside the RocksDB repo. See "plugin/README.md" for developer details, and "PLUGINS.md" for a listing of available plugins.
+* Added memory pre-fetching for experimental Ribbon filter, which especially optimizes performance with batched MultiGet.
 
 ### Bug Fixes
 * Since 6.15.0, `TransactionDB` returns error `Status`es from calls to `DeleteRange()` and calls to `Write()` where the `WriteBatch` contains a range deletion. Previously such operations may have succeeded while not providing the expected transactional guarantees. There are certain cases where range deletion can still be used on such DBs; see the API doc on `TransactionDB::DeleteRange()` for details.
 * `OptimisticTransactionDB` now returns error `Status`es from calls to `DeleteRange()` and calls to `Write()` where the `WriteBatch` contains a range deletion. Previously such operations may have succeeded while not providing the expected transactional guarantees.
->>>>>>> 7ebde3da
 
 ## 6.17.0 (01/15/2021)
 ### Behavior Changes
