# Rocksdb Change Log
## Unreleased
<<<<<<< HEAD
### Behavior Changes
* MemTableList::TrimHistory now use allocated bytes when max_write_buffer_size_to_maintain > 0(default in TrasactionDB, introduced in PR#5022) Fix #8371.
=======
### New Features
### Bug Fixes
### Behavior Changes
### Public API change
* Extend WriteBatch::AssignTimestamp and AssignTimestamps API so that both functions can accept an optional `checker` argument that performs additional checking on timestamp sizes.
>>>>>>> 04b2c16f

## 6.27.0 (2021-11-19)
### New Features
* Added new ChecksumType kXXH3 which is faster than kCRC32c on almost all x86\_64 hardware.
* Added a new online consistency check for BlobDB which validates that the number/total size of garbage blobs does not exceed the number/total size of all blobs in any given blob file.
* Provided support for tracking per-sst user-defined timestamp information in MANIFEST.
* Added new option "adaptive_readahead" in ReadOptions. For iterators, RocksDB does auto-readahead on noticing sequential reads and by enabling this option, readahead_size of current file (if reads are sequential) will be carried forward to next file instead of starting from the scratch at each level (except L0 level files). If reads are not sequential it will fall back to 8KB. This option is applicable only for RocksDB internal prefetch buffer and isn't supported with underlying file system prefetching.
* Added the read count and read bytes related stats to Statistics for tiered storage hot, warm, and cold file reads.
* Added an option to dynamically charge an updating estimated memory usage of block-based table building to block cache if block cache available. It currently only includes charging memory usage of constructing (new) Bloom Filter and Ribbon Filter to block cache. To enable this feature, set `BlockBasedTableOptions::reserve_table_builder_memory = true`.
* Add a new API OnIOError in listener.h that notifies listeners when an IO error occurs during FileSystem operation along with filename, status etc.
* Added compaction readahead support for blob files to the integrated BlobDB implementation, which can improve compaction performance when the database resides on higher-latency storage like HDDs or remote filesystems. Readahead can be configured using the column family option `blob_compaction_readahead_size`.

### Bug Fixes
* Prevent a `CompactRange()` with `CompactRangeOptions::change_level == true` from possibly causing corruption to the LSM state (overlapping files within a level) when run in parallel with another manual compaction. Note that setting `force_consistency_checks == true` (the default) would cause the DB to enter read-only mode in this scenario and return `Status::Corruption`, rather than committing any corruption.
* Fixed a bug in CompactionIterator when write-prepared transaction is used. A released earliest write conflict snapshot may cause assertion failure in dbg mode and unexpected key in opt mode.
* Fix ticker WRITE_WITH_WAL("rocksdb.write.wal"), this bug is caused by a bad extra `RecordTick(stats_, WRITE_WITH_WAL)` (at 2 place), this fix remove the extra `RecordTick`s and fix the corresponding test case.
* EventListener::OnTableFileCreated was previously called with OK status and file_size==0 in cases of no SST file contents written (because there was no content to add) and the empty file deleted before calling the listener. Now the status is Aborted.
* Fixed a bug in CompactionIterator when write-preared transaction is used. Releasing earliest_snapshot during compaction may cause a SingleDelete to be output after a PUT of the same user key whose seq has been zeroed.
* Added input sanitization on negative bytes passed into `GenericRateLimiter::Request`.
* Fixed an assertion failure in CompactionIterator when write-prepared transaction is used. We prove that certain operations can lead to a Delete being followed by a SingleDelete (same user key). We can drop the SingleDelete.
* Fixed a bug of timestamp-based GC which can cause all versions of a key under full_history_ts_low to be dropped. This bug will be triggered when some of the ikeys' timestamps are lower than full_history_ts_low, while others are newer.
* In some cases outside of the DB read and compaction paths, SST block checksums are now checked where they were not before.
* Explicitly check for and disallow the `BlockBasedTableOptions` if insertion into one of {`block_cache`, `block_cache_compressed`, `persistent_cache`} can show up in another of these. (RocksDB expects to be able to use the same key for different physical data among tiers.)
* Users who configured a dedicated thread pool for bottommost compactions by explicitly adding threads to the `Env::Priority::BOTTOM` pool will no longer see RocksDB schedule automatic compactions exceeding the DB's compaction concurrency limit. For details on per-DB compaction concurrency limit, see API docs of `max_background_compactions` and `max_background_jobs`.
* Fixed a bug of background flush thread picking more memtables to flush and prematurely advancing column family's log_number.
* Fixed an assertion failure in ManifestTailer.
* Fixed a bug that could, with WAL enabled, cause backups, checkpoints, and `GetSortedWalFiles()` to fail randomly with an error like `IO error: 001234.log: No such file or directory`

### Behavior Changes
* `NUM_FILES_IN_SINGLE_COMPACTION` was only counting the first input level files, now it's including all input files.
* `TransactionUtil::CheckKeyForConflicts` can also perform conflict-checking based on user-defined timestamps in addition to sequence numbers.
* Removed `GenericRateLimiter`'s minimum refill bytes per period previously enforced.

### Public API change
* When options.ttl is used with leveled compaction with compactinon priority kMinOverlappingRatio, files exceeding half of TTL value will be prioritized more, so that by the time TTL is reached, fewer extra compactions will be scheduled to clear them up. At the same time, when compacting files with data older than half of TTL, output files may be cut off based on those files' boundaries, in order for the early TTL compaction to work properly.
* Made FileSystem extend the Customizable class and added a CreateFromString method.  Implementations need to be registered with the ObjectRegistry and to implement a Name() method in order to be created via this method.
* Clarified in API comments that RocksDB is not exception safe for callbacks and custom extensions. An exception propagating into RocksDB can lead to undefined behavior, including data loss, unreported corruption, deadlocks, and more.
* Marked `WriteBufferManager` as `final` because it is not intended for extension.
* Removed unimportant implementation details from table_properties.h
* Add API `FSDirectory::FsyncWithDirOptions()`, which provides extra information like directory fsync reason in `DirFsyncOptions`. File system like btrfs is using that to skip directory fsync for creating a new file, or when renaming a file, fsync the target file instead of the directory, which improves the `DB::Open()` speed by ~20%.
* `DB::Open()` is not going be blocked by obsolete file purge if `DBOptions::avoid_unnecessary_blocking_io` is set to true.
* In builds where glibc provides `gettid()`, info log ("LOG" file) lines now print a system-wide thread ID from `gettid()` instead of the process-local `pthread_self()`. For all users, the thread ID format is changed from hexadecimal to decimal integer.
* In builds where glibc provides `pthread_setname_np()`, the background thread names no longer contain an ID suffix. For example, "rocksdb:bottom7" (and all other threads in the `Env::Priority::BOTTOM` pool) are now named "rocksdb:bottom". Previously large thread pools could breach the name size limit (e.g., naming "rocksdb:bottom10" would fail).
* Deprecating `ReadOptions::iter_start_seqnum` and `DBOptions::preserve_deletes`, please try using user defined timestamp feature instead. The options will be removed in a future release, currently it logs a warning message when using.

### Performance Improvements
* Released some memory related to filter construction earlier in `BlockBasedTableBuilder` for `FullFilter` and `PartitionedFilter` case (#9070)

### Behavior Changes
* `NUM_FILES_IN_SINGLE_COMPACTION` was only counting the first input level files, now it's including all input files.

## 6.26.0 (2021-10-20)
### Bug Fixes
* Fixes a bug in directed IO mode when calling MultiGet() for blobs in the same blob file. The bug is caused by not sorting the blob read requests by file offsets.
* Fix the incorrect disabling of SST rate limited deletion when the WAL and DB are in different directories. Only WAL rate limited deletion should be disabled if its in a different directory.
* Fix `DisableManualCompaction()` to cancel compactions even when they are waiting on automatic compactions to drain due to `CompactRangeOptions::exclusive_manual_compactions == true`.
* Fix contract of `Env::ReopenWritableFile()` and `FileSystem::ReopenWritableFile()` to specify any existing file must not be deleted or truncated.
* Fixed bug in calls to `IngestExternalFiles()` with files for multiple column families. The bug could have introduced a delay in ingested file keys becoming visible after `IngestExternalFiles()` returned. Furthermore, mutations to ingested file keys while they were invisible could have been dropped (not necessarily immediately).
* Fixed a possible race condition impacting users of `WriteBufferManager` who constructed it with `allow_stall == true`. The race condition led to undefined behavior (in our experience, typically a process crash).
* Fixed a bug where stalled writes would remain stalled forever after the user calls `WriteBufferManager::SetBufferSize()` with `new_size == 0` to dynamically disable memory limiting.
* Make `DB::close()` thread-safe.
* Fix a bug in atomic flush where one bg flush thread will wait forever for a preceding bg flush thread to commit its result to MANIFEST but encounters an error which is mapped to a soft error (DB not stopped).
* Fix a bug in `BackupEngine` where some internal callers of `GenericRateLimiter::Request()` do not honor `bytes <= GetSingleBurstBytes()`.

### New Features
* Print information about blob files when using "ldb list_live_files_metadata"
* Provided support for SingleDelete with user defined timestamp.
* Experimental new function DB::GetLiveFilesStorageInfo offers essentially a unified version of other functions like GetLiveFiles, GetLiveFilesChecksumInfo, and GetSortedWalFiles. Checkpoints and backups could show small behavioral changes and/or improved performance as they now use this new API.
* Add remote compaction read/write bytes statistics: `REMOTE_COMPACT_READ_BYTES`, `REMOTE_COMPACT_WRITE_BYTES`.
* Introduce an experimental feature to dump out the blocks from block cache and insert them to the secondary cache to reduce the cache warmup time (e.g., used while migrating DB instance). More information are in `class CacheDumper` and `CacheDumpedLoader` at `rocksdb/utilities/cache_dump_load.h` Note that, this feature is subject to the potential change in the future, it is still experimental.
* Introduced a new BlobDB configuration option `blob_garbage_collection_force_threshold`, which can be used to trigger compactions targeting the SST files which reference the oldest blob files when the ratio of garbage in those blob files meets or exceeds the specified threshold. This can reduce space amplification with skewed workloads where the affected SST files might not otherwise get picked up for compaction.
* Added EXPERIMENTAL support for table file (SST) unique identifiers that are stable and universally unique, available with new function `GetUniqueIdFromTableProperties`. Only SST files from RocksDB >= 6.24 support unique IDs.
* Added `GetMapProperty()` support for "rocksdb.dbstats" (`DB::Properties::kDBStats`). As a map property, it includes DB-level internal stats accumulated over the DB's lifetime, such as user write related stats and uptime.

### Public API change
* Made SystemClock extend the Customizable class and added a CreateFromString method.  Implementations need to be registered with the ObjectRegistry and to implement a Name() method in order to be created via this method.
* Made SliceTransform extend the Customizable class and added a CreateFromString method.  Implementations need to be registered with the ObjectRegistry and to implement a Name() method in order to be created via this method.  The Capped and Prefixed transform classes return a short name (no length); use GetId for the fully qualified name.
* Made FileChecksumGenFactory, SstPartitionerFactory, TablePropertiesCollectorFactory, and WalFilter extend the Customizable class and added a CreateFromString method.
* Some fields of SstFileMetaData are deprecated for compatibility with new base class FileStorageInfo.
* Add `file_temperature` to `IngestExternalFileArg` such that when ingesting SST files, we are able to indicate the temperature of the this batch of files.
* If `DB::Close()` failed with a non aborted status, calling `DB::Close()` again will return the original status instead of Status::OK.
* Add CacheTier to advanced_options.h to describe the cache tier we used. Add a `lowest_used_cache_tier` option to `DBOptions` (immutable) and pass it to BlockBasedTableReader. By default it is `CacheTier::kNonVolatileBlockTier`, which means, we always use both block cache (kVolatileTier) and secondary cache (kNonVolatileBlockTier). By set it to `CacheTier::kVolatileTier`, the DB will not use the secondary cache.
* Even when options.max_compaction_bytes is hit, compaction output files are only cut when it aligns with grandparent files' boundaries. options.max_compaction_bytes could be slightly violated with the change, but the violation is no more than one target SST file size, which is usually much smaller.

### Performance Improvements
* Improved CPU efficiency of building block-based table (SST) files (#9039 and #9040).

### Java API Changes
* Add Java API bindings for new integrated BlobDB options
* `keyMayExist()` supports ByteBuffer.
* Fix multiget throwing Null Pointer Exception for num of keys > 70k (https://github.com/facebook/rocksdb/issues/8039).

## 6.25.0 (2021-09-20)
### Bug Fixes
* Allow secondary instance to refresh iterator. Assign read seq after referencing SuperVersion.
* Fixed a bug of secondary instance's last_sequence going backward, and reads on the secondary fail to see recent updates from the primary.
* Fixed a bug that could lead to duplicate DB ID or DB session ID in POSIX environments without /proc/sys/kernel/random/uuid.
* Fix a race in DumpStats() with column family destruction due to not taking a Ref on each entry while iterating the ColumnFamilySet.
* Fix a race in item ref counting in LRUCache when promoting an item from the SecondaryCache.
* Fix a race in BackupEngine if RateLimiter is reconfigured during concurrent Restore operations.
* Fix a bug on POSIX in which failure to create a lock file (e.g. out of space) can prevent future LockFile attempts in the same process on the same file from succeeding.
* Fix a bug that backup_rate_limiter and restore_rate_limiter in BackupEngine could not limit read rates.
* Fix the implementation of `prepopulate_block_cache = kFlushOnly` to only apply to flushes rather than to all generated files.
* Fix WAL log data corruption when using DBOptions.manual_wal_flush(true) and WriteOptions.sync(true) together. The sync WAL should work with locked log_write_mutex_.
* Add checks for validity of the IO uring completion queue entries, and fail the BlockBasedTableReader MultiGet sub-batch if there's an invalid completion
* Add an interface RocksDbIOUringEnable() that, if defined by the user, will allow them to enable/disable the use of IO uring by RocksDB
* Fix the bug that when direct I/O is used and MultiRead() returns a short result, RandomAccessFileReader::MultiRead() still returns full size buffer, with returned short value together with some data in original buffer. This bug is unlikely cause incorrect results, because (1) since FileSystem layer is expected to retry on short result, returning short results is only possible when asking more bytes in the end of the file, which RocksDB doesn't do when using MultiRead(); (2) checksum is unlikely to match.

### New Features
* RemoteCompaction's interface now includes `db_name`, `db_id`, `session_id`, which could help the user uniquely identify compaction job between db instances and sessions.
* Added a ticker statistic, "rocksdb.verify_checksum.read.bytes", reporting how many bytes were read from file to serve `VerifyChecksum()` and `VerifyFileChecksums()` queries.
* Added ticker statistics, "rocksdb.backup.read.bytes" and "rocksdb.backup.write.bytes", reporting how many bytes were read and written during backup.
* Added properties for BlobDB: `rocksdb.num-blob-files`, `rocksdb.blob-stats`, `rocksdb.total-blob-file-size`, and `rocksdb.live-blob-file-size`. The existing property `rocksdb.estimate_live-data-size` was also extended to include live bytes residing in blob files.
* Added two new RateLimiter IOPriorities: `Env::IO_USER`,`Env::IO_MID`. `Env::IO_USER` will have superior priority over all other RateLimiter IOPriorities without being subject to fair scheduling constraint.
* `SstFileWriter` now supports `Put`s and `Delete`s with user-defined timestamps. Note that the ingestion logic itself is not timestamp-aware yet.
* Allow a single write batch to include keys from multiple column families whose timestamps' formats can differ. For example, some column families may disable timestamp, while others enable timestamp.
* Add compaction priority information in RemoteCompaction, which can be used to schedule high priority job first.
* Added new callback APIs `OnBlobFileCreationStarted`,`OnBlobFileCreated`and `OnBlobFileDeleted` in `EventListener` class of listener.h. It notifies listeners during creation/deletion of individual blob files in Integrated BlobDB. It also log blob file creation finished event and deletion event in LOG file.
* Batch blob read requests for `DB::MultiGet` using `MultiRead`.
* Add support for fallback to local compaction, the user can return `CompactionServiceJobStatus::kUseLocal` to instruct RocksDB to run the compaction locally instead of waiting for the remote compaction result.
* Add built-in rate limiter's implementation of `RateLimiter::GetTotalPendingRequest(int64_t* total_pending_requests, const Env::IOPriority pri)` for the total number of requests that are pending for bytes in the rate limiter.
* Charge memory usage during data buffering, from which training samples are gathered for dictionary compression, to block cache. Unbuffering data can now be triggered if the block cache becomes full and `strict_capacity_limit=true` for the block cache, in addition to existing conditions that can trigger unbuffering.

### Public API change
* Remove obsolete implementation details FullKey and ParseFullKey from public API
* Change `SstFileMetaData::size` from `size_t` to `uint64_t`.
* Made Statistics extend the Customizable class and added a CreateFromString method.  Implementations of Statistics need to be registered with the ObjectRegistry and to implement a Name() method in order to be created via this method.
* Extended `FlushJobInfo` and `CompactionJobInfo` in listener.h to provide information about the blob files generated by a flush/compaction and garbage collected during compaction in Integrated BlobDB. Added struct members `blob_file_addition_infos` and `blob_file_garbage_infos` that contain this information.
* Extended parameter `output_file_names` of `CompactFiles` API to also include paths of the blob files generated by the compaction in Integrated BlobDB.
* Most `BackupEngine` functions now return `IOStatus` instead of `Status`. Most existing code should be compatible with this change but some calls might need to be updated.
* Add a new field `level_at_creation` in `TablePropertiesCollectorFactory::Context` to capture the level at creating the SST file (i.e, table), of which the properties are being collected.

### Miscellaneous
* Add a paranoid check where in case FileSystem layer doesn't fill the buffer but returns succeed, checksum is unlikely to match even if buffer contains a previous block. The byte modified is not useful anyway, so it isn't expected to change any behavior when FileSystem is satisfying its contract.

## 6.24.0 (2021-08-20)
### Bug Fixes
* If the primary's CURRENT file is missing or inaccessible, the secondary instance should not hang repeatedly trying to switch to a new MANIFEST. It should instead return the error code encountered while accessing the file.
* Restoring backups with BackupEngine is now a logically atomic operation, so that if a restore operation is interrupted, DB::Open on it will fail. Using BackupEngineOptions::sync (default) ensures atomicity even in case of power loss or OS crash.
* Fixed a race related to the destruction of `ColumnFamilyData` objects. The earlier logic unlocked the DB mutex before destroying the thread-local `SuperVersion` pointers, which could result in a process crash if another thread managed to get a reference to the `ColumnFamilyData` object.
* Removed a call to `RenameFile()` on a non-existent info log file ("LOG") when opening a new DB. Such a call was guaranteed to fail though did not impact applications since we swallowed the error. Now we also stopped swallowing errors in renaming "LOG" file.
* Fixed an issue where `OnFlushCompleted` was not called for atomic flush.
* Fixed a bug affecting the batched `MultiGet` API when used with keys spanning multiple column families and `sorted_input == false`.
* Fixed a potential incorrect result in opt mode and assertion failures caused by releasing snapshot(s) during compaction.
* Fixed passing of BlobFileCompletionCallback to Compaction job and Atomic flush job which was default paramter (nullptr). BlobFileCompletitionCallback is internal callback that manages addition of blob files to SSTFileManager.
* Fixed MultiGet not updating the block_read_count and block_read_byte PerfContext counters.

### New Features
* Made the EventListener extend the Customizable class.
* EventListeners that have a non-empty Name() and that are registered with the ObjectRegistry can now be serialized to/from the OPTIONS file.
* Insert warm blocks (data blocks, uncompressed dict blocks, index and filter blocks) in Block cache during flush under option BlockBasedTableOptions.prepopulate_block_cache. Previously it was enabled for only data blocks.
* BlockBasedTableOptions.prepopulate_block_cache can be dynamically configured using DB::SetOptions.
* Add CompactionOptionsFIFO.age_for_warm, which allows RocksDB to move old files to warm tier in FIFO compactions. Note that file temperature is still an experimental feature.
* Add a comment to suggest btrfs user to disable file preallocation by setting `options.allow_fallocate=false`.
* Fast forward option in Trace replay changed to double type to allow replaying at a lower speed, by settings the value between 0 and 1. This option can be set via `ReplayOptions` in `Replayer::Replay()`, or via `--trace_replay_fast_forward` in db_bench.
* Add property `LiveSstFilesSizeAtTemperature` to retrieve sst file size at different temperature.
* Added a stat rocksdb.secondary.cache.hits.
* Added a PerfContext counter secondary_cache_hit_count.
* The integrated BlobDB implementation now supports the tickers `BLOB_DB_BLOB_FILE_BYTES_READ`, `BLOB_DB_GC_NUM_KEYS_RELOCATED`, and `BLOB_DB_GC_BYTES_RELOCATED`, as well as the histograms `BLOB_DB_COMPRESSION_MICROS` and `BLOB_DB_DECOMPRESSION_MICROS`.
* Added hybrid configuration of Ribbon filter and Bloom filter where some LSM levels use Ribbon for memory space efficiency and some use Bloom for speed. See NewRibbonFilterPolicy. This also changes the default behavior of NewRibbonFilterPolicy to use Bloom for flushes under Leveled and Universal compaction and Ribbon otherwise. The C API function `rocksdb_filterpolicy_create_ribbon` is unchanged but adds new `rocksdb_filterpolicy_create_ribbon_hybrid`.

### Public API change
* Added APIs to decode and replay trace file via Replayer class. Added `DB::NewDefaultReplayer()` to create a default Replayer instance. Added `TraceReader::Reset()` to restart reading a trace file. Created trace_record.h, trace_record_result.h and utilities/replayer.h files to access the decoded Trace records, replay them, and query the actual operation results.
* Added Configurable::GetOptionsMap to the public API for use in creating new Customizable classes.
* Generalized bits_per_key parameters in C API from int to double for greater configurability. Although this is a compatible change for existing C source code, anything depending on C API signatures, such as foreign function interfaces, will need to be updated.

### Performance Improvements
* Try to avoid updating DBOptions if `SetDBOptions()` does not change any option value.

### Behavior Changes
* `StringAppendOperator` additionally accepts a string as the delimiter.
* BackupEngineOptions::sync (default true) now applies to restoring backups in addition to creating backups. This could slow down restores, but ensures they are fully persisted before returning OK. (Consider increasing max_background_operations to improve performance.)

## 6.23.0 (2021-07-16)
### Behavior Changes
* Obsolete keys in the bottommost level that were preserved for a snapshot will now be cleaned upon snapshot release in all cases. This form of compaction (snapshot release triggered compaction) previously had an artificial limitation that multiple tombstones needed to be present.
### Bug Fixes
* Blob file checksums are now printed in hexadecimal format when using the `manifest_dump` `ldb` command.
* `GetLiveFilesMetaData()` now populates the `temperature`, `oldest_ancester_time`, and `file_creation_time` fields of its `LiveFileMetaData` results when the information is available. Previously these fields always contained zero indicating unknown.
* Fix mismatches of OnCompaction{Begin,Completed} in case of DisableManualCompaction().
* Fix continuous logging of an existing background error on every user write
* Fix a bug that `Get()` return Status::OK() and an empty value for non-existent key when `read_options.read_tier = kBlockCacheTier`.
* Fix a bug that stat in `get_context` didn't accumulate to statistics when query is failed.
* Fixed handling of DBOptions::wal_dir with LoadLatestOptions() or ldb --try_load_options on a copied or moved DB. Previously, when the WAL directory is same as DB directory (default), a copied or moved DB would reference the old path of the DB as the WAL directory, potentially corrupting both copies. Under this change, the wal_dir from DB::GetOptions() or LoadLatestOptions() may now be empty, indicating that the current DB directory is used for WALs. This is also a subtle API change.

### New Features
* ldb has a new feature, `list_live_files_metadata`, that shows the live SST files, as well as their LSM storage level and the column family they belong to.
* The new BlobDB implementation now tracks the amount of garbage in each blob file in the MANIFEST.
* Integrated BlobDB now supports Merge with base values (Put/Delete etc.).
* RemoteCompaction supports sub-compaction, the job_id in the user interface is changed from `int` to `uint64_t` to support sub-compaction id.
* Expose statistics option in RemoteCompaction worker.

### Public API change
* Added APIs to the Customizable class to allow developers to create their own Customizable classes.  Created the utilities/customizable_util.h file to contain helper methods for developing new Customizable classes.
* Change signature of SecondaryCache::Name().  Make SecondaryCache customizable and add SecondaryCache::CreateFromString method.

## 6.22.0 (2021-06-18)
### Behavior Changes
* Added two additional tickers, MEMTABLE_PAYLOAD_BYTES_AT_FLUSH and MEMTABLE_GARBAGE_BYTES_AT_FLUSH. These stats can be used to estimate the ratio of "garbage" (outdated) bytes in the memtable that are discarded at flush time.
* Added API comments clarifying safe usage of Disable/EnableManualCompaction and EventListener callbacks for compaction.
### Bug Fixes
* fs_posix.cc GetFreeSpace() always report disk space available to root even when running as non-root.  Linux defaults often have disk mounts with 5 to 10 percent of total space reserved only for root.  Out of space could result for non-root users.
* Subcompactions are now disabled when user-defined timestamps are used, since the subcompaction boundary picking logic is currently not timestamp-aware, which could lead to incorrect results when different subcompactions process keys that only differ by timestamp.
* Fix an issue that `DeleteFilesInRange()` may cause ongoing compaction reports corruption exception, or ASSERT for debug build. There's no actual data loss or corruption that we find.
* Fixed confusingly duplicated output in LOG for periodic stats ("DUMPING STATS"), including "Compaction Stats" and "File Read Latency Histogram By Level".
* Fixed performance bugs in background gathering of block cache entry statistics, that could consume a lot of CPU when there are many column families with a shared block cache.

### New Features
* Marked the Ribbon filter and optimize_filters_for_memory features as production-ready, each enabling memory savings for Bloom-like filters. Use `NewRibbonFilterPolicy` in place of `NewBloomFilterPolicy` to use Ribbon filters instead of Bloom, or `ribbonfilter` in place of `bloomfilter` in configuration string.
* Allow `DBWithTTL` to use `DeleteRange` api just like other DBs. `DeleteRangeCF()` which executes `WriteBatchInternal::DeleteRange()` has been added to the handler in `DBWithTTLImpl::Write()` to implement it.
* Add BlockBasedTableOptions.prepopulate_block_cache.  If enabled, it prepopulate warm/hot data blocks which are already in memory into block cache at the time of flush. On a flush, the data block that is in memory (in memtables) get flushed to the device. If using Direct IO, additional IO is incurred to read this data back into memory again, which is avoided by enabling this option and it also helps with Distributed FileSystem. More details in include/rocksdb/table.h.
* Added a `cancel` field to `CompactRangeOptions`, allowing individual in-process manual range compactions to be cancelled.

### New Features
* Added BlobMetaData to the ColumnFamilyMetaData to return information about blob files

### Public API change
* Added GetAllColumnFamilyMetaData API to retrieve the ColumnFamilyMetaData about all column families.

## 6.21.0 (2021-05-21)
### Bug Fixes
* Fixed a bug in handling file rename error in distributed/network file systems when the server succeeds but client returns error. The bug can cause CURRENT file to point to non-existing MANIFEST file, thus DB cannot be opened.
* Fixed a bug where ingested files were written with incorrect boundary key metadata. In rare cases this could have led to a level's files being wrongly ordered and queries for the boundary keys returning wrong results.
* Fixed a data race between insertion into memtables and the retrieval of the DB properties `rocksdb.cur-size-active-mem-table`, `rocksdb.cur-size-all-mem-tables`, and `rocksdb.size-all-mem-tables`.
* Fixed the false-positive alert when recovering from the WAL file. Avoid reporting "SST file is ahead of WAL" on a newly created empty column family, if the previous WAL file is corrupted.
* Fixed a bug where `GetLiveFiles()` output included a non-existent file called "OPTIONS-000000". Backups and checkpoints, which use `GetLiveFiles()`, failed on DBs impacted by this bug. Read-write DBs were impacted when the latest OPTIONS file failed to write and `fail_if_options_file_error == false`. Read-only DBs were impacted when no OPTIONS files existed.
* Handle return code by io_uring_submit_and_wait() and io_uring_wait_cqe().
* In the IngestExternalFile() API, only try to sync the ingested file if the file is linked and the FileSystem/Env supports reopening a writable file.
* Fixed a bug that `AdvancedColumnFamilyOptions.max_compaction_bytes` is under-calculated for manual compaction (`CompactRange()`). Manual compaction is split to multiple compactions if the compaction size exceed the `max_compaction_bytes`. The bug creates much larger compaction which size exceed the user setting. On the other hand, larger manual compaction size can increase the subcompaction parallelism, you can tune that by setting `max_compaction_bytes`.

### Behavior Changes
* Due to the fix of false-postive alert of "SST file is ahead of WAL", all the CFs with no SST file (CF empty) will bypass the consistency check. We fixed a false-positive, but introduced a very rare true-negative which will be triggered in the following conditions: A CF with some delete operations in the last a few queries which will result in an empty CF (those are flushed to SST file and a compaction triggered which combines this file and all other SST files and generates an empty CF, or there is another reason to write a manifest entry for this CF after a flush that generates no SST file from an empty CF). The deletion entries are logged in a WAL and this WAL was corrupted, while the CF's log number points to the next WAL (due to the flush). Therefore, the DB can only recover to the point without these trailing deletions and cause the inconsistent DB status.

### New Features
* Add new option allow_stall passed during instance creation of WriteBufferManager. When allow_stall is set, WriteBufferManager will stall all writers shared across multiple DBs and columns if memory usage goes beyond specified WriteBufferManager::buffer_size (soft limit). Stall will be cleared when memory is freed after flush and memory usage goes down below buffer_size.
* Allow `CompactionFilter`s to apply in more table file creation scenarios such as flush and recovery. For compatibility, `CompactionFilter`s by default apply during compaction. Users can customize this behavior by overriding `CompactionFilterFactory::ShouldFilterTableFileCreation()`.
* Added more fields to FilterBuildingContext with LSM details, for custom filter policies that vary behavior based on where they are in the LSM-tree.
* Added DB::Properties::kBlockCacheEntryStats for querying statistics on what percentage of block cache is used by various kinds of blocks, etc. using DB::GetProperty and DB::GetMapProperty. The same information is now dumped to info LOG periodically according to `stats_dump_period_sec`.
* Add an experimental Remote Compaction feature, which allows the user to run Compaction on a different host or process. The feature is still under development, currently only works on some basic use cases. The interface will be changed without backward/forward compatibility support.
* RocksDB would validate total entries read in flush, and compare with counter inserted into it. If flush_verify_memtable_count = true (default), flush will fail. Otherwise, only log to info logs.
* Add `TableProperties::num_filter_entries`, which can be used with `TableProperties::filter_size` to calculate the effective bits per filter entry (unique user key or prefix) for a table file.

### Performance Improvements
* BlockPrefetcher is used by iterators to prefetch data if they anticipate more data to be used in future. It is enabled implicitly by rocksdb. Added change to take in account read pattern if reads are sequential. This would disable prefetching for random reads in MultiGet and iterators as readahead_size is increased exponential doing large prefetches.

### Public API change
* Removed a parameter from TableFactory::NewTableBuilder, which should not be called by user code because TableBuilder is not a public API.
* Removed unused structure `CompactionFilterContext`.
* The `skip_filters` parameter to SstFileWriter is now considered deprecated. Use `BlockBasedTableOptions::filter_policy` to control generation of filters.
* ClockCache is known to have bugs that could lead to crash or corruption, so should not be used until fixed. Use NewLRUCache instead.
* Added a new pure virtual function `ApplyToAllEntries` to `Cache`, to replace `ApplyToAllCacheEntries`. Custom `Cache` implementations must add an implementation. Because this function is for gathering statistics, an empty implementation could be acceptable for some applications.
* Added the ObjectRegistry to the ConfigOptions class.  This registry instance will be used to find any customizable loadable objects during initialization.
* Expanded the ObjectRegistry functionality to allow nested ObjectRegistry instances.  Added methods to register a set of functions with the registry/library as a group.
* Deprecated backupable_db.h and BackupableDBOptions in favor of new versions with appropriate names: backup_engine.h and BackupEngineOptions. Old API compatibility is preserved.

### Default Option Change
* When options.arena_block_size <= 0 (default value 0), still use writer_buffer_size / 8 but cap to 1MB. Too large alloation size might not be friendly to allocator and might cause performance issues in extreme cases.

### Build
* By default, try to build with liburing. For make, if ROCKSDB_USE_IO_URING is not set, treat as enable, which means RocksDB will try to build with liburing. Users can disable it with ROCKSDB_USE_IO_URING=0. For cmake, add WITH_LIBURING to control it, with default on.

## 6.20.0 (2021-04-16)
### Behavior Changes
* `ColumnFamilyOptions::sample_for_compression` now takes effect for creation of all block-based tables. Previously it only took effect for block-based tables created by flush.
* `CompactFiles()` can no longer compact files from lower level to up level, which has the risk to corrupt DB (details: #8063). The validation is also added to all compactions.
* Fixed some cases in which DB::OpenForReadOnly() could write to the filesystem. If you want a Logger with a read-only DB, you must now set DBOptions::info_log yourself, such as using CreateLoggerFromOptions().
* get_iostats_context() will never return nullptr. If thread-local support is not available, and user does not opt-out iostats context, then compilation will fail. The same applies to perf context as well.
* Added support for WriteBatchWithIndex::NewIteratorWithBase when overwrite_key=false.  Previously, this combination was not supported and would assert or return nullptr.
* Improve the behavior of WriteBatchWithIndex for Merge operations.  Now more operations may be stored in order to return the correct merged result.

### Bug Fixes
* Use thread-safe `strerror_r()` to get error messages.
* Fixed a potential hang in shutdown for a DB whose `Env` has high-pri thread pool disabled (`Env::GetBackgroundThreads(Env::Priority::HIGH) == 0`)
* Made BackupEngine thread-safe and added documentation comments to clarify what is safe for multiple BackupEngine objects accessing the same backup directory.
* Fixed crash (divide by zero) when compression dictionary is applied to a file containing only range tombstones.
* Fixed a backward iteration bug with partitioned filter enabled: not including the prefix of the last key of the previous filter partition in current filter partition can cause wrong iteration result.
* Fixed a bug that allowed `DBOptions::max_open_files` to be set with a non-negative integer with `ColumnFamilyOptions::compaction_style = kCompactionStyleFIFO`.

### Performance Improvements
* On ARM platform, use `yield` instead of `wfe` to relax cpu to gain better performance.

### Public API change
* Added `TableProperties::slow_compression_estimated_data_size` and `TableProperties::fast_compression_estimated_data_size`. When `ColumnFamilyOptions::sample_for_compression > 0`, they estimate what `TableProperties::data_size` would have been if the "fast" or "slow" (see `ColumnFamilyOptions::sample_for_compression` API doc for definitions) compression had been used instead.
* Update DB::StartIOTrace and remove Env object from the arguments as its redundant and DB already has Env object that is passed down to IOTracer::StartIOTrace
* Added `FlushReason::kWalFull`, which is reported when a memtable is flushed due to the WAL reaching its size limit; those flushes were previously reported as `FlushReason::kWriteBufferManager`. Also, changed the reason for flushes triggered by the write buffer manager to `FlushReason::kWriteBufferManager`; they were previously reported as `FlushReason::kWriteBufferFull`.
* Extend file_checksum_dump ldb command and DB::GetLiveFilesChecksumInfo API for IntegratedBlobDB and get checksum of blob files along with SST files.

### New Features
* Added the ability to open BackupEngine backups as read-only DBs, using BackupInfo::name_for_open and env_for_open provided by BackupEngine::GetBackupInfo() with include_file_details=true.
* Added BackupEngine support for integrated BlobDB, with blob files shared between backups when table files are shared. Because of current limitations, blob files always use the kLegacyCrc32cAndFileSize naming scheme, and incremental backups must read and checksum all blob files in a DB, even for files that are already backed up.
* Added an optional output parameter to BackupEngine::CreateNewBackup(WithMetadata) to return the BackupID of the new backup.
* Added BackupEngine::GetBackupInfo / GetLatestBackupInfo for querying individual backups.
* Made the Ribbon filter a long-term supported feature in terms of the SST schema(compatible with version >= 6.15.0) though the API for enabling it is expected to change.

## 6.19.0 (2021-03-21)
### Bug Fixes
* Fixed the truncation error found in APIs/tools when dumping block-based SST files in a human-readable format. After fix, the block-based table can be fully dumped as a readable file.
* When hitting a write slowdown condition, no write delay (previously 1 millisecond) is imposed until `delayed_write_rate` is actually exceeded, with an initial burst allowance of 1 millisecond worth of bytes. Also, beyond the initial burst allowance, `delayed_write_rate` is now more strictly enforced, especially with multiple column families.

### Public API change
* Changed default `BackupableDBOptions::share_files_with_checksum` to `true` and deprecated `false` because of potential for data loss. Note that accepting this change in behavior can temporarily increase backup data usage because files are not shared between backups using the two different settings. Also removed obsolete option kFlagMatchInterimNaming.
* Add a new option BlockBasedTableOptions::max_auto_readahead_size. RocksDB does auto-readahead for iterators on noticing more than two reads for a table file if user doesn't provide readahead_size. The readahead starts at 8KB and doubles on every additional read upto max_auto_readahead_size and now max_auto_readahead_size can be configured dynamically as well. Found that 256 KB readahead size provides the best performance, based on experiments, for auto readahead. Experiment data is in PR #3282. If value is set 0 then no automatic prefetching will be done by rocksdb. Also changing the value will only affect files opened after the change.
* Add suppport to extend DB::VerifyFileChecksums API to also verify blob files checksum.
* When using the new BlobDB, the amount of data written by flushes/compactions is now broken down into table files and blob files in the compaction statistics; namely, Write(GB) denotes the amount of data written to table files, while Wblob(GB) means the amount of data written to blob files.
* New default BlockBasedTableOptions::format_version=5 to enable new Bloom filter implementation by default, compatible with RocksDB versions >= 6.6.0.
* Add new SetBufferSize API to WriteBufferManager to allow dynamic management of memory allotted to all write buffers.  This allows user code to adjust memory monitoring provided by WriteBufferManager as process memory needs change datasets grow and shrink.
* Clarified the required semantics of Read() functions in FileSystem and Env APIs. Please ensure any custom implementations are compliant.
* For the new integrated BlobDB implementation, compaction statistics now include the amount of data read from blob files during compaction (due to garbage collection or compaction filters). Write amplification metrics have also been extended to account for data read from blob files.
* Add EqualWithoutTimestamp() to Comparator.
* Extend support to track blob files in SSTFileManager whenever a blob file is created/deleted. Blob files will be scheduled to delete via SSTFileManager and SStFileManager will now take blob files in account while calculating size and space limits along with SST files.
* Add new Append and PositionedAppend API with checksum handoff to legacy Env.

### New Features
* Support compaction filters for the new implementation of BlobDB. Add `FilterBlobByKey()` to `CompactionFilter`. Subclasses can override this method so that compaction filters can determine whether the actual blob value has to be read during compaction. Use a new `kUndetermined` in `CompactionFilter::Decision` to indicated that further action is necessary for compaction filter to make a decision.
* Add support to extend retrieval of checksums for blob files from the MANIFEST when checkpointing. During backup, rocksdb can detect corruption in blob files  during file copies.
* Add new options for db_bench --benchmarks: flush, waitforcompaction, compact0, compact1.
* Add an option to BackupEngine::GetBackupInfo to include the name and size of each backed-up file. Especially in the presence of file sharing among backups, this offers detailed insight into backup space usage.
* Enable backward iteration on keys with user-defined timestamps.
* Add statistics and info log for error handler: counters for bg error, bg io error, bg retryable io error, auto resume count, auto resume total retry number, and auto resume sucess; Histogram for auto resume retry count in each recovery call. Note that, each auto resume attempt will have one or multiple retries.

### Behavior Changes
* During flush, only WAL sync retryable IO error is mapped to hard error, which will stall the writes. When WAL is used but only SST file write has retryable IO error, it will be mapped to soft error and write will not be affected.

## 6.18.0 (2021-02-19)
### Behavior Changes
* When retryable IO error occurs during compaction, it is mapped to soft error and set the BG error. However, auto resume is not called to clean the soft error since compaction will reschedule by itself. In this change, When retryable IO error occurs during compaction, BG error is not set. User will be informed the error via EventHelper.
* Introduce a new trace file format for query tracing and replay and trace file version is bump up to 0.2. A payload map is added as the first portion of the payload. We will not have backward compatible issues when adding new entries to trace records. Added the iterator_upper_bound and iterator_lower_bound in Seek and SeekForPrev tracing function. Added them as the new payload member for iterator tracing.

### New Features
* Add support for key-value integrity protection in live updates from the user buffers provided to `WriteBatch` through the write to RocksDB's in-memory update buffer (memtable). This is intended to detect some cases of in-memory data corruption, due to either software or hardware errors. Users can enable protection by constructing their `WriteBatch` with `protection_bytes_per_key == 8`.
* Add support for updating `full_history_ts_low` option in manual compaction, which is for old timestamp data GC.
* Add a mechanism for using Makefile to build external plugin code into the RocksDB libraries/binaries. This intends to simplify compatibility and distribution for plugins (e.g., special-purpose `FileSystem`s) whose source code resides outside the RocksDB repo. See "plugin/README.md" for developer details, and "PLUGINS.md" for a listing of available plugins.
* Added memory pre-fetching for experimental Ribbon filter, which especially optimizes performance with batched MultiGet.
* A new, experimental version of BlobDB (key-value separation) is now available. The new implementation is integrated into the RocksDB core, i.e. it is accessible via the usual `rocksdb::DB` API, as opposed to the separate `rocksdb::blob_db::BlobDB` interface used by the earlier version, and can be configured on a per-column family basis using the configuration options `enable_blob_files`, `min_blob_size`, `blob_file_size`, `blob_compression_type`, `enable_blob_garbage_collection`, and `blob_garbage_collection_age_cutoff`. It extends RocksDB's consistency guarantees to blobs, and offers more features and better performance. Note that some features, most notably `Merge`, compaction filters, and backup/restore are not yet supported, and there is no support for migrating a database created by the old implementation.

### Bug Fixes
* Since 6.15.0, `TransactionDB` returns error `Status`es from calls to `DeleteRange()` and calls to `Write()` where the `WriteBatch` contains a range deletion. Previously such operations may have succeeded while not providing the expected transactional guarantees. There are certain cases where range deletion can still be used on such DBs; see the API doc on `TransactionDB::DeleteRange()` for details.
* `OptimisticTransactionDB` now returns error `Status`es from calls to `DeleteRange()` and calls to `Write()` where the `WriteBatch` contains a range deletion. Previously such operations may have succeeded while not providing the expected transactional guarantees.
* Fix `WRITE_PREPARED`, `WRITE_UNPREPARED` TransactionDB `MultiGet()` may return uncommitted data with snapshot.
* In DB::OpenForReadOnly, if any error happens while checking Manifest file path, it was overridden by Status::NotFound. It has been fixed and now actual error is returned.

### Public API Change
* Added a "only_mutable_options" flag to the ConfigOptions.  When this flag is "true", the Configurable functions and convenience methods (such as GetDBOptionsFromString) will only deal with options that are marked as mutable.  When this flag is true, only options marked as mutable can be configured (a Status::InvalidArgument will be returned) and options not marked as mutable will not be returned or compared.  The default is "false", meaning to compare all options.
* Add new Append and PositionedAppend APIs to FileSystem to bring the data verification information (data checksum information) from upper layer (e.g., WritableFileWriter) to the storage layer. In this way, the customized FileSystem is able to verify the correctness of data being written to the storage on time. Add checksum_handoff_file_types to DBOptions. User can use this option to control which file types (Currently supported file tyes: kWALFile, kTableFile, kDescriptorFile.) should use the new Append and PositionedAppend APIs to handoff the verification information. Currently, RocksDB only use crc32c to calculate the checksum for write handoff.
* Add an option, `CompressionOptions::max_dict_buffer_bytes`, to limit the in-memory buffering for selecting samples for generating/training a dictionary. The limit is currently loosely adhered to.


## 6.17.0 (2021-01-15)
### Behavior Changes
* When verifying full file checksum with `DB::VerifyFileChecksums()`, we now fail with `Status::InvalidArgument` if the name of the checksum generator used for verification does not match the name of the checksum generator used for protecting the file when it was created.
* Since RocksDB does not continue write the same file if a file write fails for any reason, the file scope write IO error is treated the same as retryable IO error. More information about error handling of file scope IO error is included in `ErrorHandler::SetBGError`.

### Bug Fixes
* Version older than 6.15 cannot decode VersionEdits `WalAddition` and `WalDeletion`, fixed this by changing the encoded format of them to be ignorable by older versions.
* Fix a race condition between DB startups and shutdowns in managing the periodic background worker threads. One effect of this race condition could be the process being terminated.

### Public API Change
* Add a public API WriteBufferManager::dummy_entries_in_cache_usage() which reports the size of dummy entries stored in cache (passed to WriteBufferManager). Dummy entries are used to account for DataBlocks.
* Add a SystemClock class that contains the time-related methods from Env.  The original methods in Env may be deprecated in a future release.  This class will allow easier testing, development, and expansion of time-related features.
* Add a public API GetRocksBuildProperties and GetRocksBuildInfoAsString to get properties about the current build.  These properties may include settings related to the GIT settings (branch, timestamp).  This change also sets the "build date" based on the GIT properties, rather than the actual build time, thereby enabling more reproducible builds.

## 6.16.0 (2020-12-18)
### Behavior Changes
* Attempting to write a merge operand without explicitly configuring `merge_operator` now fails immediately, causing the DB to enter read-only mode. Previously, failure was deferred until the `merge_operator` was needed by a user read or a background operation.

### Bug Fixes
* Truncated WALs ending in incomplete records can no longer produce gaps in the recovered data when `WALRecoveryMode::kPointInTimeRecovery` is used. Gaps are still possible when WALs are truncated exactly on record boundaries; for complete protection, users should enable `track_and_verify_wals_in_manifest`.
* Fix a bug where compressed blocks read by MultiGet are not inserted into the compressed block cache when use_direct_reads = true.
* Fixed the issue of full scanning on obsolete files when there are too many outstanding compactions with ConcurrentTaskLimiter enabled.
* Fixed the logic of populating native data structure for `read_amp_bytes_per_bit` during OPTIONS file parsing on big-endian architecture. Without this fix, original code introduced in PR7659, when running on big-endian machine, can mistakenly store read_amp_bytes_per_bit (an uint32) in little endian format. Future access to `read_amp_bytes_per_bit` will give wrong values. Little endian architecture is not affected.
* Fixed prefix extractor with timestamp issues.
* Fixed a bug in atomic flush: in two-phase commit mode, the minimum WAL log number to keep is incorrect.
* Fixed a bug related to checkpoint in PR7789: if there are multiple column families, and the checkpoint is not opened as read only, then in rare cases, data loss may happen in the checkpoint. Since backup engine relies on checkpoint, it may also be affected.
* When ldb --try_load_options is used with the --column_family option, the ColumnFamilyOptions for the specified column family was not loaded from the OPTIONS file. Fix it so its loaded from OPTIONS and then overridden with command line overrides.

### New Features
* User defined timestamp feature supports `CompactRange` and `GetApproximateSizes`.
* Support getting aggregated table properties (kAggregatedTableProperties and kAggregatedTablePropertiesAtLevel) with DB::GetMapProperty, for easier access to the data in a structured format.
* Experimental option BlockBasedTableOptions::optimize_filters_for_memory now works with experimental Ribbon filter (as well as Bloom filter).

### Public API Change
* Deprecated public but rarely-used FilterBitsBuilder::CalculateNumEntry, which is replaced with ApproximateNumEntries taking a size_t parameter and returning size_t.
* To improve portability the functions `Env::GetChildren` and `Env::GetChildrenFileAttributes` will no longer return entries for the special directories `.` or `..`.
* Added a new option `track_and_verify_wals_in_manifest`. If `true`, the log numbers and sizes of the synced WALs are tracked in MANIFEST, then during DB recovery, if a synced WAL is missing from disk, or the WAL's size does not match the recorded size in MANIFEST, an error will be reported and the recovery will be aborted. Note that this option does not work with secondary instance.
* `rocksdb_approximate_sizes` and `rocksdb_approximate_sizes_cf` in the C API now requires an error pointer (`char** errptr`) for receiving any error.
* All overloads of DB::GetApproximateSizes now return Status, so that any failure to obtain the sizes is indicated to the caller.

## 6.15.0 (2020-11-13)
### Bug Fixes
* Fixed a bug in the following combination of features: indexes with user keys (`format_version >= 3`), indexes are partitioned (`index_type == kTwoLevelIndexSearch`), and some index partitions are pinned in memory (`BlockBasedTableOptions::pin_l0_filter_and_index_blocks_in_cache`). The bug could cause keys to be truncated when read from the index leading to wrong read results or other unexpected behavior.
* Fixed a bug when indexes are partitioned (`index_type == kTwoLevelIndexSearch`), some index partitions are pinned in memory (`BlockBasedTableOptions::pin_l0_filter_and_index_blocks_in_cache`), and partitions reads could be mixed between block cache and directly from the file (e.g., with `enable_index_compression == 1` and `mmap_read == 1`, partitions that were stored uncompressed due to poor compression ratio would be read directly from the file via mmap, while partitions that were stored compressed would be read from block cache). The bug could cause index partitions to be mistakenly considered empty during reads leading to wrong read results.
* Since 6.12, memtable lookup should report unrecognized value_type as corruption (#7121).
* Since 6.14, fix false positive flush/compaction `Status::Corruption` failure when `paranoid_file_checks == true` and range tombstones were written to the compaction output files.
* Since 6.14, fix a bug that could cause a stalled write to crash with mixed of slowdown and no_slowdown writes (`WriteOptions.no_slowdown=true`).
* Fixed a bug which causes hang in closing DB when refit level is set in opt build. It was because ContinueBackgroundWork() was called in assert statement which is a no op. It was introduced in 6.14.
* Fixed a bug which causes Get() to return incorrect result when a key's merge operand is applied twice. This can occur if the thread performing Get() runs concurrently with a background flush thread and another thread writing to the MANIFEST file (PR6069).
* Reverted a behavior change silently introduced in 6.14.2, in which the effects of the `ignore_unknown_options` flag (used in option parsing/loading functions) changed.
* Reverted a behavior change silently introduced in 6.14, in which options parsing/loading functions began returning `NotFound` instead of `InvalidArgument` for option names not available in the present version.
* Fixed MultiGet bugs it doesn't return valid data with user defined timestamp.
* Fixed a potential bug caused by evaluating `TableBuilder::NeedCompact()` before `TableBuilder::Finish()` in compaction job. For example, the `NeedCompact()` method of `CompactOnDeletionCollector` returned by built-in `CompactOnDeletionCollectorFactory` requires `BlockBasedTable::Finish()` to return the correct result. The bug can cause a compaction-generated file not to be marked for future compaction based on deletion ratio.
* Fixed a seek issue with prefix extractor and timestamp.
* Fixed a bug of encoding and parsing BlockBasedTableOptions::read_amp_bytes_per_bit as a 64-bit integer.
* Fixed a bug of a recovery corner case, details in PR7621.

### Public API Change
* Deprecate `BlockBasedTableOptions::pin_l0_filter_and_index_blocks_in_cache` and `BlockBasedTableOptions::pin_top_level_index_and_filter`. These options still take effect until users migrate to the replacement APIs in `BlockBasedTableOptions::metadata_cache_options`. Migration guidance can be found in the API comments on the deprecated options.
* Add new API `DB::VerifyFileChecksums` to verify SST file checksum with corresponding entries in the MANIFEST if present. Current implementation requires scanning and recomputing file checksums.

### Behavior Changes
* The dictionary compression settings specified in `ColumnFamilyOptions::compression_opts` now additionally affect files generated by flush and compaction to non-bottommost level. Previously those settings at most affected files generated by compaction to bottommost level, depending on whether `ColumnFamilyOptions::bottommost_compression_opts` overrode them. Users who relied on dictionary compression settings in `ColumnFamilyOptions::compression_opts` affecting only the bottommost level can keep the behavior by moving their dictionary settings to `ColumnFamilyOptions::bottommost_compression_opts` and setting its `enabled` flag.
* When the `enabled` flag is set in `ColumnFamilyOptions::bottommost_compression_opts`, those compression options now take effect regardless of the value in `ColumnFamilyOptions::bottommost_compression`. Previously, those compression options only took effect when `ColumnFamilyOptions::bottommost_compression != kDisableCompressionOption`. Now, they additionally take effect when `ColumnFamilyOptions::bottommost_compression == kDisableCompressionOption` (such a setting causes bottommost compression type to fall back to `ColumnFamilyOptions::compression_per_level` if configured, and otherwise fall back to `ColumnFamilyOptions::compression`).

### New Features
* An EXPERIMENTAL new Bloom alternative that saves about 30% space compared to Bloom filters, with about 3-4x construction time and similar query times is available using NewExperimentalRibbonFilterPolicy.

## 6.14 (2020-10-09)
### Bug fixes
* Fixed a bug after a `CompactRange()` with `CompactRangeOptions::change_level` set fails due to a conflict in the level change step, which caused all subsequent calls to `CompactRange()` with `CompactRangeOptions::change_level` set to incorrectly fail with a `Status::NotSupported("another thread is refitting")` error.
* Fixed a bug that the bottom most level compaction could still be a trivial move even if `BottommostLevelCompaction.kForce` or `kForceOptimized` is set.

### Public API Change
* The methods to create and manage EncrypedEnv have been changed.  The EncryptionProvider is now passed to NewEncryptedEnv as a shared pointer, rather than a raw pointer.  Comparably, the CTREncryptedProvider now takes a shared pointer, rather than a reference, to a BlockCipher.  CreateFromString methods have been added to BlockCipher and EncryptionProvider to provide a single API by which different ciphers and providers can be created, respectively.
* The internal classes (CTREncryptionProvider, ROT13BlockCipher, CTRCipherStream) associated with the EncryptedEnv have been moved out of the public API.  To create a CTREncryptionProvider, one can either use EncryptionProvider::NewCTRProvider, or EncryptionProvider::CreateFromString("CTR").  To create a new ROT13BlockCipher, one can either use BlockCipher::NewROT13Cipher or BlockCipher::CreateFromString("ROT13").
* The EncryptionProvider::AddCipher method has been added to allow keys to be added to an EncryptionProvider.  This API will allow future providers to support multiple cipher keys.
* Add a new option "allow_data_in_errors". When this new option is set by users, it allows users to opt-in to get error messages containing corrupted keys/values. Corrupt keys, values will be logged in the messages, logs, status etc. that will help users with the useful information regarding affected data. By default value of this option is set false to prevent users data to be exposed in the messages so currently, data will be redacted from logs, messages, status by default.
* AdvancedColumnFamilyOptions::force_consistency_checks is now true by default, for more proactive DB corruption detection at virtually no cost (estimated two extra CPU cycles per million on a major production workload). Corruptions reported by these checks now mention "force_consistency_checks" in case a false positive corruption report is suspected and the option needs to be disabled (unlikely). Since existing column families have a saved setting for force_consistency_checks, only new column families will pick up the new default.

### General Improvements
* The settings of the DBOptions and ColumnFamilyOptions are now managed by Configurable objects (see New Features).  The same convenience methods to configure these options still exist but the backend implementation has been unified under a common implementation.

### New Features

* Methods to configure serialize, and compare -- such as TableFactory -- are exposed directly through the Configurable base class (from which these objects inherit).  This change will allow for better and more thorough configuration management and retrieval in the future.  The options for a Configurable object can be set via the ConfigureFromMap, ConfigureFromString, or ConfigureOption method.  The serialized version of the options of an object can be retrieved via the GetOptionString, ToString, or GetOption methods.  The list of options supported by an object can be obtained via the GetOptionNames method.  The "raw" object (such as the BlockBasedTableOption) for an option may be retrieved via the GetOptions method.  Configurable options can be compared via the AreEquivalent method.  The settings within a Configurable object may be validated via the ValidateOptions method.  The object may be intialized (at which point only mutable options may be updated) via the PrepareOptions method.
* Introduce options.check_flush_compaction_key_order with default value to be true. With this option, during flush and compaction, key order will be checked when writing to each SST file. If the order is violated, the flush or compaction will fail.
* Added is_full_compaction to CompactionJobStats, so that the information is available through the EventListener interface.
* Add more stats for MultiGet in Histogram to get number of data blocks, index blocks, filter blocks and sst files read from file system per level.
* SST files have a new table property called db_host_id, which is set to the hostname by default. A new option in DBOptions, db_host_id, allows the property value to be overridden with a user specified string, or disable it completely by making the option string empty.
* Methods to create customizable extensions -- such as TableFactory -- are exposed directly through the Customizable base class (from which these objects inherit).  This change will allow these Customizable classes to be loaded and configured in a standard way (via CreateFromString).  More information on how to write and use Customizable classes is in the customizable.h header file.

## 6.13 (2020-09-12)
### Bug fixes
* Fix a performance regression introduced in 6.4 that makes a upper bound check for every Next() even if keys are within a data block that is within the upper bound.
* Fix a possible corruption to the LSM state (overlapping files within a level) when a `CompactRange()` for refitting levels (`CompactRangeOptions::change_level == true`) and another manual compaction are executed in parallel.
* Sanitize `recycle_log_file_num` to zero when the user attempts to enable it in combination with `WALRecoveryMode::kTolerateCorruptedTailRecords`. Previously the two features were allowed together, which compromised the user's configured crash-recovery guarantees.
* Fix a bug where a level refitting in CompactRange() might race with an automatic compaction that puts the data to the target level of the refitting. The bug has been there for years.
* Fixed a bug in version 6.12 in which BackupEngine::CreateNewBackup could fail intermittently with non-OK status when backing up a read-write DB configured with a DBOptions::file_checksum_gen_factory.
* Fix useless no-op compactions scheduled upon snapshot release when options.disable-auto-compactions = true.
* Fix a bug when max_write_buffer_size_to_maintain is set, immutable flushed memtable destruction is delayed until the next super version is installed. A memtable is not added to delete list because of its reference hold by super version and super version doesn't switch because of empt delete list. So memory usage keeps on increasing beyond write_buffer_size + max_write_buffer_size_to_maintain.
* Avoid converting MERGES to PUTS when allow_ingest_behind is true.
* Fix compression dictionary sampling together with `SstFileWriter`. Previously, the dictionary would be trained/finalized immediately with zero samples. Now, the whole `SstFileWriter` file is buffered in memory and then sampled.
* Fix a bug with `avoid_unnecessary_blocking_io=1` and creating backups (BackupEngine::CreateNewBackup) or checkpoints (Checkpoint::Create). With this setting and WAL enabled, these operations could randomly fail with non-OK status.
* Fix a bug in which bottommost compaction continues to advance the underlying InternalIterator to skip tombstones even after shutdown.

### New Features
* A new field `std::string requested_checksum_func_name` is added to `FileChecksumGenContext`, which enables the checksum factory to create generators for a suite of different functions.
* Added a new subcommand, `ldb unsafe_remove_sst_file`, which removes a lost or corrupt SST file from a DB's metadata. This command involves data loss and must not be used on a live DB.

### Performance Improvements
* Reduce thread number for multiple DB instances by re-using one global thread for statistics dumping and persisting.
* Reduce write-amp in heavy write bursts in `kCompactionStyleLevel` compaction style with `level_compaction_dynamic_level_bytes` set.
* BackupEngine incremental backups no longer read DB table files that are already saved to a shared part of the backup directory, unless `share_files_with_checksum` is used with `kLegacyCrc32cAndFileSize` naming (discouraged).
  * For `share_files_with_checksum`, we are confident there is no regression (vs. pre-6.12) in detecting DB or backup corruption at backup creation time, mostly because the old design did not leverage this extra checksum computation for detecting inconsistencies at backup creation time.
  * For `share_table_files` without "checksum" (not recommended), there is a regression in detecting fundamentally unsafe use of the option, greatly mitigated by file size checking (under "Behavior Changes"). Almost no reason to use `share_files_with_checksum=false` should remain.
  * `DB::VerifyChecksum` and `BackupEngine::VerifyBackup` with checksum checking are still able to catch corruptions that `CreateNewBackup` does not.

### Public API Change
* Expose kTypeDeleteWithTimestamp in EntryType and update GetEntryType() accordingly.
* Added file_checksum and file_checksum_func_name to TableFileCreationInfo, which can pass the table file checksum information through the OnTableFileCreated callback during flush and compaction.
* A warning is added to `DB::DeleteFile()` API describing its known problems and deprecation plan.
* Add a new stats level, i.e. StatsLevel::kExceptTickers (PR7329) to exclude tickers even if application passes a non-null Statistics object.
* Added a new status code IOStatus::IOFenced() for the Env/FileSystem to indicate that writes from this instance are fenced off. Like any other background error, this error is returned to the user in Put/Merge/Delete/Flush calls and can be checked using Status::IsIOFenced().

### Behavior Changes
* File abstraction `FSRandomAccessFile.Prefetch()` default return status is changed from `OK` to `NotSupported`. If the user inherited file doesn't implement prefetch, RocksDB will create internal prefetch buffer to improve read performance.
* When retryabel IO error happens during Flush (manifest write error is excluded) and WAL is disabled, originally it is mapped to kHardError. Now,it is mapped to soft error. So DB will not stall the writes unless the memtable is full. At the same time, when auto resume is triggered to recover the retryable IO error during Flush, SwitchMemtable is not called to avoid generating to many small immutable memtables. If WAL is enabled, no behavior changes.
* When considering whether a table file is already backed up in a shared part of backup directory, BackupEngine would already query the sizes of source (DB) and pre-existing destination (backup) files. BackupEngine now uses these file sizes to detect corruption, as at least one of (a) old backup, (b) backup in progress, or (c) current DB is corrupt if there's a size mismatch.

### Others
* Error in prefetching partitioned index blocks will not be swallowed. It will fail the query and return the IOError users.

## 6.12 (2020-07-28)
### Public API Change
* Encryption file classes now exposed for inheritance in env_encryption.h
* File I/O listener is extended to cover more I/O operations. Now class `EventListener` in listener.h contains new callback functions: `OnFileFlushFinish()`, `OnFileSyncFinish()`, `OnFileRangeSyncFinish()`, `OnFileTruncateFinish()`, and ``OnFileCloseFinish()``.
* `FileOperationInfo` now reports `duration` measured by `std::chrono::steady_clock` and `start_ts` measured by `std::chrono::system_clock` instead of start and finish timestamps measured by `system_clock`. Note that `system_clock` is called before `steady_clock` in program order at operation starts.
* `DB::GetDbSessionId(std::string& session_id)` is added. `session_id` stores a unique identifier that gets reset every time the DB is opened. This DB session ID should be unique among all open DB instances on all hosts, and should be unique among re-openings of the same or other DBs. This identifier is recorded in the LOG file on the line starting with "DB Session ID:".
* `DB::OpenForReadOnly()` now returns `Status::NotFound` when the specified DB directory does not exist. Previously the error returned depended on the underlying `Env`. This change is available in all 6.11 releases as well.
* A parameter `verify_with_checksum` is added to `BackupEngine::VerifyBackup`, which is false by default. If it is ture, `BackupEngine::VerifyBackup` verifies checksums and file sizes of backup files. Pass `false` for `verify_with_checksum` to maintain the previous behavior and performance of `BackupEngine::VerifyBackup`, by only verifying sizes of backup files.

### Behavior Changes
* Best-efforts recovery ignores CURRENT file completely. If CURRENT file is missing during recovery, best-efforts recovery still proceeds with MANIFEST file(s).
* In best-efforts recovery, an error that is not Corruption or IOError::kNotFound or IOError::kPathNotFound will be overwritten silently. Fix this by checking all non-ok cases and return early.
* When `file_checksum_gen_factory` is set to `GetFileChecksumGenCrc32cFactory()`, BackupEngine will compare the crc32c checksums of table files computed when creating a backup to the expected checksums stored in the DB manifest, and will fail `CreateNewBackup()` on mismatch (corruption). If the `file_checksum_gen_factory` is not set or set to any other customized factory, there is no checksum verification to detect if SST files in a DB are corrupt when read, copied, and independently checksummed by BackupEngine.
* When a DB sets `stats_dump_period_sec > 0`, either as the initial value for DB open or as a dynamic option change, the first stats dump is staggered in the following X seconds, where X is an integer in `[0, stats_dump_period_sec)`. Subsequent stats dumps are still spaced `stats_dump_period_sec` seconds apart.
* When the paranoid_file_checks option is true, a hash is generated of all keys and values are generated when the SST file is written, and then the values are read back in to validate the file.  A corruption is signaled if the two hashes do not match.

### Bug fixes
* Compressed block cache was automatically disabled with read-only DBs by mistake. Now it is fixed: compressed block cache will be in effective with read-only DB too.
* Fix a bug of wrong iterator result if another thread finishes an update and a DB flush between two statement.
* Disable file deletion after MANIFEST write/sync failure until db re-open or Resume() so that subsequent re-open will not see MANIFEST referencing deleted SSTs.
* Fix a bug when index_type == kTwoLevelIndexSearch in PartitionedIndexBuilder to update FlushPolicy to point to internal key partitioner when it changes from user-key mode to internal-key mode in index partition.
* Make compaction report InternalKey corruption while iterating over the input.
* Fix a bug which may cause MultiGet to be slow because it may read more data than requested, but this won't affect correctness. The bug was introduced in 6.10 release.
* Fail recovery and report once hitting a physical log record checksum mismatch, while reading MANIFEST. RocksDB should not continue processing the MANIFEST any further.
* Fixed a bug in size-amp-triggered and periodic-triggered universal compaction, where the compression settings for the first input level were used rather than the compression settings for the output (bottom) level.

### New Features
* DB identity (`db_id`) and DB session identity (`db_session_id`) are added to table properties and stored in SST files. SST files generated from SstFileWriter and Repairer have DB identity “SST Writer” and “DB Repairer”, respectively. Their DB session IDs are generated in the same way as `DB::GetDbSessionId`. The session ID for SstFileWriter (resp., Repairer) resets every time `SstFileWriter::Open` (resp., `Repairer::Run`) is called.
* Added experimental option BlockBasedTableOptions::optimize_filters_for_memory for reducing allocated memory size of Bloom filters (~10% savings with Jemalloc) while preserving the same general accuracy. To have an effect, the option requires format_version=5 and malloc_usable_size. Enabling this option is forward and backward compatible with existing format_version=5.
* `BackupableDBOptions::share_files_with_checksum_naming` is added with new default behavior for naming backup files with `share_files_with_checksum`, to address performance and backup integrity issues. See API comments for details.
* Added auto resume function to automatically recover the DB from background Retryable IO Error. When retryable IOError happens during flush and WAL write, the error is mapped to Hard Error and DB will be in read mode. When retryable IO Error happens during compaction, the error will be mapped to Soft Error. DB is still in write/read mode. Autoresume function will create a thread for a DB to call DB->ResumeImpl() to try the recover for Retryable IO Error during flush and WAL write. Compaction will be rescheduled by itself if retryable IO Error happens. Auto resume may also cause other Retryable IO Error during the recovery, so the recovery will fail. Retry the auto resume may solve the issue, so we use max_bgerror_resume_count to decide how many resume cycles will be tried in total. If it is <=0, auto resume retryable IO Error is disabled. Default is INT_MAX, which will lead to a infinit auto resume. bgerror_resume_retry_interval decides the time interval between two auto resumes.
* Option `max_subcompactions` can be set dynamically using DB::SetDBOptions().
* Added experimental ColumnFamilyOptions::sst_partitioner_factory to define determine the partitioning of sst files. This helps compaction to split the files on interesting boundaries (key prefixes) to make propagation of sst files less write amplifying (covering the whole key space).

### Performance Improvements
* Eliminate key copies for internal comparisons while accessing ingested block-based tables.
* Reduce key comparisons during random access in all block-based tables.
* BackupEngine avoids unnecessary repeated checksum computation for backing up a table file to the `shared_checksum` directory when using `share_files_with_checksum_naming = kUseDbSessionId` (new default), except on SST files generated before this version of RocksDB, which fall back on using `kLegacyCrc32cAndFileSize`.

## 6.11 (2020-06-12)
### Bug Fixes
* Fix consistency checking error swallowing in some cases when options.force_consistency_checks = true.
* Fix possible false NotFound status from batched MultiGet using index type kHashSearch.
* Fix corruption caused by enabling delete triggered compaction (NewCompactOnDeletionCollectorFactory) in universal compaction mode, along with parallel compactions. The bug can result in two parallel compactions picking the same input files, resulting in the DB resurrecting older and deleted versions of some keys.
* Fix a use-after-free bug in best-efforts recovery. column_family_memtables_ needs to point to valid ColumnFamilySet.
* Let best-efforts recovery ignore corrupted files during table loading.
* Fix corrupt key read from ingested file when iterator direction switches from reverse to forward at a key that is a prefix of another key in the same file. It is only possible in files with a non-zero global seqno.
* Fix abnormally large estimate from GetApproximateSizes when a range starts near the end of one SST file and near the beginning of another. Now GetApproximateSizes consistently and fairly includes the size of SST metadata in addition to data blocks, attributing metadata proportionally among the data blocks based on their size.
* Fix potential file descriptor leakage in PosixEnv's IsDirectory() and NewRandomAccessFile().
* Fix false negative from the VerifyChecksum() API when there is a checksum mismatch in an index partition block in a BlockBasedTable format table file (index_type is kTwoLevelIndexSearch).
* Fix sst_dump to return non-zero exit code if the specified file is not a recognized SST file or fails requested checks.
* Fix incorrect results from batched MultiGet for duplicate keys, when the duplicate key matches the largest key of an SST file and the value type for the key in the file is a merge value.

### Public API Change
* Flush(..., column_family) may return Status::ColumnFamilyDropped() instead of Status::InvalidArgument() if column_family is dropped while processing the flush request.
* BlobDB now explicitly disallows using the default column family's storage directories as blob directory.
* DeleteRange now returns `Status::InvalidArgument` if the range's end key comes before its start key according to the user comparator. Previously the behavior was undefined.
* ldb now uses options.force_consistency_checks = true by default and "--disable_consistency_checks" is added to disable it.
* DB::OpenForReadOnly no longer creates files or directories if the named DB does not exist, unless create_if_missing is set to true.
* The consistency checks that validate LSM state changes (table file additions/deletions during flushes and compactions) are now stricter, more efficient, and no longer optional, i.e. they are performed even if `force_consistency_checks` is `false`.
* Disable delete triggered compaction (NewCompactOnDeletionCollectorFactory) in universal compaction mode and num_levels = 1 in order to avoid a corruption bug.
* `pin_l0_filter_and_index_blocks_in_cache` no longer applies to L0 files larger than `1.5 * write_buffer_size` to give more predictable memory usage. Such L0 files may exist due to intra-L0 compaction, external file ingestion, or user dynamically changing `write_buffer_size` (note, however, that files that are already pinned will continue being pinned, even after such a dynamic change).
* In point-in-time wal recovery mode, fail database recovery in case of IOError while reading the WAL to avoid data loss.
* A new method `Env::LowerThreadPoolCPUPriority(Priority, CpuPriority)` is added to `Env` to be able to lower to a specific priority such as `CpuPriority::kIdle`.

### New Features
* sst_dump to add a new --readahead_size argument. Users can specify read size when scanning the data. Sst_dump also tries to prefetch tail part of the SST files so usually some number of I/Os are saved there too.
* Generate file checksum in SstFileWriter if Options.file_checksum_gen_factory is set. The checksum and checksum function name are stored in ExternalSstFileInfo after the sst file write is finished.
* Add a value_size_soft_limit in read options which limits the cumulative value size of keys read in batches in MultiGet. Once the cumulative value size of found keys exceeds read_options.value_size_soft_limit, all the remaining keys are returned with status Abort without further finding their values. By default the value_size_soft_limit is std::numeric_limits<uint64_t>::max().
* Enable SST file ingestion with file checksum information when calling IngestExternalFiles(const std::vector<IngestExternalFileArg>& args). Added files_checksums and files_checksum_func_names to IngestExternalFileArg such that user can ingest the sst files with their file checksum information. Added verify_file_checksum to IngestExternalFileOptions (default is True). To be backward compatible, if DB does not enable file checksum or user does not provide checksum information (vectors of files_checksums and files_checksum_func_names are both empty), verification of file checksum is always sucessful. If DB enables file checksum, DB will always generate the checksum for each ingested SST file during Prepare stage of ingestion and store the checksum in Manifest, unless verify_file_checksum is False and checksum information is provided by the application. In this case, we only verify the checksum function name and directly store the ingested checksum in Manifest. If verify_file_checksum is set to True, DB will verify the ingested checksum and function name with the genrated ones. Any mismatch will fail the ingestion. Note that, if IngestExternalFileOptions::write_global_seqno is True, the seqno will be changed in the ingested file. Therefore, the checksum of the file will be changed. In this case, a new checksum will be generated after the seqno is updated and be stored in the Manifest.

### Performance Improvements
* Eliminate redundant key comparisons during random access in block-based tables.

## 6.10 (2020-05-02)
### Bug Fixes
* Fix wrong result being read from ingested file. May happen when a key in the file happen to be prefix of another key also in the file. The issue can further cause more data corruption. The issue exists with rocksdb >= 5.0.0 since DB::IngestExternalFile() was introduced.
* Finish implementation of BlockBasedTableOptions::IndexType::kBinarySearchWithFirstKey. It's now ready for use. Significantly reduces read amplification in some setups, especially for iterator seeks.
* Fix a bug by updating CURRENT file so that it points to the correct MANIFEST file after best-efforts recovery.
* Fixed a bug where ColumnFamilyHandle objects were not cleaned up in case an error happened during BlobDB's open after the base DB had been opened.
* Fix a potential undefined behavior caused by trying to dereference nullable pointer (timestamp argument) in DB::MultiGet.
* Fix a bug caused by not including user timestamp in MultiGet LookupKey construction. This can lead to wrong query result since the trailing bytes of a user key, if not shorter than timestamp, will be mistaken for user timestamp.
* Fix a bug caused by using wrong compare function when sorting the input keys of MultiGet with timestamps.
* Upgraded version of bzip library (1.0.6 -> 1.0.8) used with RocksJava to address potential vulnerabilities if an attacker can manipulate compressed data saved and loaded by RocksDB (not normal). See issue #6703.

### Public API Change
* Add a ConfigOptions argument to the APIs dealing with converting options to and from strings and files.  The ConfigOptions is meant to replace some of the options (such as input_strings_escaped and ignore_unknown_options) and allow for more parameters to be passed in the future without changing the function signature.
* Add NewFileChecksumGenCrc32cFactory to the file checksum public API, such that the builtin Crc32c based file checksum generator factory can be used by applications.
* Add IsDirectory to Env and FS to indicate if a path is a directory.

### New Features
* Added support for pipelined & parallel compression optimization for `BlockBasedTableBuilder`. This optimization makes block building, block compression and block appending a pipeline, and uses multiple threads to accelerate block compression. Users can set `CompressionOptions::parallel_threads` greater than 1 to enable compression parallelism. This feature is experimental for now.
* Provide an allocator for memkind to be used with block cache. This is to work with memory technologies (Intel DCPMM is one such technology currently available) that require different libraries for allocation and management (such as PMDK and memkind). The high capacities available make it possible to provision large caches (up to several TBs in size) beyond what is achievable with DRAM.
* Option `max_background_flushes` can be set dynamically using DB::SetDBOptions().
* Added functionality in sst_dump tool to check the compressed file size for different compression levels and print the time spent on compressing files with each compression type. Added arguments `--compression_level_from` and `--compression_level_to` to report size of all compression levels and one compression_type must be specified with it so that it will report compressed sizes of one compression type with different levels.
* Added statistics for redundant insertions into block cache: rocksdb.block.cache.*add.redundant. (There is currently no coordination to ensure that only one thread loads a table block when many threads are trying to access that same table block.)

### Bug Fixes
* Fix a bug when making options.bottommost_compression, options.compression_opts and options.bottommost_compression_opts dynamically changeable: the modified values are not written to option files or returned back to users when being queried.
* Fix a bug where index key comparisons were unaccounted in `PerfContext::user_key_comparison_count` for lookups in files written with `format_version >= 3`.
* Fix many bloom.filter statistics not being updated in batch MultiGet.

### Performance Improvements
* Improve performance of batch MultiGet with partitioned filters, by sharing block cache lookups to applicable filter blocks.
* Reduced memory copies when fetching and uncompressing compressed blocks from sst files.

## 6.9.0 (2020-03-29)
### Behavior changes
* Since RocksDB 6.8, ttl-based FIFO compaction can drop a file whose oldest key becomes older than options.ttl while others have not. This fix reverts this and makes ttl-based FIFO compaction use the file's flush time as the criterion. This fix also requires that max_open_files = -1 and compaction_options_fifo.allow_compaction = false to function properly.

### Public API Change
* Fix spelling so that API now has correctly spelled transaction state name `COMMITTED`, while the old misspelled `COMMITED` is still available as an alias.
* Updated default format_version in BlockBasedTableOptions from 2 to 4. SST files generated with the new default can be read by RocksDB versions 5.16 and newer, and use more efficient encoding of keys in index blocks.
* A new parameter `CreateBackupOptions` is added to both `BackupEngine::CreateNewBackup` and `BackupEngine::CreateNewBackupWithMetadata`, you can decrease CPU priority of `BackupEngine`'s background threads by setting `decrease_background_thread_cpu_priority` and `background_thread_cpu_priority` in `CreateBackupOptions`.
* Updated the public API of SST file checksum. Introduce the FileChecksumGenFactory to create the FileChecksumGenerator for each SST file, such that the FileChecksumGenerator is not shared and it can be more general for checksum implementations. Changed the FileChecksumGenerator interface from Value, Extend, and GetChecksum to Update, Finalize, and GetChecksum. Finalize should be only called once after all data is processed to generate the final checksum. Temproal data should be maintained by the FileChecksumGenerator object itself and finally it can return the checksum string.

### Bug Fixes
* Fix a bug where range tombstone blocks in ingested files were cached incorrectly during ingestion. If range tombstones were read from those incorrectly cached blocks, the keys they covered would be exposed.
* Fix a data race that might cause crash when calling DB::GetCreationTimeOfOldestFile() by a small chance. The bug was introduced in 6.6 Release.
* Fix a bug where a boolean value optimize_filters_for_hits was for max threads when calling load table handles after a flush or compaction. The value is correct to 1. The bug should not cause user visible problems.
* Fix a bug which might crash the service when write buffer manager fails to insert the dummy handle to the block cache.

### Performance Improvements
* In CompactRange, for levels starting from 0, if the level does not have any file with any key falling in the specified range, the level is skipped. So instead of always compacting from level 0, the compaction starts from the first level with keys in the specified range until the last such level.
* Reduced memory copy when reading sst footer and blobdb in direct IO mode.
* When restarting a database with large numbers of sst files, large amount of CPU time is spent on getting logical block size of the sst files, which slows down the starting progress, this inefficiency is optimized away with an internal cache for the logical block sizes.

### New Features
* Basic support for user timestamp in iterator. Seek/SeekToFirst/Next and lower/upper bounds are supported. Reverse iteration is not supported. Merge is not considered.
* When file lock failure when the lock is held by the current process, return acquiring time and thread ID in the error message.
* Added a new option, best_efforts_recovery (default: false), to allow database to open in a db dir with missing table files. During best efforts recovery, missing table files are ignored, and database recovers to the most recent state without missing table file. Cross-column-family consistency is not guaranteed even if WAL is enabled.
* options.bottommost_compression, options.compression_opts and options.bottommost_compression_opts are now dynamically changeable.

## 6.8.0 (2020-02-24)
### Java API Changes
* Major breaking changes to Java comparators, toward standardizing on ByteBuffer for performant, locale-neutral operations on keys (#6252).
* Added overloads of common API methods using direct ByteBuffers for keys and values (#2283).

### Bug Fixes
* Fix incorrect results while block-based table uses kHashSearch, together with Prev()/SeekForPrev().
* Fix a bug that prevents opening a DB after two consecutive crash with TransactionDB, where the first crash recovers from a corrupted WAL with kPointInTimeRecovery but the second cannot.
* Fixed issue #6316 that can cause a corruption of the MANIFEST file in the middle when writing to it fails due to no disk space.
* Add DBOptions::skip_checking_sst_file_sizes_on_db_open. It disables potentially expensive checking of all sst file sizes in DB::Open().
* BlobDB now ignores trivially moved files when updating the mapping between blob files and SSTs. This should mitigate issue #6338 where out of order flush/compaction notifications could trigger an assertion with the earlier code.
* Batched MultiGet() ignores IO errors while reading data blocks, causing it to potentially continue looking for a key and returning stale results.
* `WriteBatchWithIndex::DeleteRange` returns `Status::NotSupported`. Previously it returned success even though reads on the batch did not account for range tombstones. The corresponding language bindings now cannot be used. In C, that includes `rocksdb_writebatch_wi_delete_range`, `rocksdb_writebatch_wi_delete_range_cf`, `rocksdb_writebatch_wi_delete_rangev`, and `rocksdb_writebatch_wi_delete_rangev_cf`. In Java, that includes `WriteBatchWithIndex::deleteRange`.
* Assign new MANIFEST file number when caller tries to create a new MANIFEST by calling LogAndApply(..., new_descriptor_log=true). This bug can cause MANIFEST being overwritten during recovery if options.write_dbid_to_manifest = true and there are WAL file(s).

### Performance Improvements
* Perfom readahead when reading from option files. Inside DB, options.log_readahead_size will be used as the readahead size. In other cases, a default 512KB is used.

### Public API Change
* The BlobDB garbage collector now emits the statistics `BLOB_DB_GC_NUM_FILES` (number of blob files obsoleted during GC), `BLOB_DB_GC_NUM_NEW_FILES` (number of new blob files generated during GC), `BLOB_DB_GC_FAILURES` (number of failed GC passes), `BLOB_DB_GC_NUM_KEYS_RELOCATED` (number of blobs relocated during GC), and `BLOB_DB_GC_BYTES_RELOCATED` (total size of blobs relocated during GC). On the other hand, the following statistics, which are not relevant for the new GC implementation, are now deprecated: `BLOB_DB_GC_NUM_KEYS_OVERWRITTEN`, `BLOB_DB_GC_NUM_KEYS_EXPIRED`, `BLOB_DB_GC_BYTES_OVERWRITTEN`, `BLOB_DB_GC_BYTES_EXPIRED`, and `BLOB_DB_GC_MICROS`.
* Disable recycle_log_file_num when an inconsistent recovery modes are requested: kPointInTimeRecovery and kAbsoluteConsistency

### New Features
* Added the checksum for each SST file generated by Flush or Compaction. Added sst_file_checksum_func to Options such that user can plugin their own SST file checksum function via override the FileChecksumFunc class. If user does not set the sst_file_checksum_func, SST file checksum calculation will not be enabled. The checksum information inlcuding uint32_t checksum value and a checksum function name (string). The checksum information is stored in FileMetadata in version store and also logged to MANIFEST. A new tool is added to LDB such that user can dump out a list of file checksum information from MANIFEST (stored in an unordered_map).
* `db_bench` now supports `value_size_distribution_type`, `value_size_min`, `value_size_max` options for generating random variable sized value. Added `blob_db_compression_type` option for BlobDB to enable blob compression.
* Replace RocksDB namespace "rocksdb" with flag "ROCKSDB_NAMESPACE" which if is not defined, defined as "rocksdb" in header file rocksdb_namespace.h.

## 6.7.0 (2020-01-21)
### Public API Change
* Added a rocksdb::FileSystem class in include/rocksdb/file_system.h to encapsulate file creation/read/write operations, and an option DBOptions::file_system to allow a user to pass in an instance of rocksdb::FileSystem. If its a non-null value, this will take precendence over DBOptions::env for file operations. A new API rocksdb::FileSystem::Default() returns a platform default object. The DBOptions::env option and Env::Default() API will continue to be used for threading and other OS related functions, and where DBOptions::file_system is not specified, for file operations. For storage developers who are accustomed to rocksdb::Env, the interface in rocksdb::FileSystem is new and will probably undergo some changes as more storage systems are ported to it from rocksdb::Env. As of now, no env other than Posix has been ported to the new interface.
* A new rocksdb::NewSstFileManager() API that allows the caller to pass in separate Env and FileSystem objects.
* Changed Java API for RocksDB.keyMayExist functions to use Holder<byte[]> instead of StringBuilder, so that retrieved values need not decode to Strings.
* A new `OptimisticTransactionDBOptions` Option that allows users to configure occ validation policy. The default policy changes from kValidateSerial to kValidateParallel to reduce mutex contention.

### Bug Fixes
* Fix a bug that can cause unnecessary bg thread to be scheduled(#6104).
* Fix crash caused by concurrent CF iterations and drops(#6147).
* Fix a race condition for cfd->log_number_ between manifest switch and memtable switch (PR 6249) when number of column families is greater than 1.
* Fix a bug on fractional cascading index when multiple files at the same level contain the same smallest user key, and those user keys are for merge operands. In this case, Get() the exact key may miss some merge operands.
* Delcare kHashSearch index type feature-incompatible with index_block_restart_interval larger than 1.
* Fixed an issue where the thread pools were not resized upon setting `max_background_jobs` dynamically through the `SetDBOptions` interface.
* Fix a bug that can cause write threads to hang when a slowdown/stall happens and there is a mix of writers with WriteOptions::no_slowdown set/unset.
* Fixed an issue where an incorrect "number of input records" value was used to compute the "records dropped" statistics for compactions.
* Fix a regression bug that causes segfault when hash is used, max_open_files != -1 and total order seek is used and switched back.

### New Features
* It is now possible to enable periodic compactions for the base DB when using BlobDB.
* BlobDB now garbage collects non-TTL blobs when `enable_garbage_collection` is set to `true` in `BlobDBOptions`. Garbage collection is performed during compaction: any valid blobs located in the oldest N files (where N is the number of non-TTL blob files multiplied by the value of `BlobDBOptions::garbage_collection_cutoff`) encountered during compaction get relocated to new blob files, and old blob files are dropped once they are no longer needed. Note: we recommend enabling periodic compactions for the base DB when using this feature to deal with the case when some old blob files are kept alive by SSTs that otherwise do not get picked for compaction.
* `db_bench` now supports the `garbage_collection_cutoff` option for BlobDB.
* Introduce ReadOptions.auto_prefix_mode. When set to true, iterator will return the same result as total order seek, but may choose to use prefix seek internally based on seek key and iterator upper bound.
* MultiGet() can use IO Uring to parallelize read from the same SST file. This featuer is by default disabled. It can be enabled with environment variable ROCKSDB_USE_IO_URING.

## 6.6.2 (2020-01-13)
### Bug Fixes
* Fixed a bug where non-L0 compaction input files were not considered to compute the `creation_time` of new compaction outputs.

## 6.6.1 (2020-01-02)
### Bug Fixes
* Fix a bug in WriteBatchWithIndex::MultiGetFromBatchAndDB, which is called by Transaction::MultiGet, that causes due to stale pointer access when the number of keys is > 32
* Fixed two performance issues related to memtable history trimming. First, a new SuperVersion is now created only if some memtables were actually trimmed. Second, trimming is only scheduled if there is at least one flushed memtable that is kept in memory for the purposes of transaction conflict checking.
* BlobDB no longer updates the SST to blob file mapping upon failed compactions.
* Fix a bug in which a snapshot read through an iterator could be affected by a DeleteRange after the snapshot (#6062).
* Fixed a bug where BlobDB was comparing the `ColumnFamilyHandle` pointers themselves instead of only the column family IDs when checking whether an API call uses the default column family or not.
* Delete superversions in BackgroundCallPurge.
* Fix use-after-free and double-deleting files in BackgroundCallPurge().

## 6.6.0 (2019-11-25)
### Bug Fixes
* Fix data corruption caused by output of intra-L0 compaction on ingested file not being placed in correct order in L0.
* Fix a data race between Version::GetColumnFamilyMetaData() and Compaction::MarkFilesBeingCompacted() for access to being_compacted (#6056). The current fix acquires the db mutex during Version::GetColumnFamilyMetaData(), which may cause regression.
* Fix a bug in DBIter that is_blob_ state isn't updated when iterating backward using seek.
* Fix a bug when format_version=3, partitioned filters, and prefix search are used in conjunction. The bug could result into Seek::(prefix) returning NotFound for an existing prefix.
* Revert the feature "Merging iterator to avoid child iterator reseek for some cases (#5286)" since it might cause strong results when reseek happens with a different iterator upper bound.
* Fix a bug causing a crash during ingest external file when background compaction cause severe error (file not found).
* Fix a bug when partitioned filters and prefix search are used in conjunction, ::SeekForPrev could return invalid for an existing prefix. ::SeekForPrev might be called by the user, or internally on ::Prev, or within ::Seek if the return value involves Delete or a Merge operand.
* Fix OnFlushCompleted fired before flush result persisted in MANIFEST when there's concurrent flush job. The bug exists since OnFlushCompleted was introduced in rocksdb 3.8.
* Fixed an sst_dump crash on some plain table SST files.
* Fixed a memory leak in some error cases of opening plain table SST files.
* Fix a bug when a crash happens while calling WriteLevel0TableForRecovery for multiple column families, leading to a column family's log number greater than the first corrutped log number when the DB is being opened in PointInTime recovery mode during next recovery attempt (#5856).

### New Features
* Universal compaction to support options.periodic_compaction_seconds. A full compaction will be triggered if any file is over the threshold.
* `GetLiveFilesMetaData` and `GetColumnFamilyMetaData` now expose the file number of SST files as well as the oldest blob file referenced by each SST.
* A batched MultiGet API (DB::MultiGet()) that supports retrieving keys from multiple column families.
* Full and partitioned filters in the block-based table use an improved Bloom filter implementation, enabled with format_version 5 (or above) because previous releases cannot read this filter. This replacement is faster and more accurate, especially for high bits per key or millions of keys in a single (full) filter. For example, the new Bloom filter has the same false positive rate at 9.55 bits per key as the old one at 10 bits per key, and a lower false positive rate at 16 bits per key than the old one at 100 bits per key.
* Added AVX2 instructions to USE_SSE builds to accelerate the new Bloom filter and XXH3-based hash function on compatible x86_64 platforms (Haswell and later, ~2014).
* Support options.ttl or options.periodic_compaction_seconds with options.max_open_files = -1. File's oldest ancester time and file creation time will be written to manifest. If it is availalbe, this information will be used instead of creation_time and file_creation_time in table properties.
* Setting options.ttl for universal compaction now has the same meaning as setting periodic_compaction_seconds.
* SstFileMetaData also returns file creation time and oldest ancester time.
* The `sst_dump` command line tool `recompress` command now displays how many blocks were compressed and how many were not, in particular how many were not compressed because the compression ratio was not met (12.5% threshold for GoodCompressionRatio), as seen in the `number.block.not_compressed` counter stat since version 6.0.0.
* The block cache usage is now takes into account the overhead of metadata per each entry. This results into more accurate management of memory. A side-effect of this feature is that less items are fit into the block cache of the same size, which would result to higher cache miss rates. This can be remedied by increasing the block cache size or passing kDontChargeCacheMetadata to its constuctor to restore the old behavior.
* When using BlobDB, a mapping is maintained and persisted in the MANIFEST between each SST file and the oldest non-TTL blob file it references.
* `db_bench` now supports and by default issues non-TTL Puts to BlobDB. TTL Puts can be enabled by specifying a non-zero value for the `blob_db_max_ttl_range` command line parameter explicitly.
* `sst_dump` now supports printing BlobDB blob indexes in a human-readable format. This can be enabled by specifying the `decode_blob_index` flag on the command line.
* A number of new information elements are now exposed through the EventListener interface. For flushes, the file numbers of the new SST file and the oldest blob file referenced by the SST are propagated. For compactions, the level, file number, and the oldest blob file referenced are passed to the client for each compaction input and output file.

### Public API Change
* RocksDB release 4.1 or older will not be able to open DB generated by the new release. 4.2 was released on Feb 23, 2016.
* TTL Compactions in Level compaction style now initiate successive cascading compactions on a key range so that it reaches the bottom level quickly on TTL expiry. `creation_time` table property for compaction output files is now set to the minimum of the creation times of all compaction inputs.
* With FIFO compaction style, options.periodic_compaction_seconds will have the same meaning as options.ttl. Whichever stricter will be used. With the default options.periodic_compaction_seconds value with options.ttl's default of 0, RocksDB will give a default of 30 days.
* Added an API GetCreationTimeOfOldestFile(uint64_t* creation_time) to get the file_creation_time of the oldest SST file in the DB.
* FilterPolicy now exposes additional API to make it possible to choose filter configurations based on context, such as table level and compaction style. See `LevelAndStyleCustomFilterPolicy` in db_bloom_filter_test.cc. While most existing custom implementations of FilterPolicy should continue to work as before, those wrapping the return of NewBloomFilterPolicy will require overriding new function `GetBuilderWithContext()`, because calling `GetFilterBitsBuilder()` on the FilterPolicy returned by NewBloomFilterPolicy is no longer supported.
* An unlikely usage of FilterPolicy is no longer supported. Calling GetFilterBitsBuilder() on the FilterPolicy returned by NewBloomFilterPolicy will now cause an assertion violation in debug builds, because RocksDB has internally migrated to a more elaborate interface that is expected to evolve further. Custom implementations of FilterPolicy should work as before, except those wrapping the return of NewBloomFilterPolicy, which will require a new override of a protected function in FilterPolicy.
* NewBloomFilterPolicy now takes bits_per_key as a double instead of an int. This permits finer control over the memory vs. accuracy trade-off in the new Bloom filter implementation and should not change source code compatibility.
* The option BackupableDBOptions::max_valid_backups_to_open is now only used when opening BackupEngineReadOnly. When opening a read/write BackupEngine, anything but the default value logs a warning and is treated as the default. This change ensures that backup deletion has proper accounting of shared files to ensure they are deleted when no longer referenced by a backup.
* Deprecate `snap_refresh_nanos` option.
* Added DisableManualCompaction/EnableManualCompaction to stop and resume manual compaction.
* Add TryCatchUpWithPrimary() to StackableDB in non-LITE mode.
* Add a new Env::LoadEnv() overloaded function to return a shared_ptr to Env.
* Flush sets file name to "(nil)" for OnTableFileCreationCompleted() if the flush does not produce any L0. This can happen if the file is empty thus delete by RocksDB.

### Default Option Changes
* Changed the default value of periodic_compaction_seconds to `UINT64_MAX - 1` which allows RocksDB to auto-tune periodic compaction scheduling. When using the default value, periodic compactions are now auto-enabled if a compaction filter is used. A value of `0` will turn off the feature completely.
* Changed the default value of ttl to `UINT64_MAX - 1` which allows RocksDB to auto-tune ttl value. When using the default value, TTL will be auto-enabled to 30 days, when the feature is supported. To revert the old behavior, you can explicitly set it to 0.

### Performance Improvements
* For 64-bit hashing, RocksDB is standardizing on a slightly modified preview version of XXH3. This function is now used for many non-persisted hashes, along with fastrange64() in place of the modulus operator, and some benchmarks show a slight improvement.
* Level iterator to invlidate the iterator more often in prefix seek and the level is filtered out by prefix bloom.

## 6.5.2 (2019-11-15)
### Bug Fixes
* Fix a assertion failure in MultiGet() when BlockBasedTableOptions::no_block_cache is true and there is no compressed block cache
* Fix a buffer overrun problem in BlockBasedTable::MultiGet() when compression is enabled and no compressed block cache is configured.
* If a call to BackupEngine::PurgeOldBackups or BackupEngine::DeleteBackup suffered a crash, power failure, or I/O error, files could be left over from old backups that could only be purged with a call to GarbageCollect. Any call to PurgeOldBackups, DeleteBackup, or GarbageCollect should now suffice to purge such files.

## 6.5.1 (2019-10-16)
### Bug Fixes
* Revert the feature "Merging iterator to avoid child iterator reseek for some cases (#5286)" since it might cause strange results when reseek happens with a different iterator upper bound.
* Fix a bug in BlockBasedTableIterator that might return incorrect results when reseek happens with a different iterator upper bound.
* Fix a bug when partitioned filters and prefix search are used in conjunction, ::SeekForPrev could return invalid for an existing prefix. ::SeekForPrev might be called by the user, or internally on ::Prev, or within ::Seek if the return value involves Delete or a Merge operand.

## 6.5.0 (2019-09-13)
### Bug Fixes
* Fixed a number of data races in BlobDB.
* Fix a bug where the compaction snapshot refresh feature is not disabled as advertised when `snap_refresh_nanos` is set to 0..
* Fix bloom filter lookups by the MultiGet batching API when BlockBasedTableOptions::whole_key_filtering is false, by checking that a key is in the perfix_extractor domain and extracting the prefix before looking up.
* Fix a bug in file ingestion caused by incorrect file number allocation when the number of column families involved in the ingestion exceeds 2.

### New Features
* Introduced DBOptions::max_write_batch_group_size_bytes to configure maximum limit on number of bytes that are written in a single batch of WAL or memtable write. It is followed when the leader write size is larger than 1/8 of this limit.
* VerifyChecksum() by default will issue readahead. Allow ReadOptions to be passed in to those functions to override the readhead size. For checksum verifying before external SST file ingestion, a new option IngestExternalFileOptions.verify_checksums_readahead_size, is added for this readahead setting.
* When user uses options.force_consistency_check in RocksDb, instead of crashing the process, we now pass the error back to the users without killing the process.
* Add an option `memtable_insert_hint_per_batch` to WriteOptions. If it is true, each WriteBatch will maintain its own insert hints for each memtable in concurrent write. See include/rocksdb/options.h for more details.

### Public API Change
* Added max_write_buffer_size_to_maintain option to better control memory usage of immutable memtables.
* Added a lightweight API GetCurrentWalFile() to get last live WAL filename and size. Meant to be used as a helper for backup/restore tooling in a larger ecosystem such as MySQL with a MyRocks storage engine.
* The MemTable Bloom filter, when enabled, now always uses cache locality. Options::bloom_locality now only affects the PlainTable SST format.

### Performance Improvements
* Improve the speed of the MemTable Bloom filter, reducing the write overhead of enabling it by 1/3 to 1/2, with similar benefit to read performance.

## 6.4.0 (2019-07-30)
### Default Option Change
* LRUCacheOptions.high_pri_pool_ratio is set to 0.5 (previously 0.0) by default, which means that by default midpoint insertion is enabled. The same change is made for the default value of high_pri_pool_ratio argument in NewLRUCache(). When block cache is not explicitly created, the small block cache created by BlockBasedTable will still has this option to be 0.0.
* Change BlockBasedTableOptions.cache_index_and_filter_blocks_with_high_priority's default value from false to true.

### Public API Change
* Filter and compression dictionary blocks are now handled similarly to data blocks with regards to the block cache: instead of storing objects in the cache, only the blocks themselves are cached. In addition, filter and compression dictionary blocks (as well as filter partitions) no longer get evicted from the cache when a table is closed.
* Due to the above refactoring, block cache eviction statistics for filter and compression dictionary blocks are temporarily broken. We plan to reintroduce them in a later phase.
* The semantics of the per-block-type block read counts in the performance context now match those of the generic block_read_count.
* Errors related to the retrieval of the compression dictionary are now propagated to the user.
* db_bench adds a "benchmark" stats_history, which prints out the whole stats history.
* Overload GetAllKeyVersions() to support non-default column family.
* Added new APIs ExportColumnFamily() and CreateColumnFamilyWithImport() to support export and import of a Column Family. https://github.com/facebook/rocksdb/issues/3469
* ldb sometimes uses a string-append merge operator if no merge operator is passed in. This is to allow users to print keys from a DB with a merge operator.
* Replaces old Registra with ObjectRegistry to allow user to create custom object from string, also add LoadEnv() to Env.
* Added new overload of GetApproximateSizes which gets SizeApproximationOptions object and returns a Status. The older overloads are redirecting their calls to this new method and no longer assert if the include_flags doesn't have either of INCLUDE_MEMTABLES or INCLUDE_FILES bits set. It's recommended to use the new method only, as it is more type safe and returns a meaningful status in case of errors.
* LDBCommandRunner::RunCommand() to return the status code as an integer, rather than call exit() using the code.

### New Features
* Add argument `--secondary_path` to ldb to open the database as the secondary instance. This would keep the original DB intact.
* Compression dictionary blocks are now prefetched and pinned in the cache (based on the customer's settings) the same way as index and filter blocks.
* Added DBOptions::log_readahead_size which specifies the number of bytes to prefetch when reading the log. This is mostly useful for reading a remotely located log, as it can save the number of round-trips. If 0 (default), then the prefetching is disabled.
* Added new option in SizeApproximationOptions used with DB::GetApproximateSizes. When approximating the files total size that is used to store a keys range, allow approximation with an error margin of up to total_files_size * files_size_error_margin. This allows to take some shortcuts in files size approximation, resulting in better performance, while guaranteeing the resulting error is within a reasonable margin.
* Support loading custom objects in unit tests. In the affected unit tests, RocksDB will create custom Env objects based on environment variable TEST_ENV_URI. Users need to make sure custom object types are properly registered. For example, a static library should expose a `RegisterCustomObjects` function. By linking the unit test binary with the static library, the unit test can execute this function.

### Performance Improvements
* Reduce iterator key comparison for upper/lower bound check.
* Improve performance of row_cache: make reads with newer snapshots than data in an SST file share the same cache key, except in some transaction cases.
* The compression dictionary is no longer copied to a new object upon retrieval.

### Bug Fixes
* Fix ingested file and directory not being fsync.
* Return TryAgain status in place of Corruption when new tail is not visible to TransactionLogIterator.
* Fixed a regression where the fill_cache read option also affected index blocks.
* Fixed an issue where using cache_index_and_filter_blocks==false affected partitions of partitioned indexes/filters as well.

## 6.3.2 (2019-08-15)
### Public API Change
* The semantics of the per-block-type block read counts in the performance context now match those of the generic block_read_count.

### Bug Fixes
* Fixed a regression where the fill_cache read option also affected index blocks.
* Fixed an issue where using cache_index_and_filter_blocks==false affected partitions of partitioned indexes as well.

## 6.3.1 (2019-07-24)
### Bug Fixes
* Fix auto rolling bug introduced in 6.3.0, which causes segfault if log file creation fails.

## 6.3.0 (2019-06-18)
### Public API Change
* Now DB::Close() will return Aborted() error when there is unreleased snapshot. Users can retry after all snapshots are released.
* Index blocks are now handled similarly to data blocks with regards to the block cache: instead of storing objects in the cache, only the blocks themselves are cached. In addition, index blocks no longer get evicted from the cache when a table is closed, can now use the compressed block cache (if any), and can be shared among multiple table readers.
* Partitions of partitioned indexes no longer affect the read amplification statistics.
* Due to the above refactoring, block cache eviction statistics for indexes are temporarily broken. We plan to reintroduce them in a later phase.
* options.keep_log_file_num will be enforced strictly all the time. File names of all log files will be tracked, which may take significantly amount of memory if options.keep_log_file_num is large and either of options.max_log_file_size or options.log_file_time_to_roll is set.
* Add initial support for Get/Put with user timestamps. Users can specify timestamps via ReadOptions and WriteOptions when calling DB::Get and DB::Put.
* Accessing a partition of a partitioned filter or index through a pinned reference is no longer considered a cache hit.
* Add C bindings for secondary instance, i.e. DBImplSecondary.
* Rate limited deletion of WALs is only enabled if DBOptions::wal_dir is not set, or explicitly set to db_name passed to DB::Open and DBOptions::db_paths is empty, or same as db_paths[0].path

### New Features
* Add an option `snap_refresh_nanos` (default to 0) to periodically refresh the snapshot list in compaction jobs. Assign to 0 to disable the feature.
* Add an option `unordered_write` which trades snapshot guarantees with higher write throughput. When used with WRITE_PREPARED transactions with two_write_queues=true, it offers higher throughput with however no compromise on guarantees.
* Allow DBImplSecondary to remove memtables with obsolete data after replaying MANIFEST and WAL.
* Add an option `failed_move_fall_back_to_copy` (default is true) for external SST ingestion. When `move_files` is true and hard link fails, ingestion falls back to copy if `failed_move_fall_back_to_copy` is true. Otherwise, ingestion reports an error.
* Add command `list_file_range_deletes` in ldb, which prints out tombstones in SST files.

### Performance Improvements
* Reduce binary search when iterator reseek into the same data block.
* DBIter::Next() can skip user key checking if previous entry's seqnum is 0.
* Merging iterator to avoid child iterator reseek for some cases
* Log Writer will flush after finishing the whole record, rather than a fragment.
* Lower MultiGet batching API latency by reading data blocks from disk in parallel

### General Improvements
* Added new status code kColumnFamilyDropped to distinguish between Column Family Dropped and DB Shutdown in progress.
* Improve ColumnFamilyOptions validation when creating a new column family.

### Bug Fixes
* Fix a bug in WAL replay of secondary instance by skipping write batches with older sequence numbers than the current last sequence number.
* Fix flush's/compaction's merge processing logic which allowed `Put`s covered by range tombstones to reappear. Note `Put`s may exist even if the user only ever called `Merge()` due to an internal conversion during compaction to the bottommost level.
* Fix/improve memtable earliest sequence assignment and WAL replay so that WAL entries of unflushed column families will not be skipped after replaying the MANIFEST and increasing db sequence due to another flushed/compacted column family.
* Fix a bug caused by secondary not skipping the beginning of new MANIFEST.
* On DB open, delete WAL trash files left behind in wal_dir

## 6.2.0 (2019-04-30)
### New Features
* Add an option `strict_bytes_per_sync` that causes a file-writing thread to block rather than exceed the limit on bytes pending writeback specified by `bytes_per_sync` or `wal_bytes_per_sync`.
* Improve range scan performance by avoiding per-key upper bound check in BlockBasedTableIterator.
* Introduce Periodic Compaction for Level style compaction. Files are re-compacted periodically and put in the same level.
* Block-based table index now contains exact highest key in the file, rather than an upper bound. This may improve Get() and iterator Seek() performance in some situations, especially when direct IO is enabled and block cache is disabled. A setting BlockBasedTableOptions::index_shortening is introduced to control this behavior. Set it to kShortenSeparatorsAndSuccessor to get the old behavior.
* When reading from option file/string/map, customized envs can be filled according to object registry.
* Improve range scan performance when using explicit user readahead by not creating new table readers for every iterator.
* Add index type BlockBasedTableOptions::IndexType::kBinarySearchWithFirstKey. It significantly reduces read amplification in some setups, especially for iterator seeks. It's not fully implemented yet: IO errors are not handled right.

### Public API Change
* Change the behavior of OptimizeForPointLookup(): move away from hash-based block-based-table index, and use whole key memtable filtering.
* Change the behavior of OptimizeForSmallDb(): use a 16MB block cache, put index and filter blocks into it, and cost the memtable size to it. DBOptions.OptimizeForSmallDb() and ColumnFamilyOptions.OptimizeForSmallDb() start to take an optional cache object.
* Added BottommostLevelCompaction::kForceOptimized to avoid double compacting newly compacted files in the bottommost level compaction of manual compaction. Note this option may prohibit the manual compaction to produce a single file in the bottommost level.

### Bug Fixes
* Adjust WriteBufferManager's dummy entry size to block cache from 1MB to 256KB.
* Fix a race condition between WritePrepared::Get and ::Put with duplicate keys.
* Fix crash when memtable prefix bloom is enabled and read/write a key out of domain of prefix extractor.
* Close a WAL file before another thread deletes it.
* Fix an assertion failure `IsFlushPending() == true` caused by one bg thread releasing the db mutex in ~ColumnFamilyData and another thread clearing `flush_requested_` flag.

## 6.1.1 (2019-04-09)
### New Features
* When reading from option file/string/map, customized comparators and/or merge operators can be filled according to object registry.

### Public API Change

### Bug Fixes
* Fix a bug in 2PC where a sequence of txn prepare, memtable flush, and crash could result in losing the prepared transaction.
* Fix a bug in Encryption Env which could cause encrypted files to be read beyond file boundaries.

## 6.1.0 (2019-03-27)
### New Features
* Introduce two more stats levels, kExceptHistogramOrTimers and kExceptTimers.
* Added a feature to perform data-block sampling for compressibility, and report stats to user.
* Add support for trace filtering.
* Add DBOptions.avoid_unnecessary_blocking_io. If true, we avoid file deletion when destroying ColumnFamilyHandle and Iterator. Instead, a job is scheduled to delete the files in background.

### Public API Change
* Remove bundled fbson library.
* statistics.stats_level_ becomes atomic. It is preferred to use statistics.set_stats_level() and statistics.get_stats_level() to access it.
* Introduce a new IOError subcode, PathNotFound, to indicate trying to open a nonexistent file or directory for read.
* Add initial support for multiple db instances sharing the same data in single-writer, multi-reader mode.
* Removed some "using std::xxx" from public headers.

### Bug Fixes
* Fix JEMALLOC_CXX_THROW macro missing from older Jemalloc versions, causing build failures on some platforms.
* Fix SstFileReader not able to open file ingested with write_glbal_seqno=true.

## 6.0.0 (2019-02-19)
### New Features
* Enabled checkpoint on readonly db (DBImplReadOnly).
* Make DB ignore dropped column families while committing results of atomic flush.
* RocksDB may choose to preopen some files even if options.max_open_files != -1. This may make DB open slightly longer.
* For users of dictionary compression with ZSTD v0.7.0+, we now reuse the same digested dictionary when compressing each of an SST file's data blocks for faster compression speeds.
* For all users of dictionary compression who set `cache_index_and_filter_blocks == true`, we now store dictionary data used for decompression in the block cache for better control over memory usage. For users of ZSTD v1.1.4+ who compile with -DZSTD_STATIC_LINKING_ONLY, this includes a digested dictionary, which is used to increase decompression speed.
* Add support for block checksums verification for external SST files before ingestion.
* Introduce stats history which periodically saves Statistics snapshots and added `GetStatsHistory` API to retrieve these snapshots.
* Add a place holder in manifest which indicate a record from future that can be safely ignored.
* Add support for trace sampling.
* Enable properties block checksum verification for block-based tables.
* For all users of dictionary compression, we now generate a separate dictionary for compressing each bottom-level SST file. Previously we reused a single dictionary for a whole compaction to bottom level. The new approach achieves better compression ratios; however, it uses more memory and CPU for buffering/sampling data blocks and training dictionaries.
* Add whole key bloom filter support in memtable.
* Files written by `SstFileWriter` will now use dictionary compression if it is configured in the file writer's `CompressionOptions`.

### Public API Change
* Disallow CompactionFilter::IgnoreSnapshots() = false, because it is not very useful and the behavior is confusing. The filter will filter everything if there is no snapshot declared by the time the compaction starts. However, users can define a snapshot after the compaction starts and before it finishes and this new snapshot won't be repeatable, because after the compaction finishes, some keys may be dropped.
* CompactionPri = kMinOverlappingRatio also uses compensated file size, which boosts file with lots of tombstones to be compacted first.
* Transaction::GetForUpdate is extended with a do_validate parameter with default value of true. If false it skips validating the snapshot before doing the read. Similarly ::Merge, ::Put, ::Delete, and ::SingleDelete are extended with assume_tracked with default value of false. If true it indicates that call is assumed to be after a ::GetForUpdate.
* `TableProperties::num_entries` and `TableProperties::num_deletions` now also account for number of range tombstones.
* Remove geodb, spatial_db, document_db, json_document, date_tiered_db, and redis_lists.
* With "ldb ----try_load_options", when wal_dir specified by the option file doesn't exist, ignore it.
* Change time resolution in FileOperationInfo.
* Deleting Blob files also go through SStFileManager.
* Remove CuckooHash memtable.
* The counter stat `number.block.not_compressed` now also counts blocks not compressed due to poor compression ratio.
* Remove ttl option from `CompactionOptionsFIFO`. The option has been deprecated and ttl in `ColumnFamilyOptions` is used instead.
* Support SST file ingestion across multiple column families via DB::IngestExternalFiles. See the function's comment about atomicity.
* Remove Lua compaction filter.

### Bug Fixes
* Fix a deadlock caused by compaction and file ingestion waiting for each other in the event of write stalls.
* Fix a memory leak when files with range tombstones are read in mmap mode and block cache is enabled
* Fix handling of corrupt range tombstone blocks such that corruptions cannot cause deleted keys to reappear
* Lock free MultiGet
* Fix incorrect `NotFound` point lookup result when querying the endpoint of a file that has been extended by a range tombstone.
* Fix with pipelined write, write leaders's callback failure lead to the whole write group fail.

### Change Default Options
* Change options.compaction_pri's default to kMinOverlappingRatio

## 5.18.0 (2018-11-30)
### New Features
* Introduced `JemallocNodumpAllocator` memory allocator. When being use, block cache will be excluded from core dump.
* Introduced `PerfContextByLevel` as part of `PerfContext` which allows storing perf context at each level. Also replaced `__thread` with `thread_local` keyword for perf_context. Added per-level perf context for bloom filter and `Get` query.
* With level_compaction_dynamic_level_bytes = true, level multiplier may be adjusted automatically when Level 0 to 1 compaction is lagged behind.
* Introduced DB option `atomic_flush`. If true, RocksDB supports flushing multiple column families and atomically committing the result to MANIFEST. Useful when WAL is disabled.
* Added `num_deletions` and `num_merge_operands` members to `TableProperties`.
* Added "rocksdb.min-obsolete-sst-number-to-keep" DB property that reports the lower bound on SST file numbers that are being kept from deletion, even if the SSTs are obsolete.
* Add xxhash64 checksum support
* Introduced `MemoryAllocator`, which lets the user specify custom memory allocator for block based table.
* Improved `DeleteRange` to prevent read performance degradation. The feature is no longer marked as experimental.

### Public API Change
* `DBOptions::use_direct_reads` now affects reads issued by `BackupEngine` on the database's SSTs.
* `NO_ITERATORS` is divided into two counters `NO_ITERATOR_CREATED` and `NO_ITERATOR_DELETE`. Both of them are only increasing now, just as other counters.

### Bug Fixes
* Fix corner case where a write group leader blocked due to write stall blocks other writers in queue with WriteOptions::no_slowdown set.
* Fix in-memory range tombstone truncation to avoid erroneously covering newer keys at a lower level, and include range tombstones in compacted files whose largest key is the range tombstone's start key.
* Properly set the stop key for a truncated manual CompactRange
* Fix slow flush/compaction when DB contains many snapshots. The problem became noticeable to us in DBs with 100,000+ snapshots, though it will affect others at different thresholds.
* Fix the bug that WriteBatchWithIndex's SeekForPrev() doesn't see the entries with the same key.
* Fix the bug where user comparator was sometimes fed with InternalKey instead of the user key. The bug manifests when during GenerateBottommostFiles.
* Fix a bug in WritePrepared txns where if the number of old snapshots goes beyond the snapshot cache size (128 default) the rest will not be checked when evicting a commit entry from the commit cache.
* Fixed Get correctness bug in the presence of range tombstones where merge operands covered by a range tombstone always result in NotFound.
* Start populating `NO_FILE_CLOSES` ticker statistic, which was always zero previously.
* The default value of NewBloomFilterPolicy()'s argument use_block_based_builder is changed to false. Note that this new default may cause large temp memory usage when building very large SST files.

## 5.17.0 (2018-10-05)
### Public API Change
* `OnTableFileCreated` will now be called for empty files generated during compaction. In that case, `TableFileCreationInfo::file_path` will be "(nil)" and `TableFileCreationInfo::file_size` will be zero.
* Add `FlushOptions::allow_write_stall`, which controls whether Flush calls start working immediately, even if it causes user writes to stall, or will wait until flush can be performed without causing write stall (similar to `CompactRangeOptions::allow_write_stall`). Note that the default value is false, meaning we add delay to Flush calls until stalling can be avoided when possible. This is behavior change compared to previous RocksDB versions, where Flush calls didn't check if they might cause stall or not.
* Application using PessimisticTransactionDB is expected to rollback/commit recovered transactions before starting new ones. This assumption is used to skip concurrency control during recovery.
* Expose column family id to `OnCompactionCompleted`.

### New Features
* TransactionOptions::skip_concurrency_control allows pessimistic transactions to skip the overhead of concurrency control. Could be used for optimizing certain transactions or during recovery.

### Bug Fixes
* Avoid creating empty SSTs and subsequently deleting them in certain cases during compaction.
* Sync CURRENT file contents during checkpoint.

## 5.16.3 (2018-10-01)
### Bug Fixes
* Fix crash caused when `CompactFiles` run with `CompactionOptions::compression == CompressionType::kDisableCompressionOption`. Now that setting causes the compression type to be chosen according to the column family-wide compression options.

## 5.16.2 (2018-09-21)
### Bug Fixes
* Fix bug in partition filters with format_version=4.

## 5.16.1 (2018-09-17)
### Bug Fixes
* Remove trace_analyzer_tool from rocksdb_lib target in TARGETS file.
* Fix RocksDB Java build and tests.
* Remove sync point in Block destructor.

## 5.16.0 (2018-08-21)
### Public API Change
* The merge operands are passed to `MergeOperator::ShouldMerge` in the reversed order relative to how they were merged (passed to FullMerge or FullMergeV2) for performance reasons
* GetAllKeyVersions() to take an extra argument of `max_num_ikeys`.
* Using ZSTD dictionary trainer (i.e., setting `CompressionOptions::zstd_max_train_bytes` to a nonzero value) now requires ZSTD version 1.1.3 or later.

### New Features
* Changes the format of index blocks by delta encoding the index values, which are the block handles. This saves the encoding of BlockHandle::offset of the non-head index entries in each restart interval. The feature is backward compatible but not forward compatible. It is disabled by default unless format_version 4 or above is used.
* Add a new tool: trace_analyzer. Trace_analyzer analyzes the trace file generated by using trace_replay API. It can convert the binary format trace file to a human readable txt file, output the statistics of the analyzed query types such as access statistics and size statistics, combining the dumped whole key space file to analyze, support query correlation analyzing, and etc. Current supported query types are: Get, Put, Delete, SingleDelete, DeleteRange, Merge, Iterator (Seek, SeekForPrev only).
* Add hash index support to data blocks, which helps reducing the cpu utilization of point-lookup operations. This feature is backward compatible with the data block created without the hash index. It is disabled by default unless BlockBasedTableOptions::data_block_index_type is set to data_block_index_type = kDataBlockBinaryAndHash.

### Bug Fixes
* Fix a bug in misreporting the estimated partition index size in properties block.

## 5.15.0 (2018-07-17)
### Public API Change
* Remove managed iterator. ReadOptions.managed is not effective anymore.
* For bottommost_compression, a compatible CompressionOptions is added via `bottommost_compression_opts`. To keep backward compatible, a new boolean `enabled` is added to CompressionOptions. For compression_opts, it will be always used no matter what value of `enabled` is. For bottommost_compression_opts, it will only be used when user set `enabled=true`, otherwise, compression_opts will be used for bottommost_compression as default.
* With LRUCache, when high_pri_pool_ratio > 0, midpoint insertion strategy will be enabled to put low-pri items to the tail of low-pri list (the midpoint) when they first inserted into the cache. This is to make cache entries never get hit age out faster, improving cache efficiency when large background scan presents.
* For users of `Statistics` objects created via `CreateDBStatistics()`, the format of the string returned by its `ToString()` method has changed.
* The "rocksdb.num.entries" table property no longer counts range deletion tombstones as entries.

### New Features
* Changes the format of index blocks by storing the key in their raw form rather than converting them to InternalKey. This saves 8 bytes per index key. The feature is backward compatible but not forward compatible. It is disabled by default unless format_version 3 or above is used.
* Avoid memcpy when reading mmap files with OpenReadOnly and max_open_files==-1.
* Support dynamically changing `ColumnFamilyOptions::ttl` via `SetOptions()`.
* Add a new table property, "rocksdb.num.range-deletions", which counts the number of range deletion tombstones in the table.
* Improve the performance of iterators doing long range scans by using readahead, when using direct IO.
* pin_top_level_index_and_filter (default true) in BlockBasedTableOptions can be used in combination with cache_index_and_filter_blocks to prefetch and pin the top-level index of partitioned index and filter blocks in cache. It has no impact when cache_index_and_filter_blocks is false.
* Write properties meta-block at the end of block-based table to save read-ahead IO.

### Bug Fixes
* Fix deadlock with enable_pipelined_write=true and max_successive_merges > 0
* Check conflict at output level in CompactFiles.
* Fix corruption in non-iterator reads when mmap is used for file reads
* Fix bug with prefix search in partition filters where a shared prefix would be ignored from the later partitions. The bug could report an eixstent key as missing. The bug could be triggered if prefix_extractor is set and partition filters is enabled.
* Change default value of `bytes_max_delete_chunk` to 0 in NewSstFileManager() as it doesn't work well with checkpoints.
* Fix a bug caused by not copying the block trailer with compressed SST file, direct IO, prefetcher and no compressed block cache.
* Fix write can stuck indefinitely if enable_pipelined_write=true. The issue exists since pipelined write was introduced in 5.5.0.

## 5.14.0 (2018-05-16)
### Public API Change
* Add a BlockBasedTableOption to align uncompressed data blocks on the smaller of block size or page size boundary, to reduce flash reads by avoiding reads spanning 4K pages.
* The background thread naming convention changed (on supporting platforms) to "rocksdb:<thread pool priority><thread number>", e.g., "rocksdb:low0".
* Add a new ticker stat rocksdb.number.multiget.keys.found to count number of keys successfully read in MultiGet calls
* Touch-up to write-related counters in PerfContext. New counters added: write_scheduling_flushes_compactions_time, write_thread_wait_nanos. Counters whose behavior was fixed or modified: write_memtable_time, write_pre_and_post_process_time, write_delay_time.
* Posix Env's NewRandomRWFile() will fail if the file doesn't exist.
* Now, `DBOptions::use_direct_io_for_flush_and_compaction` only applies to background writes, and `DBOptions::use_direct_reads` applies to both user reads and background reads. This conforms with Linux's `open(2)` manpage, which advises against simultaneously reading a file in buffered and direct modes, due to possibly undefined behavior and degraded performance.
* Iterator::Valid() always returns false if !status().ok(). So, now when doing a Seek() followed by some Next()s, there's no need to check status() after every operation.
* Iterator::Seek()/SeekForPrev()/SeekToFirst()/SeekToLast() always resets status().
* Introduced `CompressionOptions::kDefaultCompressionLevel`, which is a generic way to tell RocksDB to use the compression library's default level. It is now the default value for `CompressionOptions::level`. Previously the level defaulted to -1, which gave poor compression ratios in ZSTD.

### New Features
* Introduce TTL for level compaction so that all files older than ttl go through the compaction process to get rid of old data.
* TransactionDBOptions::write_policy can be configured to enable WritePrepared 2PC transactions. Read more about them in the wiki.
* Add DB properties "rocksdb.block-cache-capacity", "rocksdb.block-cache-usage", "rocksdb.block-cache-pinned-usage" to show block cache usage.
* Add `Env::LowerThreadPoolCPUPriority(Priority)` method, which lowers the CPU priority of background (esp. compaction) threads to minimize interference with foreground tasks.
* Fsync parent directory after deleting a file in delete scheduler.
* In level-based compaction, if bottom-pri thread pool was setup via `Env::SetBackgroundThreads()`, compactions to the bottom level will be delegated to that thread pool.
* `prefix_extractor` has been moved from ImmutableCFOptions to MutableCFOptions, meaning it can be dynamically changed without a DB restart.

### Bug Fixes
* Fsync after writing global seq number to the ingestion file in ExternalSstFileIngestionJob.
* Fix WAL corruption caused by race condition between user write thread and FlushWAL when two_write_queue is not set.
* Fix `BackupableDBOptions::max_valid_backups_to_open` to not delete backup files when refcount cannot be accurately determined.
* Fix memory leak when pin_l0_filter_and_index_blocks_in_cache is used with partitioned filters
* Disable rollback of merge operands in WritePrepared transactions to work around an issue in MyRocks. It can be enabled back by setting TransactionDBOptions::rollback_merge_operands to true.
* Fix wrong results by ReverseBytewiseComparator::FindShortSuccessor()

### Java API Changes
* Add `BlockBasedTableConfig.setBlockCache` to allow sharing a block cache across DB instances.
* Added SstFileManager to the Java API to allow managing SST files across DB instances.

## 5.13.0 (2018-03-20)
### Public API Change
* RocksDBOptionsParser::Parse()'s `ignore_unknown_options` argument will only be effective if the option file shows it is generated using a higher version of RocksDB than the current version.
* Remove CompactionEventListener.

### New Features
* SstFileManager now can cancel compactions if they will result in max space errors. SstFileManager users can also use SetCompactionBufferSize to specify how much space must be leftover during a compaction for auxiliary file functions such as logging and flushing.
* Avoid unnecessarily flushing in `CompactRange()` when the range specified by the user does not overlap unflushed memtables.
* If `ColumnFamilyOptions::max_subcompactions` is set greater than one, we now parallelize large manual level-based compactions.
* Add "rocksdb.live-sst-files-size" DB property to return total bytes of all SST files belong to the latest LSM tree.
* NewSstFileManager to add an argument bytes_max_delete_chunk with default 64MB. With this argument, a file larger than 64MB will be ftruncated multiple times based on this size.

### Bug Fixes
* Fix a leak in prepared_section_completed_ where the zeroed entries would not removed from the map.
* Fix WAL corruption caused by race condition between user write thread and backup/checkpoint thread.

## 5.12.0 (2018-02-14)
### Public API Change
* Iterator::SeekForPrev is now a pure virtual method. This is to prevent user who implement the Iterator interface fail to implement SeekForPrev by mistake.
* Add `include_end` option to make the range end exclusive when `include_end == false` in `DeleteFilesInRange()`.
* Add `CompactRangeOptions::allow_write_stall`, which makes `CompactRange` start working immediately, even if it causes user writes to stall. The default value is false, meaning we add delay to `CompactRange` calls until stalling can be avoided when possible. Note this delay is not present in previous RocksDB versions.
* Creating checkpoint with empty directory now returns `Status::InvalidArgument`; previously, it returned `Status::IOError`.
* Adds a BlockBasedTableOption to turn off index block compression.
* Close() method now returns a status when closing a db.

### New Features
* Improve the performance of iterators doing long range scans by using readahead.
* Add new function `DeleteFilesInRanges()` to delete files in multiple ranges at once for better performance.
* FreeBSD build support for RocksDB and RocksJava.
* Improved performance of long range scans with readahead.
* Updated to and now continuously tested in Visual Studio 2017.

### Bug Fixes
* Fix `DisableFileDeletions()` followed by `GetSortedWalFiles()` to not return obsolete WAL files that `PurgeObsoleteFiles()` is going to delete.
* Fix Handle error return from WriteBuffer() during WAL file close and DB close.
* Fix advance reservation of arena block addresses.
* Fix handling of empty string as checkpoint directory.

## 5.11.0 (2018-01-08)
### Public API Change
* Add `autoTune` and `getBytesPerSecond()` to RocksJava RateLimiter

### New Features
* Add a new histogram stat called rocksdb.db.flush.micros for memtable flush.
* Add "--use_txn" option to use transactional API in db_stress.
* Disable onboard cache for compaction output in Windows platform.
* Improve the performance of iterators doing long range scans by using readahead.

### Bug Fixes
* Fix a stack-use-after-scope bug in ForwardIterator.
* Fix builds on platforms including Linux, Windows, and PowerPC.
* Fix buffer overrun in backup engine for DBs with huge number of files.
* Fix a mislabel bug for bottom-pri compaction threads.
* Fix DB::Flush() keep waiting after flush finish under certain condition.

## 5.10.0 (2017-12-11)
### Public API Change
* When running `make` with environment variable `USE_SSE` set and `PORTABLE` unset, will use all machine features available locally. Previously this combination only compiled SSE-related features.

### New Features
* Provide lifetime hints when writing files on Linux. This reduces hardware write-amp on storage devices supporting multiple streams.
* Add a DB stat, `NUMBER_ITER_SKIP`, which returns how many internal keys were skipped during iterations (e.g., due to being tombstones or duplicate versions of a key).
* Add PerfContext counters, `key_lock_wait_count` and `key_lock_wait_time`, which measure the number of times transactions wait on key locks and total amount of time waiting.

### Bug Fixes
* Fix IOError on WAL write doesn't propagate to write group follower
* Make iterator invalid on merge error.
* Fix performance issue in `IngestExternalFile()` affecting databases with large number of SST files.
* Fix possible corruption to LSM structure when `DeleteFilesInRange()` deletes a subset of files spanned by a `DeleteRange()` marker.

## 5.9.0 (2017-11-01)
### Public API Change
* `BackupableDBOptions::max_valid_backups_to_open == 0` now means no backups will be opened during BackupEngine initialization. Previously this condition disabled limiting backups opened.
* `DBOptions::preserve_deletes` is a new option that allows one to specify that DB should not drop tombstones for regular deletes if they have sequence number larger than what was set by the new API call `DB::SetPreserveDeletesSequenceNumber(SequenceNumber seqnum)`. Disabled by default.
* API call `DB::SetPreserveDeletesSequenceNumber(SequenceNumber seqnum)` was added, users who wish to preserve deletes are expected to periodically call this function to advance the cutoff seqnum (all deletes made before this seqnum can be dropped by DB). It's user responsibility to figure out how to advance the seqnum in the way so the tombstones are kept for the desired period of time, yet are eventually processed in time and don't eat up too much space.
* `ReadOptions::iter_start_seqnum` was added;
if set to something > 0 user will see 2 changes in iterators behavior 1) only keys written with sequence larger than this parameter would be returned and 2) the `Slice` returned by iter->key() now points to the memory that keep User-oriented representation of the internal key, rather than user key. New struct `FullKey` was added to represent internal keys, along with a new helper function `ParseFullKey(const Slice& internal_key, FullKey* result);`.
* Deprecate trash_dir param in NewSstFileManager, right now we will rename deleted files to <name>.trash instead of moving them to trash directory
* Allow setting a custom trash/DB size ratio limit in the SstFileManager, after which files that are to be scheduled for deletion are deleted immediately, regardless of any delete ratelimit.
* Return an error on write if write_options.sync = true and write_options.disableWAL = true to warn user of inconsistent options. Previously we will not write to WAL and not respecting the sync options in this case.

### New Features
* CRC32C is now using the 3-way pipelined SSE algorithm `crc32c_3way` on supported platforms to improve performance. The system will choose to use this algorithm on supported platforms automatically whenever possible. If PCLMULQDQ is not supported it will fall back to the old Fast_CRC32 algorithm.
* `DBOptions::writable_file_max_buffer_size` can now be changed dynamically.
* `DBOptions::bytes_per_sync`, `DBOptions::compaction_readahead_size`, and `DBOptions::wal_bytes_per_sync` can now be changed dynamically, `DBOptions::wal_bytes_per_sync` will flush all memtables and switch to a new WAL file.
* Support dynamic adjustment of rate limit according to demand for background I/O. It can be enabled by passing `true` to the `auto_tuned` parameter in `NewGenericRateLimiter()`. The value passed as `rate_bytes_per_sec` will still be respected as an upper-bound.
* Support dynamically changing `ColumnFamilyOptions::compaction_options_fifo`.
* Introduce `EventListener::OnStallConditionsChanged()` callback. Users can implement it to be notified when user writes are stalled, stopped, or resumed.
* Add a new db property "rocksdb.estimate-oldest-key-time" to return oldest data timestamp. The property is available only for FIFO compaction with compaction_options_fifo.allow_compaction = false.
* Upon snapshot release, recompact bottommost files containing deleted/overwritten keys that previously could not be dropped due to the snapshot. This alleviates space-amp caused by long-held snapshots.
* Support lower bound on iterators specified via `ReadOptions::iterate_lower_bound`.
* Support for differential snapshots (via iterator emitting the sequence of key-values representing the difference between DB state at two different sequence numbers). Supports preserving and emitting puts and regular deletes, doesn't support SingleDeletes, MergeOperator, Blobs and Range Deletes.

### Bug Fixes
* Fix a potential data inconsistency issue during point-in-time recovery. `DB:Open()` will abort if column family inconsistency is found during PIT recovery.
* Fix possible metadata corruption in databases using `DeleteRange()`.

## 5.8.0 (2017-08-30)
### Public API Change
* Users of `Statistics::getHistogramString()` will see fewer histogram buckets and different bucket endpoints.
* `Slice::compare` and BytewiseComparator `Compare` no longer accept `Slice`s containing nullptr.
* `Transaction::Get` and `Transaction::GetForUpdate` variants with `PinnableSlice` added.

### New Features
* Add Iterator::Refresh(), which allows users to update the iterator state so that they can avoid some initialization costs of recreating iterators.
* Replace dynamic_cast<> (except unit test) so people can choose to build with RTTI off. With make, release mode is by default built with -fno-rtti and debug mode is built without it. Users can override it by setting USE_RTTI=0 or 1.
* Universal compactions including the bottom level can be executed in a dedicated thread pool. This alleviates head-of-line blocking in the compaction queue, which cause write stalling, particularly in multi-instance use cases. Users can enable this feature via `Env::SetBackgroundThreads(N, Env::Priority::BOTTOM)`, where `N > 0`.
* Allow merge operator to be called even with a single merge operand during compactions, by appropriately overriding `MergeOperator::AllowSingleOperand`.
* Add `DB::VerifyChecksum()`, which verifies the checksums in all SST files in a running DB.
* Block-based table support for disabling checksums by setting `BlockBasedTableOptions::checksum = kNoChecksum`.

### Bug Fixes
* Fix wrong latencies in `rocksdb.db.get.micros`, `rocksdb.db.write.micros`, and `rocksdb.sst.read.micros`.
* Fix incorrect dropping of deletions during intra-L0 compaction.
* Fix transient reappearance of keys covered by range deletions when memtable prefix bloom filter is enabled.
* Fix potentially wrong file smallest key when range deletions separated by snapshot are written together.

## 5.7.0 (2017-07-13)
### Public API Change
* DB property "rocksdb.sstables" now prints keys in hex form.

### New Features
* Measure estimated number of reads per file. The information can be accessed through DB::GetColumnFamilyMetaData or "rocksdb.sstables" DB property.
* RateLimiter support for throttling background reads, or throttling the sum of background reads and writes. This can give more predictable I/O usage when compaction reads more data than it writes, e.g., due to lots of deletions.
* [Experimental] FIFO compaction with TTL support. It can be enabled by setting CompactionOptionsFIFO.ttl > 0.
* Introduce `EventListener::OnBackgroundError()` callback. Users can implement it to be notified of errors causing the DB to enter read-only mode, and optionally override them.
* Partitioned Index/Filters exiting the experimental mode. To enable partitioned indexes set index_type to kTwoLevelIndexSearch and to further enable partitioned filters set partition_filters to true. To configure the partition size set metadata_block_size.


### Bug Fixes
* Fix discarding empty compaction output files when `DeleteRange()` is used together with subcompactions.

## 5.6.0 (2017-06-06)
### Public API Change
* Scheduling flushes and compactions in the same thread pool is no longer supported by setting `max_background_flushes=0`. Instead, users can achieve this by configuring their high-pri thread pool to have zero threads.
* Replace `Options::max_background_flushes`, `Options::max_background_compactions`, and `Options::base_background_compactions` all with `Options::max_background_jobs`, which automatically decides how many threads to allocate towards flush/compaction.
* options.delayed_write_rate by default take the value of options.rate_limiter rate.
* Replace global variable `IOStatsContext iostats_context` with `IOStatsContext* get_iostats_context()`; replace global variable `PerfContext perf_context` with `PerfContext* get_perf_context()`.

### New Features
* Change ticker/histogram statistics implementations to use core-local storage. This improves aggregation speed compared to our previous thread-local approach, particularly for applications with many threads.
* Users can pass a cache object to write buffer manager, so that they can cap memory usage for memtable and block cache using one single limit.
* Flush will be triggered when 7/8 of the limit introduced by write_buffer_manager or db_write_buffer_size is triggered, so that the hard threshold is hard to hit.
* Introduce WriteOptions.low_pri. If it is true, low priority writes will be throttled if the compaction is behind.
* `DB::IngestExternalFile()` now supports ingesting files into a database containing range deletions.

### Bug Fixes
* Shouldn't ignore return value of fsync() in flush.

## 5.5.0 (2017-05-17)
### New Features
* FIFO compaction to support Intra L0 compaction too with CompactionOptionsFIFO.allow_compaction=true.
* DB::ResetStats() to reset internal stats.
* Statistics::Reset() to reset user stats.
* ldb add option --try_load_options, which will open DB with its own option file.
* Introduce WriteBatch::PopSavePoint to pop the most recent save point explicitly.
* Support dynamically change `max_open_files` option via SetDBOptions()
* Added DB::CreateColumnFamilie() and DB::DropColumnFamilies() to bulk create/drop column families.
* Add debugging function `GetAllKeyVersions` to see internal versions of a range of keys.
* Support file ingestion with universal compaction style
* Support file ingestion behind with option `allow_ingest_behind`
* New option enable_pipelined_write which may improve write throughput in case writing from multiple threads and WAL enabled.

### Bug Fixes
* Fix the bug that Direct I/O uses direct reads for non-SST file

## 5.4.0 (2017-04-11)
### Public API Change
* random_access_max_buffer_size no longer has any effect
* Removed Env::EnableReadAhead(), Env::ShouldForwardRawRequest()
* Support dynamically change `stats_dump_period_sec` option via SetDBOptions().
* Added ReadOptions::max_skippable_internal_keys to set a threshold to fail a request as incomplete when too many keys are being skipped when using iterators.
* DB::Get in place of std::string accepts PinnableSlice, which avoids the extra memcpy of value to std::string in most of cases.
    * PinnableSlice releases the pinned resources that contain the value when it is destructed or when ::Reset() is called on it.
    * The old API that accepts std::string, although discouraged, is still supported.
* Replace Options::use_direct_writes with Options::use_direct_io_for_flush_and_compaction. Read Direct IO wiki for details.
* Added CompactionEventListener and EventListener::OnFlushBegin interfaces.

### New Features
* Memtable flush can be avoided during checkpoint creation if total log file size is smaller than a threshold specified by the user.
* Introduce level-based L0->L0 compactions to reduce file count, so write delays are incurred less often.
* (Experimental) Partitioning filters which creates an index on the partitions. The feature can be enabled by setting partition_filters when using kFullFilter. Currently the feature also requires two-level indexing to be enabled. Number of partitions is the same as the number of partitions for indexes, which is controlled by metadata_block_size.

## 5.3.0 (2017-03-08)
### Public API Change
* Remove disableDataSync option.
* Remove timeout_hint_us option from WriteOptions. The option has been deprecated and has no effect since 3.13.0.
* Remove option min_partial_merge_operands. Partial merge operands will always be merged in flush or compaction if there are more than one.
* Remove option verify_checksums_in_compaction. Compaction will always verify checksum.

### Bug Fixes
* Fix the bug that iterator may skip keys

## 5.2.0 (2017-02-08)
### Public API Change
* NewLRUCache() will determine number of shard bits automatically based on capacity, if the user doesn't pass one. This also impacts the default block cache when the user doesn't explicit provide one.
* Change the default of delayed slowdown value to 16MB/s and further increase the L0 stop condition to 36 files.
* Options::use_direct_writes and Options::use_direct_reads are now ready to use.
* (Experimental) Two-level indexing that partition the index and creates a 2nd level index on the partitions. The feature can be enabled by setting kTwoLevelIndexSearch as IndexType and configuring index_per_partition.

### New Features
* Added new overloaded function GetApproximateSizes that allows to specify if memtable stats should be computed only without computing SST files' stats approximations.
* Added new function GetApproximateMemTableStats that approximates both number of records and size of memtables.
* Add Direct I/O mode for SST file I/O

### Bug Fixes
* RangeSync() should work if ROCKSDB_FALLOCATE_PRESENT is not set
* Fix wrong results in a data race case in Get()
* Some fixes related to 2PC.
* Fix bugs of data corruption in direct I/O

## 5.1.0 (2017-01-13)
* Support dynamically change `delete_obsolete_files_period_micros` option via SetDBOptions().
* Added EventListener::OnExternalFileIngested which will be called when IngestExternalFile() add a file successfully.
* BackupEngine::Open and BackupEngineReadOnly::Open now always return error statuses matching those of the backup Env.

### Bug Fixes
* Fix the bug that if 2PC is enabled, checkpoints may loss some recent transactions.
* When file copying is needed when creating checkpoints or bulk loading files, fsync the file after the file copying.

## 5.0.0 (2016-11-17)
### Public API Change
* Options::max_bytes_for_level_multiplier is now a double along with all getters and setters.
* Support dynamically change `delayed_write_rate` and `max_total_wal_size` options via SetDBOptions().
* Introduce DB::DeleteRange for optimized deletion of large ranges of contiguous keys.
* Support dynamically change `delayed_write_rate` option via SetDBOptions().
* Options::allow_concurrent_memtable_write and Options::enable_write_thread_adaptive_yield are now true by default.
* Remove Tickers::SEQUENCE_NUMBER to avoid confusion if statistics object is shared among RocksDB instance. Alternatively DB::GetLatestSequenceNumber() can be used to get the same value.
* Options.level0_stop_writes_trigger default value changes from 24 to 32.
* New compaction filter API: CompactionFilter::FilterV2(). Allows to drop ranges of keys.
* Removed flashcache support.
* DB::AddFile() is deprecated and is replaced with DB::IngestExternalFile(). DB::IngestExternalFile() remove all the restrictions that existed for DB::AddFile.

### New Features
* Add avoid_flush_during_shutdown option, which speeds up DB shutdown by not flushing unpersisted data (i.e. with disableWAL = true). Unpersisted data will be lost. The options is dynamically changeable via SetDBOptions().
* Add memtable_insert_with_hint_prefix_extractor option. The option is mean to reduce CPU usage for inserting keys into memtable, if keys can be group by prefix and insert for each prefix are sequential or almost sequential. See include/rocksdb/options.h for more details.
* Add LuaCompactionFilter in utilities.  This allows developers to write compaction filters in Lua.  To use this feature, LUA_PATH needs to be set to the root directory of Lua.
* No longer populate "LATEST_BACKUP" file in backup directory, which formerly contained the number of the latest backup. The latest backup can be determined by finding the highest numbered file in the "meta/" subdirectory.

## 4.13.0 (2016-10-18)
### Public API Change
* DB::GetOptions() reflect dynamic changed options (i.e. through DB::SetOptions()) and return copy of options instead of reference.
* Added Statistics::getAndResetTickerCount().

### New Features
* Add DB::SetDBOptions() to dynamic change base_background_compactions and max_background_compactions.
* Added Iterator::SeekForPrev(). This new API will seek to the last key that less than or equal to the target key.

## 4.12.0 (2016-09-12)
### Public API Change
* CancelAllBackgroundWork() flushes all memtables for databases containing writes that have bypassed the WAL (writes issued with WriteOptions::disableWAL=true) before shutting down background threads.
* Merge options source_compaction_factor, max_grandparent_overlap_bytes and expanded_compaction_factor into max_compaction_bytes.
* Remove ImmutableCFOptions.
* Add a compression type ZSTD, which can work with ZSTD 0.8.0 or up. Still keep ZSTDNotFinal for compatibility reasons.

### New Features
* Introduce NewClockCache, which is based on CLOCK algorithm with better concurrent performance in some cases. It can be used to replace the default LRU-based block cache and table cache. To use it, RocksDB need to be linked with TBB lib.
* Change ticker/histogram statistics implementations to accumulate data in thread-local storage, which improves CPU performance by reducing cache coherency costs. Callers of CreateDBStatistics do not need to change anything to use this feature.
* Block cache mid-point insertion, where index and filter block are inserted into LRU block cache with higher priority. The feature can be enabled by setting BlockBasedTableOptions::cache_index_and_filter_blocks_with_high_priority to true and high_pri_pool_ratio > 0 when creating NewLRUCache.

## 4.11.0 (2016-08-01)
### Public API Change
* options.memtable_prefix_bloom_huge_page_tlb_size => memtable_huge_page_size. When it is set, RocksDB will try to allocate memory from huge page for memtable too, rather than just memtable bloom filter.

### New Features
* A tool to migrate DB after options change. See include/rocksdb/utilities/option_change_migration.h.
* Add ReadOptions.background_purge_on_iterator_cleanup. If true, we avoid file deletion when destroying iterators.

## 4.10.0 (2016-07-05)
### Public API Change
* options.memtable_prefix_bloom_bits changes to options.memtable_prefix_bloom_bits_ratio and deprecate options.memtable_prefix_bloom_probes
* enum type CompressionType and PerfLevel changes from char to unsigned char. Value of all PerfLevel shift by one.
* Deprecate options.filter_deletes.

### New Features
* Add avoid_flush_during_recovery option.
* Add a read option background_purge_on_iterator_cleanup to avoid deleting files in foreground when destroying iterators. Instead, a job is scheduled in high priority queue and would be executed in a separate background thread.
* RepairDB support for column families. RepairDB now associates data with non-default column families using information embedded in the SST/WAL files (4.7 or later). For data written by 4.6 or earlier, RepairDB associates it with the default column family.
* Add options.write_buffer_manager which allows users to control total memtable sizes across multiple DB instances.

## 4.9.0 (2016-06-09)
### Public API changes
* Add bottommost_compression option, This option can be used to set a specific compression algorithm for the bottommost level (Last level containing files in the DB).
* Introduce CompactionJobInfo::compression, This field state the compression algorithm used to generate the output files of the compaction.
* Deprecate BlockBaseTableOptions.hash_index_allow_collision=false
* Deprecate options builder (GetOptions()).

### New Features
* Introduce NewSimCache() in rocksdb/utilities/sim_cache.h. This function creates a block cache that is able to give simulation results (mainly hit rate) of simulating block behavior with a configurable cache size.

## 4.8.0 (2016-05-02)
### Public API Change
* Allow preset compression dictionary for improved compression of block-based tables. This is supported for zlib, zstd, and lz4. The compression dictionary's size is configurable via CompressionOptions::max_dict_bytes.
* Delete deprecated classes for creating backups (BackupableDB) and restoring from backups (RestoreBackupableDB). Now, BackupEngine should be used for creating backups, and BackupEngineReadOnly should be used for restorations. For more details, see https://github.com/facebook/rocksdb/wiki/How-to-backup-RocksDB%3F
* Expose estimate of per-level compression ratio via DB property: "rocksdb.compression-ratio-at-levelN".
* Added EventListener::OnTableFileCreationStarted. EventListener::OnTableFileCreated will be called on failure case. User can check creation status via TableFileCreationInfo::status.

### New Features
* Add ReadOptions::readahead_size. If non-zero, NewIterator will create a new table reader which performs reads of the given size.

## 4.7.0 (2016-04-08)
### Public API Change
* rename options compaction_measure_io_stats to report_bg_io_stats and include flush too.
* Change some default options. Now default options will optimize for server-workloads. Also enable slowdown and full stop triggers for pending compaction bytes. These changes may cause sub-optimal performance or significant increase of resource usage. To avoid these risks, users can open existing RocksDB with options extracted from RocksDB option files. See https://github.com/facebook/rocksdb/wiki/RocksDB-Options-File for how to use RocksDB option files. Or you can call Options.OldDefaults() to recover old defaults. DEFAULT_OPTIONS_HISTORY.md will track change history of default options.

## 4.6.0 (2016-03-10)
### Public API Changes
* Change default of BlockBasedTableOptions.format_version to 2. It means default DB created by 4.6 or up cannot be opened by RocksDB version 3.9 or earlier.
* Added strict_capacity_limit option to NewLRUCache. If the flag is set to true, insert to cache will fail if no enough capacity can be free. Signature of Cache::Insert() is updated accordingly.
* Tickers [NUMBER_DB_NEXT, NUMBER_DB_PREV, NUMBER_DB_NEXT_FOUND, NUMBER_DB_PREV_FOUND, ITER_BYTES_READ] are not updated immediately. The are updated when the Iterator is deleted.
* Add monotonically increasing counter (DB property "rocksdb.current-super-version-number") that increments upon any change to the LSM tree.

### New Features
* Add CompactionPri::kMinOverlappingRatio, a compaction picking mode friendly to write amplification.
* Deprecate Iterator::IsKeyPinned() and replace it with Iterator::GetProperty() with prop_name="rocksdb.iterator.is.key.pinned"

## 4.5.0 (2016-02-05)
### Public API Changes
* Add a new perf context level between kEnableCount and kEnableTime. Level 2 now does not include timers for mutexes.
* Statistics of mutex operation durations will not be measured by default. If you want to have them enabled, you need to set Statistics::stats_level_ to kAll.
* DBOptions::delete_scheduler and NewDeleteScheduler() are removed, please use DBOptions::sst_file_manager and NewSstFileManager() instead

### New Features
* ldb tool now supports operations to non-default column families.
* Add kPersistedTier to ReadTier.  This option allows Get and MultiGet to read only the persited data and skip mem-tables if writes were done with disableWAL = true.
* Add DBOptions::sst_file_manager. Use NewSstFileManager() in include/rocksdb/sst_file_manager.h to create a SstFileManager that can be used to track the total size of SST files and control the SST files deletion rate.

## 4.4.0 (2016-01-14)
### Public API Changes
* Change names in CompactionPri and add a new one.
* Deprecate options.soft_rate_limit and add options.soft_pending_compaction_bytes_limit.
* If options.max_write_buffer_number > 3, writes will be slowed down when writing to the last write buffer to delay a full stop.
* Introduce CompactionJobInfo::compaction_reason, this field include the reason to trigger the compaction.
* After slow down is triggered, if estimated pending compaction bytes keep increasing, slowdown more.
* Increase default options.delayed_write_rate to 2MB/s.
* Added a new parameter --path to ldb tool. --path accepts the name of either MANIFEST, SST or a WAL file. Either --db or --path can be used when calling ldb.

## 4.3.0 (2015-12-08)
### New Features
* CompactionFilter has new member function called IgnoreSnapshots which allows CompactionFilter to be called even if there are snapshots later than the key.
* RocksDB will now persist options under the same directory as the RocksDB database on successful DB::Open, CreateColumnFamily, DropColumnFamily, and SetOptions.
* Introduce LoadLatestOptions() in rocksdb/utilities/options_util.h.  This function can construct the latest DBOptions / ColumnFamilyOptions used by the specified RocksDB intance.
* Introduce CheckOptionsCompatibility() in rocksdb/utilities/options_util.h.  This function checks whether the input set of options is able to open the specified DB successfully.

### Public API Changes
* When options.db_write_buffer_size triggers, only the column family with the largest column family size will be flushed, not all the column families.

## 4.2.0 (2015-11-09)
### New Features
* Introduce CreateLoggerFromOptions(), this function create a Logger for provided DBOptions.
* Add GetAggregatedIntProperty(), which returns the sum of the GetIntProperty of all the column families.
* Add MemoryUtil in rocksdb/utilities/memory.h.  It currently offers a way to get the memory usage by type from a list rocksdb instances.

### Public API Changes
* CompactionFilter::Context includes information of Column Family ID
* The need-compaction hint given by TablePropertiesCollector::NeedCompact() will be persistent and recoverable after DB recovery. This introduces a breaking format change. If you use this experimental feature, including NewCompactOnDeletionCollectorFactory() in the new version, you may not be able to directly downgrade the DB back to version 4.0 or lower.
* TablePropertiesCollectorFactory::CreateTablePropertiesCollector() now takes an option Context, containing the information of column family ID for the file being written.
* Remove DefaultCompactionFilterFactory.


## 4.1.0 (2015-10-08)
### New Features
* Added single delete operation as a more efficient way to delete keys that have not been overwritten.
* Added experimental AddFile() to DB interface that allow users to add files created by SstFileWriter into an empty Database, see include/rocksdb/sst_file_writer.h and DB::AddFile() for more info.
* Added support for opening SST files with .ldb suffix which enables opening LevelDB databases.
* CompactionFilter now supports filtering of merge operands and merge results.

### Public API Changes
* Added SingleDelete() to the DB interface.
* Added AddFile() to DB interface.
* Added SstFileWriter class.
* CompactionFilter has a new method FilterMergeOperand() that RocksDB applies to every merge operand during compaction to decide whether to filter the operand.
* We removed CompactionFilterV2 interfaces from include/rocksdb/compaction_filter.h. The functionality was deprecated already in version 3.13.

## 4.0.0 (2015-09-09)
### New Features
* Added support for transactions.  See include/rocksdb/utilities/transaction.h for more info.
* DB::GetProperty() now accepts "rocksdb.aggregated-table-properties" and "rocksdb.aggregated-table-properties-at-levelN", in which case it returns aggregated table properties of the target column family, or the aggregated table properties of the specified level N if the "at-level" version is used.
* Add compression option kZSTDNotFinalCompression for people to experiment ZSTD although its format is not finalized.
* We removed the need for LATEST_BACKUP file in BackupEngine. We still keep writing it when we create new backups (because of backward compatibility), but we don't read it anymore.

### Public API Changes
* Removed class Env::RandomRWFile and Env::NewRandomRWFile().
* Renamed DBOptions.num_subcompactions to DBOptions.max_subcompactions to make the name better match the actual functionality of the option.
* Added Equal() method to the Comparator interface that can optionally be overwritten in cases where equality comparisons can be done more efficiently than three-way comparisons.
* Previous 'experimental' OptimisticTransaction class has been replaced by Transaction class.

## 3.13.0 (2015-08-06)
### New Features
* RollbackToSavePoint() in WriteBatch/WriteBatchWithIndex
* Add NewCompactOnDeletionCollectorFactory() in utilities/table_properties_collectors, which allows rocksdb to mark a SST file as need-compaction when it observes at least D deletion entries in any N consecutive entries in that SST file.  Note that this feature depends on an experimental NeedCompact() API --- the result of this API will not persist after DB restart.
* Add DBOptions::delete_scheduler. Use NewDeleteScheduler() in include/rocksdb/delete_scheduler.h to create a DeleteScheduler that can be shared among multiple RocksDB instances to control the file deletion rate of SST files that exist in the first db_path.

### Public API Changes
* Deprecated WriteOptions::timeout_hint_us. We no longer support write timeout. If you really need this option, talk to us and we might consider returning it.
* Deprecated purge_redundant_kvs_while_flush option.
* Removed BackupEngine::NewBackupEngine() and NewReadOnlyBackupEngine() that were deprecated in RocksDB 3.8. Please use BackupEngine::Open() instead.
* Deprecated Compaction Filter V2. We are not aware of any existing use-cases. If you use this filter, your compile will break with RocksDB 3.13. Please let us know if you use it and we'll put it back in RocksDB 3.14.
* Env::FileExists now returns a Status instead of a boolean
* Add statistics::getHistogramString() to print detailed distribution of a histogram metric.
* Add DBOptions::skip_stats_update_on_db_open.  When it is on, DB::Open() will run faster as it skips the random reads required for loading necessary stats from SST files to optimize compaction.

## 3.12.0 (2015-07-02)
### New Features
* Added experimental support for optimistic transactions.  See include/rocksdb/utilities/optimistic_transaction.h for more info.
* Added a new way to report QPS from db_bench (check out --report_file and --report_interval_seconds)
* Added a cache for individual rows. See DBOptions::row_cache for more info.
* Several new features on EventListener (see include/rocksdb/listener.h):
 - OnCompationCompleted() now returns per-compaction job statistics, defined in include/rocksdb/compaction_job_stats.h.
 - Added OnTableFileCreated() and OnTableFileDeleted().
* Add compaction_options_universal.enable_trivial_move to true, to allow trivial move while performing universal compaction. Trivial move will happen only when all the input files are non overlapping.

### Public API changes
* EventListener::OnFlushCompleted() now passes FlushJobInfo instead of a list of parameters.
* DB::GetDbIdentity() is now a const function.  If this function is overridden in your application, be sure to also make GetDbIdentity() const to avoid compile error.
* Move listeners from ColumnFamilyOptions to DBOptions.
* Add max_write_buffer_number_to_maintain option
* DB::CompactRange()'s parameter reduce_level is changed to change_level, to allow users to move levels to lower levels if allowed. It can be used to migrate a DB from options.level_compaction_dynamic_level_bytes=false to options.level_compaction_dynamic_level_bytes.true.
* Change default value for options.compaction_filter_factory and options.compaction_filter_factory_v2 to nullptr instead of DefaultCompactionFilterFactory and DefaultCompactionFilterFactoryV2.
* If CancelAllBackgroundWork is called without doing a flush after doing loads with WAL disabled, the changes which haven't been flushed before the call to CancelAllBackgroundWork will be lost.
* WBWIIterator::Entry() now returns WriteEntry instead of `const WriteEntry&`
* options.hard_rate_limit is deprecated.
* When options.soft_rate_limit or options.level0_slowdown_writes_trigger is triggered, the way to slow down writes is changed to: write rate to DB is limited to to options.delayed_write_rate.
* DB::GetApproximateSizes() adds a parameter to allow the estimation to include data in mem table, with default to be not to include. It is now only supported in skip list mem table.
* DB::CompactRange() now accept CompactRangeOptions instead of multiple parameters. CompactRangeOptions is defined in include/rocksdb/options.h.
* CompactRange() will now skip bottommost level compaction for level based compaction if there is no compaction filter, bottommost_level_compaction is introduced in CompactRangeOptions to control when it's possible to skip bottommost level compaction. This mean that if you want the compaction to produce a single file you need to set bottommost_level_compaction to BottommostLevelCompaction::kForce.
* Add Cache.GetPinnedUsage() to get the size of memory occupied by entries that are in use by the system.
* DB:Open() will fail if the compression specified in Options is not linked with the binary. If you see this failure, recompile RocksDB with compression libraries present on your system. Also, previously our default compression was snappy. This behavior is now changed. Now, the default compression is snappy only if it's available on the system. If it isn't we change the default to kNoCompression.
* We changed how we account for memory used in block cache. Previously, we only counted the sum of block sizes currently present in block cache. Now, we count the actual memory usage of the blocks. For example, a block of size 4.5KB will use 8KB memory with jemalloc. This might decrease your memory usage and possibly decrease performance. Increase block cache size if you see this happening after an upgrade.
* Add BackupEngineImpl.options_.max_background_operations to specify the maximum number of operations that may be performed in parallel. Add support for parallelized backup and restore.
* Add DB::SyncWAL() that does a WAL sync without blocking writers.

## 3.11.0 (2015-05-19)
### New Features
* Added a new API Cache::SetCapacity(size_t capacity) to dynamically change the maximum configured capacity of the cache. If the new capacity is less than the existing cache usage, the implementation will try to lower the usage by evicting the necessary number of elements following a strict LRU policy.
* Added an experimental API for handling flashcache devices (blacklists background threads from caching their reads) -- NewFlashcacheAwareEnv
* If universal compaction is used and options.num_levels > 1, compact files are tried to be stored in none-L0 with smaller files based on options.target_file_size_base. The limitation of DB size when using universal compaction is greatly mitigated by using more levels. You can set num_levels = 1 to make universal compaction behave as before. If you set num_levels > 1 and want to roll back to a previous version, you need to compact all files to a big file in level 0 (by setting target_file_size_base to be large and CompactRange(<cf_handle>, nullptr, nullptr, true, 0) and reopen the DB with the same version to rewrite the manifest, and then you can open it using previous releases.
* More information about rocksdb background threads are available in Env::GetThreadList(), including the number of bytes read / written by a compaction job, mem-table size and current number of bytes written by a flush job and many more.  Check include/rocksdb/thread_status.h for more detail.

### Public API changes
* TablePropertiesCollector::AddUserKey() is added to replace TablePropertiesCollector::Add(). AddUserKey() exposes key type, sequence number and file size up to now to users.
* DBOptions::bytes_per_sync used to apply to both WAL and table files. As of 3.11 it applies only to table files. If you want to use this option to sync WAL in the background, please use wal_bytes_per_sync

## 3.10.0 (2015-03-24)
### New Features
* GetThreadStatus() is now able to report detailed thread status, including:
 - Thread Operation including flush and compaction.
 - The stage of the current thread operation.
 - The elapsed time in micros since the current thread operation started.
 More information can be found in include/rocksdb/thread_status.h.  In addition, when running db_bench with --thread_status_per_interval, db_bench will also report thread status periodically.
* Changed the LRU caching algorithm so that referenced blocks (by iterators) are never evicted. This change made parameter removeScanCountLimit obsolete. Because of that NewLRUCache doesn't take three arguments anymore. table_cache_remove_scan_limit option is also removed
* By default we now optimize the compilation for the compilation platform (using -march=native). If you want to build portable binary, use 'PORTABLE=1' before the make command.
* We now allow level-compaction to place files in different paths by
  specifying them in db_paths along with the target_size.
  Lower numbered levels will be placed earlier in the db_paths and higher
  numbered levels will be placed later in the db_paths vector.
* Potentially big performance improvements if you're using RocksDB with lots of column families (100-1000)
* Added BlockBasedTableOptions.format_version option, which allows user to specify which version of block based table he wants. As a general guideline, newer versions have more features, but might not be readable by older versions of RocksDB.
* Added new block based table format (version 2), which you can enable by setting BlockBasedTableOptions.format_version = 2. This format changes how we encode size information in compressed blocks and should help with memory allocations if you're using Zlib or BZip2 compressions.
* MemEnv (env that stores data in memory) is now available in default library build. You can create it by calling NewMemEnv().
* Add SliceTransform.SameResultWhenAppended() to help users determine it is safe to apply prefix bloom/hash.
* Block based table now makes use of prefix bloom filter if it is a full fulter.
* Block based table remembers whether a whole key or prefix based bloom filter is supported in SST files. Do a sanity check when reading the file with users' configuration.
* Fixed a bug in ReadOnlyBackupEngine that deleted corrupted backups in some cases, even though the engine was ReadOnly
* options.level_compaction_dynamic_level_bytes, a feature to allow RocksDB to pick dynamic base of bytes for levels. With this feature turned on, we will automatically adjust max bytes for each level. The goal of this feature is to have lower bound on size amplification. For more details, see comments in options.h.
* Added an abstract base class WriteBatchBase for write batches
* Fixed a bug where we start deleting files of a dropped column families even if there are still live references to it

### Public API changes
* Deprecated skip_log_error_on_recovery and table_cache_remove_scan_count_limit options.
* Logger method logv with log level parameter is now virtual

### RocksJava
* Added compression per level API.
* MemEnv is now available in RocksJava via RocksMemEnv class.
* lz4 compression is now included in rocksjava static library when running `make rocksdbjavastatic`.
* Overflowing a size_t when setting rocksdb options now throws an IllegalArgumentException, which removes the necessity for a developer to catch these Exceptions explicitly.

## 3.9.0 (2014-12-08)

### New Features
* Add rocksdb::GetThreadList(), which in the future will return the current status of all
  rocksdb-related threads.  We will have more code instruments in the following RocksDB
  releases.
* Change convert function in rocksdb/utilities/convenience.h to return Status instead of boolean.
  Also add support for nested options in convert function

### Public API changes
* New API to create a checkpoint added. Given a directory name, creates a new
  database which is an image of the existing database.
* New API LinkFile added to Env. If you implement your own Env class, an
  implementation of the API LinkFile will have to be provided.
* MemTableRep takes MemTableAllocator instead of Arena

### Improvements
* RocksDBLite library now becomes smaller and will be compiled with -fno-exceptions flag.

## 3.8.0 (2014-11-14)

### Public API changes
* BackupEngine::NewBackupEngine() was deprecated; please use BackupEngine::Open() from now on.
* BackupableDB/RestoreBackupableDB have new GarbageCollect() methods, which will clean up files from corrupt and obsolete backups.
* BackupableDB/RestoreBackupableDB have new GetCorruptedBackups() methods which list corrupt backups.

### Cleanup
* Bunch of code cleanup, some extra warnings turned on (-Wshadow, -Wshorten-64-to-32, -Wnon-virtual-dtor)

### New features
* CompactFiles and EventListener, although they are still in experimental state
* Full ColumnFamily support in RocksJava.

## 3.7.0 (2014-11-06)
### Public API changes
* Introduce SetOptions() API to allow adjusting a subset of options dynamically online
* Introduce 4 new convenient functions for converting Options from string: GetColumnFamilyOptionsFromMap(), GetColumnFamilyOptionsFromString(), GetDBOptionsFromMap(), GetDBOptionsFromString()
* Remove WriteBatchWithIndex.Delete() overloads using SliceParts
* When opening a DB, if options.max_background_compactions is larger than the existing low pri pool of options.env, it will enlarge it. Similarly, options.max_background_flushes is larger than the existing high pri pool of options.env, it will enlarge it.

## 3.6.0 (2014-10-07)
### Disk format changes
* If you're using RocksDB on ARM platforms and you're using default bloom filter, there is a disk format change you need to be aware of. There are three steps you need to do when you convert to new release: 1. turn off filter policy, 2. compact the whole database, 3. turn on filter policy

### Behavior changes
* We have refactored our system of stalling writes.  Any stall-related statistics' meanings are changed. Instead of per-write stall counts, we now count stalls per-epoch, where epochs are periods between flushes and compactions. You'll find more information in our Tuning Perf Guide once we release RocksDB 3.6.
* When disableDataSync=true, we no longer sync the MANIFEST file.
* Add identity_as_first_hash property to CuckooTable. SST file needs to be rebuilt to be opened by reader properly.

### Public API changes
* Change target_file_size_base type to uint64_t from int.
* Remove allow_thread_local. This feature was proved to be stable, so we are turning it always-on.

## 3.5.0 (2014-09-03)
### New Features
* Add include/utilities/write_batch_with_index.h, providing a utility class to query data out of WriteBatch when building it.
* Move BlockBasedTable related options to BlockBasedTableOptions from Options. Change corresponding JNI interface. Options affected include:
  no_block_cache, block_cache, block_cache_compressed, block_size, block_size_deviation, block_restart_interval, filter_policy, whole_key_filtering. filter_policy is changed to shared_ptr from a raw pointer.
* Remove deprecated options: disable_seek_compaction and db_stats_log_interval
* OptimizeForPointLookup() takes one parameter for block cache size. It now builds hash index, bloom filter, and block cache.

### Public API changes
* The Prefix Extractor used with V2 compaction filters is now passed user key to SliceTransform::Transform instead of unparsed RocksDB key.

## 3.4.0 (2014-08-18)
### New Features
* Support Multiple DB paths in universal style compactions
* Add feature of storing plain table index and bloom filter in SST file.
* CompactRange() will never output compacted files to level 0. This used to be the case when all the compaction input files were at level 0.
* Added iterate_upper_bound to define the extent upto which the forward iterator will return entries. This will prevent iterating over delete markers and overwritten entries for edge cases where you want to break out the iterator anyways. This may improve performance in case there are a large number of delete markers or overwritten entries.

### Public API changes
* DBOptions.db_paths now is a vector of a DBPath structure which indicates both of path and target size
* NewPlainTableFactory instead of bunch of parameters now accepts PlainTableOptions, which is defined in include/rocksdb/table.h
* Moved include/utilities/*.h to include/rocksdb/utilities/*.h
* Statistics APIs now take uint32_t as type instead of Tickers. Also make two access functions getTickerCount and histogramData const
* Add DB property rocksdb.estimate-num-keys, estimated number of live keys in DB.
* Add DB::GetIntProperty(), which returns DB properties that are integer as uint64_t.
* The Prefix Extractor used with V2 compaction filters is now passed user key to SliceTransform::Transform instead of unparsed RocksDB key.

## 3.3.0 (2014-07-10)
### New Features
* Added JSON API prototype.
* HashLinklist reduces performance outlier caused by skewed bucket by switching data in the bucket from linked list to skip list. Add parameter threshold_use_skiplist in NewHashLinkListRepFactory().
* RocksDB is now able to reclaim storage space more effectively during the compaction process.  This is done by compensating the size of each deletion entry by the 2X average value size, which makes compaction to be triggered by deletion entries more easily.
* Add TimeOut API to write.  Now WriteOptions have a variable called timeout_hint_us.  With timeout_hint_us set to non-zero, any write associated with this timeout_hint_us may be aborted when it runs longer than the specified timeout_hint_us, and it is guaranteed that any write completes earlier than the specified time-out will not be aborted due to the time-out condition.
* Add a rate_limiter option, which controls total throughput of flush and compaction. The throughput is specified in bytes/sec. Flush always has precedence over compaction when available bandwidth is constrained.

### Public API changes
* Removed NewTotalOrderPlainTableFactory because it is not used and implemented semantically incorrect.

## 3.2.0 (2014-06-20)

### Public API changes
* We removed seek compaction as a concept from RocksDB because:
1) It makes more sense for spinning disk workloads, while RocksDB is primarily designed for flash and memory,
2) It added some complexity to the important code-paths,
3) None of our internal customers were really using it.
Because of that, Options::disable_seek_compaction is now obsolete. It is still a parameter in Options, so it does not break the build, but it does not have any effect. We plan to completely remove it at some point, so we ask users to please remove this option from your code base.
* Add two parameters to NewHashLinkListRepFactory() for logging on too many entries in a hash bucket when flushing.
* Added new option BlockBasedTableOptions::hash_index_allow_collision. When enabled, prefix hash index for block-based table will not store prefix and allow hash collision, reducing memory consumption.

### New Features
* PlainTable now supports a new key encoding: for keys of the same prefix, the prefix is only written once. It can be enabled through encoding_type parameter of NewPlainTableFactory()
* Add AdaptiveTableFactory, which is used to convert from a DB of PlainTable to BlockBasedTabe, or vise versa. It can be created using NewAdaptiveTableFactory()

### Performance Improvements
* Tailing Iterator re-implemeted with ForwardIterator + Cascading Search Hint , see ~20% throughput improvement.

## 3.1.0 (2014-05-21)

### Public API changes
* Replaced ColumnFamilyOptions::table_properties_collectors with ColumnFamilyOptions::table_properties_collector_factories

### New Features
* Hash index for block-based table will be materialized and reconstructed more efficiently. Previously hash index is constructed by scanning the whole table during every table open.
* FIFO compaction style

## 3.0.0 (2014-05-05)

### Public API changes
* Added _LEVEL to all InfoLogLevel enums
* Deprecated ReadOptions.prefix and ReadOptions.prefix_seek. Seek() defaults to prefix-based seek when Options.prefix_extractor is supplied. More detail is documented in https://github.com/facebook/rocksdb/wiki/Prefix-Seek-API-Changes
* MemTableRepFactory::CreateMemTableRep() takes info logger as an extra parameter.

### New Features
* Column family support
* Added an option to use different checksum functions in BlockBasedTableOptions
* Added ApplyToAllCacheEntries() function to Cache

## 2.8.0 (2014-04-04)

* Removed arena.h from public header files.
* By default, checksums are verified on every read from database
* Change default value of several options, including: paranoid_checks=true, max_open_files=5000, level0_slowdown_writes_trigger=20, level0_stop_writes_trigger=24, disable_seek_compaction=true, max_background_flushes=1 and allow_mmap_writes=false
* Added is_manual_compaction to CompactionFilter::Context
* Added "virtual void WaitForJoin()" in class Env. Default operation is no-op.
* Removed BackupEngine::DeleteBackupsNewerThan() function
* Added new option -- verify_checksums_in_compaction
* Changed Options.prefix_extractor from raw pointer to shared_ptr (take ownership)
  Changed HashSkipListRepFactory and HashLinkListRepFactory constructor to not take SliceTransform object (use Options.prefix_extractor implicitly)
* Added Env::GetThreadPoolQueueLen(), which returns the waiting queue length of thread pools
* Added a command "checkconsistency" in ldb tool, which checks
  if file system state matches DB state (file existence and file sizes)
* Separate options related to block based table to a new struct BlockBasedTableOptions.
* WriteBatch has a new function Count() to return total size in the batch, and Data() now returns a reference instead of a copy
* Add more counters to perf context.
* Supports several more DB properties: compaction-pending, background-errors and cur-size-active-mem-table.

### New Features
* If we find one truncated record at the end of the MANIFEST or WAL files,
  we will ignore it. We assume that writers of these records were interrupted
  and that we can safely ignore it.
* A new SST format "PlainTable" is added, which is optimized for memory-only workloads. It can be created through NewPlainTableFactory() or NewTotalOrderPlainTableFactory().
* A new mem table implementation hash linked list optimizing for the case that there are only few keys for each prefix, which can be created through NewHashLinkListRepFactory().
* Merge operator supports a new function PartialMergeMulti() to allow users to do partial merges against multiple operands.
* Now compaction filter has a V2 interface. It buffers the kv-pairs sharing the same key prefix, process them in batches, and return the batched results back to DB. The new interface uses a new structure CompactionFilterContext for the same purpose as CompactionFilter::Context in V1.
* Geo-spatial support for locations and radial-search.

## 2.7.0 (2014-01-28)

### Public API changes

* Renamed `StackableDB::GetRawDB()` to `StackableDB::GetBaseDB()`.
* Renamed `WriteBatch::Data()` `const std::string& Data() const`.
* Renamed class `TableStats` to `TableProperties`.
* Deleted class `PrefixHashRepFactory`. Please use `NewHashSkipListRepFactory()` instead.
* Supported multi-threaded `EnableFileDeletions()` and `DisableFileDeletions()`.
* Added `DB::GetOptions()`.
* Added `DB::GetDbIdentity()`.

### New Features

* Added [BackupableDB](https://github.com/facebook/rocksdb/wiki/How-to-backup-RocksDB%3F)
* Implemented [TailingIterator](https://github.com/facebook/rocksdb/wiki/Tailing-Iterator), a special type of iterator that
  doesn't create a snapshot (can be used to read newly inserted data)
  and is optimized for doing sequential reads.
* Added property block for table, which allows (1) a table to store
  its metadata and (2) end user to collect and store properties they
  are interested in.
* Enabled caching index and filter block in block cache (turned off by default).
* Supported error report when doing manual compaction.
* Supported additional Linux platform flavors and Mac OS.
* Put with `SliceParts` - Variant of `Put()` that gathers output like `writev(2)`
* Bug fixes and code refactor for compatibility with upcoming Column
  Family feature.

### Performance Improvements

* Huge benchmark performance improvements by multiple efforts. For example, increase in readonly QPS from about 530k in 2.6 release to 1.1 million in 2.7 [1]
* Speeding up a way RocksDB deleted obsolete files - no longer listing the whole directory under a lock -- decrease in p99
* Use raw pointer instead of shared pointer for statistics: [5b825d](https://github.com/facebook/rocksdb/commit/5b825d6964e26ec3b4bb6faa708ebb1787f1d7bd) -- huge increase in performance -- shared pointers are slow
* Optimized locking for `Get()` -- [1fdb3f](https://github.com/facebook/rocksdb/commit/1fdb3f7dc60e96394e3e5b69a46ede5d67fb976c) -- 1.5x QPS increase for some workloads
* Cache speedup - [e8d40c3](https://github.com/facebook/rocksdb/commit/e8d40c31b3cca0c3e1ae9abe9b9003b1288026a9)
* Implemented autovector, which allocates first N elements on stack. Most of vectors in RocksDB are small. Also, we never want to allocate heap objects while holding a mutex. -- [c01676e4](https://github.com/facebook/rocksdb/commit/c01676e46d3be08c3c140361ef1f5884f47d3b3c)
* Lots of efforts to move malloc, memcpy and IO outside of locks<|MERGE_RESOLUTION|>--- conflicted
+++ resolved
@@ -1,15 +1,11 @@
 # Rocksdb Change Log
 ## Unreleased
-<<<<<<< HEAD
+### New Features
+### Bug Fixes
 ### Behavior Changes
 * MemTableList::TrimHistory now use allocated bytes when max_write_buffer_size_to_maintain > 0(default in TrasactionDB, introduced in PR#5022) Fix #8371.
-=======
-### New Features
-### Bug Fixes
-### Behavior Changes
 ### Public API change
 * Extend WriteBatch::AssignTimestamp and AssignTimestamps API so that both functions can accept an optional `checker` argument that performs additional checking on timestamp sizes.
->>>>>>> 04b2c16f
 
 ## 6.27.0 (2021-11-19)
 ### New Features
