# Rocksdb Change Log
## Unreleased
### Public API Change
* TTL Compactions in Level compaction style now initiate successive cascading compactions on a key range so that it reaches the bottom level quickly on TTL expiry. `creation_time` table property for compaction output files is now set to the minimum of the creation times of all compaction inputs.
* Changed the default value of periodic_compaction_seconds to `UINT64_MAX` which allows RocksDB to auto-tune periodic compaction scheduling. When using the default value, periodic compactions are now auto-enabled if a compaction filter is used. A value of `0` will turn off the feature completely.
* With FIFO compaction style, options.periodic_compaction_seconds will have the same meaning as options.ttl. Whichever stricter will be used. With the default options.periodic_compaction_seconds value with options.ttl's default of 0, RocksDB will give a default of 30 days.
<<<<<<< HEAD
* Added an API GetCreationTimeOfOldestFile(uint64_t* creation_time) to get the
file_creation_time of the oldest SST file in the DB. 
* An unlikely usage of FilterPolicy is no longer supported. Calling GetFilterBitsBuilder() on the FilterPolicy returned by NewBloomFilterPolicy will now cause an assertion violation in debug builds, because RocksDB has internally migrated to a more elaborate interface that is expected to evolve further. Custom implementations of FilterPolicy should work as before, except those wrapping the return of NewBloomFilterPolicy, which will require a new override of a protected function in FilterPolicy.

### New Features
* Universal compaction to support options.periodic_compaction_seconds. A full compaction will be triggered if any file is over the threshold.
* Full and partitioned filters in the block-based table use an improved Bloom filter implementation, enabled with format_version 5 (or above) because previous releases cannot read this filter. This replacement is faster and more accurate, especially for high bits per key or millions of keys in a single filter. For example, the new Bloom filter has a lower false positive rate at 16 bits per key than the old one at 100 bits per key.
* Added AVX2 instructions to USE_SSE builds to accelerate the new Bloom filter and XXH3-based hash function on compatible x86_64 platforms (Haswell and later, ~2014).
=======
* Added an API GetCreationTimeOfOldestFile(uint64_t* creation_time) to get the file_creation_time of the oldest SST file in the DB.

### New Features
* Universal compaction to support options.periodic_compaction_seconds. A full compaction will be triggered if any file is over the threshold.
* `GetLiveFilesMetaData` and `GetColumnFamilyMetaData` now expose the file number of SST files as well as the oldest blob file referenced by each SST.
* A batched MultiGet API (DB::MultiGet()) that supports retrieving keys from multiple column families.
>>>>>>> 42b5494e

### Performance Improvements
* For 64-bit hashing, RocksDB is standardizing on a slightly modified preview version of XXH3. This function is now used for many non-persisted hashes, along with fastrange64() in place of the modulus operator, and some benchmarks show a slight improvement.

### Bug Fixes
* Fix a assertion failure in MultiGe4t() when BlockBasedTableOptions::no_block_cache is true and there is no compressed block cache
* If a call to BackupEngine::PurgeOldBackups or BackupEngine::DeleteBackup suffered a crash, power failure, or I/O error, files could be left over from old backups that could only be purged with a call to GarbageCollect. Any call to PurgeOldBackups, DeleteBackup, or GarbageCollect should now suffice to purge such files.
* Fix a buffer overrun problem in BlockBasedTable::MultiGet() when compression is enabled and no compressed block cache is configured.

## 6.5.1 (10/16/2019)
### Bug Fixes
* Revert the feature "Merging iterator to avoid child iterator reseek for some cases (#5286)" since it might cause strange results when reseek happens with a different iterator upper bound.
* Fix a bug in BlockBasedTableIterator that might return incorrect results when reseek happens with a different iterator upper bound.
* Fix a bug when partitioned filters and prefix search are used in conjunction, ::SeekForPrev could return invalid for an existing prefix. ::SeekForPrev might be called by the user, or internally on ::Prev, or within ::Seek if the return value involves Delete or a Merge operand.

## 6.5.0 (9/13/2019)
### Bug Fixes
* Fixed a number of data races in BlobDB.
* Fix a bug where the compaction snapshot refresh feature is not disabled as advertised when `snap_refresh_nanos` is set to 0..
* Fix bloom filter lookups by the MultiGet batching API when BlockBasedTableOptions::whole_key_filtering is false, by checking that a key is in the perfix_extractor domain and extracting the prefix before looking up.
* Fix a bug in file ingestion caused by incorrect file number allocation when the number of column families involved in the ingestion exceeds 2.
* Fix a bug when format_version=3, partitioned fitlers, and prefix search are used in conjunction. The bug could result into Seek::(prefix) returning NotFound for an existing prefix.
* Revert the feature "Merging iterator to avoid child iterator reseek for some cases (#5286)" since it might cause strong results when reseek happens with a different iterator upper bound.
* Fix a bug causing a crash during ingest external file when background compaction cause severe error (file not found).
* Fix a bug when partitioned filters and prefix search are used in conjunction, ::SeekForPrev could return invalid for an existing prefix. ::SeekForPrev might be called by the user, or internally on ::Prev, or within ::Seek if the return value involves Delete or a Merge operand.
* Fix OnFlushCompleted fired before flush result persisted in MANIFEST when there's concurrent flush job. The bug exists since OnFlushCompleted was introduced in rocksdb 3.8.
* Fixed an sst_dump crash on some plain table SST files.
* Fixed a memory leak in some error cases of opening plain table SST files.
* Fix a bug when a crash happens while calling WriteLevel0TableForRecovery for multiple column families, leading to a column family's log number greater than the first corrutped log number when the DB is being opened in PointInTime recovery mode during next recovery attempt (#5856).

### New Features
* Introduced DBOptions::max_write_batch_group_size_bytes to configure maximum limit on number of bytes that are written in a single batch of WAL or memtable write. It is followed when the leader write size is larger than 1/8 of this limit.
* VerifyChecksum() by default will issue readahead. Allow ReadOptions to be passed in to those functions to override the readhead size. For checksum verifying before external SST file ingestion, a new option IngestExternalFileOptions.verify_checksums_readahead_size, is added for this readahead setting.
* When user uses options.force_consistency_check in RocksDb, instead of crashing the process, we now pass the error back to the users without killing the process.
* Add an option `memtable_insert_hint_per_batch` to WriteOptions. If it is true, each WriteBatch will maintain its own insert hints for each memtable in concurrent write. See include/rocksdb/options.h for more details.
* The `sst_dump` command line tool `recompress` command now displays how many blocks were compressed and how many were not, in particular how many were not compressed because the compression ratio was not met (12.5% threshold for GoodCompressionRatio), as seen in the `number.block.not_compressed` counter stat since version 6.0.0.
* The block cache usage is now takes into account the overhead of metadata per each entry. This results into more accurate managment of memory. A side-effect of this feature is that less items are fit into the block cache of the same size, which would result to higher cache miss rates. This can be remedied by increasing the block cache size or passing kDontChargeCacheMetadata to its constuctor to restore the old behavior.
* When using BlobDB, a mapping is maintained and persisted in the MANIFEST between each SST file and the oldest non-TTL blob file it references.
* `db_bench` now supports and by default issues non-TTL Puts to BlobDB. TTL Puts can be enabled by specifying a non-zero value for the `blob_db_max_ttl_range` command line parameter explicitly.
* `sst_dump` now supports printing BlobDB blob indexes in a human-readable format. This can be enabled by specifying the `decode_blob_index` flag on the command line.
* A number of new information elements are now exposed through the EventListener interface. For flushes, the file numbers of the new SST file and the oldest blob file referenced by the SST are propagated. For compactions, the level, file number, and the oldest blob file referenced are passed to the client for each compaction input and output file.

### Public API Change
* Added max_write_buffer_size_to_maintain option to better control memory usage of immutable memtables.
* Added a lightweight API GetCurrentWalFile() to get last live WAL filename and size. Meant to be used as a helper for backup/restore tooling in a larger ecosystem such as MySQL with a MyRocks storage engine.
* The MemTable Bloom filter, when enabled, now always uses cache locality. Options::bloom_locality now only affects the PlainTable SST format.
* Deprecate `snap_refresh_nanos` option.
* Added DisableManualCompaction/EnableManualCompaction to stop and resume manual compaction.
* Add TryCatchUpWithPrimary() to StackableDB in non-LITE mode.
* Add a new Env::LoadEnv() overloaded function to return a shared_ptr to Env.
* Flush sets file name to "(nil)" for OnTableFileCreationCompleted() if the flush does not produce any L0. This can happen if the file is empty thus delete by RocksDB.

### Performance Improvements
* Improve the speed of the MemTable Bloom filter, reducing the write overhead of enabling it by 1/3 to 1/2, with similar benefit to read performance.
* Level iterator to invlidate the iterator more often in prefix seek and the level is filtered out by prefix bloom.

## 6.4.0 (7/30/2019)
### Default Option Change
* LRUCacheOptions.high_pri_pool_ratio is set to 0.5 (previously 0.0) by default, which means that by default midpoint insertion is enabled. The same change is made for the default value of high_pri_pool_ratio argument in NewLRUCache(). When block cache is not explictly created, the small block cache created by BlockBasedTable will still has this option to be 0.0.
* Change BlockBasedTableOptions.cache_index_and_filter_blocks_with_high_priority's default value from false to true.

### Public API Change
* Filter and compression dictionary blocks are now handled similarly to data blocks with regards to the block cache: instead of storing objects in the cache, only the blocks themselves are cached. In addition, filter and compression dictionary blocks (as well as filter partitions) no longer get evicted from the cache when a table is closed.
* Due to the above refactoring, block cache eviction statistics for filter and compression dictionary blocks are temporarily broken. We plan to reintroduce them in a later phase.
* The semantics of the per-block-type block read counts in the performance context now match those of the generic block_read_count.
* Errors related to the retrieval of the compression dictionary are now propagated to the user.
* db_bench adds a "benchmark" stats_history, which prints out the whole stats history.
* Overload GetAllKeyVersions() to support non-default column family.
* Added new APIs ExportColumnFamily() and CreateColumnFamilyWithImport() to support export and import of a Column Family. https://github.com/facebook/rocksdb/issues/3469
* ldb sometimes uses a string-append merge operator if no merge operator is passed in. This is to allow users to print keys from a DB with a merge operator.
* Replaces old Registra with ObjectRegistry to allow user to create custom object from string, also add LoadEnv() to Env.
* Added new overload of GetApproximateSizes which gets SizeApproximationOptions object and returns a Status. The older overloads are redirecting their calls to this new method and no longer assert if the include_flags doesn't have either of INCLUDE_MEMTABLES or INCLUDE_FILES bits set. It's recommended to use the new method only, as it is more type safe and returns a meaningful status in case of errors.
* LDBCommandRunner::RunCommand() to return the status code as an integer, rather than call exit() using the code.

### New Features
* Add argument `--secondary_path` to ldb to open the database as the secondary instance. This would keep the original DB intact.
* Compression dictionary blocks are now prefetched and pinned in the cache (based on the customer's settings) the same way as index and filter blocks.
* Added DBOptions::log_readahead_size which specifies the number of bytes to prefetch when reading the log. This is mostly useful for reading a remotely located log, as it can save the number of round-trips. If 0 (default), then the prefetching is disabled.
* Added new option in SizeApproximationOptions used with DB::GetApproximateSizes. When approximating the files total size that is used to store a keys range, allow approximation with an error margin of up to total_files_size * files_size_error_margin. This allows to take some shortcuts in files size approximation, resulting in better performance, while guaranteeing the resulting error is within a reasonable margin.
* Support loading custom objects in unit tests. In the affected unit tests, RocksDB will create custom Env objects based on environment variable TEST_ENV_URI. Users need to make sure custom object types are properly registered. For example, a static library should expose a `RegisterCustomObjects` function. By linking the unit test binary with the static library, the unit test can execute this function.

### Performance Improvements
* Reduce iterator key comparision for upper/lower bound check.
* Improve performance of row_cache: make reads with newer snapshots than data in an SST file share the same cache key, except in some transaction cases.
* The compression dictionary is no longer copied to a new object upon retrieval.

### Bug Fixes
* Fix ingested file and directory not being fsync.
* Return TryAgain status in place of Corruption when new tail is not visible to TransactionLogIterator.
* Fixed a regression where the fill_cache read option also affected index blocks.
* Fixed an issue where using cache_index_and_filter_blocks==false affected partitions of partitioned indexes/filters as well.

## 6.3.2 (8/15/2019)
### Public API Change
* The semantics of the per-block-type block read counts in the performance context now match those of the generic block_read_count.

### Bug Fixes
* Fixed a regression where the fill_cache read option also affected index blocks.
* Fixed an issue where using cache_index_and_filter_blocks==false affected partitions of partitioned indexes as well.

## 6.3.1 (7/24/2019)
### Bug Fixes
* Fix auto rolling bug introduced in 6.3.0, which causes segfault if log file creation fails.

## 6.3.0 (6/18/2019)
### Public API Change
* Now DB::Close() will return Aborted() error when there is unreleased snapshot. Users can retry after all snapshots are released.
* Index blocks are now handled similarly to data blocks with regards to the block cache: instead of storing objects in the cache, only the blocks themselves are cached. In addition, index blocks no longer get evicted from the cache when a table is closed, can now use the compressed block cache (if any), and can be shared among multiple table readers.
* Partitions of partitioned indexes no longer affect the read amplification statistics.
* Due to the above refactoring, block cache eviction statistics for indexes are temporarily broken. We plan to reintroduce them in a later phase.
* options.keep_log_file_num will be enforced strictly all the time. File names of all log files will be tracked, which may take significantly amount of memory if options.keep_log_file_num is large and either of options.max_log_file_size or options.log_file_time_to_roll is set.
* Add initial support for Get/Put with user timestamps. Users can specify timestamps via ReadOptions and WriteOptions when calling DB::Get and DB::Put.
* Accessing a partition of a partitioned filter or index through a pinned reference is no longer considered a cache hit.
* Add C bindings for secondary instance, i.e. DBImplSecondary.
* Rate limited deletion of WALs is only enabled if DBOptions::wal_dir is not set, or explicitly set to db_name passed to DB::Open and DBOptions::db_paths is empty, or same as db_paths[0].path

### New Features
* Add an option `snap_refresh_nanos` (default to 0) to periodically refresh the snapshot list in compaction jobs. Assign to 0 to disable the feature.
* Add an option `unordered_write` which trades snapshot guarantees with higher write throughput. When used with WRITE_PREPARED transactions with two_write_queues=true, it offers higher throughput with however no compromise on guarantees.
* Allow DBImplSecondary to remove memtables with obsolete data after replaying MANIFEST and WAL.
* Add an option `failed_move_fall_back_to_copy` (default is true) for external SST ingestion. When `move_files` is true and hard link fails, ingestion falls back to copy if `failed_move_fall_back_to_copy` is true. Otherwise, ingestion reports an error.
* Add command `list_file_range_deletes` in ldb, which prints out tombstones in SST files.

### Performance Improvements
* Reduce binary search when iterator reseek into the same data block.
* DBIter::Next() can skip user key checking if previous entry's seqnum is 0.
* Merging iterator to avoid child iterator reseek for some cases
* Log Writer will flush after finishing the whole record, rather than a fragment.
* Lower MultiGet batching API latency by reading data blocks from disk in parallel

### General Improvements
* Added new status code kColumnFamilyDropped to distinguish between Column Family Dropped and DB Shutdown in progress.
* Improve ColumnFamilyOptions validation when creating a new column family.

### Bug Fixes
* Fix a bug in WAL replay of secondary instance by skipping write batches with older sequence numbers than the current last sequence number.
* Fix flush's/compaction's merge processing logic which allowed `Put`s covered by range tombstones to reappear. Note `Put`s may exist even if the user only ever called `Merge()` due to an internal conversion during compaction to the bottommost level.
* Fix/improve memtable earliest sequence assignment and WAL replay so that WAL entries of unflushed column families will not be skipped after replaying the MANIFEST and increasing db sequence due to another flushed/compacted column family.
* Fix a bug caused by secondary not skipping the beginning of new MANIFEST.
* On DB open, delete WAL trash files left behind in wal_dir

## 6.2.0 (4/30/2019)
### New Features
* Add an option `strict_bytes_per_sync` that causes a file-writing thread to block rather than exceed the limit on bytes pending writeback specified by `bytes_per_sync` or `wal_bytes_per_sync`.
* Improve range scan performance by avoiding per-key upper bound check in BlockBasedTableIterator.
* Introduce Periodic Compaction for Level style compaction. Files are re-compacted periodically and put in the same level.
* Block-based table index now contains exact highest key in the file, rather than an upper bound. This may improve Get() and iterator Seek() performance in some situations, especially when direct IO is enabled and block cache is disabled. A setting BlockBasedTableOptions::index_shortening is introduced to control this behavior. Set it to kShortenSeparatorsAndSuccessor to get the old behavior.
* When reading from option file/string/map, customized envs can be filled according to object registry.
* Improve range scan performance when using explicit user readahead by not creating new table readers for every iterator.
* Add index type BlockBasedTableOptions::IndexType::kBinarySearchWithFirstKey. It significantly reduces read amplification in some setups, especially for iterator seeks. It's not fully implemented yet: IO errors are not handled right.

### Public API Change
* Change the behavior of OptimizeForPointLookup(): move away from hash-based block-based-table index, and use whole key memtable filtering.
* Change the behavior of OptimizeForSmallDb(): use a 16MB block cache, put index and filter blocks into it, and cost the memtable size to it. DBOptions.OptimizeForSmallDb() and ColumnFamilyOptions.OptimizeForSmallDb() start to take an optional cache object.
* Added BottommostLevelCompaction::kForceOptimized to avoid double compacting newly compacted files in the bottommost level compaction of manual compaction. Note this option may prohibit the manual compaction to produce a single file in the bottommost level.

### Bug Fixes
* Adjust WriteBufferManager's dummy entry size to block cache from 1MB to 256KB.
* Fix a race condition between WritePrepared::Get and ::Put with duplicate keys.
* Fix crash when memtable prefix bloom is enabled and read/write a key out of domain of prefix extractor.
* Close a WAL file before another thread deletes it.
* Fix an assertion failure `IsFlushPending() == true` caused by one bg thread releasing the db mutex in ~ColumnFamilyData and another thread clearing `flush_requested_` flag.

## 6.1.1 (4/9/2019)
### New Features
* When reading from option file/string/map, customized comparators and/or merge operators can be filled according to object registry.

### Public API Change

### Bug Fixes
* Fix a bug in 2PC where a sequence of txn prepare, memtable flush, and crash could result in losing the prepared transaction.
* Fix a bug in Encryption Env which could cause encrypted files to be read beyond file boundaries.

## 6.1.0 (3/27/2019)
### New Features
* Introduce two more stats levels, kExceptHistogramOrTimers and kExceptTimers.
* Added a feature to perform data-block sampling for compressibility, and report stats to user.
* Add support for trace filtering.
* Add DBOptions.avoid_unnecessary_blocking_io. If true, we avoid file deletion when destorying ColumnFamilyHandle and Iterator. Instead, a job is scheduled to delete the files in background.

### Public API Change
* Remove bundled fbson library.
* statistics.stats_level_ becomes atomic. It is preferred to use statistics.set_stats_level() and statistics.get_stats_level() to access it.
* Introduce a new IOError subcode, PathNotFound, to indicate trying to open a nonexistent file or directory for read.
* Add initial support for multiple db instances sharing the same data in single-writer, multi-reader mode.
* Removed some "using std::xxx" from public headers.

### Bug Fixes
* Fix JEMALLOC_CXX_THROW macro missing from older Jemalloc versions, causing build failures on some platforms.
* Fix SstFileReader not able to open file ingested with write_glbal_seqno=true.

## 6.0.0 (2/19/2019)
### New Features
* Enabled checkpoint on readonly db (DBImplReadOnly).
* Make DB ignore dropped column families while committing results of atomic flush.
* RocksDB may choose to preopen some files even if options.max_open_files != -1. This may make DB open slightly longer.
* For users of dictionary compression with ZSTD v0.7.0+, we now reuse the same digested dictionary when compressing each of an SST file's data blocks for faster compression speeds.
* For all users of dictionary compression who set `cache_index_and_filter_blocks == true`, we now store dictionary data used for decompression in the block cache for better control over memory usage. For users of ZSTD v1.1.4+ who compile with -DZSTD_STATIC_LINKING_ONLY, this includes a digested dictionary, which is used to increase decompression speed.
* Add support for block checksums verification for external SST files before ingestion.
* Introduce stats history which periodically saves Statistics snapshots and added `GetStatsHistory` API to retrieve these snapshots.
* Add a place holder in manifest which indicate a record from future that can be safely ignored.
* Add support for trace sampling.
* Enable properties block checksum verification for block-based tables.
* For all users of dictionary compression, we now generate a separate dictionary for compressing each bottom-level SST file. Previously we reused a single dictionary for a whole compaction to bottom level. The new approach achieves better compression ratios; however, it uses more memory and CPU for buffering/sampling data blocks and training dictionaries.
* Add whole key bloom filter support in memtable.
* Files written by `SstFileWriter` will now use dictionary compression if it is configured in the file writer's `CompressionOptions`.

### Public API Change
* Disallow CompactionFilter::IgnoreSnapshots() = false, because it is not very useful and the behavior is confusing. The filter will filter everything if there is no snapshot declared by the time the compaction starts. However, users can define a snapshot after the compaction starts and before it finishes and this new snapshot won't be repeatable, because after the compaction finishes, some keys may be dropped.
* CompactionPri = kMinOverlappingRatio also uses compensated file size, which boosts file with lots of tombstones to be compacted first.
* Transaction::GetForUpdate is extended with a do_validate parameter with default value of true. If false it skips validating the snapshot before doing the read. Similarly ::Merge, ::Put, ::Delete, and ::SingleDelete are extended with assume_tracked with default value of false. If true it indicates that call is assumed to be after a ::GetForUpdate.
* `TableProperties::num_entries` and `TableProperties::num_deletions` now also account for number of range tombstones.
* Remove geodb, spatial_db, document_db, json_document, date_tiered_db, and redis_lists.
* With "ldb ----try_load_options", when wal_dir specified by the option file doesn't exist, ignore it.
* Change time resolution in FileOperationInfo.
* Deleting Blob files also go through SStFileManager.
* Remove CuckooHash memtable.
* The counter stat `number.block.not_compressed` now also counts blocks not compressed due to poor compression ratio.
* Remove ttl option from `CompactionOptionsFIFO`. The option has been deprecated and ttl in `ColumnFamilyOptions` is used instead.
* Support SST file ingestion across multiple column families via DB::IngestExternalFiles. See the function's comment about atomicity.
* Remove Lua compaction filter.

### Bug Fixes
* Fix a deadlock caused by compaction and file ingestion waiting for each other in the event of write stalls.
* Fix a memory leak when files with range tombstones are read in mmap mode and block cache is enabled
* Fix handling of corrupt range tombstone blocks such that corruptions cannot cause deleted keys to reappear
* Lock free MultiGet
* Fix incorrect `NotFound` point lookup result when querying the endpoint of a file that has been extended by a range tombstone.
* Fix with pipelined write, write leaders's callback failure lead to the whole write group fail.

### Change Default Options
* Change options.compaction_pri's default to kMinOverlappingRatio

## 5.18.0 (11/30/2018)
### New Features
* Introduced `JemallocNodumpAllocator` memory allocator. When being use, block cache will be excluded from core dump.
* Introduced `PerfContextByLevel` as part of `PerfContext` which allows storing perf context at each level. Also replaced `__thread` with `thread_local` keyword for perf_context. Added per-level perf context for bloom filter and `Get` query.
* With level_compaction_dynamic_level_bytes = true, level multiplier may be adjusted automatically when Level 0 to 1 compaction is lagged behind.
* Introduced DB option `atomic_flush`. If true, RocksDB supports flushing multiple column families and atomically committing the result to MANIFEST. Useful when WAL is disabled.
* Added `num_deletions` and `num_merge_operands` members to `TableProperties`.
* Added "rocksdb.min-obsolete-sst-number-to-keep" DB property that reports the lower bound on SST file numbers that are being kept from deletion, even if the SSTs are obsolete.
* Add xxhash64 checksum support
* Introduced `MemoryAllocator`, which lets the user specify custom memory allocator for block based table.
* Improved `DeleteRange` to prevent read performance degradation. The feature is no longer marked as experimental.

### Public API Change
* `DBOptions::use_direct_reads` now affects reads issued by `BackupEngine` on the database's SSTs.
* `NO_ITERATORS` is divided into two counters `NO_ITERATOR_CREATED` and `NO_ITERATOR_DELETE`. Both of them are only increasing now, just as other counters.

### Bug Fixes
* Fix corner case where a write group leader blocked due to write stall blocks other writers in queue with WriteOptions::no_slowdown set.
* Fix in-memory range tombstone truncation to avoid erroneously covering newer keys at a lower level, and include range tombstones in compacted files whose largest key is the range tombstone's start key.
* Properly set the stop key for a truncated manual CompactRange
* Fix slow flush/compaction when DB contains many snapshots. The problem became noticeable to us in DBs with 100,000+ snapshots, though it will affect others at different thresholds.
* Fix the bug that WriteBatchWithIndex's SeekForPrev() doesn't see the entries with the same key.
* Fix the bug where user comparator was sometimes fed with InternalKey instead of the user key. The bug manifests when during GenerateBottommostFiles.
* Fix a bug in WritePrepared txns where if the number of old snapshots goes beyond the snapshot cache size (128 default) the rest will not be checked when evicting a commit entry from the commit cache.
* Fixed Get correctness bug in the presence of range tombstones where merge operands covered by a range tombstone always result in NotFound.
* Start populating `NO_FILE_CLOSES` ticker statistic, which was always zero previously.
* The default value of NewBloomFilterPolicy()'s argument use_block_based_builder is changed to false. Note that this new default may cause large temp memory usage when building very large SST files.

## 5.17.0 (10/05/2018)
### Public API Change
* `OnTableFileCreated` will now be called for empty files generated during compaction. In that case, `TableFileCreationInfo::file_path` will be "(nil)" and `TableFileCreationInfo::file_size` will be zero.
* Add `FlushOptions::allow_write_stall`, which controls whether Flush calls start working immediately, even if it causes user writes to stall, or will wait until flush can be performed without causing write stall (similar to `CompactRangeOptions::allow_write_stall`). Note that the default value is false, meaning we add delay to Flush calls until stalling can be avoided when possible. This is behavior change compared to previous RocksDB versions, where Flush calls didn't check if they might cause stall or not.
* Application using PessimisticTransactionDB is expected to rollback/commit recovered transactions before starting new ones. This assumption is used to skip concurrency control during recovery.
* Expose column family id to `OnCompactionCompleted`.

### New Features
* TransactionOptions::skip_concurrency_control allows pessimistic transactions to skip the overhead of concurrency control. Could be used for optimizing certain transactions or during recovery.

### Bug Fixes
* Avoid creating empty SSTs and subsequently deleting them in certain cases during compaction.
* Sync CURRENT file contents during checkpoint.

## 5.16.3 (10/1/2018)
### Bug Fixes
* Fix crash caused when `CompactFiles` run with `CompactionOptions::compression == CompressionType::kDisableCompressionOption`. Now that setting causes the compression type to be chosen according to the column family-wide compression options.

## 5.16.2 (9/21/2018)
### Bug Fixes
* Fix bug in partition filters with format_version=4.

## 5.16.1 (9/17/2018)
### Bug Fixes
* Remove trace_analyzer_tool from rocksdb_lib target in TARGETS file.
* Fix RocksDB Java build and tests.
* Remove sync point in Block destructor.

## 5.16.0 (8/21/2018)
### Public API Change
* The merge operands are passed to `MergeOperator::ShouldMerge` in the reversed order relative to how they were merged (passed to FullMerge or FullMergeV2) for performance reasons
* GetAllKeyVersions() to take an extra argument of `max_num_ikeys`.
* Using ZSTD dictionary trainer (i.e., setting `CompressionOptions::zstd_max_train_bytes` to a nonzero value) now requires ZSTD version 1.1.3 or later.

### New Features
* Changes the format of index blocks by delta encoding the index values, which are the block handles. This saves the encoding of BlockHandle::offset of the non-head index entries in each restart interval. The feature is backward compatible but not forward compatible. It is disabled by default unless format_version 4 or above is used.
* Add a new tool: trace_analyzer. Trace_analyzer analyzes the trace file generated by using trace_replay API. It can convert the binary format trace file to a human readable txt file, output the statistics of the analyzed query types such as access statistics and size statistics, combining the dumped whole key space file to analyze, support query correlation analyzing, and etc. Current supported query types are: Get, Put, Delete, SingleDelete, DeleteRange, Merge, Iterator (Seek, SeekForPrev only).
* Add hash index support to data blocks, which helps reducing the cpu utilization of point-lookup operations. This feature is backward compatible with the data block created without the hash index. It is disabled by default unless BlockBasedTableOptions::data_block_index_type is set to data_block_index_type = kDataBlockBinaryAndHash.

### Bug Fixes
* Fix a bug in misreporting the estimated partition index size in properties block.

## 5.15.0 (7/17/2018)
### Public API Change
* Remove managed iterator. ReadOptions.managed is not effective anymore.
* For bottommost_compression, a compatible CompressionOptions is added via `bottommost_compression_opts`. To keep backward compatible, a new boolean `enabled` is added to CompressionOptions. For compression_opts, it will be always used no matter what value of `enabled` is. For bottommost_compression_opts, it will only be used when user set `enabled=true`, otherwise, compression_opts will be used for bottommost_compression as default.
* With LRUCache, when high_pri_pool_ratio > 0, midpoint insertion strategy will be enabled to put low-pri items to the tail of low-pri list (the midpoint) when they first inserted into the cache. This is to make cache entries never get hit age out faster, improving cache efficiency when large background scan presents.
* For users of `Statistics` objects created via `CreateDBStatistics()`, the format of the string returned by its `ToString()` method has changed.
* The "rocksdb.num.entries" table property no longer counts range deletion tombstones as entries.

### New Features
* Changes the format of index blocks by storing the key in their raw form rather than converting them to InternalKey. This saves 8 bytes per index key. The feature is backward compatible but not forward compatible. It is disabled by default unless format_version 3 or above is used.
* Avoid memcpy when reading mmap files with OpenReadOnly and max_open_files==-1.
* Support dynamically changing `ColumnFamilyOptions::ttl` via `SetOptions()`.
* Add a new table property, "rocksdb.num.range-deletions", which counts the number of range deletion tombstones in the table.
* Improve the performance of iterators doing long range scans by using readahead, when using direct IO.
* pin_top_level_index_and_filter (default true) in BlockBasedTableOptions can be used in combination with cache_index_and_filter_blocks to prefetch and pin the top-level index of partitioned index and filter blocks in cache. It has no impact when cache_index_and_filter_blocks is false.
* Write properties meta-block at the end of block-based table to save read-ahead IO.

### Bug Fixes
* Fix deadlock with enable_pipelined_write=true and max_successive_merges > 0
* Check conflict at output level in CompactFiles.
* Fix corruption in non-iterator reads when mmap is used for file reads
* Fix bug with prefix search in partition filters where a shared prefix would be ignored from the later partitions. The bug could report an eixstent key as missing. The bug could be triggered if prefix_extractor is set and partition filters is enabled.
* Change default value of `bytes_max_delete_chunk` to 0 in NewSstFileManager() as it doesn't work well with checkpoints.
* Fix a bug caused by not copying the block trailer with compressed SST file, direct IO, prefetcher and no compressed block cache.
* Fix write can stuck indefinitely if enable_pipelined_write=true. The issue exists since pipelined write was introduced in 5.5.0.

## 5.14.0 (5/16/2018)
### Public API Change
* Add a BlockBasedTableOption to align uncompressed data blocks on the smaller of block size or page size boundary, to reduce flash reads by avoiding reads spanning 4K pages.
* The background thread naming convention changed (on supporting platforms) to "rocksdb:<thread pool priority><thread number>", e.g., "rocksdb:low0".
* Add a new ticker stat rocksdb.number.multiget.keys.found to count number of keys successfully read in MultiGet calls
* Touch-up to write-related counters in PerfContext. New counters added: write_scheduling_flushes_compactions_time, write_thread_wait_nanos. Counters whose behavior was fixed or modified: write_memtable_time, write_pre_and_post_process_time, write_delay_time.
* Posix Env's NewRandomRWFile() will fail if the file doesn't exist.
* Now, `DBOptions::use_direct_io_for_flush_and_compaction` only applies to background writes, and `DBOptions::use_direct_reads` applies to both user reads and background reads. This conforms with Linux's `open(2)` manpage, which advises against simultaneously reading a file in buffered and direct modes, due to possibly undefined behavior and degraded performance.
* Iterator::Valid() always returns false if !status().ok(). So, now when doing a Seek() followed by some Next()s, there's no need to check status() after every operation.
* Iterator::Seek()/SeekForPrev()/SeekToFirst()/SeekToLast() always resets status().
* Introduced `CompressionOptions::kDefaultCompressionLevel`, which is a generic way to tell RocksDB to use the compression library's default level. It is now the default value for `CompressionOptions::level`. Previously the level defaulted to -1, which gave poor compression ratios in ZSTD.

### New Features
* Introduce TTL for level compaction so that all files older than ttl go through the compaction process to get rid of old data.
* TransactionDBOptions::write_policy can be configured to enable WritePrepared 2PC transactions. Read more about them in the wiki.
* Add DB properties "rocksdb.block-cache-capacity", "rocksdb.block-cache-usage", "rocksdb.block-cache-pinned-usage" to show block cache usage.
* Add `Env::LowerThreadPoolCPUPriority(Priority)` method, which lowers the CPU priority of background (esp. compaction) threads to minimize interference with foreground tasks.
* Fsync parent directory after deleting a file in delete scheduler.
* In level-based compaction, if bottom-pri thread pool was setup via `Env::SetBackgroundThreads()`, compactions to the bottom level will be delegated to that thread pool.
* `prefix_extractor` has been moved from ImmutableCFOptions to MutableCFOptions, meaning it can be dynamically changed without a DB restart.

### Bug Fixes
* Fsync after writing global seq number to the ingestion file in ExternalSstFileIngestionJob.
* Fix WAL corruption caused by race condition between user write thread and FlushWAL when two_write_queue is not set.
* Fix `BackupableDBOptions::max_valid_backups_to_open` to not delete backup files when refcount cannot be accurately determined.
* Fix memory leak when pin_l0_filter_and_index_blocks_in_cache is used with partitioned filters
* Disable rollback of merge operands in WritePrepared transactions to work around an issue in MyRocks. It can be enabled back by setting TransactionDBOptions::rollback_merge_operands to true.
* Fix wrong results by ReverseBytewiseComparator::FindShortSuccessor()

### Java API Changes
* Add `BlockBasedTableConfig.setBlockCache` to allow sharing a block cache across DB instances.
* Added SstFileManager to the Java API to allow managing SST files across DB instances.

## 5.13.0 (3/20/2018)
### Public API Change
* RocksDBOptionsParser::Parse()'s `ignore_unknown_options` argument will only be effective if the option file shows it is generated using a higher version of RocksDB than the current version.
* Remove CompactionEventListener.

### New Features
* SstFileManager now can cancel compactions if they will result in max space errors. SstFileManager users can also use SetCompactionBufferSize to specify how much space must be leftover during a compaction for auxiliary file functions such as logging and flushing.
* Avoid unnecessarily flushing in `CompactRange()` when the range specified by the user does not overlap unflushed memtables.
* If `ColumnFamilyOptions::max_subcompactions` is set greater than one, we now parallelize large manual level-based compactions.
* Add "rocksdb.live-sst-files-size" DB property to return total bytes of all SST files belong to the latest LSM tree.
* NewSstFileManager to add an argument bytes_max_delete_chunk with default 64MB. With this argument, a file larger than 64MB will be ftruncated multiple times based on this size.

### Bug Fixes
* Fix a leak in prepared_section_completed_ where the zeroed entries would not removed from the map.
* Fix WAL corruption caused by race condition between user write thread and backup/checkpoint thread.

## 5.12.0 (2/14/2018)
### Public API Change
* Iterator::SeekForPrev is now a pure virtual method. This is to prevent user who implement the Iterator interface fail to implement SeekForPrev by mistake.
* Add `include_end` option to make the range end exclusive when `include_end == false` in `DeleteFilesInRange()`.
* Add `CompactRangeOptions::allow_write_stall`, which makes `CompactRange` start working immediately, even if it causes user writes to stall. The default value is false, meaning we add delay to `CompactRange` calls until stalling can be avoided when possible. Note this delay is not present in previous RocksDB versions.
* Creating checkpoint with empty directory now returns `Status::InvalidArgument`; previously, it returned `Status::IOError`.
* Adds a BlockBasedTableOption to turn off index block compression.
* Close() method now returns a status when closing a db.

### New Features
* Improve the performance of iterators doing long range scans by using readahead.
* Add new function `DeleteFilesInRanges()` to delete files in multiple ranges at once for better performance.
* FreeBSD build support for RocksDB and RocksJava.
* Improved performance of long range scans with readahead.
* Updated to and now continuously tested in Visual Studio 2017.

### Bug Fixes
* Fix `DisableFileDeletions()` followed by `GetSortedWalFiles()` to not return obsolete WAL files that `PurgeObsoleteFiles()` is going to delete.
* Fix Handle error return from WriteBuffer() during WAL file close and DB close.
* Fix advance reservation of arena block addresses.
* Fix handling of empty string as checkpoint directory.

## 5.11.0 (01/08/2018)
### Public API Change
* Add `autoTune` and `getBytesPerSecond()` to RocksJava RateLimiter

### New Features
* Add a new histogram stat called rocksdb.db.flush.micros for memtable flush.
* Add "--use_txn" option to use transactional API in db_stress.
* Disable onboard cache for compaction output in Windows platform.
* Improve the performance of iterators doing long range scans by using readahead.

### Bug Fixes
* Fix a stack-use-after-scope bug in ForwardIterator.
* Fix builds on platforms including Linux, Windows, and PowerPC.
* Fix buffer overrun in backup engine for DBs with huge number of files.
* Fix a mislabel bug for bottom-pri compaction threads.
* Fix DB::Flush() keep waiting after flush finish under certain condition.

## 5.10.0 (12/11/2017)
### Public API Change
* When running `make` with environment variable `USE_SSE` set and `PORTABLE` unset, will use all machine features available locally. Previously this combination only compiled SSE-related features.

### New Features
* Provide lifetime hints when writing files on Linux. This reduces hardware write-amp on storage devices supporting multiple streams.
* Add a DB stat, `NUMBER_ITER_SKIP`, which returns how many internal keys were skipped during iterations (e.g., due to being tombstones or duplicate versions of a key).
* Add PerfContext counters, `key_lock_wait_count` and `key_lock_wait_time`, which measure the number of times transactions wait on key locks and total amount of time waiting.

### Bug Fixes
* Fix IOError on WAL write doesn't propagate to write group follower
* Make iterator invalid on merge error.
* Fix performance issue in `IngestExternalFile()` affecting databases with large number of SST files.
* Fix possible corruption to LSM structure when `DeleteFilesInRange()` deletes a subset of files spanned by a `DeleteRange()` marker.

## 5.9.0 (11/1/2017)
### Public API Change
* `BackupableDBOptions::max_valid_backups_to_open == 0` now means no backups will be opened during BackupEngine initialization. Previously this condition disabled limiting backups opened.
* `DBOptions::preserve_deletes` is a new option that allows one to specify that DB should not drop tombstones for regular deletes if they have sequence number larger than what was set by the new API call `DB::SetPreserveDeletesSequenceNumber(SequenceNumber seqnum)`. Disabled by default.
* API call `DB::SetPreserveDeletesSequenceNumber(SequenceNumber seqnum)` was added, users who wish to preserve deletes are expected to periodically call this function to advance the cutoff seqnum (all deletes made before this seqnum can be dropped by DB). It's user responsibility to figure out how to advance the seqnum in the way so the tombstones are kept for the desired period of time, yet are eventually processed in time and don't eat up too much space.
* `ReadOptions::iter_start_seqnum` was added;
if set to something > 0 user will see 2 changes in iterators behavior 1) only keys written with sequence larger than this parameter would be returned and 2) the `Slice` returned by iter->key() now points to the memory that keep User-oriented representation of the internal key, rather than user key. New struct `FullKey` was added to represent internal keys, along with a new helper function `ParseFullKey(const Slice& internal_key, FullKey* result);`.
* Deprecate trash_dir param in NewSstFileManager, right now we will rename deleted files to <name>.trash instead of moving them to trash directory
* Allow setting a custom trash/DB size ratio limit in the SstFileManager, after which files that are to be scheduled for deletion are deleted immediately, regardless of any delete ratelimit.
* Return an error on write if write_options.sync = true and write_options.disableWAL = true to warn user of inconsistent options. Previously we will not write to WAL and not respecting the sync options in this case.

### New Features
* CRC32C is now using the 3-way pipelined SSE algorithm `crc32c_3way` on supported platforms to improve performance. The system will choose to use this algorithm on supported platforms automatically whenever possible. If PCLMULQDQ is not supported it will fall back to the old Fast_CRC32 algorithm.
* `DBOptions::writable_file_max_buffer_size` can now be changed dynamically.
* `DBOptions::bytes_per_sync`, `DBOptions::compaction_readahead_size`, and `DBOptions::wal_bytes_per_sync` can now be changed dynamically, `DBOptions::wal_bytes_per_sync` will flush all memtables and switch to a new WAL file.
* Support dynamic adjustment of rate limit according to demand for background I/O. It can be enabled by passing `true` to the `auto_tuned` parameter in `NewGenericRateLimiter()`. The value passed as `rate_bytes_per_sec` will still be respected as an upper-bound.
* Support dynamically changing `ColumnFamilyOptions::compaction_options_fifo`.
* Introduce `EventListener::OnStallConditionsChanged()` callback. Users can implement it to be notified when user writes are stalled, stopped, or resumed.
* Add a new db property "rocksdb.estimate-oldest-key-time" to return oldest data timestamp. The property is available only for FIFO compaction with compaction_options_fifo.allow_compaction = false.
* Upon snapshot release, recompact bottommost files containing deleted/overwritten keys that previously could not be dropped due to the snapshot. This alleviates space-amp caused by long-held snapshots.
* Support lower bound on iterators specified via `ReadOptions::iterate_lower_bound`.
* Support for differential snapshots (via iterator emitting the sequence of key-values representing the difference between DB state at two different sequence numbers). Supports preserving and emitting puts and regular deletes, doesn't support SingleDeletes, MergeOperator, Blobs and Range Deletes.

### Bug Fixes
* Fix a potential data inconsistency issue during point-in-time recovery. `DB:Open()` will abort if column family inconsistency is found during PIT recovery.
* Fix possible metadata corruption in databases using `DeleteRange()`.

## 5.8.0 (08/30/2017)
### Public API Change
* Users of `Statistics::getHistogramString()` will see fewer histogram buckets and different bucket endpoints.
* `Slice::compare` and BytewiseComparator `Compare` no longer accept `Slice`s containing nullptr.
* `Transaction::Get` and `Transaction::GetForUpdate` variants with `PinnableSlice` added.

### New Features
* Add Iterator::Refresh(), which allows users to update the iterator state so that they can avoid some initialization costs of recreating iterators.
* Replace dynamic_cast<> (except unit test) so people can choose to build with RTTI off. With make, release mode is by default built with -fno-rtti and debug mode is built without it. Users can override it by setting USE_RTTI=0 or 1.
* Universal compactions including the bottom level can be executed in a dedicated thread pool. This alleviates head-of-line blocking in the compaction queue, which cause write stalling, particularly in multi-instance use cases. Users can enable this feature via `Env::SetBackgroundThreads(N, Env::Priority::BOTTOM)`, where `N > 0`.
* Allow merge operator to be called even with a single merge operand during compactions, by appropriately overriding `MergeOperator::AllowSingleOperand`.
* Add `DB::VerifyChecksum()`, which verifies the checksums in all SST files in a running DB.
* Block-based table support for disabling checksums by setting `BlockBasedTableOptions::checksum = kNoChecksum`.

### Bug Fixes
* Fix wrong latencies in `rocksdb.db.get.micros`, `rocksdb.db.write.micros`, and `rocksdb.sst.read.micros`.
* Fix incorrect dropping of deletions during intra-L0 compaction.
* Fix transient reappearance of keys covered by range deletions when memtable prefix bloom filter is enabled.
* Fix potentially wrong file smallest key when range deletions separated by snapshot are written together.

## 5.7.0 (07/13/2017)
### Public API Change
* DB property "rocksdb.sstables" now prints keys in hex form.

### New Features
* Measure estimated number of reads per file. The information can be accessed through DB::GetColumnFamilyMetaData or "rocksdb.sstables" DB property.
* RateLimiter support for throttling background reads, or throttling the sum of background reads and writes. This can give more predictable I/O usage when compaction reads more data than it writes, e.g., due to lots of deletions.
* [Experimental] FIFO compaction with TTL support. It can be enabled by setting CompactionOptionsFIFO.ttl > 0.
* Introduce `EventListener::OnBackgroundError()` callback. Users can implement it to be notified of errors causing the DB to enter read-only mode, and optionally override them.
* Partitioned Index/Filters exiting the experimental mode. To enable partitioned indexes set index_type to kTwoLevelIndexSearch and to further enable partitioned filters set partition_filters to true. To configure the partition size set metadata_block_size.


### Bug Fixes
* Fix discarding empty compaction output files when `DeleteRange()` is used together with subcompactions.

## 5.6.0 (06/06/2017)
### Public API Change
* Scheduling flushes and compactions in the same thread pool is no longer supported by setting `max_background_flushes=0`. Instead, users can achieve this by configuring their high-pri thread pool to have zero threads.
* Replace `Options::max_background_flushes`, `Options::max_background_compactions`, and `Options::base_background_compactions` all with `Options::max_background_jobs`, which automatically decides how many threads to allocate towards flush/compaction.
* options.delayed_write_rate by default take the value of options.rate_limiter rate.
* Replace global variable `IOStatsContext iostats_context` with `IOStatsContext* get_iostats_context()`; replace global variable `PerfContext perf_context` with `PerfContext* get_perf_context()`.

### New Features
* Change ticker/histogram statistics implementations to use core-local storage. This improves aggregation speed compared to our previous thread-local approach, particularly for applications with many threads.
* Users can pass a cache object to write buffer manager, so that they can cap memory usage for memtable and block cache using one single limit.
* Flush will be triggered when 7/8 of the limit introduced by write_buffer_manager or db_write_buffer_size is triggered, so that the hard threshold is hard to hit.
* Introduce WriteOptions.low_pri. If it is true, low priority writes will be throttled if the compaction is behind.
* `DB::IngestExternalFile()` now supports ingesting files into a database containing range deletions.

### Bug Fixes
* Shouldn't ignore return value of fsync() in flush.

## 5.5.0 (05/17/2017)
### New Features
* FIFO compaction to support Intra L0 compaction too with CompactionOptionsFIFO.allow_compaction=true.
* DB::ResetStats() to reset internal stats.
* Statistics::Reset() to reset user stats.
* ldb add option --try_load_options, which will open DB with its own option file.
* Introduce WriteBatch::PopSavePoint to pop the most recent save point explicitly.
* Support dynamically change `max_open_files` option via SetDBOptions()
* Added DB::CreateColumnFamilie() and DB::DropColumnFamilies() to bulk create/drop column families.
* Add debugging function `GetAllKeyVersions` to see internal versions of a range of keys.
* Support file ingestion with universal compaction style
* Support file ingestion behind with option `allow_ingest_behind`
* New option enable_pipelined_write which may improve write throughput in case writing from multiple threads and WAL enabled.

### Bug Fixes
* Fix the bug that Direct I/O uses direct reads for non-SST file

## 5.4.0 (04/11/2017)
### Public API Change
* random_access_max_buffer_size no longer has any effect
* Removed Env::EnableReadAhead(), Env::ShouldForwardRawRequest()
* Support dynamically change `stats_dump_period_sec` option via SetDBOptions().
* Added ReadOptions::max_skippable_internal_keys to set a threshold to fail a request as incomplete when too many keys are being skipped when using iterators.
* DB::Get in place of std::string accepts PinnableSlice, which avoids the extra memcpy of value to std::string in most of cases.
    * PinnableSlice releases the pinned resources that contain the value when it is destructed or when ::Reset() is called on it.
    * The old API that accepts std::string, although discouraged, is still supported.
* Replace Options::use_direct_writes with Options::use_direct_io_for_flush_and_compaction. Read Direct IO wiki for details.
* Added CompactionEventListener and EventListener::OnFlushBegin interfaces.

### New Features
* Memtable flush can be avoided during checkpoint creation if total log file size is smaller than a threshold specified by the user.
* Introduce level-based L0->L0 compactions to reduce file count, so write delays are incurred less often.
* (Experimental) Partitioning filters which creates an index on the partitions. The feature can be enabled by setting partition_filters when using kFullFilter. Currently the feature also requires two-level indexing to be enabled. Number of partitions is the same as the number of partitions for indexes, which is controlled by metadata_block_size.

## 5.3.0 (03/08/2017)
### Public API Change
* Remove disableDataSync option.
* Remove timeout_hint_us option from WriteOptions. The option has been deprecated and has no effect since 3.13.0.
* Remove option min_partial_merge_operands. Partial merge operands will always be merged in flush or compaction if there are more than one.
* Remove option verify_checksums_in_compaction. Compaction will always verify checksum.

### Bug Fixes
* Fix the bug that iterator may skip keys

## 5.2.0 (02/08/2017)
### Public API Change
* NewLRUCache() will determine number of shard bits automatically based on capacity, if the user doesn't pass one. This also impacts the default block cache when the user doesn't explict provide one.
* Change the default of delayed slowdown value to 16MB/s and further increase the L0 stop condition to 36 files.
* Options::use_direct_writes and Options::use_direct_reads are now ready to use.
* (Experimental) Two-level indexing that partition the index and creates a 2nd level index on the partitions. The feature can be enabled by setting kTwoLevelIndexSearch as IndexType and configuring index_per_partition.

### New Features
* Added new overloaded function GetApproximateSizes that allows to specify if memtable stats should be computed only without computing SST files' stats approximations.
* Added new function GetApproximateMemTableStats that approximates both number of records and size of memtables.
* Add Direct I/O mode for SST file I/O

### Bug Fixes
* RangeSync() should work if ROCKSDB_FALLOCATE_PRESENT is not set
* Fix wrong results in a data race case in Get()
* Some fixes related to 2PC.
* Fix bugs of data corruption in direct I/O

## 5.1.0 (01/13/2017)
* Support dynamically change `delete_obsolete_files_period_micros` option via SetDBOptions().
* Added EventListener::OnExternalFileIngested which will be called when IngestExternalFile() add a file successfully.
* BackupEngine::Open and BackupEngineReadOnly::Open now always return error statuses matching those of the backup Env.

### Bug Fixes
* Fix the bug that if 2PC is enabled, checkpoints may loss some recent transactions.
* When file copying is needed when creating checkpoints or bulk loading files, fsync the file after the file copying.

## 5.0.0 (11/17/2016)
### Public API Change
* Options::max_bytes_for_level_multiplier is now a double along with all getters and setters.
* Support dynamically change `delayed_write_rate` and `max_total_wal_size` options via SetDBOptions().
* Introduce DB::DeleteRange for optimized deletion of large ranges of contiguous keys.
* Support dynamically change `delayed_write_rate` option via SetDBOptions().
* Options::allow_concurrent_memtable_write and Options::enable_write_thread_adaptive_yield are now true by default.
* Remove Tickers::SEQUENCE_NUMBER to avoid confusion if statistics object is shared among RocksDB instance. Alternatively DB::GetLatestSequenceNumber() can be used to get the same value.
* Options.level0_stop_writes_trigger default value changes from 24 to 32.
* New compaction filter API: CompactionFilter::FilterV2(). Allows to drop ranges of keys.
* Removed flashcache support.
* DB::AddFile() is deprecated and is replaced with DB::IngestExternalFile(). DB::IngestExternalFile() remove all the restrictions that existed for DB::AddFile.

### New Features
* Add avoid_flush_during_shutdown option, which speeds up DB shutdown by not flushing unpersisted data (i.e. with disableWAL = true). Unpersisted data will be lost. The options is dynamically changeable via SetDBOptions().
* Add memtable_insert_with_hint_prefix_extractor option. The option is mean to reduce CPU usage for inserting keys into memtable, if keys can be group by prefix and insert for each prefix are sequential or almost sequential. See include/rocksdb/options.h for more details.
* Add LuaCompactionFilter in utilities.  This allows developers to write compaction filters in Lua.  To use this feature, LUA_PATH needs to be set to the root directory of Lua.
* No longer populate "LATEST_BACKUP" file in backup directory, which formerly contained the number of the latest backup. The latest backup can be determined by finding the highest numbered file in the "meta/" subdirectory.

## 4.13.0 (10/18/2016)
### Public API Change
* DB::GetOptions() reflect dynamic changed options (i.e. through DB::SetOptions()) and return copy of options instead of reference.
* Added Statistics::getAndResetTickerCount().

### New Features
* Add DB::SetDBOptions() to dynamic change base_background_compactions and max_background_compactions.
* Added Iterator::SeekForPrev(). This new API will seek to the last key that less than or equal to the target key.

## 4.12.0 (9/12/2016)
### Public API Change
* CancelAllBackgroundWork() flushes all memtables for databases containing writes that have bypassed the WAL (writes issued with WriteOptions::disableWAL=true) before shutting down background threads.
* Merge options source_compaction_factor, max_grandparent_overlap_bytes and expanded_compaction_factor into max_compaction_bytes.
* Remove ImmutableCFOptions.
* Add a compression type ZSTD, which can work with ZSTD 0.8.0 or up. Still keep ZSTDNotFinal for compatibility reasons.

### New Features
* Introduce NewClockCache, which is based on CLOCK algorithm with better concurrent performance in some cases. It can be used to replace the default LRU-based block cache and table cache. To use it, RocksDB need to be linked with TBB lib.
* Change ticker/histogram statistics implementations to accumulate data in thread-local storage, which improves CPU performance by reducing cache coherency costs. Callers of CreateDBStatistics do not need to change anything to use this feature.
* Block cache mid-point insertion, where index and filter block are inserted into LRU block cache with higher priority. The feature can be enabled by setting BlockBasedTableOptions::cache_index_and_filter_blocks_with_high_priority to true and high_pri_pool_ratio > 0 when creating NewLRUCache.

## 4.11.0 (8/1/2016)
### Public API Change
* options.memtable_prefix_bloom_huge_page_tlb_size => memtable_huge_page_size. When it is set, RocksDB will try to allocate memory from huge page for memtable too, rather than just memtable bloom filter.

### New Features
* A tool to migrate DB after options change. See include/rocksdb/utilities/option_change_migration.h.
* Add ReadOptions.background_purge_on_iterator_cleanup. If true, we avoid file deletion when destorying iterators.

## 4.10.0 (7/5/2016)
### Public API Change
* options.memtable_prefix_bloom_bits changes to options.memtable_prefix_bloom_bits_ratio and deprecate options.memtable_prefix_bloom_probes
* enum type CompressionType and PerfLevel changes from char to unsigned char. Value of all PerfLevel shift by one.
* Deprecate options.filter_deletes.

### New Features
* Add avoid_flush_during_recovery option.
* Add a read option background_purge_on_iterator_cleanup to avoid deleting files in foreground when destroying iterators. Instead, a job is scheduled in high priority queue and would be executed in a separate background thread.
* RepairDB support for column families. RepairDB now associates data with non-default column families using information embedded in the SST/WAL files (4.7 or later). For data written by 4.6 or earlier, RepairDB associates it with the default column family.
* Add options.write_buffer_manager which allows users to control total memtable sizes across multiple DB instances.

## 4.9.0 (6/9/2016)
### Public API changes
* Add bottommost_compression option, This option can be used to set a specific compression algorithm for the bottommost level (Last level containing files in the DB).
* Introduce CompactionJobInfo::compression, This field state the compression algorithm used to generate the output files of the compaction.
* Deprecate BlockBaseTableOptions.hash_index_allow_collision=false
* Deprecate options builder (GetOptions()).

### New Features
* Introduce NewSimCache() in rocksdb/utilities/sim_cache.h. This function creates a block cache that is able to give simulation results (mainly hit rate) of simulating block behavior with a configurable cache size.

## 4.8.0 (5/2/2016)
### Public API Change
* Allow preset compression dictionary for improved compression of block-based tables. This is supported for zlib, zstd, and lz4. The compression dictionary's size is configurable via CompressionOptions::max_dict_bytes.
* Delete deprecated classes for creating backups (BackupableDB) and restoring from backups (RestoreBackupableDB). Now, BackupEngine should be used for creating backups, and BackupEngineReadOnly should be used for restorations. For more details, see https://github.com/facebook/rocksdb/wiki/How-to-backup-RocksDB%3F
* Expose estimate of per-level compression ratio via DB property: "rocksdb.compression-ratio-at-levelN".
* Added EventListener::OnTableFileCreationStarted. EventListener::OnTableFileCreated will be called on failure case. User can check creation status via TableFileCreationInfo::status.

### New Features
* Add ReadOptions::readahead_size. If non-zero, NewIterator will create a new table reader which performs reads of the given size.

## 4.7.0 (4/8/2016)
### Public API Change
* rename options compaction_measure_io_stats to report_bg_io_stats and include flush too.
* Change some default options. Now default options will optimize for server-workloads. Also enable slowdown and full stop triggers for pending compaction bytes. These changes may cause sub-optimal performance or significant increase of resource usage. To avoid these risks, users can open existing RocksDB with options extracted from RocksDB option files. See https://github.com/facebook/rocksdb/wiki/RocksDB-Options-File for how to use RocksDB option files. Or you can call Options.OldDefaults() to recover old defaults. DEFAULT_OPTIONS_HISTORY.md will track change history of default options.

## 4.6.0 (3/10/2016)
### Public API Changes
* Change default of BlockBasedTableOptions.format_version to 2. It means default DB created by 4.6 or up cannot be opened by RocksDB version 3.9 or earlier.
* Added strict_capacity_limit option to NewLRUCache. If the flag is set to true, insert to cache will fail if no enough capacity can be free. Signature of Cache::Insert() is updated accordingly.
* Tickers [NUMBER_DB_NEXT, NUMBER_DB_PREV, NUMBER_DB_NEXT_FOUND, NUMBER_DB_PREV_FOUND, ITER_BYTES_READ] are not updated immediately. The are updated when the Iterator is deleted.
* Add monotonically increasing counter (DB property "rocksdb.current-super-version-number") that increments upon any change to the LSM tree.

### New Features
* Add CompactionPri::kMinOverlappingRatio, a compaction picking mode friendly to write amplification.
* Deprecate Iterator::IsKeyPinned() and replace it with Iterator::GetProperty() with prop_name="rocksdb.iterator.is.key.pinned"

## 4.5.0 (2/5/2016)
### Public API Changes
* Add a new perf context level between kEnableCount and kEnableTime. Level 2 now does not include timers for mutexes.
* Statistics of mutex operation durations will not be measured by default. If you want to have them enabled, you need to set Statistics::stats_level_ to kAll.
* DBOptions::delete_scheduler and NewDeleteScheduler() are removed, please use DBOptions::sst_file_manager and NewSstFileManager() instead

### New Features
* ldb tool now supports operations to non-default column families.
* Add kPersistedTier to ReadTier.  This option allows Get and MultiGet to read only the persited data and skip mem-tables if writes were done with disableWAL = true.
* Add DBOptions::sst_file_manager. Use NewSstFileManager() in include/rocksdb/sst_file_manager.h to create a SstFileManager that can be used to track the total size of SST files and control the SST files deletion rate.

## 4.4.0 (1/14/2016)
### Public API Changes
* Change names in CompactionPri and add a new one.
* Deprecate options.soft_rate_limit and add options.soft_pending_compaction_bytes_limit.
* If options.max_write_buffer_number > 3, writes will be slowed down when writing to the last write buffer to delay a full stop.
* Introduce CompactionJobInfo::compaction_reason, this field include the reason to trigger the compaction.
* After slow down is triggered, if estimated pending compaction bytes keep increasing, slowdown more.
* Increase default options.delayed_write_rate to 2MB/s.
* Added a new parameter --path to ldb tool. --path accepts the name of either MANIFEST, SST or a WAL file. Either --db or --path can be used when calling ldb.

## 4.3.0 (12/8/2015)
### New Features
* CompactionFilter has new member function called IgnoreSnapshots which allows CompactionFilter to be called even if there are snapshots later than the key.
* RocksDB will now persist options under the same directory as the RocksDB database on successful DB::Open, CreateColumnFamily, DropColumnFamily, and SetOptions.
* Introduce LoadLatestOptions() in rocksdb/utilities/options_util.h.  This function can construct the latest DBOptions / ColumnFamilyOptions used by the specified RocksDB intance.
* Introduce CheckOptionsCompatibility() in rocksdb/utilities/options_util.h.  This function checks whether the input set of options is able to open the specified DB successfully.

### Public API Changes
* When options.db_write_buffer_size triggers, only the column family with the largest column family size will be flushed, not all the column families.

## 4.2.0 (11/9/2015)
### New Features
* Introduce CreateLoggerFromOptions(), this function create a Logger for provided DBOptions.
* Add GetAggregatedIntProperty(), which returns the sum of the GetIntProperty of all the column families.
* Add MemoryUtil in rocksdb/utilities/memory.h.  It currently offers a way to get the memory usage by type from a list rocksdb instances.

### Public API Changes
* CompactionFilter::Context includes information of Column Family ID
* The need-compaction hint given by TablePropertiesCollector::NeedCompact() will be persistent and recoverable after DB recovery. This introduces a breaking format change. If you use this experimental feature, including NewCompactOnDeletionCollectorFactory() in the new version, you may not be able to directly downgrade the DB back to version 4.0 or lower.
* TablePropertiesCollectorFactory::CreateTablePropertiesCollector() now takes an option Context, containing the information of column family ID for the file being written.
* Remove DefaultCompactionFilterFactory.


## 4.1.0 (10/8/2015)
### New Features
* Added single delete operation as a more efficient way to delete keys that have not been overwritten.
* Added experimental AddFile() to DB interface that allow users to add files created by SstFileWriter into an empty Database, see include/rocksdb/sst_file_writer.h and DB::AddFile() for more info.
* Added support for opening SST files with .ldb suffix which enables opening LevelDB databases.
* CompactionFilter now supports filtering of merge operands and merge results.

### Public API Changes
* Added SingleDelete() to the DB interface.
* Added AddFile() to DB interface.
* Added SstFileWriter class.
* CompactionFilter has a new method FilterMergeOperand() that RocksDB applies to every merge operand during compaction to decide whether to filter the operand.
* We removed CompactionFilterV2 interfaces from include/rocksdb/compaction_filter.h. The functionality was deprecated already in version 3.13.

## 4.0.0 (9/9/2015)
### New Features
* Added support for transactions.  See include/rocksdb/utilities/transaction.h for more info.
* DB::GetProperty() now accepts "rocksdb.aggregated-table-properties" and "rocksdb.aggregated-table-properties-at-levelN", in which case it returns aggregated table properties of the target column family, or the aggregated table properties of the specified level N if the "at-level" version is used.
* Add compression option kZSTDNotFinalCompression for people to experiment ZSTD although its format is not finalized.
* We removed the need for LATEST_BACKUP file in BackupEngine. We still keep writing it when we create new backups (because of backward compatibility), but we don't read it anymore.

### Public API Changes
* Removed class Env::RandomRWFile and Env::NewRandomRWFile().
* Renamed DBOptions.num_subcompactions to DBOptions.max_subcompactions to make the name better match the actual functionality of the option.
* Added Equal() method to the Comparator interface that can optionally be overwritten in cases where equality comparisons can be done more efficiently than three-way comparisons.
* Previous 'experimental' OptimisticTransaction class has been replaced by Transaction class.

## 3.13.0 (8/6/2015)
### New Features
* RollbackToSavePoint() in WriteBatch/WriteBatchWithIndex
* Add NewCompactOnDeletionCollectorFactory() in utilities/table_properties_collectors, which allows rocksdb to mark a SST file as need-compaction when it observes at least D deletion entries in any N consecutive entries in that SST file.  Note that this feature depends on an experimental NeedCompact() API --- the result of this API will not persist after DB restart.
* Add DBOptions::delete_scheduler. Use NewDeleteScheduler() in include/rocksdb/delete_scheduler.h to create a DeleteScheduler that can be shared among multiple RocksDB instances to control the file deletion rate of SST files that exist in the first db_path.

### Public API Changes
* Deprecated WriteOptions::timeout_hint_us. We no longer support write timeout. If you really need this option, talk to us and we might consider returning it.
* Deprecated purge_redundant_kvs_while_flush option.
* Removed BackupEngine::NewBackupEngine() and NewReadOnlyBackupEngine() that were deprecated in RocksDB 3.8. Please use BackupEngine::Open() instead.
* Deprecated Compaction Filter V2. We are not aware of any existing use-cases. If you use this filter, your compile will break with RocksDB 3.13. Please let us know if you use it and we'll put it back in RocksDB 3.14.
* Env::FileExists now returns a Status instead of a boolean
* Add statistics::getHistogramString() to print detailed distribution of a histogram metric.
* Add DBOptions::skip_stats_update_on_db_open.  When it is on, DB::Open() will run faster as it skips the random reads required for loading necessary stats from SST files to optimize compaction.

## 3.12.0 (7/2/2015)
### New Features
* Added experimental support for optimistic transactions.  See include/rocksdb/utilities/optimistic_transaction.h for more info.
* Added a new way to report QPS from db_bench (check out --report_file and --report_interval_seconds)
* Added a cache for individual rows. See DBOptions::row_cache for more info.
* Several new features on EventListener (see include/rocksdb/listener.h):
 - OnCompationCompleted() now returns per-compaction job statistics, defined in include/rocksdb/compaction_job_stats.h.
 - Added OnTableFileCreated() and OnTableFileDeleted().
* Add compaction_options_universal.enable_trivial_move to true, to allow trivial move while performing universal compaction. Trivial move will happen only when all the input files are non overlapping.

### Public API changes
* EventListener::OnFlushCompleted() now passes FlushJobInfo instead of a list of parameters.
* DB::GetDbIdentity() is now a const function.  If this function is overridden in your application, be sure to also make GetDbIdentity() const to avoid compile error.
* Move listeners from ColumnFamilyOptions to DBOptions.
* Add max_write_buffer_number_to_maintain option
* DB::CompactRange()'s parameter reduce_level is changed to change_level, to allow users to move levels to lower levels if allowed. It can be used to migrate a DB from options.level_compaction_dynamic_level_bytes=false to options.level_compaction_dynamic_level_bytes.true.
* Change default value for options.compaction_filter_factory and options.compaction_filter_factory_v2 to nullptr instead of DefaultCompactionFilterFactory and DefaultCompactionFilterFactoryV2.
* If CancelAllBackgroundWork is called without doing a flush after doing loads with WAL disabled, the changes which haven't been flushed before the call to CancelAllBackgroundWork will be lost.
* WBWIIterator::Entry() now returns WriteEntry instead of `const WriteEntry&`
* options.hard_rate_limit is deprecated.
* When options.soft_rate_limit or options.level0_slowdown_writes_trigger is triggered, the way to slow down writes is changed to: write rate to DB is limited to to options.delayed_write_rate.
* DB::GetApproximateSizes() adds a parameter to allow the estimation to include data in mem table, with default to be not to include. It is now only supported in skip list mem table.
* DB::CompactRange() now accept CompactRangeOptions instead of multiple parameters. CompactRangeOptions is defined in include/rocksdb/options.h.
* CompactRange() will now skip bottommost level compaction for level based compaction if there is no compaction filter, bottommost_level_compaction is introduced in CompactRangeOptions to control when it's possible to skip bottommost level compaction. This mean that if you want the compaction to produce a single file you need to set bottommost_level_compaction to BottommostLevelCompaction::kForce.
* Add Cache.GetPinnedUsage() to get the size of memory occupied by entries that are in use by the system.
* DB:Open() will fail if the compression specified in Options is not linked with the binary. If you see this failure, recompile RocksDB with compression libraries present on your system. Also, previously our default compression was snappy. This behavior is now changed. Now, the default compression is snappy only if it's available on the system. If it isn't we change the default to kNoCompression.
* We changed how we account for memory used in block cache. Previously, we only counted the sum of block sizes currently present in block cache. Now, we count the actual memory usage of the blocks. For example, a block of size 4.5KB will use 8KB memory with jemalloc. This might decrease your memory usage and possibly decrease performance. Increase block cache size if you see this happening after an upgrade.
* Add BackupEngineImpl.options_.max_background_operations to specify the maximum number of operations that may be performed in parallel. Add support for parallelized backup and restore.
* Add DB::SyncWAL() that does a WAL sync without blocking writers.

## 3.11.0 (5/19/2015)
### New Features
* Added a new API Cache::SetCapacity(size_t capacity) to dynamically change the maximum configured capacity of the cache. If the new capacity is less than the existing cache usage, the implementation will try to lower the usage by evicting the necessary number of elements following a strict LRU policy.
* Added an experimental API for handling flashcache devices (blacklists background threads from caching their reads) -- NewFlashcacheAwareEnv
* If universal compaction is used and options.num_levels > 1, compact files are tried to be stored in none-L0 with smaller files based on options.target_file_size_base. The limitation of DB size when using universal compaction is greatly mitigated by using more levels. You can set num_levels = 1 to make universal compaction behave as before. If you set num_levels > 1 and want to roll back to a previous version, you need to compact all files to a big file in level 0 (by setting target_file_size_base to be large and CompactRange(<cf_handle>, nullptr, nullptr, true, 0) and reopen the DB with the same version to rewrite the manifest, and then you can open it using previous releases.
* More information about rocksdb background threads are available in Env::GetThreadList(), including the number of bytes read / written by a compaction job, mem-table size and current number of bytes written by a flush job and many more.  Check include/rocksdb/thread_status.h for more detail.

### Public API changes
* TablePropertiesCollector::AddUserKey() is added to replace TablePropertiesCollector::Add(). AddUserKey() exposes key type, sequence number and file size up to now to users.
* DBOptions::bytes_per_sync used to apply to both WAL and table files. As of 3.11 it applies only to table files. If you want to use this option to sync WAL in the background, please use wal_bytes_per_sync

## 3.10.0 (3/24/2015)
### New Features
* GetThreadStatus() is now able to report detailed thread status, including:
 - Thread Operation including flush and compaction.
 - The stage of the current thread operation.
 - The elapsed time in micros since the current thread operation started.
 More information can be found in include/rocksdb/thread_status.h.  In addition, when running db_bench with --thread_status_per_interval, db_bench will also report thread status periodically.
* Changed the LRU caching algorithm so that referenced blocks (by iterators) are never evicted. This change made parameter removeScanCountLimit obsolete. Because of that NewLRUCache doesn't take three arguments anymore. table_cache_remove_scan_limit option is also removed
* By default we now optimize the compilation for the compilation platform (using -march=native). If you want to build portable binary, use 'PORTABLE=1' before the make command.
* We now allow level-compaction to place files in different paths by
  specifying them in db_paths along with the target_size.
  Lower numbered levels will be placed earlier in the db_paths and higher
  numbered levels will be placed later in the db_paths vector.
* Potentially big performance improvements if you're using RocksDB with lots of column families (100-1000)
* Added BlockBasedTableOptions.format_version option, which allows user to specify which version of block based table he wants. As a general guideline, newer versions have more features, but might not be readable by older versions of RocksDB.
* Added new block based table format (version 2), which you can enable by setting BlockBasedTableOptions.format_version = 2. This format changes how we encode size information in compressed blocks and should help with memory allocations if you're using Zlib or BZip2 compressions.
* MemEnv (env that stores data in memory) is now available in default library build. You can create it by calling NewMemEnv().
* Add SliceTransform.SameResultWhenAppended() to help users determine it is safe to apply prefix bloom/hash.
* Block based table now makes use of prefix bloom filter if it is a full fulter.
* Block based table remembers whether a whole key or prefix based bloom filter is supported in SST files. Do a sanity check when reading the file with users' configuration.
* Fixed a bug in ReadOnlyBackupEngine that deleted corrupted backups in some cases, even though the engine was ReadOnly
* options.level_compaction_dynamic_level_bytes, a feature to allow RocksDB to pick dynamic base of bytes for levels. With this feature turned on, we will automatically adjust max bytes for each level. The goal of this feature is to have lower bound on size amplification. For more details, see comments in options.h.
* Added an abstract base class WriteBatchBase for write batches
* Fixed a bug where we start deleting files of a dropped column families even if there are still live references to it

### Public API changes
* Deprecated skip_log_error_on_recovery and table_cache_remove_scan_count_limit options.
* Logger method logv with log level parameter is now virtual

### RocksJava
* Added compression per level API.
* MemEnv is now available in RocksJava via RocksMemEnv class.
* lz4 compression is now included in rocksjava static library when running `make rocksdbjavastatic`.
* Overflowing a size_t when setting rocksdb options now throws an IllegalArgumentException, which removes the necessity for a developer to catch these Exceptions explicitly.

## 3.9.0 (12/8/2014)

### New Features
* Add rocksdb::GetThreadList(), which in the future will return the current status of all
  rocksdb-related threads.  We will have more code instruments in the following RocksDB
  releases.
* Change convert function in rocksdb/utilities/convenience.h to return Status instead of boolean.
  Also add support for nested options in convert function

### Public API changes
* New API to create a checkpoint added. Given a directory name, creates a new
  database which is an image of the existing database.
* New API LinkFile added to Env. If you implement your own Env class, an
  implementation of the API LinkFile will have to be provided.
* MemTableRep takes MemTableAllocator instead of Arena

### Improvements
* RocksDBLite library now becomes smaller and will be compiled with -fno-exceptions flag.

## 3.8.0 (11/14/2014)

### Public API changes
* BackupEngine::NewBackupEngine() was deprecated; please use BackupEngine::Open() from now on.
* BackupableDB/RestoreBackupableDB have new GarbageCollect() methods, which will clean up files from corrupt and obsolete backups.
* BackupableDB/RestoreBackupableDB have new GetCorruptedBackups() methods which list corrupt backups.

### Cleanup
* Bunch of code cleanup, some extra warnings turned on (-Wshadow, -Wshorten-64-to-32, -Wnon-virtual-dtor)

### New features
* CompactFiles and EventListener, although they are still in experimental state
* Full ColumnFamily support in RocksJava.

## 3.7.0 (11/6/2014)
### Public API changes
* Introduce SetOptions() API to allow adjusting a subset of options dynamically online
* Introduce 4 new convenient functions for converting Options from string: GetColumnFamilyOptionsFromMap(), GetColumnFamilyOptionsFromString(), GetDBOptionsFromMap(), GetDBOptionsFromString()
* Remove WriteBatchWithIndex.Delete() overloads using SliceParts
* When opening a DB, if options.max_background_compactions is larger than the existing low pri pool of options.env, it will enlarge it. Similarly, options.max_background_flushes is larger than the existing high pri pool of options.env, it will enlarge it.

## 3.6.0 (10/7/2014)
### Disk format changes
* If you're using RocksDB on ARM platforms and you're using default bloom filter, there is a disk format change you need to be aware of. There are three steps you need to do when you convert to new release: 1. turn off filter policy, 2. compact the whole database, 3. turn on filter policy

### Behavior changes
* We have refactored our system of stalling writes.  Any stall-related statistics' meanings are changed. Instead of per-write stall counts, we now count stalls per-epoch, where epochs are periods between flushes and compactions. You'll find more information in our Tuning Perf Guide once we release RocksDB 3.6.
* When disableDataSync=true, we no longer sync the MANIFEST file.
* Add identity_as_first_hash property to CuckooTable. SST file needs to be rebuilt to be opened by reader properly.

### Public API changes
* Change target_file_size_base type to uint64_t from int.
* Remove allow_thread_local. This feature was proved to be stable, so we are turning it always-on.

## 3.5.0 (9/3/2014)
### New Features
* Add include/utilities/write_batch_with_index.h, providing a utility class to query data out of WriteBatch when building it.
* Move BlockBasedTable related options to BlockBasedTableOptions from Options. Change corresponding JNI interface. Options affected include:
  no_block_cache, block_cache, block_cache_compressed, block_size, block_size_deviation, block_restart_interval, filter_policy, whole_key_filtering. filter_policy is changed to shared_ptr from a raw pointer.
* Remove deprecated options: disable_seek_compaction and db_stats_log_interval
* OptimizeForPointLookup() takes one parameter for block cache size. It now builds hash index, bloom filter, and block cache.

### Public API changes
* The Prefix Extractor used with V2 compaction filters is now passed user key to SliceTransform::Transform instead of unparsed RocksDB key.

## 3.4.0 (8/18/2014)
### New Features
* Support Multiple DB paths in universal style compactions
* Add feature of storing plain table index and bloom filter in SST file.
* CompactRange() will never output compacted files to level 0. This used to be the case when all the compaction input files were at level 0.
* Added iterate_upper_bound to define the extent upto which the forward iterator will return entries. This will prevent iterating over delete markers and overwritten entries for edge cases where you want to break out the iterator anyways. This may improve performance in case there are a large number of delete markers or overwritten entries.

### Public API changes
* DBOptions.db_paths now is a vector of a DBPath structure which indicates both of path and target size
* NewPlainTableFactory instead of bunch of parameters now accepts PlainTableOptions, which is defined in include/rocksdb/table.h
* Moved include/utilities/*.h to include/rocksdb/utilities/*.h
* Statistics APIs now take uint32_t as type instead of Tickers. Also make two access functions getTickerCount and histogramData const
* Add DB property rocksdb.estimate-num-keys, estimated number of live keys in DB.
* Add DB::GetIntProperty(), which returns DB properties that are integer as uint64_t.
* The Prefix Extractor used with V2 compaction filters is now passed user key to SliceTransform::Transform instead of unparsed RocksDB key.

## 3.3.0 (7/10/2014)
### New Features
* Added JSON API prototype.
* HashLinklist reduces performance outlier caused by skewed bucket by switching data in the bucket from linked list to skip list. Add parameter threshold_use_skiplist in NewHashLinkListRepFactory().
* RocksDB is now able to reclaim storage space more effectively during the compaction process.  This is done by compensating the size of each deletion entry by the 2X average value size, which makes compaction to be triggered by deletion entries more easily.
* Add TimeOut API to write.  Now WriteOptions have a variable called timeout_hint_us.  With timeout_hint_us set to non-zero, any write associated with this timeout_hint_us may be aborted when it runs longer than the specified timeout_hint_us, and it is guaranteed that any write completes earlier than the specified time-out will not be aborted due to the time-out condition.
* Add a rate_limiter option, which controls total throughput of flush and compaction. The throughput is specified in bytes/sec. Flush always has precedence over compaction when available bandwidth is constrained.

### Public API changes
* Removed NewTotalOrderPlainTableFactory because it is not used and implemented semantically incorrect.

## 3.2.0 (06/20/2014)

### Public API changes
* We removed seek compaction as a concept from RocksDB because:
1) It makes more sense for spinning disk workloads, while RocksDB is primarily designed for flash and memory,
2) It added some complexity to the important code-paths,
3) None of our internal customers were really using it.
Because of that, Options::disable_seek_compaction is now obsolete. It is still a parameter in Options, so it does not break the build, but it does not have any effect. We plan to completely remove it at some point, so we ask users to please remove this option from your code base.
* Add two parameters to NewHashLinkListRepFactory() for logging on too many entries in a hash bucket when flushing.
* Added new option BlockBasedTableOptions::hash_index_allow_collision. When enabled, prefix hash index for block-based table will not store prefix and allow hash collision, reducing memory consumption.

### New Features
* PlainTable now supports a new key encoding: for keys of the same prefix, the prefix is only written once. It can be enabled through encoding_type parameter of NewPlainTableFactory()
* Add AdaptiveTableFactory, which is used to convert from a DB of PlainTable to BlockBasedTabe, or vise versa. It can be created using NewAdaptiveTableFactory()

### Performance Improvements
* Tailing Iterator re-implemeted with ForwardIterator + Cascading Search Hint , see ~20% throughput improvement.

## 3.1.0 (05/21/2014)

### Public API changes
* Replaced ColumnFamilyOptions::table_properties_collectors with ColumnFamilyOptions::table_properties_collector_factories

### New Features
* Hash index for block-based table will be materialized and reconstructed more efficiently. Previously hash index is constructed by scanning the whole table during every table open.
* FIFO compaction style

## 3.0.0 (05/05/2014)

### Public API changes
* Added _LEVEL to all InfoLogLevel enums
* Deprecated ReadOptions.prefix and ReadOptions.prefix_seek. Seek() defaults to prefix-based seek when Options.prefix_extractor is supplied. More detail is documented in https://github.com/facebook/rocksdb/wiki/Prefix-Seek-API-Changes
* MemTableRepFactory::CreateMemTableRep() takes info logger as an extra parameter.

### New Features
* Column family support
* Added an option to use different checksum functions in BlockBasedTableOptions
* Added ApplyToAllCacheEntries() function to Cache

## 2.8.0 (04/04/2014)

* Removed arena.h from public header files.
* By default, checksums are verified on every read from database
* Change default value of several options, including: paranoid_checks=true, max_open_files=5000, level0_slowdown_writes_trigger=20, level0_stop_writes_trigger=24, disable_seek_compaction=true, max_background_flushes=1 and allow_mmap_writes=false
* Added is_manual_compaction to CompactionFilter::Context
* Added "virtual void WaitForJoin()" in class Env. Default operation is no-op.
* Removed BackupEngine::DeleteBackupsNewerThan() function
* Added new option -- verify_checksums_in_compaction
* Changed Options.prefix_extractor from raw pointer to shared_ptr (take ownership)
  Changed HashSkipListRepFactory and HashLinkListRepFactory constructor to not take SliceTransform object (use Options.prefix_extractor implicitly)
* Added Env::GetThreadPoolQueueLen(), which returns the waiting queue length of thread pools
* Added a command "checkconsistency" in ldb tool, which checks
  if file system state matches DB state (file existence and file sizes)
* Separate options related to block based table to a new struct BlockBasedTableOptions.
* WriteBatch has a new function Count() to return total size in the batch, and Data() now returns a reference instead of a copy
* Add more counters to perf context.
* Supports several more DB properties: compaction-pending, background-errors and cur-size-active-mem-table.

### New Features
* If we find one truncated record at the end of the MANIFEST or WAL files,
  we will ignore it. We assume that writers of these records were interrupted
  and that we can safely ignore it.
* A new SST format "PlainTable" is added, which is optimized for memory-only workloads. It can be created through NewPlainTableFactory() or NewTotalOrderPlainTableFactory().
* A new mem table implementation hash linked list optimizing for the case that there are only few keys for each prefix, which can be created through NewHashLinkListRepFactory().
* Merge operator supports a new function PartialMergeMulti() to allow users to do partial merges against multiple operands.
* Now compaction filter has a V2 interface. It buffers the kv-pairs sharing the same key prefix, process them in batches, and return the batched results back to DB. The new interface uses a new structure CompactionFilterContext for the same purpose as CompactionFilter::Context in V1.
* Geo-spatial support for locations and radial-search.

## 2.7.0 (01/28/2014)

### Public API changes

* Renamed `StackableDB::GetRawDB()` to `StackableDB::GetBaseDB()`.
* Renamed `WriteBatch::Data()` `const std::string& Data() const`.
* Renamed class `TableStats` to `TableProperties`.
* Deleted class `PrefixHashRepFactory`. Please use `NewHashSkipListRepFactory()` instead.
* Supported multi-threaded `EnableFileDeletions()` and `DisableFileDeletions()`.
* Added `DB::GetOptions()`.
* Added `DB::GetDbIdentity()`.

### New Features

* Added [BackupableDB](https://github.com/facebook/rocksdb/wiki/How-to-backup-RocksDB%3F)
* Implemented [TailingIterator](https://github.com/facebook/rocksdb/wiki/Tailing-Iterator), a special type of iterator that
  doesn't create a snapshot (can be used to read newly inserted data)
  and is optimized for doing sequential reads.
* Added property block for table, which allows (1) a table to store
  its metadata and (2) end user to collect and store properties they
  are interested in.
* Enabled caching index and filter block in block cache (turned off by default).
* Supported error report when doing manual compaction.
* Supported additional Linux platform flavors and Mac OS.
* Put with `SliceParts` - Variant of `Put()` that gathers output like `writev(2)`
* Bug fixes and code refactor for compatibility with upcoming Column
  Family feature.

### Performance Improvements

* Huge benchmark performance improvements by multiple efforts. For example, increase in readonly QPS from about 530k in 2.6 release to 1.1 million in 2.7 [1]
* Speeding up a way RocksDB deleted obsolete files - no longer listing the whole directory under a lock -- decrease in p99
* Use raw pointer instead of shared pointer for statistics: [5b825d](https://github.com/facebook/rocksdb/commit/5b825d6964e26ec3b4bb6faa708ebb1787f1d7bd) -- huge increase in performance -- shared pointers are slow
* Optimized locking for `Get()` -- [1fdb3f](https://github.com/facebook/rocksdb/commit/1fdb3f7dc60e96394e3e5b69a46ede5d67fb976c) -- 1.5x QPS increase for some workloads
* Cache speedup - [e8d40c3](https://github.com/facebook/rocksdb/commit/e8d40c31b3cca0c3e1ae9abe9b9003b1288026a9)
* Implemented autovector, which allocates first N elements on stack. Most of vectors in RocksDB are small. Also, we never want to allocate heap objects while holding a mutex. -- [c01676e4](https://github.com/facebook/rocksdb/commit/c01676e46d3be08c3c140361ef1f5884f47d3b3c)
* Lots of efforts to move malloc, memcpy and IO outside of locks<|MERGE_RESOLUTION|>--- conflicted
+++ resolved
@@ -4,23 +4,15 @@
 * TTL Compactions in Level compaction style now initiate successive cascading compactions on a key range so that it reaches the bottom level quickly on TTL expiry. `creation_time` table property for compaction output files is now set to the minimum of the creation times of all compaction inputs.
 * Changed the default value of periodic_compaction_seconds to `UINT64_MAX` which allows RocksDB to auto-tune periodic compaction scheduling. When using the default value, periodic compactions are now auto-enabled if a compaction filter is used. A value of `0` will turn off the feature completely.
 * With FIFO compaction style, options.periodic_compaction_seconds will have the same meaning as options.ttl. Whichever stricter will be used. With the default options.periodic_compaction_seconds value with options.ttl's default of 0, RocksDB will give a default of 30 days.
-<<<<<<< HEAD
-* Added an API GetCreationTimeOfOldestFile(uint64_t* creation_time) to get the
-file_creation_time of the oldest SST file in the DB. 
+* Added an API GetCreationTimeOfOldestFile(uint64_t* creation_time) to get the file_creation_time of the oldest SST file in the DB.
 * An unlikely usage of FilterPolicy is no longer supported. Calling GetFilterBitsBuilder() on the FilterPolicy returned by NewBloomFilterPolicy will now cause an assertion violation in debug builds, because RocksDB has internally migrated to a more elaborate interface that is expected to evolve further. Custom implementations of FilterPolicy should work as before, except those wrapping the return of NewBloomFilterPolicy, which will require a new override of a protected function in FilterPolicy.
-
-### New Features
-* Universal compaction to support options.periodic_compaction_seconds. A full compaction will be triggered if any file is over the threshold.
-* Full and partitioned filters in the block-based table use an improved Bloom filter implementation, enabled with format_version 5 (or above) because previous releases cannot read this filter. This replacement is faster and more accurate, especially for high bits per key or millions of keys in a single filter. For example, the new Bloom filter has a lower false positive rate at 16 bits per key than the old one at 100 bits per key.
-* Added AVX2 instructions to USE_SSE builds to accelerate the new Bloom filter and XXH3-based hash function on compatible x86_64 platforms (Haswell and later, ~2014).
-=======
-* Added an API GetCreationTimeOfOldestFile(uint64_t* creation_time) to get the file_creation_time of the oldest SST file in the DB.
 
 ### New Features
 * Universal compaction to support options.periodic_compaction_seconds. A full compaction will be triggered if any file is over the threshold.
 * `GetLiveFilesMetaData` and `GetColumnFamilyMetaData` now expose the file number of SST files as well as the oldest blob file referenced by each SST.
 * A batched MultiGet API (DB::MultiGet()) that supports retrieving keys from multiple column families.
->>>>>>> 42b5494e
+* Full and partitioned filters in the block-based table use an improved Bloom filter implementation, enabled with format_version 5 (or above) because previous releases cannot read this filter. This replacement is faster and more accurate, especially for high bits per key or millions of keys in a single (full) filter. For example, the new Bloom filter has a lower false positive rate at 16 bits per key than the old one at 100 bits per key.
+* Added AVX2 instructions to USE_SSE builds to accelerate the new Bloom filter and XXH3-based hash function on compatible x86_64 platforms (Haswell and later, ~2014).
 
 ### Performance Improvements
 * For 64-bit hashing, RocksDB is standardizing on a slightly modified preview version of XXH3. This function is now used for many non-persisted hashes, along with fastrange64() in place of the modulus operator, and some benchmarks show a slight improvement.
