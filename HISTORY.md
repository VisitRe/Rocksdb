# Rocksdb Change Log
## Unreleased
### New Features
* Added `prepopulate_blob_cache` to ColumnFamilyOptions. If enabled, prepopulate warm/hot blobs which are already in memory into blob cache at the time of flush. On a flush, the blob that is in memory (in memtables) get flushed to the device. If using Direct IO, additional IO is incurred to read this blob back into memory again, which is avoided by enabling this option. This further helps if the workload exhibits high temporal locality, where most of the reads go to recently written data. This also helps in case of the remote file system since it involves network traffic and higher latencies.
* Support using secondary cache with the blob cache. When creating a blob cache, the user can set a secondary blob cache by configuring `secondary_cache` in LRUCacheOptions.
* Charge memory usage of blob cache when the backing cache of the blob cache and the block cache are different. If an operation reserving memory for blob cache exceeds the avaible space left in the block cache at some point (i.e, causing a cache full under `LRUCacheOptions::strict_capacity_limit` = true), creation will fail with `Status::MemoryLimit()`. To opt in this feature, enable charging `CacheEntryRole::kBlobCache` in `BlockBasedTableOptions::cache_usage_options`.
* Improve subcompaction range partition so that it is likely to be more even. More evenly distribution of subcompaction will improve compaction throughput for some workloads. All input files' index blocks to sample some anchor key points from which we pick positions to partition the input range. This would introduce some CPU overhead in compaction preparation phase, if subcompaction is enabled, but it should be a small fraction of the CPU usage of the whole compaction process. This also brings a behavier change: subcompaction number is much more likely to maxed out than before.
* Add CompactionPri::kRoundRobin, a compaction picking mode that cycles through all the files with a compact cursor in a round-robin manner. This feature is available since 7.5.
* Provide support for subcompactions for user_defined_timestamp.
<<<<<<< HEAD
* Added a blob-specific cache priority level - bottom level. Blobs are typically lower-value targets for caching than data blocks, since 1) with BlobDB, data blocks containing blob references conceptually form an index structure which has to be consulted before we can read the blob value, and 2) cached blobs represent only a single key-value, while cached data blocks generally contain multiple KVs. The user can specify the new option `low_pri_pool_ratio` in `LRUCacheOptions` to configure the ratio of capacity reserved for low priority cache entries (and therefore the remaining ratio is the space reserved for the bottom level), or configuring the new argument `low_pri_pool_ratio` in `NewLRUCache()` to achieve the same effect.
=======
* Added an option `memtable_protection_bytes_per_key` that turns on memtable per key-value checksum protection. Each memtable entry will be suffixed by a checksum that is computed during writes, and verified in reads/compaction. Detected corruption will be logged and with corruption status returned to user. 
>>>>>>> fd165c86

### Public API changes
* Removed Customizable support for RateLimiter and removed its CreateFromString() and Type() functions.
* `CompactRangeOptions::exclusive_manual_compaction` is now false by default. This ensures RocksDB does not introduce artificial parallelism limitations by default.
* Tiered Storage: change `bottommost_temperture` to `last_level_temperture`. The old option name is kept only for migration, please use the new option. The behavior is changed to apply temperature for the `last_level` SST files only.

### Bug Fixes
* Fix a bug starting in 7.4.0 in which some fsync operations might be skipped in a DB after any DropColumnFamily on that DB, until it is re-opened. This can lead to data loss on power loss. (For custom FileSystem implementations, this could lead to `FSDirectory::Fsync` or `FSDirectory::Close` after the first `FSDirectory::Close`; Also, valgrind could report call to `close()` with `fd=-1`.)
* Fix a bug where `GenericRateLimiter` could revert the bandwidth set dynamically using `SetBytesPerSecond()` when a user configures a structure enclosing it, e.g., using `GetOptionsFromString()` to configure an `Options` that references an existing `RateLimiter` object.
* Fix race conditions in `GenericRateLimiter`.
* Fix a bug in `FIFOCompactionPicker::PickTTLCompaction` where total_size calculating might cause underflow
* Fix data race bug in hash linked list memtable. With this bug, read request might temporarily miss an old record in the memtable in a race condition to the hash bucket.
* Fix a bug that `best_efforts_recovery` may fail to open the db with mmap read.
* Fixed a bug where blobs read during compaction would pollute the cache.
* Fixed a data race in LRUCache when used with a secondary_cache.
* Fixed a bug where blobs read by iterators would be inserted into the cache even with the `fill_cache` read option set to false.
* Fixed the segfault caused by `AllocateData()` in `CompressedSecondaryCache::SplitValueIntoChunks()` and `MergeChunksIntoValueTest`.
* Fixed a bug in BlobDB where a mix of inlined and blob values could result in an incorrect value being passed to the compaction filter (see #10391).

### Behavior Change
* Added checksum handshake during the copying of decompressed WAL fragment. This together with #9875, #10037, #10212, #10114 and #10319 provides end-to-end integrity protection for write batch during recovery.
* To minimize the internal fragmentation caused by the variable size of the compressed blocks in `CompressedSecondaryCache`, the original block is split according to the jemalloc bin size in `Insert()` and then merged back in `Lookup()`.
* PosixLogger is removed and by default EnvLogger will be used for info logging. The behavior of the two loggers should be very similar when using the default Posix Env.
* Remove [min|max]_timestamp from VersionEdit for now since they are not tracked in MANIFEST anyway but consume two empty std::string (up to 64 bytes) for each file. Should they be added back in the future, we should store them more compactly.
* Improve universal tiered storage compaction picker to avoid extra major compaction triggered by size amplification. If `preclude_last_level_data_seconds` is enabled, the size amplification is calculated within non last_level data only which skip the last level and use the penultimate level as the size base.
* If an error is hit when writing to a file (append, sync, etc), RocksDB is more strict with not issuing more operations to it, except closing the file, with exceptions of some WAL file operations in error recovery path.

### Performance Improvements
* Instead of constructing `FragmentedRangeTombstoneList` during every read operation, it is now constructed once and stored in immutable memtables. This improves speed of querying range tombstones from immutable memtables.
* Improve read performance by avoiding dynamic memory allocation.
* When using iterators with the integrated BlobDB implementation, blob cache handles are now released immediately when the iterator's position changes.

## Behavior Change
* Block cache keys have changed, which will cause any persistent caches to miss between versions.

## 7.5.0 (07/15/2022)
### New Features
* Mempurge option flag `experimental_mempurge_threshold` is now a ColumnFamilyOptions and can now be dynamically configured using `SetOptions()`.
* Support backward iteration when `ReadOptions::iter_start_ts` is set.
* Provide support for ReadOptions.async_io with direct_io to improve Seek latency by using async IO to parallelize child iterator seek and doing asynchronous prefetching on sequential scans.
* Added support for blob caching in order to cache frequently used blobs for BlobDB.
  * User can configure the new ColumnFamilyOptions `blob_cache` to enable/disable blob caching.
  * Either sharing the backend cache with the block cache or using a completely separate cache is supported.
  * A new abstraction interface called `BlobSource` for blob read logic gives all users access to blobs, whether they are in the blob cache, secondary cache, or (remote) storage. Blobs can be potentially read both while handling user reads (`Get`, `MultiGet`, or iterator) and during compaction (while dealing with compaction filters, Merges, or garbage collection) but eventually all blob reads go through `Version::GetBlob` or, for MultiGet, `Version::MultiGetBlob` (and then get dispatched to the interface -- `BlobSource`).
* Add experimental tiered compaction feature `AdvancedColumnFamilyOptions::preclude_last_level_data_seconds`, which makes sure the new data inserted within preclude_last_level_data_seconds won't be placed on cold tier (the feature is not complete).

### Public API changes
* Add metadata related structs and functions in C API, including
  * `rocksdb_get_column_family_metadata()` and `rocksdb_get_column_family_metadata_cf()` to obtain `rocksdb_column_family_metadata_t`.
  * `rocksdb_column_family_metadata_t` and its get functions & destroy function.
  * `rocksdb_level_metadata_t` and its and its get functions & destroy function.
  * `rocksdb_file_metadata_t` and its and get functions & destroy functions.
* Add suggest_compact_range() and suggest_compact_range_cf() to C API.
* When using block cache strict capacity limit (`LRUCache` with `strict_capacity_limit=true`), DB operations now fail with Status code `kAborted` subcode `kMemoryLimit` (`IsMemoryLimit()`) instead of `kIncomplete` (`IsIncomplete()`) when the capacity limit is reached, because Incomplete can mean other specific things for some operations. In more detail, `Cache::Insert()` now returns the updated Status code and this usually propagates through RocksDB to the user on failure.
* NewClockCache calls temporarily return an LRUCache (with similar characteristics as the desired ClockCache). This is because ClockCache is being replaced by a new version (the old one had unknown bugs) but this is still under development.
* Add two functions `int ReserveThreads(int threads_to_be_reserved)` and `int ReleaseThreads(threads_to_be_released)` into `Env` class. In the default implementation, both return 0. Newly added `xxxEnv` class that inherits `Env` should implement these two functions for thread reservation/releasing features.
* Add `rocksdb_options_get_prepopulate_blob_cache` and `rocksdb_options_set_prepopulate_blob_cache` to C API.
* Add `prepopulateBlobCache` and `setPrepopulateBlobCache` to Java API.

### Bug Fixes
* Fix a bug in which backup/checkpoint can include a WAL deleted by RocksDB.
* Fix a bug where concurrent compactions might cause unnecessary further write stalling. In some cases, this might cause write rate to drop to minimum.
* Fix a bug in Logger where if dbname and db_log_dir are on different filesystems, dbname creation would fail wrt to db_log_dir path returning an error and fails to open the DB.
* Fix a CPU and memory efficiency issue introduce by https://github.com/facebook/rocksdb/pull/8336 which made InternalKeyComparator configurable as an unintended side effect.

## Behavior Change
* In leveled compaction with dynamic levelling, level multiplier is not anymore adjusted due to oversized L0. Instead, compaction score is adjusted by increasing size level target by adding incoming bytes from upper levels. This would deprioritize compactions from upper levels if more data from L0 is coming. This is to fix some unnecessary full stalling due to drastic change of level targets, while not wasting write bandwidth for compaction while writes are overloaded.
* For track_and_verify_wals_in_manifest, revert to the original behavior before #10087: syncing of live WAL file is not tracked, and we track only the synced sizes of **closed** WALs. (PR #10330).
* WAL compression now computes/verifies checksum during compression/decompression.

### Performance Improvements
* Rather than doing total sort against all files in a level, SortFileByOverlappingRatio() to only find the top 50 files based on score. This can improve write throughput for the use cases where data is loaded in increasing key order and there are a lot of files in one LSM-tree, where applying compaction results is the bottleneck.
* In leveled compaction, L0->L1 trivial move will allow more than one file to be moved in one compaction. This would allow L0 files to be moved down faster when data is loaded in sequential order, making slowdown or stop condition harder to hit. Also seek L0->L1 trivial move when only some files qualify.
* In leveled compaction, try to trivial move more than one files if possible, up to 4 files or max_compaction_bytes. This is to allow higher write throughput for some use cases where data is loaded in sequential order, where appying compaction results is the bottleneck.

## 7.4.0 (06/19/2022)
### Bug Fixes
* Fixed a bug in calculating key-value integrity protection for users of in-place memtable updates. In particular, the affected users would be those who configure `protection_bytes_per_key > 0` on `WriteBatch` or `WriteOptions`, and configure `inplace_callback != nullptr`.
* Fixed a bug where a snapshot taken during SST file ingestion would be unstable.
* Fixed a bug for non-TransactionDB with avoid_flush_during_recovery = true and TransactionDB where in case of crash, min_log_number_to_keep may not change on recovery and persisting a new MANIFEST with advanced log_numbers for some column families, results in "column family inconsistency" error on second recovery. As a solution, RocksDB will persist the new MANIFEST after successfully syncing the new WAL. If a future recovery starts from the new MANIFEST, then it means the new WAL is successfully synced. Due to the sentinel empty write batch at the beginning, kPointInTimeRecovery of WAL is guaranteed to go after this point. If future recovery starts from the old MANIFEST, it means the writing the new MANIFEST failed. We won't have the "SST ahead of WAL" error.
* Fixed a bug where RocksDB DB::Open() may creates and writes to two new MANIFEST files even before recovery succeeds. Now writes to MANIFEST are persisted only after recovery is successful.
* Fix a race condition in WAL size tracking which is caused by an unsafe iterator access after container is changed.
* Fix unprotected concurrent accesses to `WritableFileWriter::filesize_` by `DB::SyncWAL()` and `DB::Put()` in two write queue mode.
* Fix a bug in WAL tracking. Before this PR (#10087), calling `SyncWAL()` on the only WAL file of the db will not log the event in MANIFEST, thus allowing a subsequent `DB::Open` even if the WAL file is missing or corrupted.
* Fix a bug that could return wrong results with `index_type=kHashSearch` and using `SetOptions` to change the `prefix_extractor`.
* Fixed a bug in WAL tracking with wal_compression. WAL compression writes a kSetCompressionType record which is not associated with any sequence number. As result, WalManager::GetSortedWalsOfType() will skip these WALs and not return them to caller, e.g. Checkpoint, Backup, causing the operations to fail.
* Avoid a crash if the IDENTITY file is accidentally truncated to empty. A new DB ID will be written and generated on Open.
* Fixed a possible corruption for users of `manual_wal_flush` and/or `FlushWAL(true /* sync */)`, together with `track_and_verify_wals_in_manifest == true`. For those users, losing unsynced data (e.g., due to power loss) could make future DB opens fail with a `Status::Corruption` complaining about missing WAL data.
* Fixed a bug in `WriteBatchInternal::Append()` where WAL termination point in write batch was not considered and the function appends an incorrect number of checksums.
* Fixed a crash bug introduced in 7.3.0 affecting users of MultiGet with `kDataBlockBinaryAndHash`.

### Public API changes
* Add new API GetUnixTime in Snapshot class which returns the unix time at which Snapshot is taken.
* Add transaction `get_pinned` and `multi_get` to C API.
* Add two-phase commit support to C API.
* Add `rocksdb_transaction_get_writebatch_wi` and `rocksdb_transaction_rebuild_from_writebatch` to C API.
* Add `rocksdb_options_get_blob_file_starting_level` and `rocksdb_options_set_blob_file_starting_level` to C API.
* Add `blobFileStartingLevel` and `setBlobFileStartingLevel` to Java API.
* Add SingleDelete for DB in C API
* Add User Defined Timestamp in C API.
  * `rocksdb_comparator_with_ts_create` to create timestamp aware comparator
  * Put, Get, Delete, SingleDelete, MultiGet APIs has corresponding timestamp aware APIs with suffix `with_ts`
  * And Add C API's for Transaction, SstFileWriter, Compaction as mentioned [here](https://github.com/facebook/rocksdb/wiki/User-defined-Timestamp-(Experimental))
* The contract for implementations of Comparator::IsSameLengthImmediateSuccessor has been updated to work around a design bug in `auto_prefix_mode`.
* The API documentation for `auto_prefix_mode` now notes some corner cases in which it returns different results than `total_order_seek`, due to design bugs that are not easily fixed. Users using built-in comparators and keys at least the size of a fixed prefix length are not affected.
* Obsoleted the NUM_DATA_BLOCKS_READ_PER_LEVEL stat and introduced the NUM_LEVEL_READ_PER_MULTIGET and MULTIGET_COROUTINE_COUNT stats
* Introduced `WriteOptions::protection_bytes_per_key`, which can be used to enable key-value integrity protection for live updates.

### New Features
* Add FileSystem::ReadAsync API in io_tracing
* Add blob garbage collection parameters `blob_garbage_collection_policy` and `blob_garbage_collection_age_cutoff` to both force-enable and force-disable GC, as well as selectively override age cutoff when using CompactRange.
* Add an extra sanity check in `GetSortedWalFiles()` (also used by `GetLiveFilesStorageInfo()`, `BackupEngine`, and `Checkpoint`) to reduce risk of successfully created backup or checkpoint failing to open because of missing WAL file.
* Add a new column family option `blob_file_starting_level` to enable writing blob files during flushes and compactions starting from the specified LSM tree level.
* Add support for timestamped snapshots (#9879)
* Provide support for AbortIO in posix to cancel submitted asynchronous requests using io_uring.
* Add support for rate-limiting batched `MultiGet()` APIs
* Added several new tickers, perf context statistics, and DB properties to BlobDB
  * Added new DB properties "rocksdb.blob-cache-capacity", "rocksdb.blob-cache-usage", "rocksdb.blob-cache-pinned-usage" to show blob cache usage.
  * Added new perf context statistics `blob_cache_hit_count`, `blob_read_count`, `blob_read_byte`, `blob_read_time`, `blob_checksum_time` and `blob_decompress_time`.
  * Added new tickers `BLOB_DB_CACHE_MISS`, `BLOB_DB_CACHE_HIT`, `BLOB_DB_CACHE_ADD`, `BLOB_DB_CACHE_ADD_FAILURES`, `BLOB_DB_CACHE_BYTES_READ` and `BLOB_DB_CACHE_BYTES_WRITE`.

### Behavior changes
* DB::Open(), DB::OpenAsSecondary() will fail if a Logger cannot be created (#9984)
* DB::Write does not hold global `mutex_` if this db instance does not need to switch wal and mem-table (#7516).
* Removed support for reading Bloom filters using obsolete block-based filter format. (Support for writing such filters was dropped in 7.0.) For good read performance on old DBs using these filters, a full compaction is required.
* Per KV checksum in write batch is verified before a write batch is written to WAL to detect any corruption to the write batch (#10114).

### Performance Improvements
* When compiled with folly (Meta-internal integration; experimental in open source build), improve the locking performance (CPU efficiency) of LRUCache by using folly DistributedMutex in place of standard mutex.

## 7.3.0 (05/20/2022)
### Bug Fixes
* Fixed a bug where manual flush would block forever even though flush options had wait=false.
* Fixed a bug where RocksDB could corrupt DBs with `avoid_flush_during_recovery == true` by removing valid WALs, leading to `Status::Corruption` with message like "SST file is ahead of WALs" when attempting to reopen.
* Fixed a bug in async_io path where incorrect length of data is read by FilePrefetchBuffer if data is consumed from two populated buffers and request for more data is sent.
* Fixed a CompactionFilter bug. Compaction filter used to use `Delete` to remove keys, even if the keys should be removed with `SingleDelete`. Mixing `Delete` and `SingleDelete` may cause undefined behavior.
* Fixed a bug in `WritableFileWriter::WriteDirect` and `WritableFileWriter::WriteDirectWithChecksum`. The rate_limiter_priority specified in ReadOptions was not passed to the RateLimiter when requesting a token.
* Fixed a bug which might cause process crash when I/O error happens when reading an index block in MultiGet().

### New Features
* DB::GetLiveFilesStorageInfo is ready for production use.
* Add new stats PREFETCHED_BYTES_DISCARDED which records number of prefetched bytes discarded by RocksDB FilePrefetchBuffer on destruction and POLL_WAIT_MICROS records wait time for FS::Poll API completion.
* RemoteCompaction supports table_properties_collector_factories override on compaction worker.
* Start tracking SST unique id in MANIFEST, which will be used to verify with SST properties during DB open to make sure the SST file is not overwritten or misplaced. A db option `verify_sst_unique_id_in_manifest` is introduced to enable/disable the verification, if enabled all SST files will be opened during DB-open to verify the unique id (default is false), so it's recommended to use it with `max_open_files = -1` to pre-open the files.
* Added the ability to concurrently read data blocks from multiple files in a level in batched MultiGet. This can be enabled by setting the async_io option in ReadOptions. Using this feature requires a FileSystem that supports ReadAsync (PosixFileSystem is not supported yet for this), and for RocksDB to be compiled with folly and c++20.
* Charge memory usage of file metadata. RocksDB holds one file metadata structure in-memory per on-disk table file. If an operation reserving memory for file metadata exceeds the avaible space left in the block
cache at some point (i.e, causing a cache full under `LRUCacheOptions::strict_capacity_limit` = true), creation will fail with `Status::MemoryLimit()`. To opt in this feature,  enable charging `CacheEntryRole::kFileMetadata` in `BlockBasedTableOptions::cache_usage_options`.

### Public API changes
* Add rollback_deletion_type_callback to TransactionDBOptions so that write-prepared transactions know whether to issue a Delete or SingleDelete to cancel a previous key written during prior prepare phase. The PR aims to prevent mixing SingleDeletes and Deletes for the same key that can lead to undefined behaviors for write-prepared transactions.
* EXPERIMENTAL: Add new API AbortIO in file_system to abort the read requests submitted asynchronously.
* CompactionFilter::Decision has a new value: kRemoveWithSingleDelete. If CompactionFilter returns this decision, then CompactionIterator will use `SingleDelete` to mark a key as removed.
* Renamed CompactionFilter::Decision::kRemoveWithSingleDelete to kPurge since the latter sounds more general and hides the implementation details of how compaction iterator handles keys.
* Added ability to specify functions for Prepare and Validate to OptionsTypeInfo.  Added methods to OptionTypeInfo to set the functions via an API.  These methods are intended for RocksDB plugin developers for configuration management.
* Added a new immutable db options, enforce_single_del_contracts. If set to false (default is true), compaction will NOT fail due to a single delete followed by a delete for the same key. The purpose of this temporay option is to help existing use cases migrate.
* Introduce `BlockBasedTableOptions::cache_usage_options` and use that to replace `BlockBasedTableOptions::reserve_table_builder_memory` and  `BlockBasedTableOptions::reserve_table_reader_memory`.
* Changed `GetUniqueIdFromTableProperties` to return a 128-bit unique identifier, which will be the standard size now. The old functionality (192-bit) is available from `GetExtendedUniqueIdFromTableProperties`. Both functions are no longer "experimental" and are ready for production use.
* In IOOptions, mark `prio` as deprecated for future removal.
* In `file_system.h`, mark `IOPriority` as deprecated for future removal.
* Add an option, `CompressionOptions::use_zstd_dict_trainer`, to indicate whether zstd dictionary trainer should be used for generating zstd compression dictionaries. The default value of this option is true for backward compatibility. When this option is set to false, zstd API `ZDICT_finalizeDictionary` is used to generate compression dictionaries.
* Seek API which positions itself every LevelIterator on the correct data block in the correct SST file which can be parallelized if ReadOptions.async_io option is enabled.
* Add new stat number_async_seek in PerfContext that indicates number of async calls made by seek to prefetch data.
* Add support for user-defined timestamps to read only DB.

### Bug Fixes
* RocksDB calls FileSystem::Poll API during FilePrefetchBuffer destruction which impacts performance as it waits for read requets completion which is not needed anymore. Calling FileSystem::AbortIO to abort those requests instead fixes that performance issue.
* Fixed unnecessary block cache contention when queries within a MultiGet batch and across parallel batches access the same data block, which previously could cause severely degraded performance in this unusual case. (In more typical MultiGet cases, this fix is expected to yield a small or negligible performance improvement.)

### Behavior changes
* Enforce the existing contract of SingleDelete so that SingleDelete cannot be mixed with Delete because it leads to undefined behavior. Fix a number of unit tests that violate the contract but happen to pass.
* ldb `--try_load_options` default to true if `--db` is specified and not creating a new DB, the user can still explicitly disable that by `--try_load_options=false` (or explicitly enable that by `--try_load_options`).
* During Flush write or Compaction write/read, the WriteController is used to determine whether DB writes are stalled or slowed down. The priority (Env::IOPriority) can then be determined accordingly and be passed in IOOptions to the file system.

### Performance Improvements
* Avoid calling malloc_usable_size() in LRU Cache's mutex.
* Reduce DB mutex holding time when finding obsolete files to delete. When a file is trivial moved to another level, the internal files will be referenced twice internally and sometimes opened twice too. If a deletion candidate file is not the last reference, we need to destroy the reference and close the file but not deleting the file. Right now we determine it by building a set of all live files. With the improvement, we check the file against all live LSM-tree versions instead.

## 7.2.0 (04/15/2022)
### Bug Fixes
* Fixed bug which caused rocksdb failure in the situation when rocksdb was accessible using UNC path
* Fixed a race condition when 2PC is disabled and WAL tracking in the MANIFEST is enabled. The race condition is between two background flush threads trying to install flush results, causing a WAL deletion not tracked in the MANIFEST. A future DB open may fail.
* Fixed a heap use-after-free race with DropColumnFamily.
* Fixed a bug that `rocksdb.read.block.compaction.micros` cannot track compaction stats (#9722).
* Fixed `file_type`, `relative_filename` and `directory` fields returned by `GetLiveFilesMetaData()`, which were added in inheriting from `FileStorageInfo`.
* Fixed a bug affecting `track_and_verify_wals_in_manifest`. Without the fix, application may see "open error: Corruption: Missing WAL with log number" while trying to open the db. The corruption is a false alarm but prevents DB open (#9766).
* Fix segfault in FilePrefetchBuffer with async_io as it doesn't wait for pending jobs to complete on destruction.
* Fix ERROR_HANDLER_AUTORESUME_RETRY_COUNT stat whose value was set wrong in portal.h
* Fixed a bug for non-TransactionDB with avoid_flush_during_recovery = true and TransactionDB where in case of crash, min_log_number_to_keep may not change on recovery and persisting a new MANIFEST with advanced log_numbers for some column families, results in "column family inconsistency" error on second recovery. As a solution the corrupted WALs whose numbers are larger than the corrupted wal and smaller than the new WAL will be moved to archive folder.
* Fixed a bug in RocksDB DB::Open() which may creates and writes to two new MANIFEST files even before recovery succeeds. Now writes to MANIFEST are persisted only after recovery is successful.

### New Features
* For db_bench when --seed=0 or --seed is not set then it uses the current time as the seed value. Previously it used the value 1000.
* For db_bench when --benchmark lists multiple tests and each test uses a seed for a RNG then the seeds across tests will no longer be repeated.
* Added an option to dynamically charge an updating estimated memory usage of block-based table reader to block cache if block cache available. To enable this feature, set `BlockBasedTableOptions::reserve_table_reader_memory = true`.
* Add new stat ASYNC_READ_BYTES that calculates number of bytes read during async read call and users can check if async code path is being called by RocksDB internal automatic prefetching for sequential reads.
* Enable async prefetching if ReadOptions.readahead_size is set along with ReadOptions.async_io in FilePrefetchBuffer.
* Add event listener support on remote compaction compactor side.
* Added a dedicated integer DB property `rocksdb.live-blob-file-garbage-size` that exposes the total amount of garbage in the blob files in the current version.
* RocksDB does internal auto prefetching if it notices sequential reads. It starts with readahead size `initial_auto_readahead_size` which now can be configured through BlockBasedTableOptions.
* Add a merge operator that allows users to register specific aggregation function so that they can does aggregation using different aggregation types for different keys. See comments in include/rocksdb/utilities/agg_merge.h for actual usage. The feature is experimental and the format is subject to change and we won't provide a migration tool.
* Meta-internal / Experimental: Improve CPU performance by replacing many uses of std::unordered_map with folly::F14FastMap when RocksDB is compiled together with Folly.
* Experimental: Add CompressedSecondaryCache, a concrete implementation of rocksdb::SecondaryCache, that integrates with compression libraries (e.g. LZ4) to hold compressed blocks.

### Behavior changes
* Disallow usage of commit-time-write-batch for write-prepared/write-unprepared transactions if TransactionOptions::use_only_the_last_commit_time_batch_for_recovery is false to prevent two (or more) uncommitted versions of the same key in the database. Otherwise, bottommost compaction may violate the internal key uniqueness invariant of SSTs if the sequence numbers of both internal keys are zeroed out (#9794).
* Make DB::GetUpdatesSince() return NotSupported early for write-prepared/write-unprepared transactions, as the API contract indicates.

### Public API changes
* Exposed APIs to examine results of block cache stats collections in a structured way. In particular, users of `GetMapProperty()` with property `kBlockCacheEntryStats` can now use the functions in `BlockCacheEntryStatsMapKeys` to find stats in the map.
* Add `fail_if_not_bottommost_level` to IngestExternalFileOptions so that ingestion will fail if the file(s) cannot be ingested to the bottommost level.
* Add output parameter `is_in_sec_cache` to `SecondaryCache::Lookup()`. It is to indicate whether the handle is possibly erased from the secondary cache after the Lookup.

## 7.1.0 (03/23/2022)
### New Features
* Allow WriteBatchWithIndex to index a WriteBatch that includes keys with user-defined timestamps. The index itself does not have timestamp.
* Add support for user-defined timestamps to write-committed transaction without API change. The `TransactionDB` layer APIs do not allow timestamps because we require that all user-defined-timestamps-aware operations go through the `Transaction` APIs.
* Added BlobDB options to `ldb`
* `BlockBasedTableOptions::detect_filter_construct_corruption` can now be dynamically configured using `DB::SetOptions`.
* Automatically recover from retryable read IO errors during backgorund flush/compaction.
* Experimental support for preserving file Temperatures through backup and restore, and for updating DB metadata for outside changes to file Temperature (`UpdateManifestForFilesState` or `ldb update_manifest --update_temperatures`).
* Experimental support for async_io in ReadOptions which is used by FilePrefetchBuffer to prefetch some of the data asynchronously,  if reads are sequential and auto readahead is enabled by rocksdb internally.

### Bug Fixes
* Fixed a major performance bug in which Bloom filters generated by pre-7.0 releases are not read by early 7.0.x releases (and vice-versa) due to changes to FilterPolicy::Name() in #9590. This can severely impact read performance and read I/O on upgrade or downgrade with existing DB, but not data correctness.
* Fixed a data race on `versions_` between `DBImpl::ResumeImpl()` and threads waiting for recovery to complete (#9496)
* Fixed a bug caused by race among flush, incoming writes and taking snapshots. Queries to snapshots created with these race condition can return incorrect result, e.g. resurfacing deleted data.
* Fixed a bug that DB flush uses `options.compression` even `options.compression_per_level` is set.
* Fixed a bug that DisableManualCompaction may assert when disable an unscheduled manual compaction.
* Fix a race condition when cancel manual compaction with `DisableManualCompaction`. Also DB close can cancel the manual compaction thread.
* Fixed a potential timer crash when open close DB concurrently.
* Fixed a race condition for `alive_log_files_` in non-two-write-queues mode. The race is between the write_thread_ in WriteToWAL() and another thread executing `FindObsoleteFiles()`. The race condition will be caught if `__glibcxx_requires_nonempty` is enabled.
* Fixed a bug that `Iterator::Refresh()` reads stale keys after DeleteRange() performed.
* Fixed a race condition when disable and re-enable manual compaction.
* Fixed automatic error recovery failure in atomic flush.
* Fixed a race condition when mmaping a WritableFile on POSIX.

### Public API changes
* Added pure virtual FilterPolicy::CompatibilityName(), which is needed for fixing major performance bug involving FilterPolicy naming in SST metadata without affecting Customizable aspect of FilterPolicy. This change only affects those with their own custom or wrapper FilterPolicy classes.
* `options.compression_per_level` is dynamically changeable with `SetOptions()`.
* Added `WriteOptions::rate_limiter_priority`. When set to something other than `Env::IO_TOTAL`, the internal rate limiter (`DBOptions::rate_limiter`) will be charged at the specified priority for writes associated with the API to which the `WriteOptions` was provided. Currently the support covers automatic WAL flushes, which happen during live updates (`Put()`, `Write()`, `Delete()`, etc.) when `WriteOptions::disableWAL == false` and `DBOptions::manual_wal_flush == false`.
* Add DB::OpenAndTrimHistory API. This API will open DB and trim data to the timestamp specified by trim_ts (The data with timestamp larger than specified trim bound will be removed). This API should only be used at a timestamp-enabled column families recovery. If the column family doesn't have timestamp enabled, this API won't trim any data on that column family. This API is not compatible with avoid_flush_during_recovery option.
* Remove BlockBasedTableOptions.hash_index_allow_collision which already takes no effect.

## 7.0.0 (02/20/2022)
### Bug Fixes
* Fixed a major bug in which batched MultiGet could return old values for keys deleted by DeleteRange when memtable Bloom filter is enabled (memtable_prefix_bloom_size_ratio > 0). (The fix includes a substantial MultiGet performance improvement in the unusual case of both memtable_whole_key_filtering and prefix_extractor.)
* Fixed more cases of EventListener::OnTableFileCreated called with OK status, file_size==0, and no SST file kept. Now the status is Aborted.
* Fixed a read-after-free bug in `DB::GetMergeOperands()`.
* Fix a data loss bug for 2PC write-committed transaction caused by concurrent transaction commit and memtable switch (#9571).
* Fixed NUM_INDEX_AND_FILTER_BLOCKS_READ_PER_LEVEL, NUM_DATA_BLOCKS_READ_PER_LEVEL, and NUM_SST_READ_PER_LEVEL stats to be reported once per MultiGet batch per level.

### Performance Improvements
* Mitigated the overhead of building the file location hash table used by the online LSM tree consistency checks, which can improve performance for certain workloads (see #9351).
* Switched to using a sorted `std::vector` instead of `std::map` for storing the metadata objects for blob files, which can improve performance for certain workloads, especially when the number of blob files is high.
* DisableManualCompaction() doesn't have to wait scheduled manual compaction to be executed in thread-pool to cancel the job.

### Public API changes
* Require C++17 compatible compiler (GCC >= 7, Clang >= 5, Visual Studio >= 2017) for compiling RocksDB and any code using RocksDB headers. See #9388.
* Added `ReadOptions::rate_limiter_priority`. When set to something other than `Env::IO_TOTAL`, the internal rate limiter (`DBOptions::rate_limiter`) will be charged at the specified priority for file reads associated with the API to which the `ReadOptions` was provided.
* Remove HDFS support from main repo.
* Remove librados support from main repo.
* Remove obsolete backupable_db.h and type alias `BackupableDBOptions`. Use backup_engine.h and `BackupEngineOptions`. Similar renamings are in the C and Java APIs.
* Removed obsolete utility_db.h and `UtilityDB::OpenTtlDB`. Use db_ttl.h and `DBWithTTL::Open`.
* Remove deprecated API DB::AddFile from main repo.
* Remove deprecated API ObjectLibrary::Register() and the (now obsolete) Regex public API. Use ObjectLibrary::AddFactory() with PatternEntry instead.
* Remove deprecated option DBOption::table_cache_remove_scan_count_limit.
* Remove deprecated API AdvancedColumnFamilyOptions::soft_rate_limit.
* Remove deprecated API AdvancedColumnFamilyOptions::hard_rate_limit.
* Remove deprecated API DBOption::base_background_compactions.
* Remove deprecated API DBOptions::purge_redundant_kvs_while_flush.
* Remove deprecated overloads of API DB::CompactRange.
* Remove deprecated option DBOptions::skip_log_error_on_recovery.
* Remove ReadOptions::iter_start_seqnum which has been deprecated.
* Remove DBOptions::preserved_deletes and DB::SetPreserveDeletesSequenceNumber().
* Remove deprecated API AdvancedColumnFamilyOptions::rate_limit_delay_max_milliseconds.
* Removed timestamp from WriteOptions. Accordingly, added to DB APIs Put, Delete, SingleDelete, etc. accepting an additional argument 'timestamp'. Added Put, Delete, SingleDelete, etc to WriteBatch accepting an additional argument 'timestamp'. Removed WriteBatch::AssignTimestamps(vector<Slice>) API. Renamed WriteBatch::AssignTimestamp() to WriteBatch::UpdateTimestamps() with clarified comments.
* Changed type of cache buffer passed to `Cache::CreateCallback` from `void*` to `const void*`.
* Significant updates to FilterPolicy-related APIs and configuration:
  * Remove public API support for deprecated, inefficient block-based filter (use_block_based_builder=true).
    * Old code and configuration strings that would enable it now quietly enable full filters instead, though any built-in FilterPolicy can still read block-based filters. This includes changing the longstanding default behavior of the Java API.
    * Remove deprecated FilterPolicy::CreateFilter() and FilterPolicy::KeyMayMatch()
    * Remove `rocksdb_filterpolicy_create()` from C API, as the only C API support for custom filter policies is now obsolete.
    * If temporary memory usage in full filter creation is a problem, consider using partitioned filters, smaller SST files, or setting reserve_table_builder_memory=true.
  * Remove support for "filter_policy=experimental_ribbon" configuration
  string. Use something like "filter_policy=ribbonfilter:10" instead.
  * Allow configuration string like "filter_policy=bloomfilter:10" without
  bool, to minimize acknowledgement of obsolete block-based filter.
  * Made FilterPolicy Customizable. Configuration of filter_policy is now accurately saved in OPTIONS file and can be loaded with LoadOptionsFromFile. (Loading an OPTIONS file generated by a previous version only enables reading and using existing filters, not generating new filters. Previously, no filter_policy would be configured from a saved OPTIONS file.)
  * Change meaning of nullptr return from GetBuilderWithContext() from "use
    block-based filter" to "generate no filter in this case."
    * Also, when user specifies bits_per_key < 0.5, we now round this down
    to "no filter" because we expect a filter with >= 80% FP rate is
    unlikely to be worth the CPU cost of accessing it (esp with
    cache_index_and_filter_blocks=1 or partition_filters=1).
    * bits_per_key >= 0.5 and < 1.0 is still rounded up to 1.0 (for 62% FP
    rate)
  * Remove class definitions for FilterBitsBuilder and FilterBitsReader from
    public API, so these can evolve more easily as implementation details.
    Custom FilterPolicy can still decide what kind of built-in filter to use
    under what conditions.
  * Also removed deprecated functions
    * FilterPolicy::GetFilterBitsBuilder()
    * NewExperimentalRibbonFilterPolicy()
  * Remove default implementations of
    * FilterPolicy::GetBuilderWithContext()
* Remove default implementation of Name() from FileSystemWrapper.
* Rename `SizeApproximationOptions.include_memtabtles` to `SizeApproximationOptions.include_memtables`.
* Remove deprecated option DBOptions::max_mem_compaction_level.
* Return Status::InvalidArgument from ObjectRegistry::NewObject if a factory exists but the object ould not be created (returns NotFound if the factory is missing).
* Remove deprecated overloads of API DB::GetApproximateSizes.
* Remove deprecated option DBOptions::new_table_reader_for_compaction_inputs.
* Add Transaction::SetReadTimestampForValidation() and Transaction::SetCommitTimestamp(). Default impl returns NotSupported().
* Add support for decimal patterns to ObjectLibrary::PatternEntry
* Remove deprecated remote compaction APIs `CompactionService::Start()` and `CompactionService::WaitForComplete()`. Please use `CompactionService::StartV2()`, `CompactionService::WaitForCompleteV2()` instead, which provides the same information plus extra data like priority, db_id, etc.
* `ColumnFamilyOptions::OldDefaults` and `DBOptions::OldDefaults` are marked deprecated, as they are no longer maintained.
* Add subcompaction callback APIs: `OnSubcompactionBegin()` and `OnSubcompactionCompleted()`.
* Add file Temperature information to `FileOperationInfo` in event listener API.
* Change the type of SizeApproximationFlags from enum to enum class. Also update the signature of DB::GetApproximateSizes API from uint8_t to SizeApproximationFlags.
* Add Temperature hints information from RocksDB in API `NewSequentialFile()`. backup and checkpoint operations need to open the source files with `NewSequentialFile()`, which will have the temperature hints. Other operations are not covered.

### Behavior Changes
* Disallow the combination of DBOptions.use_direct_io_for_flush_and_compaction == true and DBOptions.writable_file_max_buffer_size == 0. This combination can cause WritableFileWriter::Append() to loop forever, and it does not make much sense in direct IO.
* `ReadOptions::total_order_seek` no longer affects `DB::Get()`. The original motivation for this interaction has been obsolete since RocksDB has been able to detect whether the current prefix extractor is compatible with that used to generate table files, probably RocksDB 5.14.0.

## New Features
* Introduced an option `BlockBasedTableOptions::detect_filter_construct_corruption` for detecting corruption during Bloom Filter (format_version >= 5) and Ribbon Filter construction.
* Improved the SstDumpTool to read the comparator from table properties and use it to read the SST File.
* Extended the column family statistics in the info log so the total amount of garbage in the blob files and the blob file space amplification factor are also logged. Also exposed the blob file space amp via the `rocksdb.blob-stats` DB property.
* Introduced the API rocksdb_create_dir_if_missing in c.h that calls underlying file system's CreateDirIfMissing API to create the directory.
* Added last level and non-last level read statistics: `LAST_LEVEL_READ_*`, `NON_LAST_LEVEL_READ_*`.
* Experimental: Add support for new APIs ReadAsync in FSRandomAccessFile that reads the data asynchronously and Poll API in FileSystem that checks if requested read request has completed or not. ReadAsync takes a callback function. Poll API checks for completion of read IO requests and  should call callback functions to indicate completion of read requests.

## 6.29.0 (01/21/2022)
Note: The next release will be major release 7.0. See https://github.com/facebook/rocksdb/issues/9390 for more info.
### Public API change
* Added values to `TraceFilterType`: `kTraceFilterIteratorSeek`, `kTraceFilterIteratorSeekForPrev`, and `kTraceFilterMultiGet`. They can be set in `TraceOptions` to filter out the operation types after which they are named.
* Added `TraceOptions::preserve_write_order`. When enabled it  guarantees write records are traced in the same order they are logged to WAL and applied to the DB. By default it is disabled (false) to match the legacy behavior and prevent regression.
* Made the Env class extend the Customizable class.  Implementations need to be registered with the ObjectRegistry and to implement a Name() method in order to be created via this method.
* `Options::OldDefaults` is marked deprecated, as it is no longer maintained.
* Add ObjectLibrary::AddFactory and ObjectLibrary::PatternEntry classes.  This method and associated class are the preferred mechanism for registering factories with the ObjectLibrary going forward.  The ObjectLibrary::Register method, which uses regular expressions and may be problematic, is deprecated and will be in a future release.
* Changed `BlockBasedTableOptions::block_size` from `size_t` to `uint64_t`.
* Added API warning against using `Iterator::Refresh()` together with `DB::DeleteRange()`, which are incompatible and have always risked causing the refreshed iterator to return incorrect results.
* Made `AdvancedColumnFamilyOptions.bottommost_temperature` dynamically changeable with `SetOptions()`.

### Behavior Changes
* `DB::DestroyColumnFamilyHandle()` will return Status::InvalidArgument() if called with `DB::DefaultColumnFamily()`.
* On 32-bit platforms, mmap reads are no longer quietly disabled, just discouraged.

### New Features
* Added `Options::DisableExtraChecks()` that can be used to improve peak write performance by disabling checks that should not be necessary in the absence of software logic errors or CPU+memory hardware errors. (Default options are slowly moving toward some performance overheads for extra correctness checking.)

### Performance Improvements
* Improved read performance when a prefix extractor is used (Seek, Get, MultiGet), even compared to version 6.25 baseline (see bug fix below), by optimizing the common case of prefix extractor compatible with table file and unchanging.

### Bug Fixes
* Fix a bug that FlushMemTable may return ok even flush not succeed.
* Fixed a bug of Sync() and Fsync() not using `fcntl(F_FULLFSYNC)` on OS X and iOS.
* Fixed a significant performance regression in version 6.26 when a prefix extractor is used on the read path (Seek, Get, MultiGet). (Excessive time was spent in SliceTransform::AsString().)
* Fixed a race condition in SstFileManagerImpl error recovery code that can cause a crash during process shutdown.

### New Features
* Added RocksJava support for MacOS universal binary (ARM+x86)

## 6.28.0 (2021-12-17)
### New Features
* Introduced 'CommitWithTimestamp' as a new tag. Currently, there is no API for user to trigger a write with this tag to the WAL. This is part of the efforts to support write-commited transactions with user-defined timestamps.
* Introduce SimulatedHybridFileSystem which can help simulating HDD latency in db_bench. Tiered Storage latency simulation can be enabled using -simulate_hybrid_fs_file (note that it doesn't work if db_bench is interrupted in the middle). -simulate_hdd can also be used to simulate all files on HDD.

### Bug Fixes
* Fixed a bug in rocksdb automatic implicit prefetching which got broken because of new feature adaptive_readahead and internal prefetching got disabled when iterator moves from one file to next.
* Fixed a bug in TableOptions.prepopulate_block_cache which causes segmentation fault when used with TableOptions.partition_filters = true and TableOptions.cache_index_and_filter_blocks = true.
* Fixed a bug affecting custom memtable factories which are not registered with the `ObjectRegistry`. The bug could result in failure to save the OPTIONS file.
* Fixed a bug causing two duplicate entries to be appended to a file opened in non-direct mode and tracked by `FaultInjectionTestFS`.
* Fixed a bug in TableOptions.prepopulate_block_cache to support block-based filters also.
* Block cache keys no longer use `FSRandomAccessFile::GetUniqueId()` (previously used when available), so a filesystem recycling unique ids can no longer lead to incorrect result or crash (#7405). For files generated by RocksDB >= 6.24, the cache keys are stable across DB::Open and DB directory move / copy / import / export / migration, etc. Although collisions are still theoretically possible, they are (a) impossible in many common cases, (b) not dependent on environmental factors, and (c) much less likely than a CPU miscalculation while executing RocksDB.
* Fixed a bug in C bindings causing iterator to return incorrect result (#9343).

### Behavior Changes
* MemTableList::TrimHistory now use allocated bytes when max_write_buffer_size_to_maintain > 0(default in TrasactionDB, introduced in PR#5022) Fix #8371.

### Public API change
* Extend WriteBatch::AssignTimestamp and AssignTimestamps API so that both functions can accept an optional `checker` argument that performs additional checking on timestamp sizes.
* Introduce a new EventListener callback that will be called upon the end of automatic error recovery.
* Add IncreaseFullHistoryTsLow API so users can advance each column family's full_history_ts_low seperately.
* Add GetFullHistoryTsLow API so users can query current full_history_low value of specified column family.

### Performance Improvements
* Replaced map property `TableProperties::properties_offsets`  with uint64_t property `external_sst_file_global_seqno_offset` to save table properties's memory.
* Block cache accesses are faster by RocksDB using cache keys of fixed size (16 bytes).

### Java API Changes
* Removed Java API `TableProperties.getPropertiesOffsets()` as it exposed internal details to external users.

## 6.27.0 (2021-11-19)
### New Features
* Added new ChecksumType kXXH3 which is faster than kCRC32c on almost all x86\_64 hardware.
* Added a new online consistency check for BlobDB which validates that the number/total size of garbage blobs does not exceed the number/total size of all blobs in any given blob file.
* Provided support for tracking per-sst user-defined timestamp information in MANIFEST.
* Added new option "adaptive_readahead" in ReadOptions. For iterators, RocksDB does auto-readahead on noticing sequential reads and by enabling this option, readahead_size of current file (if reads are sequential) will be carried forward to next file instead of starting from the scratch at each level (except L0 level files). If reads are not sequential it will fall back to 8KB. This option is applicable only for RocksDB internal prefetch buffer and isn't supported with underlying file system prefetching.
* Added the read count and read bytes related stats to Statistics for tiered storage hot, warm, and cold file reads.
* Added an option to dynamically charge an updating estimated memory usage of block-based table building to block cache if block cache available. It currently only includes charging memory usage of constructing (new) Bloom Filter and Ribbon Filter to block cache. To enable this feature, set `BlockBasedTableOptions::reserve_table_builder_memory = true`.
* Add a new API OnIOError in listener.h that notifies listeners when an IO error occurs during FileSystem operation along with filename, status etc.
* Added compaction readahead support for blob files to the integrated BlobDB implementation, which can improve compaction performance when the database resides on higher-latency storage like HDDs or remote filesystems. Readahead can be configured using the column family option `blob_compaction_readahead_size`.

### Bug Fixes
* Prevent a `CompactRange()` with `CompactRangeOptions::change_level == true` from possibly causing corruption to the LSM state (overlapping files within a level) when run in parallel with another manual compaction. Note that setting `force_consistency_checks == true` (the default) would cause the DB to enter read-only mode in this scenario and return `Status::Corruption`, rather than committing any corruption.
* Fixed a bug in CompactionIterator when write-prepared transaction is used. A released earliest write conflict snapshot may cause assertion failure in dbg mode and unexpected key in opt mode.
* Fix ticker WRITE_WITH_WAL("rocksdb.write.wal"), this bug is caused by a bad extra `RecordTick(stats_, WRITE_WITH_WAL)` (at 2 place), this fix remove the extra `RecordTick`s and fix the corresponding test case.
* EventListener::OnTableFileCreated was previously called with OK status and file_size==0 in cases of no SST file contents written (because there was no content to add) and the empty file deleted before calling the listener. Now the status is Aborted.
* Fixed a bug in CompactionIterator when write-preared transaction is used. Releasing earliest_snapshot during compaction may cause a SingleDelete to be output after a PUT of the same user key whose seq has been zeroed.
* Added input sanitization on negative bytes passed into `GenericRateLimiter::Request`.
* Fixed an assertion failure in CompactionIterator when write-prepared transaction is used. We prove that certain operations can lead to a Delete being followed by a SingleDelete (same user key). We can drop the SingleDelete.
* Fixed a bug of timestamp-based GC which can cause all versions of a key under full_history_ts_low to be dropped. This bug will be triggered when some of the ikeys' timestamps are lower than full_history_ts_low, while others are newer.
* In some cases outside of the DB read and compaction paths, SST block checksums are now checked where they were not before.
* Explicitly check for and disallow the `BlockBasedTableOptions` if insertion into one of {`block_cache`, `block_cache_compressed`, `persistent_cache`} can show up in another of these. (RocksDB expects to be able to use the same key for different physical data among tiers.)
* Users who configured a dedicated thread pool for bottommost compactions by explicitly adding threads to the `Env::Priority::BOTTOM` pool will no longer see RocksDB schedule automatic compactions exceeding the DB's compaction concurrency limit. For details on per-DB compaction concurrency limit, see API docs of `max_background_compactions` and `max_background_jobs`.
* Fixed a bug of background flush thread picking more memtables to flush and prematurely advancing column family's log_number.
* Fixed an assertion failure in ManifestTailer.
* Fixed a bug that could, with WAL enabled, cause backups, checkpoints, and `GetSortedWalFiles()` to fail randomly with an error like `IO error: 001234.log: No such file or directory`

### Behavior Changes
* `NUM_FILES_IN_SINGLE_COMPACTION` was only counting the first input level files, now it's including all input files.
* `TransactionUtil::CheckKeyForConflicts` can also perform conflict-checking based on user-defined timestamps in addition to sequence numbers.
* Removed `GenericRateLimiter`'s minimum refill bytes per period previously enforced.

### Public API change
* When options.ttl is used with leveled compaction with compactinon priority kMinOverlappingRatio, files exceeding half of TTL value will be prioritized more, so that by the time TTL is reached, fewer extra compactions will be scheduled to clear them up. At the same time, when compacting files with data older than half of TTL, output files may be cut off based on those files' boundaries, in order for the early TTL compaction to work properly.
* Made FileSystem and RateLimiter extend the Customizable class and added a CreateFromString method.  Implementations need to be registered with the ObjectRegistry and to implement a Name() method in order to be created via this method.
* Clarified in API comments that RocksDB is not exception safe for callbacks and custom extensions. An exception propagating into RocksDB can lead to undefined behavior, including data loss, unreported corruption, deadlocks, and more.
* Marked `WriteBufferManager` as `final` because it is not intended for extension.
* Removed unimportant implementation details from table_properties.h
* Add API `FSDirectory::FsyncWithDirOptions()`, which provides extra information like directory fsync reason in `DirFsyncOptions`. File system like btrfs is using that to skip directory fsync for creating a new file, or when renaming a file, fsync the target file instead of the directory, which improves the `DB::Open()` speed by ~20%.
* `DB::Open()` is not going be blocked by obsolete file purge if `DBOptions::avoid_unnecessary_blocking_io` is set to true.
* In builds where glibc provides `gettid()`, info log ("LOG" file) lines now print a system-wide thread ID from `gettid()` instead of the process-local `pthread_self()`. For all users, the thread ID format is changed from hexadecimal to decimal integer.
* In builds where glibc provides `pthread_setname_np()`, the background thread names no longer contain an ID suffix. For example, "rocksdb:bottom7" (and all other threads in the `Env::Priority::BOTTOM` pool) are now named "rocksdb:bottom". Previously large thread pools could breach the name size limit (e.g., naming "rocksdb:bottom10" would fail).
* Deprecating `ReadOptions::iter_start_seqnum` and `DBOptions::preserve_deletes`, please try using user defined timestamp feature instead. The options will be removed in a future release, currently it logs a warning message when using.

### Performance Improvements
* Released some memory related to filter construction earlier in `BlockBasedTableBuilder` for `FullFilter` and `PartitionedFilter` case (#9070)

### Behavior Changes
* `NUM_FILES_IN_SINGLE_COMPACTION` was only counting the first input level files, now it's including all input files.

## 6.26.0 (2021-10-20)
### Bug Fixes
* Fixes a bug in directed IO mode when calling MultiGet() for blobs in the same blob file. The bug is caused by not sorting the blob read requests by file offsets.
* Fix the incorrect disabling of SST rate limited deletion when the WAL and DB are in different directories. Only WAL rate limited deletion should be disabled if its in a different directory.
* Fix `DisableManualCompaction()` to cancel compactions even when they are waiting on automatic compactions to drain due to `CompactRangeOptions::exclusive_manual_compactions == true`.
* Fix contract of `Env::ReopenWritableFile()` and `FileSystem::ReopenWritableFile()` to specify any existing file must not be deleted or truncated.
* Fixed bug in calls to `IngestExternalFiles()` with files for multiple column families. The bug could have introduced a delay in ingested file keys becoming visible after `IngestExternalFiles()` returned. Furthermore, mutations to ingested file keys while they were invisible could have been dropped (not necessarily immediately).
* Fixed a possible race condition impacting users of `WriteBufferManager` who constructed it with `allow_stall == true`. The race condition led to undefined behavior (in our experience, typically a process crash).
* Fixed a bug where stalled writes would remain stalled forever after the user calls `WriteBufferManager::SetBufferSize()` with `new_size == 0` to dynamically disable memory limiting.
* Make `DB::close()` thread-safe.
* Fix a bug in atomic flush where one bg flush thread will wait forever for a preceding bg flush thread to commit its result to MANIFEST but encounters an error which is mapped to a soft error (DB not stopped).
* Fix a bug in `BackupEngine` where some internal callers of `GenericRateLimiter::Request()` do not honor `bytes <= GetSingleBurstBytes()`.

### New Features
* Print information about blob files when using "ldb list_live_files_metadata"
* Provided support for SingleDelete with user defined timestamp.
* Experimental new function DB::GetLiveFilesStorageInfo offers essentially a unified version of other functions like GetLiveFiles, GetLiveFilesChecksumInfo, and GetSortedWalFiles. Checkpoints and backups could show small behavioral changes and/or improved performance as they now use this new API.
* Add remote compaction read/write bytes statistics: `REMOTE_COMPACT_READ_BYTES`, `REMOTE_COMPACT_WRITE_BYTES`.
* Introduce an experimental feature to dump out the blocks from block cache and insert them to the secondary cache to reduce the cache warmup time (e.g., used while migrating DB instance). More information are in `class CacheDumper` and `CacheDumpedLoader` at `rocksdb/utilities/cache_dump_load.h` Note that, this feature is subject to the potential change in the future, it is still experimental.
* Introduced a new BlobDB configuration option `blob_garbage_collection_force_threshold`, which can be used to trigger compactions targeting the SST files which reference the oldest blob files when the ratio of garbage in those blob files meets or exceeds the specified threshold. This can reduce space amplification with skewed workloads where the affected SST files might not otherwise get picked up for compaction.
* Added EXPERIMENTAL support for table file (SST) unique identifiers that are stable and universally unique, available with new function `GetUniqueIdFromTableProperties`. Only SST files from RocksDB >= 6.24 support unique IDs.
* Added `GetMapProperty()` support for "rocksdb.dbstats" (`DB::Properties::kDBStats`). As a map property, it includes DB-level internal stats accumulated over the DB's lifetime, such as user write related stats and uptime.

### Public API change
* Made SystemClock extend the Customizable class and added a CreateFromString method.  Implementations need to be registered with the ObjectRegistry and to implement a Name() method in order to be created via this method.
* Made SliceTransform extend the Customizable class and added a CreateFromString method.  Implementations need to be registered with the ObjectRegistry and to implement a Name() method in order to be created via this method.  The Capped and Prefixed transform classes return a short name (no length); use GetId for the fully qualified name.
* Made FileChecksumGenFactory, SstPartitionerFactory, TablePropertiesCollectorFactory, and WalFilter extend the Customizable class and added a CreateFromString method.
* Some fields of SstFileMetaData are deprecated for compatibility with new base class FileStorageInfo.
* Add `file_temperature` to `IngestExternalFileArg` such that when ingesting SST files, we are able to indicate the temperature of the this batch of files.
* If `DB::Close()` failed with a non aborted status, calling `DB::Close()` again will return the original status instead of Status::OK.
* Add CacheTier to advanced_options.h to describe the cache tier we used. Add a `lowest_used_cache_tier` option to `DBOptions` (immutable) and pass it to BlockBasedTableReader. By default it is `CacheTier::kNonVolatileBlockTier`, which means, we always use both block cache (kVolatileTier) and secondary cache (kNonVolatileBlockTier). By set it to `CacheTier::kVolatileTier`, the DB will not use the secondary cache.
* Even when options.max_compaction_bytes is hit, compaction output files are only cut when it aligns with grandparent files' boundaries. options.max_compaction_bytes could be slightly violated with the change, but the violation is no more than one target SST file size, which is usually much smaller.

### Performance Improvements
* Improved CPU efficiency of building block-based table (SST) files (#9039 and #9040).

### Java API Changes
* Add Java API bindings for new integrated BlobDB options
* `keyMayExist()` supports ByteBuffer.
* Fix multiget throwing Null Pointer Exception for num of keys > 70k (https://github.com/facebook/rocksdb/issues/8039).

## 6.25.0 (2021-09-20)
### Bug Fixes
* Allow secondary instance to refresh iterator. Assign read seq after referencing SuperVersion.
* Fixed a bug of secondary instance's last_sequence going backward, and reads on the secondary fail to see recent updates from the primary.
* Fixed a bug that could lead to duplicate DB ID or DB session ID in POSIX environments without /proc/sys/kernel/random/uuid.
* Fix a race in DumpStats() with column family destruction due to not taking a Ref on each entry while iterating the ColumnFamilySet.
* Fix a race in item ref counting in LRUCache when promoting an item from the SecondaryCache.
* Fix a race in BackupEngine if RateLimiter is reconfigured during concurrent Restore operations.
* Fix a bug on POSIX in which failure to create a lock file (e.g. out of space) can prevent future LockFile attempts in the same process on the same file from succeeding.
* Fix a bug that backup_rate_limiter and restore_rate_limiter in BackupEngine could not limit read rates.
* Fix the implementation of `prepopulate_block_cache = kFlushOnly` to only apply to flushes rather than to all generated files.
* Fix WAL log data corruption when using DBOptions.manual_wal_flush(true) and WriteOptions.sync(true) together. The sync WAL should work with locked log_write_mutex_.
* Add checks for validity of the IO uring completion queue entries, and fail the BlockBasedTableReader MultiGet sub-batch if there's an invalid completion
* Add an interface RocksDbIOUringEnable() that, if defined by the user, will allow them to enable/disable the use of IO uring by RocksDB
* Fix the bug that when direct I/O is used and MultiRead() returns a short result, RandomAccessFileReader::MultiRead() still returns full size buffer, with returned short value together with some data in original buffer. This bug is unlikely cause incorrect results, because (1) since FileSystem layer is expected to retry on short result, returning short results is only possible when asking more bytes in the end of the file, which RocksDB doesn't do when using MultiRead(); (2) checksum is unlikely to match.

### New Features
* RemoteCompaction's interface now includes `db_name`, `db_id`, `session_id`, which could help the user uniquely identify compaction job between db instances and sessions.
* Added a ticker statistic, "rocksdb.verify_checksum.read.bytes", reporting how many bytes were read from file to serve `VerifyChecksum()` and `VerifyFileChecksums()` queries.
* Added ticker statistics, "rocksdb.backup.read.bytes" and "rocksdb.backup.write.bytes", reporting how many bytes were read and written during backup.
* Added properties for BlobDB: `rocksdb.num-blob-files`, `rocksdb.blob-stats`, `rocksdb.total-blob-file-size`, and `rocksdb.live-blob-file-size`. The existing property `rocksdb.estimate_live-data-size` was also extended to include live bytes residing in blob files.
* Added two new RateLimiter IOPriorities: `Env::IO_USER`,`Env::IO_MID`. `Env::IO_USER` will have superior priority over all other RateLimiter IOPriorities without being subject to fair scheduling constraint.
* `SstFileWriter` now supports `Put`s and `Delete`s with user-defined timestamps. Note that the ingestion logic itself is not timestamp-aware yet.
* Allow a single write batch to include keys from multiple column families whose timestamps' formats can differ. For example, some column families may disable timestamp, while others enable timestamp.
* Add compaction priority information in RemoteCompaction, which can be used to schedule high priority job first.
* Added new callback APIs `OnBlobFileCreationStarted`,`OnBlobFileCreated`and `OnBlobFileDeleted` in `EventListener` class of listener.h. It notifies listeners during creation/deletion of individual blob files in Integrated BlobDB. It also log blob file creation finished event and deletion event in LOG file.
* Batch blob read requests for `DB::MultiGet` using `MultiRead`.
* Add support for fallback to local compaction, the user can return `CompactionServiceJobStatus::kUseLocal` to instruct RocksDB to run the compaction locally instead of waiting for the remote compaction result.
* Add built-in rate limiter's implementation of `RateLimiter::GetTotalPendingRequest(int64_t* total_pending_requests, const Env::IOPriority pri)` for the total number of requests that are pending for bytes in the rate limiter.
* Charge memory usage during data buffering, from which training samples are gathered for dictionary compression, to block cache. Unbuffering data can now be triggered if the block cache becomes full and `strict_capacity_limit=true` for the block cache, in addition to existing conditions that can trigger unbuffering.

### Public API change
* Remove obsolete implementation details FullKey and ParseFullKey from public API
* Change `SstFileMetaData::size` from `size_t` to `uint64_t`.
* Made Statistics extend the Customizable class and added a CreateFromString method.  Implementations of Statistics need to be registered with the ObjectRegistry and to implement a Name() method in order to be created via this method.
* Extended `FlushJobInfo` and `CompactionJobInfo` in listener.h to provide information about the blob files generated by a flush/compaction and garbage collected during compaction in Integrated BlobDB. Added struct members `blob_file_addition_infos` and `blob_file_garbage_infos` that contain this information.
* Extended parameter `output_file_names` of `CompactFiles` API to also include paths of the blob files generated by the compaction in Integrated BlobDB.
* Most `BackupEngine` functions now return `IOStatus` instead of `Status`. Most existing code should be compatible with this change but some calls might need to be updated.
* Add a new field `level_at_creation` in `TablePropertiesCollectorFactory::Context` to capture the level at creating the SST file (i.e, table), of which the properties are being collected.

### Miscellaneous
* Add a paranoid check where in case FileSystem layer doesn't fill the buffer but returns succeed, checksum is unlikely to match even if buffer contains a previous block. The byte modified is not useful anyway, so it isn't expected to change any behavior when FileSystem is satisfying its contract.

## 6.24.0 (2021-08-20)
### Bug Fixes
* If the primary's CURRENT file is missing or inaccessible, the secondary instance should not hang repeatedly trying to switch to a new MANIFEST. It should instead return the error code encountered while accessing the file.
* Restoring backups with BackupEngine is now a logically atomic operation, so that if a restore operation is interrupted, DB::Open on it will fail. Using BackupEngineOptions::sync (default) ensures atomicity even in case of power loss or OS crash.
* Fixed a race related to the destruction of `ColumnFamilyData` objects. The earlier logic unlocked the DB mutex before destroying the thread-local `SuperVersion` pointers, which could result in a process crash if another thread managed to get a reference to the `ColumnFamilyData` object.
* Removed a call to `RenameFile()` on a non-existent info log file ("LOG") when opening a new DB. Such a call was guaranteed to fail though did not impact applications since we swallowed the error. Now we also stopped swallowing errors in renaming "LOG" file.
* Fixed an issue where `OnFlushCompleted` was not called for atomic flush.
* Fixed a bug affecting the batched `MultiGet` API when used with keys spanning multiple column families and `sorted_input == false`.
* Fixed a potential incorrect result in opt mode and assertion failures caused by releasing snapshot(s) during compaction.
* Fixed passing of BlobFileCompletionCallback to Compaction job and Atomic flush job which was default paramter (nullptr). BlobFileCompletitionCallback is internal callback that manages addition of blob files to SSTFileManager.
* Fixed MultiGet not updating the block_read_count and block_read_byte PerfContext counters.

### New Features
* Made the EventListener extend the Customizable class.
* EventListeners that have a non-empty Name() and that are registered with the ObjectRegistry can now be serialized to/from the OPTIONS file.
* Insert warm blocks (data blocks, uncompressed dict blocks, index and filter blocks) in Block cache during flush under option BlockBasedTableOptions.prepopulate_block_cache. Previously it was enabled for only data blocks.
* BlockBasedTableOptions.prepopulate_block_cache can be dynamically configured using DB::SetOptions.
* Add CompactionOptionsFIFO.age_for_warm, which allows RocksDB to move old files to warm tier in FIFO compactions. Note that file temperature is still an experimental feature.
* Add a comment to suggest btrfs user to disable file preallocation by setting `options.allow_fallocate=false`.
* Fast forward option in Trace replay changed to double type to allow replaying at a lower speed, by settings the value between 0 and 1. This option can be set via `ReplayOptions` in `Replayer::Replay()`, or via `--trace_replay_fast_forward` in db_bench.
* Add property `LiveSstFilesSizeAtTemperature` to retrieve sst file size at different temperature.
* Added a stat rocksdb.secondary.cache.hits.
* Added a PerfContext counter secondary_cache_hit_count.
* The integrated BlobDB implementation now supports the tickers `BLOB_DB_BLOB_FILE_BYTES_READ`, `BLOB_DB_GC_NUM_KEYS_RELOCATED`, and `BLOB_DB_GC_BYTES_RELOCATED`, as well as the histograms `BLOB_DB_COMPRESSION_MICROS` and `BLOB_DB_DECOMPRESSION_MICROS`.
* Added hybrid configuration of Ribbon filter and Bloom filter where some LSM levels use Ribbon for memory space efficiency and some use Bloom for speed. See NewRibbonFilterPolicy. This also changes the default behavior of NewRibbonFilterPolicy to use Bloom for flushes under Leveled and Universal compaction and Ribbon otherwise. The C API function `rocksdb_filterpolicy_create_ribbon` is unchanged but adds new `rocksdb_filterpolicy_create_ribbon_hybrid`.

### Public API change
* Added APIs to decode and replay trace file via Replayer class. Added `DB::NewDefaultReplayer()` to create a default Replayer instance. Added `TraceReader::Reset()` to restart reading a trace file. Created trace_record.h, trace_record_result.h and utilities/replayer.h files to access the decoded Trace records, replay them, and query the actual operation results.
* Added Configurable::GetOptionsMap to the public API for use in creating new Customizable classes.
* Generalized bits_per_key parameters in C API from int to double for greater configurability. Although this is a compatible change for existing C source code, anything depending on C API signatures, such as foreign function interfaces, will need to be updated.

### Performance Improvements
* Try to avoid updating DBOptions if `SetDBOptions()` does not change any option value.

### Behavior Changes
* `StringAppendOperator` additionally accepts a string as the delimiter.
* BackupEngineOptions::sync (default true) now applies to restoring backups in addition to creating backups. This could slow down restores, but ensures they are fully persisted before returning OK. (Consider increasing max_background_operations to improve performance.)

## 6.23.0 (2021-07-16)
### Behavior Changes
* Obsolete keys in the bottommost level that were preserved for a snapshot will now be cleaned upon snapshot release in all cases. This form of compaction (snapshot release triggered compaction) previously had an artificial limitation that multiple tombstones needed to be present.
### Bug Fixes
* Blob file checksums are now printed in hexadecimal format when using the `manifest_dump` `ldb` command.
* `GetLiveFilesMetaData()` now populates the `temperature`, `oldest_ancester_time`, and `file_creation_time` fields of its `LiveFileMetaData` results when the information is available. Previously these fields always contained zero indicating unknown.
* Fix mismatches of OnCompaction{Begin,Completed} in case of DisableManualCompaction().
* Fix continuous logging of an existing background error on every user write
* Fix a bug that `Get()` return Status::OK() and an empty value for non-existent key when `read_options.read_tier = kBlockCacheTier`.
* Fix a bug that stat in `get_context` didn't accumulate to statistics when query is failed.
* Fixed handling of DBOptions::wal_dir with LoadLatestOptions() or ldb --try_load_options on a copied or moved DB. Previously, when the WAL directory is same as DB directory (default), a copied or moved DB would reference the old path of the DB as the WAL directory, potentially corrupting both copies. Under this change, the wal_dir from DB::GetOptions() or LoadLatestOptions() may now be empty, indicating that the current DB directory is used for WALs. This is also a subtle API change.

### New Features
* ldb has a new feature, `list_live_files_metadata`, that shows the live SST files, as well as their LSM storage level and the column family they belong to.
* The new BlobDB implementation now tracks the amount of garbage in each blob file in the MANIFEST.
* Integrated BlobDB now supports Merge with base values (Put/Delete etc.).
* RemoteCompaction supports sub-compaction, the job_id in the user interface is changed from `int` to `uint64_t` to support sub-compaction id.
* Expose statistics option in RemoteCompaction worker.

### Public API change
* Added APIs to the Customizable class to allow developers to create their own Customizable classes.  Created the utilities/customizable_util.h file to contain helper methods for developing new Customizable classes.
* Change signature of SecondaryCache::Name().  Make SecondaryCache customizable and add SecondaryCache::CreateFromString method.

## 6.22.0 (2021-06-18)
### Behavior Changes
* Added two additional tickers, MEMTABLE_PAYLOAD_BYTES_AT_FLUSH and MEMTABLE_GARBAGE_BYTES_AT_FLUSH. These stats can be used to estimate the ratio of "garbage" (outdated) bytes in the memtable that are discarded at flush time.
* Added API comments clarifying safe usage of Disable/EnableManualCompaction and EventListener callbacks for compaction.
### Bug Fixes
* fs_posix.cc GetFreeSpace() always report disk space available to root even when running as non-root.  Linux defaults often have disk mounts with 5 to 10 percent of total space reserved only for root.  Out of space could result for non-root users.
* Subcompactions are now disabled when user-defined timestamps are used, since the subcompaction boundary picking logic is currently not timestamp-aware, which could lead to incorrect results when different subcompactions process keys that only differ by timestamp.
* Fix an issue that `DeleteFilesInRange()` may cause ongoing compaction reports corruption exception, or ASSERT for debug build. There's no actual data loss or corruption that we find.
* Fixed confusingly duplicated output in LOG for periodic stats ("DUMPING STATS"), including "Compaction Stats" and "File Read Latency Histogram By Level".
* Fixed performance bugs in background gathering of block cache entry statistics, that could consume a lot of CPU when there are many column families with a shared block cache.

### New Features
* Marked the Ribbon filter and optimize_filters_for_memory features as production-ready, each enabling memory savings for Bloom-like filters. Use `NewRibbonFilterPolicy` in place of `NewBloomFilterPolicy` to use Ribbon filters instead of Bloom, or `ribbonfilter` in place of `bloomfilter` in configuration string.
* Allow `DBWithTTL` to use `DeleteRange` api just like other DBs. `DeleteRangeCF()` which executes `WriteBatchInternal::DeleteRange()` has been added to the handler in `DBWithTTLImpl::Write()` to implement it.
* Add BlockBasedTableOptions.prepopulate_block_cache.  If enabled, it prepopulate warm/hot data blocks which are already in memory into block cache at the time of flush. On a flush, the data block that is in memory (in memtables) get flushed to the device. If using Direct IO, additional IO is incurred to read this data back into memory again, which is avoided by enabling this option and it also helps with Distributed FileSystem. More details in include/rocksdb/table.h.
* Added a `cancel` field to `CompactRangeOptions`, allowing individual in-process manual range compactions to be cancelled.

### New Features
* Added BlobMetaData to the ColumnFamilyMetaData to return information about blob files

### Public API change
* Added GetAllColumnFamilyMetaData API to retrieve the ColumnFamilyMetaData about all column families.

## 6.21.0 (2021-05-21)
### Bug Fixes
* Fixed a bug in handling file rename error in distributed/network file systems when the server succeeds but client returns error. The bug can cause CURRENT file to point to non-existing MANIFEST file, thus DB cannot be opened.
* Fixed a bug where ingested files were written with incorrect boundary key metadata. In rare cases this could have led to a level's files being wrongly ordered and queries for the boundary keys returning wrong results.
* Fixed a data race between insertion into memtables and the retrieval of the DB properties `rocksdb.cur-size-active-mem-table`, `rocksdb.cur-size-all-mem-tables`, and `rocksdb.size-all-mem-tables`.
* Fixed the false-positive alert when recovering from the WAL file. Avoid reporting "SST file is ahead of WAL" on a newly created empty column family, if the previous WAL file is corrupted.
* Fixed a bug where `GetLiveFiles()` output included a non-existent file called "OPTIONS-000000". Backups and checkpoints, which use `GetLiveFiles()`, failed on DBs impacted by this bug. Read-write DBs were impacted when the latest OPTIONS file failed to write and `fail_if_options_file_error == false`. Read-only DBs were impacted when no OPTIONS files existed.
* Handle return code by io_uring_submit_and_wait() and io_uring_wait_cqe().
* In the IngestExternalFile() API, only try to sync the ingested file if the file is linked and the FileSystem/Env supports reopening a writable file.
* Fixed a bug that `AdvancedColumnFamilyOptions.max_compaction_bytes` is under-calculated for manual compaction (`CompactRange()`). Manual compaction is split to multiple compactions if the compaction size exceed the `max_compaction_bytes`. The bug creates much larger compaction which size exceed the user setting. On the other hand, larger manual compaction size can increase the subcompaction parallelism, you can tune that by setting `max_compaction_bytes`.

### Behavior Changes
* Due to the fix of false-postive alert of "SST file is ahead of WAL", all the CFs with no SST file (CF empty) will bypass the consistency check. We fixed a false-positive, but introduced a very rare true-negative which will be triggered in the following conditions: A CF with some delete operations in the last a few queries which will result in an empty CF (those are flushed to SST file and a compaction triggered which combines this file and all other SST files and generates an empty CF, or there is another reason to write a manifest entry for this CF after a flush that generates no SST file from an empty CF). The deletion entries are logged in a WAL and this WAL was corrupted, while the CF's log number points to the next WAL (due to the flush). Therefore, the DB can only recover to the point without these trailing deletions and cause the inconsistent DB status.

### New Features
* Add new option allow_stall passed during instance creation of WriteBufferManager. When allow_stall is set, WriteBufferManager will stall all writers shared across multiple DBs and columns if memory usage goes beyond specified WriteBufferManager::buffer_size (soft limit). Stall will be cleared when memory is freed after flush and memory usage goes down below buffer_size.
* Allow `CompactionFilter`s to apply in more table file creation scenarios such as flush and recovery. For compatibility, `CompactionFilter`s by default apply during compaction. Users can customize this behavior by overriding `CompactionFilterFactory::ShouldFilterTableFileCreation()`.
* Added more fields to FilterBuildingContext with LSM details, for custom filter policies that vary behavior based on where they are in the LSM-tree.
* Added DB::Properties::kBlockCacheEntryStats for querying statistics on what percentage of block cache is used by various kinds of blocks, etc. using DB::GetProperty and DB::GetMapProperty. The same information is now dumped to info LOG periodically according to `stats_dump_period_sec`.
* Add an experimental Remote Compaction feature, which allows the user to run Compaction on a different host or process. The feature is still under development, currently only works on some basic use cases. The interface will be changed without backward/forward compatibility support.
* RocksDB would validate total entries read in flush, and compare with counter inserted into it. If flush_verify_memtable_count = true (default), flush will fail. Otherwise, only log to info logs.
* Add `TableProperties::num_filter_entries`, which can be used with `TableProperties::filter_size` to calculate the effective bits per filter entry (unique user key or prefix) for a table file.

### Performance Improvements
* BlockPrefetcher is used by iterators to prefetch data if they anticipate more data to be used in future. It is enabled implicitly by rocksdb. Added change to take in account read pattern if reads are sequential. This would disable prefetching for random reads in MultiGet and iterators as readahead_size is increased exponential doing large prefetches.

### Public API change
* Removed a parameter from TableFactory::NewTableBuilder, which should not be called by user code because TableBuilder is not a public API.
* Removed unused structure `CompactionFilterContext`.
* The `skip_filters` parameter to SstFileWriter is now considered deprecated. Use `BlockBasedTableOptions::filter_policy` to control generation of filters.
* ClockCache is known to have bugs that could lead to crash or corruption, so should not be used until fixed. Use NewLRUCache instead.
* Added a new pure virtual function `ApplyToAllEntries` to `Cache`, to replace `ApplyToAllCacheEntries`. Custom `Cache` implementations must add an implementation. Because this function is for gathering statistics, an empty implementation could be acceptable for some applications.
* Added the ObjectRegistry to the ConfigOptions class.  This registry instance will be used to find any customizable loadable objects during initialization.
* Expanded the ObjectRegistry functionality to allow nested ObjectRegistry instances.  Added methods to register a set of functions with the registry/library as a group.
* Deprecated backupable_db.h and BackupableDBOptions in favor of new versions with appropriate names: backup_engine.h and BackupEngineOptions. Old API compatibility is preserved.

### Default Option Change
* When options.arena_block_size <= 0 (default value 0), still use writer_buffer_size / 8 but cap to 1MB. Too large alloation size might not be friendly to allocator and might cause performance issues in extreme cases.

### Build
* By default, try to build with liburing. For make, if ROCKSDB_USE_IO_URING is not set, treat as enable, which means RocksDB will try to build with liburing. Users can disable it with ROCKSDB_USE_IO_URING=0. For cmake, add WITH_LIBURING to control it, with default on.

## 6.20.0 (2021-04-16)
### Behavior Changes
* `ColumnFamilyOptions::sample_for_compression` now takes effect for creation of all block-based tables. Previously it only took effect for block-based tables created by flush.
* `CompactFiles()` can no longer compact files from lower level to up level, which has the risk to corrupt DB (details: #8063). The validation is also added to all compactions.
* Fixed some cases in which DB::OpenForReadOnly() could write to the filesystem. If you want a Logger with a read-only DB, you must now set DBOptions::info_log yourself, such as using CreateLoggerFromOptions().
* get_iostats_context() will never return nullptr. If thread-local support is not available, and user does not opt-out iostats context, then compilation will fail. The same applies to perf context as well.
* Added support for WriteBatchWithIndex::NewIteratorWithBase when overwrite_key=false.  Previously, this combination was not supported and would assert or return nullptr.
* Improve the behavior of WriteBatchWithIndex for Merge operations.  Now more operations may be stored in order to return the correct merged result.

### Bug Fixes
* Use thread-safe `strerror_r()` to get error messages.
* Fixed a potential hang in shutdown for a DB whose `Env` has high-pri thread pool disabled (`Env::GetBackgroundThreads(Env::Priority::HIGH) == 0`)
* Made BackupEngine thread-safe and added documentation comments to clarify what is safe for multiple BackupEngine objects accessing the same backup directory.
* Fixed crash (divide by zero) when compression dictionary is applied to a file containing only range tombstones.
* Fixed a backward iteration bug with partitioned filter enabled: not including the prefix of the last key of the previous filter partition in current filter partition can cause wrong iteration result.
* Fixed a bug that allowed `DBOptions::max_open_files` to be set with a non-negative integer with `ColumnFamilyOptions::compaction_style = kCompactionStyleFIFO`.

### Performance Improvements
* On ARM platform, use `yield` instead of `wfe` to relax cpu to gain better performance.

### Public API change
* Added `TableProperties::slow_compression_estimated_data_size` and `TableProperties::fast_compression_estimated_data_size`. When `ColumnFamilyOptions::sample_for_compression > 0`, they estimate what `TableProperties::data_size` would have been if the "fast" or "slow" (see `ColumnFamilyOptions::sample_for_compression` API doc for definitions) compression had been used instead.
* Update DB::StartIOTrace and remove Env object from the arguments as its redundant and DB already has Env object that is passed down to IOTracer::StartIOTrace
* Added `FlushReason::kWalFull`, which is reported when a memtable is flushed due to the WAL reaching its size limit; those flushes were previously reported as `FlushReason::kWriteBufferManager`. Also, changed the reason for flushes triggered by the write buffer manager to `FlushReason::kWriteBufferManager`; they were previously reported as `FlushReason::kWriteBufferFull`.
* Extend file_checksum_dump ldb command and DB::GetLiveFilesChecksumInfo API for IntegratedBlobDB and get checksum of blob files along with SST files.

### New Features
* Added the ability to open BackupEngine backups as read-only DBs, using BackupInfo::name_for_open and env_for_open provided by BackupEngine::GetBackupInfo() with include_file_details=true.
* Added BackupEngine support for integrated BlobDB, with blob files shared between backups when table files are shared. Because of current limitations, blob files always use the kLegacyCrc32cAndFileSize naming scheme, and incremental backups must read and checksum all blob files in a DB, even for files that are already backed up.
* Added an optional output parameter to BackupEngine::CreateNewBackup(WithMetadata) to return the BackupID of the new backup.
* Added BackupEngine::GetBackupInfo / GetLatestBackupInfo for querying individual backups.
* Made the Ribbon filter a long-term supported feature in terms of the SST schema(compatible with version >= 6.15.0) though the API for enabling it is expected to change.

## 6.19.0 (2021-03-21)
### Bug Fixes
* Fixed the truncation error found in APIs/tools when dumping block-based SST files in a human-readable format. After fix, the block-based table can be fully dumped as a readable file.
* When hitting a write slowdown condition, no write delay (previously 1 millisecond) is imposed until `delayed_write_rate` is actually exceeded, with an initial burst allowance of 1 millisecond worth of bytes. Also, beyond the initial burst allowance, `delayed_write_rate` is now more strictly enforced, especially with multiple column families.

### Public API change
* Changed default `BackupableDBOptions::share_files_with_checksum` to `true` and deprecated `false` because of potential for data loss. Note that accepting this change in behavior can temporarily increase backup data usage because files are not shared between backups using the two different settings. Also removed obsolete option kFlagMatchInterimNaming.
* Add a new option BlockBasedTableOptions::max_auto_readahead_size. RocksDB does auto-readahead for iterators on noticing more than two reads for a table file if user doesn't provide readahead_size. The readahead starts at 8KB and doubles on every additional read upto max_auto_readahead_size and now max_auto_readahead_size can be configured dynamically as well. Found that 256 KB readahead size provides the best performance, based on experiments, for auto readahead. Experiment data is in PR #3282. If value is set 0 then no automatic prefetching will be done by rocksdb. Also changing the value will only affect files opened after the change.
* Add suppport to extend DB::VerifyFileChecksums API to also verify blob files checksum.
* When using the new BlobDB, the amount of data written by flushes/compactions is now broken down into table files and blob files in the compaction statistics; namely, Write(GB) denotes the amount of data written to table files, while Wblob(GB) means the amount of data written to blob files.
* New default BlockBasedTableOptions::format_version=5 to enable new Bloom filter implementation by default, compatible with RocksDB versions >= 6.6.0.
* Add new SetBufferSize API to WriteBufferManager to allow dynamic management of memory allotted to all write buffers.  This allows user code to adjust memory monitoring provided by WriteBufferManager as process memory needs change datasets grow and shrink.
* Clarified the required semantics of Read() functions in FileSystem and Env APIs. Please ensure any custom implementations are compliant.
* For the new integrated BlobDB implementation, compaction statistics now include the amount of data read from blob files during compaction (due to garbage collection or compaction filters). Write amplification metrics have also been extended to account for data read from blob files.
* Add EqualWithoutTimestamp() to Comparator.
* Extend support to track blob files in SSTFileManager whenever a blob file is created/deleted. Blob files will be scheduled to delete via SSTFileManager and SStFileManager will now take blob files in account while calculating size and space limits along with SST files.
* Add new Append and PositionedAppend API with checksum handoff to legacy Env.

### New Features
* Support compaction filters for the new implementation of BlobDB. Add `FilterBlobByKey()` to `CompactionFilter`. Subclasses can override this method so that compaction filters can determine whether the actual blob value has to be read during compaction. Use a new `kUndetermined` in `CompactionFilter::Decision` to indicated that further action is necessary for compaction filter to make a decision.
* Add support to extend retrieval of checksums for blob files from the MANIFEST when checkpointing. During backup, rocksdb can detect corruption in blob files  during file copies.
* Add new options for db_bench --benchmarks: flush, waitforcompaction, compact0, compact1.
* Add an option to BackupEngine::GetBackupInfo to include the name and size of each backed-up file. Especially in the presence of file sharing among backups, this offers detailed insight into backup space usage.
* Enable backward iteration on keys with user-defined timestamps.
* Add statistics and info log for error handler: counters for bg error, bg io error, bg retryable io error, auto resume count, auto resume total retry number, and auto resume sucess; Histogram for auto resume retry count in each recovery call. Note that, each auto resume attempt will have one or multiple retries.

### Behavior Changes
* During flush, only WAL sync retryable IO error is mapped to hard error, which will stall the writes. When WAL is used but only SST file write has retryable IO error, it will be mapped to soft error and write will not be affected.

## 6.18.0 (2021-02-19)
### Behavior Changes
* When retryable IO error occurs during compaction, it is mapped to soft error and set the BG error. However, auto resume is not called to clean the soft error since compaction will reschedule by itself. In this change, When retryable IO error occurs during compaction, BG error is not set. User will be informed the error via EventHelper.
* Introduce a new trace file format for query tracing and replay and trace file version is bump up to 0.2. A payload map is added as the first portion of the payload. We will not have backward compatible issues when adding new entries to trace records. Added the iterator_upper_bound and iterator_lower_bound in Seek and SeekForPrev tracing function. Added them as the new payload member for iterator tracing.

### New Features
* Add support for key-value integrity protection in live updates from the user buffers provided to `WriteBatch` through the write to RocksDB's in-memory update buffer (memtable). This is intended to detect some cases of in-memory data corruption, due to either software or hardware errors. Users can enable protection by constructing their `WriteBatch` with `protection_bytes_per_key == 8`.
* Add support for updating `full_history_ts_low` option in manual compaction, which is for old timestamp data GC.
* Add a mechanism for using Makefile to build external plugin code into the RocksDB libraries/binaries. This intends to simplify compatibility and distribution for plugins (e.g., special-purpose `FileSystem`s) whose source code resides outside the RocksDB repo. See "plugin/README.md" for developer details, and "PLUGINS.md" for a listing of available plugins.
* Added memory pre-fetching for experimental Ribbon filter, which especially optimizes performance with batched MultiGet.
* A new, experimental version of BlobDB (key-value separation) is now available. The new implementation is integrated into the RocksDB core, i.e. it is accessible via the usual `rocksdb::DB` API, as opposed to the separate `rocksdb::blob_db::BlobDB` interface used by the earlier version, and can be configured on a per-column family basis using the configuration options `enable_blob_files`, `min_blob_size`, `blob_file_size`, `blob_compression_type`, `enable_blob_garbage_collection`, and `blob_garbage_collection_age_cutoff`. It extends RocksDB's consistency guarantees to blobs, and offers more features and better performance. Note that some features, most notably `Merge`, compaction filters, and backup/restore are not yet supported, and there is no support for migrating a database created by the old implementation.

### Bug Fixes
* Since 6.15.0, `TransactionDB` returns error `Status`es from calls to `DeleteRange()` and calls to `Write()` where the `WriteBatch` contains a range deletion. Previously such operations may have succeeded while not providing the expected transactional guarantees. There are certain cases where range deletion can still be used on such DBs; see the API doc on `TransactionDB::DeleteRange()` for details.
* `OptimisticTransactionDB` now returns error `Status`es from calls to `DeleteRange()` and calls to `Write()` where the `WriteBatch` contains a range deletion. Previously such operations may have succeeded while not providing the expected transactional guarantees.
* Fix `WRITE_PREPARED`, `WRITE_UNPREPARED` TransactionDB `MultiGet()` may return uncommitted data with snapshot.
* In DB::OpenForReadOnly, if any error happens while checking Manifest file path, it was overridden by Status::NotFound. It has been fixed and now actual error is returned.

### Public API Change
* Added a "only_mutable_options" flag to the ConfigOptions.  When this flag is "true", the Configurable functions and convenience methods (such as GetDBOptionsFromString) will only deal with options that are marked as mutable.  When this flag is true, only options marked as mutable can be configured (a Status::InvalidArgument will be returned) and options not marked as mutable will not be returned or compared.  The default is "false", meaning to compare all options.
* Add new Append and PositionedAppend APIs to FileSystem to bring the data verification information (data checksum information) from upper layer (e.g., WritableFileWriter) to the storage layer. In this way, the customized FileSystem is able to verify the correctness of data being written to the storage on time. Add checksum_handoff_file_types to DBOptions. User can use this option to control which file types (Currently supported file tyes: kWALFile, kTableFile, kDescriptorFile.) should use the new Append and PositionedAppend APIs to handoff the verification information. Currently, RocksDB only use crc32c to calculate the checksum for write handoff.
* Add an option, `CompressionOptions::max_dict_buffer_bytes`, to limit the in-memory buffering for selecting samples for generating/training a dictionary. The limit is currently loosely adhered to.


## 6.17.0 (2021-01-15)
### Behavior Changes
* When verifying full file checksum with `DB::VerifyFileChecksums()`, we now fail with `Status::InvalidArgument` if the name of the checksum generator used for verification does not match the name of the checksum generator used for protecting the file when it was created.
* Since RocksDB does not continue write the same file if a file write fails for any reason, the file scope write IO error is treated the same as retryable IO error. More information about error handling of file scope IO error is included in `ErrorHandler::SetBGError`.

### Bug Fixes
* Version older than 6.15 cannot decode VersionEdits `WalAddition` and `WalDeletion`, fixed this by changing the encoded format of them to be ignorable by older versions.
* Fix a race condition between DB startups and shutdowns in managing the periodic background worker threads. One effect of this race condition could be the process being terminated.

### Public API Change
* Add a public API WriteBufferManager::dummy_entries_in_cache_usage() which reports the size of dummy entries stored in cache (passed to WriteBufferManager). Dummy entries are used to account for DataBlocks.
* Add a SystemClock class that contains the time-related methods from Env.  The original methods in Env may be deprecated in a future release.  This class will allow easier testing, development, and expansion of time-related features.
* Add a public API GetRocksBuildProperties and GetRocksBuildInfoAsString to get properties about the current build.  These properties may include settings related to the GIT settings (branch, timestamp).  This change also sets the "build date" based on the GIT properties, rather than the actual build time, thereby enabling more reproducible builds.

## 6.16.0 (2020-12-18)
### Behavior Changes
* Attempting to write a merge operand without explicitly configuring `merge_operator` now fails immediately, causing the DB to enter read-only mode. Previously, failure was deferred until the `merge_operator` was needed by a user read or a background operation.

### Bug Fixes
* Truncated WALs ending in incomplete records can no longer produce gaps in the recovered data when `WALRecoveryMode::kPointInTimeRecovery` is used. Gaps are still possible when WALs are truncated exactly on record boundaries; for complete protection, users should enable `track_and_verify_wals_in_manifest`.
* Fix a bug where compressed blocks read by MultiGet are not inserted into the compressed block cache when use_direct_reads = true.
* Fixed the issue of full scanning on obsolete files when there are too many outstanding compactions with ConcurrentTaskLimiter enabled.
* Fixed the logic of populating native data structure for `read_amp_bytes_per_bit` during OPTIONS file parsing on big-endian architecture. Without this fix, original code introduced in PR7659, when running on big-endian machine, can mistakenly store read_amp_bytes_per_bit (an uint32) in little endian format. Future access to `read_amp_bytes_per_bit` will give wrong values. Little endian architecture is not affected.
* Fixed prefix extractor with timestamp issues.
* Fixed a bug in atomic flush: in two-phase commit mode, the minimum WAL log number to keep is incorrect.
* Fixed a bug related to checkpoint in PR7789: if there are multiple column families, and the checkpoint is not opened as read only, then in rare cases, data loss may happen in the checkpoint. Since backup engine relies on checkpoint, it may also be affected.
* When ldb --try_load_options is used with the --column_family option, the ColumnFamilyOptions for the specified column family was not loaded from the OPTIONS file. Fix it so its loaded from OPTIONS and then overridden with command line overrides.

### New Features
* User defined timestamp feature supports `CompactRange` and `GetApproximateSizes`.
* Support getting aggregated table properties (kAggregatedTableProperties and kAggregatedTablePropertiesAtLevel) with DB::GetMapProperty, for easier access to the data in a structured format.
* Experimental option BlockBasedTableOptions::optimize_filters_for_memory now works with experimental Ribbon filter (as well as Bloom filter).

### Public API Change
* Deprecated public but rarely-used FilterBitsBuilder::CalculateNumEntry, which is replaced with ApproximateNumEntries taking a size_t parameter and returning size_t.
* To improve portability the functions `Env::GetChildren` and `Env::GetChildrenFileAttributes` will no longer return entries for the special directories `.` or `..`.
* Added a new option `track_and_verify_wals_in_manifest`. If `true`, the log numbers and sizes of the synced WALs are tracked in MANIFEST, then during DB recovery, if a synced WAL is missing from disk, or the WAL's size does not match the recorded size in MANIFEST, an error will be reported and the recovery will be aborted. Note that this option does not work with secondary instance.
* `rocksdb_approximate_sizes` and `rocksdb_approximate_sizes_cf` in the C API now requires an error pointer (`char** errptr`) for receiving any error.
* All overloads of DB::GetApproximateSizes now return Status, so that any failure to obtain the sizes is indicated to the caller.

## 6.15.0 (2020-11-13)
### Bug Fixes
* Fixed a bug in the following combination of features: indexes with user keys (`format_version >= 3`), indexes are partitioned (`index_type == kTwoLevelIndexSearch`), and some index partitions are pinned in memory (`BlockBasedTableOptions::pin_l0_filter_and_index_blocks_in_cache`). The bug could cause keys to be truncated when read from the index leading to wrong read results or other unexpected behavior.
* Fixed a bug when indexes are partitioned (`index_type == kTwoLevelIndexSearch`), some index partitions are pinned in memory (`BlockBasedTableOptions::pin_l0_filter_and_index_blocks_in_cache`), and partitions reads could be mixed between block cache and directly from the file (e.g., with `enable_index_compression == 1` and `mmap_read == 1`, partitions that were stored uncompressed due to poor compression ratio would be read directly from the file via mmap, while partitions that were stored compressed would be read from block cache). The bug could cause index partitions to be mistakenly considered empty during reads leading to wrong read results.
* Since 6.12, memtable lookup should report unrecognized value_type as corruption (#7121).
* Since 6.14, fix false positive flush/compaction `Status::Corruption` failure when `paranoid_file_checks == true` and range tombstones were written to the compaction output files.
* Since 6.14, fix a bug that could cause a stalled write to crash with mixed of slowdown and no_slowdown writes (`WriteOptions.no_slowdown=true`).
* Fixed a bug which causes hang in closing DB when refit level is set in opt build. It was because ContinueBackgroundWork() was called in assert statement which is a no op. It was introduced in 6.14.
* Fixed a bug which causes Get() to return incorrect result when a key's merge operand is applied twice. This can occur if the thread performing Get() runs concurrently with a background flush thread and another thread writing to the MANIFEST file (PR6069).
* Reverted a behavior change silently introduced in 6.14.2, in which the effects of the `ignore_unknown_options` flag (used in option parsing/loading functions) changed.
* Reverted a behavior change silently introduced in 6.14, in which options parsing/loading functions began returning `NotFound` instead of `InvalidArgument` for option names not available in the present version.
* Fixed MultiGet bugs it doesn't return valid data with user defined timestamp.
* Fixed a potential bug caused by evaluating `TableBuilder::NeedCompact()` before `TableBuilder::Finish()` in compaction job. For example, the `NeedCompact()` method of `CompactOnDeletionCollector` returned by built-in `CompactOnDeletionCollectorFactory` requires `BlockBasedTable::Finish()` to return the correct result. The bug can cause a compaction-generated file not to be marked for future compaction based on deletion ratio.
* Fixed a seek issue with prefix extractor and timestamp.
* Fixed a bug of encoding and parsing BlockBasedTableOptions::read_amp_bytes_per_bit as a 64-bit integer.
* Fixed a bug of a recovery corner case, details in PR7621.

### Public API Change
* Deprecate `BlockBasedTableOptions::pin_l0_filter_and_index_blocks_in_cache` and `BlockBasedTableOptions::pin_top_level_index_and_filter`. These options still take effect until users migrate to the replacement APIs in `BlockBasedTableOptions::metadata_cache_options`. Migration guidance can be found in the API comments on the deprecated options.
* Add new API `DB::VerifyFileChecksums` to verify SST file checksum with corresponding entries in the MANIFEST if present. Current implementation requires scanning and recomputing file checksums.

### Behavior Changes
* The dictionary compression settings specified in `ColumnFamilyOptions::compression_opts` now additionally affect files generated by flush and compaction to non-bottommost level. Previously those settings at most affected files generated by compaction to bottommost level, depending on whether `ColumnFamilyOptions::bottommost_compression_opts` overrode them. Users who relied on dictionary compression settings in `ColumnFamilyOptions::compression_opts` affecting only the bottommost level can keep the behavior by moving their dictionary settings to `ColumnFamilyOptions::bottommost_compression_opts` and setting its `enabled` flag.
* When the `enabled` flag is set in `ColumnFamilyOptions::bottommost_compression_opts`, those compression options now take effect regardless of the value in `ColumnFamilyOptions::bottommost_compression`. Previously, those compression options only took effect when `ColumnFamilyOptions::bottommost_compression != kDisableCompressionOption`. Now, they additionally take effect when `ColumnFamilyOptions::bottommost_compression == kDisableCompressionOption` (such a setting causes bottommost compression type to fall back to `ColumnFamilyOptions::compression_per_level` if configured, and otherwise fall back to `ColumnFamilyOptions::compression`).

### New Features
* An EXPERIMENTAL new Bloom alternative that saves about 30% space compared to Bloom filters, with about 3-4x construction time and similar query times is available using NewExperimentalRibbonFilterPolicy.

## 6.14 (2020-10-09)
### Bug fixes
* Fixed a bug after a `CompactRange()` with `CompactRangeOptions::change_level` set fails due to a conflict in the level change step, which caused all subsequent calls to `CompactRange()` with `CompactRangeOptions::change_level` set to incorrectly fail with a `Status::NotSupported("another thread is refitting")` error.
* Fixed a bug that the bottom most level compaction could still be a trivial move even if `BottommostLevelCompaction.kForce` or `kForceOptimized` is set.

### Public API Change
* The methods to create and manage EncrypedEnv have been changed.  The EncryptionProvider is now passed to NewEncryptedEnv as a shared pointer, rather than a raw pointer.  Comparably, the CTREncryptedProvider now takes a shared pointer, rather than a reference, to a BlockCipher.  CreateFromString methods have been added to BlockCipher and EncryptionProvider to provide a single API by which different ciphers and providers can be created, respectively.
* The internal classes (CTREncryptionProvider, ROT13BlockCipher, CTRCipherStream) associated with the EncryptedEnv have been moved out of the public API.  To create a CTREncryptionProvider, one can either use EncryptionProvider::NewCTRProvider, or EncryptionProvider::CreateFromString("CTR").  To create a new ROT13BlockCipher, one can either use BlockCipher::NewROT13Cipher or BlockCipher::CreateFromString("ROT13").
* The EncryptionProvider::AddCipher method has been added to allow keys to be added to an EncryptionProvider.  This API will allow future providers to support multiple cipher keys.
* Add a new option "allow_data_in_errors". When this new option is set by users, it allows users to opt-in to get error messages containing corrupted keys/values. Corrupt keys, values will be logged in the messages, logs, status etc. that will help users with the useful information regarding affected data. By default value of this option is set false to prevent users data to be exposed in the messages so currently, data will be redacted from logs, messages, status by default.
* AdvancedColumnFamilyOptions::force_consistency_checks is now true by default, for more proactive DB corruption detection at virtually no cost (estimated two extra CPU cycles per million on a major production workload). Corruptions reported by these checks now mention "force_consistency_checks" in case a false positive corruption report is suspected and the option needs to be disabled (unlikely). Since existing column families have a saved setting for force_consistency_checks, only new column families will pick up the new default.

### General Improvements
* The settings of the DBOptions and ColumnFamilyOptions are now managed by Configurable objects (see New Features).  The same convenience methods to configure these options still exist but the backend implementation has been unified under a common implementation.

### New Features

* Methods to configure serialize, and compare -- such as TableFactory -- are exposed directly through the Configurable base class (from which these objects inherit).  This change will allow for better and more thorough configuration management and retrieval in the future.  The options for a Configurable object can be set via the ConfigureFromMap, ConfigureFromString, or ConfigureOption method.  The serialized version of the options of an object can be retrieved via the GetOptionString, ToString, or GetOption methods.  The list of options supported by an object can be obtained via the GetOptionNames method.  The "raw" object (such as the BlockBasedTableOption) for an option may be retrieved via the GetOptions method.  Configurable options can be compared via the AreEquivalent method.  The settings within a Configurable object may be validated via the ValidateOptions method.  The object may be intialized (at which point only mutable options may be updated) via the PrepareOptions method.
* Introduce options.check_flush_compaction_key_order with default value to be true. With this option, during flush and compaction, key order will be checked when writing to each SST file. If the order is violated, the flush or compaction will fail.
* Added is_full_compaction to CompactionJobStats, so that the information is available through the EventListener interface.
* Add more stats for MultiGet in Histogram to get number of data blocks, index blocks, filter blocks and sst files read from file system per level.
* SST files have a new table property called db_host_id, which is set to the hostname by default. A new option in DBOptions, db_host_id, allows the property value to be overridden with a user specified string, or disable it completely by making the option string empty.
* Methods to create customizable extensions -- such as TableFactory -- are exposed directly through the Customizable base class (from which these objects inherit).  This change will allow these Customizable classes to be loaded and configured in a standard way (via CreateFromString).  More information on how to write and use Customizable classes is in the customizable.h header file.

## 6.13 (2020-09-12)
### Bug fixes
* Fix a performance regression introduced in 6.4 that makes a upper bound check for every Next() even if keys are within a data block that is within the upper bound.
* Fix a possible corruption to the LSM state (overlapping files within a level) when a `CompactRange()` for refitting levels (`CompactRangeOptions::change_level == true`) and another manual compaction are executed in parallel.
* Sanitize `recycle_log_file_num` to zero when the user attempts to enable it in combination with `WALRecoveryMode::kTolerateCorruptedTailRecords`. Previously the two features were allowed together, which compromised the user's configured crash-recovery guarantees.
* Fix a bug where a level refitting in CompactRange() might race with an automatic compaction that puts the data to the target level of the refitting. The bug has been there for years.
* Fixed a bug in version 6.12 in which BackupEngine::CreateNewBackup could fail intermittently with non-OK status when backing up a read-write DB configured with a DBOptions::file_checksum_gen_factory.
* Fix useless no-op compactions scheduled upon snapshot release when options.disable-auto-compactions = true.
* Fix a bug when max_write_buffer_size_to_maintain is set, immutable flushed memtable destruction is delayed until the next super version is installed. A memtable is not added to delete list because of its reference hold by super version and super version doesn't switch because of empt delete list. So memory usage keeps on increasing beyond write_buffer_size + max_write_buffer_size_to_maintain.
* Avoid converting MERGES to PUTS when allow_ingest_behind is true.
* Fix compression dictionary sampling together with `SstFileWriter`. Previously, the dictionary would be trained/finalized immediately with zero samples. Now, the whole `SstFileWriter` file is buffered in memory and then sampled.
* Fix a bug with `avoid_unnecessary_blocking_io=1` and creating backups (BackupEngine::CreateNewBackup) or checkpoints (Checkpoint::Create). With this setting and WAL enabled, these operations could randomly fail with non-OK status.
* Fix a bug in which bottommost compaction continues to advance the underlying InternalIterator to skip tombstones even after shutdown.

### New Features
* A new field `std::string requested_checksum_func_name` is added to `FileChecksumGenContext`, which enables the checksum factory to create generators for a suite of different functions.
* Added a new subcommand, `ldb unsafe_remove_sst_file`, which removes a lost or corrupt SST file from a DB's metadata. This command involves data loss and must not be used on a live DB.

### Performance Improvements
* Reduce thread number for multiple DB instances by re-using one global thread for statistics dumping and persisting.
* Reduce write-amp in heavy write bursts in `kCompactionStyleLevel` compaction style with `level_compaction_dynamic_level_bytes` set.
* BackupEngine incremental backups no longer read DB table files that are already saved to a shared part of the backup directory, unless `share_files_with_checksum` is used with `kLegacyCrc32cAndFileSize` naming (discouraged).
  * For `share_files_with_checksum`, we are confident there is no regression (vs. pre-6.12) in detecting DB or backup corruption at backup creation time, mostly because the old design did not leverage this extra checksum computation for detecting inconsistencies at backup creation time.
  * For `share_table_files` without "checksum" (not recommended), there is a regression in detecting fundamentally unsafe use of the option, greatly mitigated by file size checking (under "Behavior Changes"). Almost no reason to use `share_files_with_checksum=false` should remain.
  * `DB::VerifyChecksum` and `BackupEngine::VerifyBackup` with checksum checking are still able to catch corruptions that `CreateNewBackup` does not.

### Public API Change
* Expose kTypeDeleteWithTimestamp in EntryType and update GetEntryType() accordingly.
* Added file_checksum and file_checksum_func_name to TableFileCreationInfo, which can pass the table file checksum information through the OnTableFileCreated callback during flush and compaction.
* A warning is added to `DB::DeleteFile()` API describing its known problems and deprecation plan.
* Add a new stats level, i.e. StatsLevel::kExceptTickers (PR7329) to exclude tickers even if application passes a non-null Statistics object.
* Added a new status code IOStatus::IOFenced() for the Env/FileSystem to indicate that writes from this instance are fenced off. Like any other background error, this error is returned to the user in Put/Merge/Delete/Flush calls and can be checked using Status::IsIOFenced().

### Behavior Changes
* File abstraction `FSRandomAccessFile.Prefetch()` default return status is changed from `OK` to `NotSupported`. If the user inherited file doesn't implement prefetch, RocksDB will create internal prefetch buffer to improve read performance.
* When retryabel IO error happens during Flush (manifest write error is excluded) and WAL is disabled, originally it is mapped to kHardError. Now,it is mapped to soft error. So DB will not stall the writes unless the memtable is full. At the same time, when auto resume is triggered to recover the retryable IO error during Flush, SwitchMemtable is not called to avoid generating to many small immutable memtables. If WAL is enabled, no behavior changes.
* When considering whether a table file is already backed up in a shared part of backup directory, BackupEngine would already query the sizes of source (DB) and pre-existing destination (backup) files. BackupEngine now uses these file sizes to detect corruption, as at least one of (a) old backup, (b) backup in progress, or (c) current DB is corrupt if there's a size mismatch.

### Others
* Error in prefetching partitioned index blocks will not be swallowed. It will fail the query and return the IOError users.

## 6.12 (2020-07-28)
### Public API Change
* Encryption file classes now exposed for inheritance in env_encryption.h
* File I/O listener is extended to cover more I/O operations. Now class `EventListener` in listener.h contains new callback functions: `OnFileFlushFinish()`, `OnFileSyncFinish()`, `OnFileRangeSyncFinish()`, `OnFileTruncateFinish()`, and ``OnFileCloseFinish()``.
* `FileOperationInfo` now reports `duration` measured by `std::chrono::steady_clock` and `start_ts` measured by `std::chrono::system_clock` instead of start and finish timestamps measured by `system_clock`. Note that `system_clock` is called before `steady_clock` in program order at operation starts.
* `DB::GetDbSessionId(std::string& session_id)` is added. `session_id` stores a unique identifier that gets reset every time the DB is opened. This DB session ID should be unique among all open DB instances on all hosts, and should be unique among re-openings of the same or other DBs. This identifier is recorded in the LOG file on the line starting with "DB Session ID:".
* `DB::OpenForReadOnly()` now returns `Status::NotFound` when the specified DB directory does not exist. Previously the error returned depended on the underlying `Env`. This change is available in all 6.11 releases as well.
* A parameter `verify_with_checksum` is added to `BackupEngine::VerifyBackup`, which is false by default. If it is ture, `BackupEngine::VerifyBackup` verifies checksums and file sizes of backup files. Pass `false` for `verify_with_checksum` to maintain the previous behavior and performance of `BackupEngine::VerifyBackup`, by only verifying sizes of backup files.

### Behavior Changes
* Best-efforts recovery ignores CURRENT file completely. If CURRENT file is missing during recovery, best-efforts recovery still proceeds with MANIFEST file(s).
* In best-efforts recovery, an error that is not Corruption or IOError::kNotFound or IOError::kPathNotFound will be overwritten silently. Fix this by checking all non-ok cases and return early.
* When `file_checksum_gen_factory` is set to `GetFileChecksumGenCrc32cFactory()`, BackupEngine will compare the crc32c checksums of table files computed when creating a backup to the expected checksums stored in the DB manifest, and will fail `CreateNewBackup()` on mismatch (corruption). If the `file_checksum_gen_factory` is not set or set to any other customized factory, there is no checksum verification to detect if SST files in a DB are corrupt when read, copied, and independently checksummed by BackupEngine.
* When a DB sets `stats_dump_period_sec > 0`, either as the initial value for DB open or as a dynamic option change, the first stats dump is staggered in the following X seconds, where X is an integer in `[0, stats_dump_period_sec)`. Subsequent stats dumps are still spaced `stats_dump_period_sec` seconds apart.
* When the paranoid_file_checks option is true, a hash is generated of all keys and values are generated when the SST file is written, and then the values are read back in to validate the file.  A corruption is signaled if the two hashes do not match.

### Bug fixes
* Compressed block cache was automatically disabled with read-only DBs by mistake. Now it is fixed: compressed block cache will be in effective with read-only DB too.
* Fix a bug of wrong iterator result if another thread finishes an update and a DB flush between two statement.
* Disable file deletion after MANIFEST write/sync failure until db re-open or Resume() so that subsequent re-open will not see MANIFEST referencing deleted SSTs.
* Fix a bug when index_type == kTwoLevelIndexSearch in PartitionedIndexBuilder to update FlushPolicy to point to internal key partitioner when it changes from user-key mode to internal-key mode in index partition.
* Make compaction report InternalKey corruption while iterating over the input.
* Fix a bug which may cause MultiGet to be slow because it may read more data than requested, but this won't affect correctness. The bug was introduced in 6.10 release.
* Fail recovery and report once hitting a physical log record checksum mismatch, while reading MANIFEST. RocksDB should not continue processing the MANIFEST any further.
* Fixed a bug in size-amp-triggered and periodic-triggered universal compaction, where the compression settings for the first input level were used rather than the compression settings for the output (bottom) level.

### New Features
* DB identity (`db_id`) and DB session identity (`db_session_id`) are added to table properties and stored in SST files. SST files generated from SstFileWriter and Repairer have DB identity “SST Writer” and “DB Repairer”, respectively. Their DB session IDs are generated in the same way as `DB::GetDbSessionId`. The session ID for SstFileWriter (resp., Repairer) resets every time `SstFileWriter::Open` (resp., `Repairer::Run`) is called.
* Added experimental option BlockBasedTableOptions::optimize_filters_for_memory for reducing allocated memory size of Bloom filters (~10% savings with Jemalloc) while preserving the same general accuracy. To have an effect, the option requires format_version=5 and malloc_usable_size. Enabling this option is forward and backward compatible with existing format_version=5.
* `BackupableDBOptions::share_files_with_checksum_naming` is added with new default behavior for naming backup files with `share_files_with_checksum`, to address performance and backup integrity issues. See API comments for details.
* Added auto resume function to automatically recover the DB from background Retryable IO Error. When retryable IOError happens during flush and WAL write, the error is mapped to Hard Error and DB will be in read mode. When retryable IO Error happens during compaction, the error will be mapped to Soft Error. DB is still in write/read mode. Autoresume function will create a thread for a DB to call DB->ResumeImpl() to try the recover for Retryable IO Error during flush and WAL write. Compaction will be rescheduled by itself if retryable IO Error happens. Auto resume may also cause other Retryable IO Error during the recovery, so the recovery will fail. Retry the auto resume may solve the issue, so we use max_bgerror_resume_count to decide how many resume cycles will be tried in total. If it is <=0, auto resume retryable IO Error is disabled. Default is INT_MAX, which will lead to a infinit auto resume. bgerror_resume_retry_interval decides the time interval between two auto resumes.
* Option `max_subcompactions` can be set dynamically using DB::SetDBOptions().
* Added experimental ColumnFamilyOptions::sst_partitioner_factory to define determine the partitioning of sst files. This helps compaction to split the files on interesting boundaries (key prefixes) to make propagation of sst files less write amplifying (covering the whole key space).

### Performance Improvements
* Eliminate key copies for internal comparisons while accessing ingested block-based tables.
* Reduce key comparisons during random access in all block-based tables.
* BackupEngine avoids unnecessary repeated checksum computation for backing up a table file to the `shared_checksum` directory when using `share_files_with_checksum_naming = kUseDbSessionId` (new default), except on SST files generated before this version of RocksDB, which fall back on using `kLegacyCrc32cAndFileSize`.

## 6.11 (2020-06-12)
### Bug Fixes
* Fix consistency checking error swallowing in some cases when options.force_consistency_checks = true.
* Fix possible false NotFound status from batched MultiGet using index type kHashSearch.
* Fix corruption caused by enabling delete triggered compaction (NewCompactOnDeletionCollectorFactory) in universal compaction mode, along with parallel compactions. The bug can result in two parallel compactions picking the same input files, resulting in the DB resurrecting older and deleted versions of some keys.
* Fix a use-after-free bug in best-efforts recovery. column_family_memtables_ needs to point to valid ColumnFamilySet.
* Let best-efforts recovery ignore corrupted files during table loading.
* Fix corrupt key read from ingested file when iterator direction switches from reverse to forward at a key that is a prefix of another key in the same file. It is only possible in files with a non-zero global seqno.
* Fix abnormally large estimate from GetApproximateSizes when a range starts near the end of one SST file and near the beginning of another. Now GetApproximateSizes consistently and fairly includes the size of SST metadata in addition to data blocks, attributing metadata proportionally among the data blocks based on their size.
* Fix potential file descriptor leakage in PosixEnv's IsDirectory() and NewRandomAccessFile().
* Fix false negative from the VerifyChecksum() API when there is a checksum mismatch in an index partition block in a BlockBasedTable format table file (index_type is kTwoLevelIndexSearch).
* Fix sst_dump to return non-zero exit code if the specified file is not a recognized SST file or fails requested checks.
* Fix incorrect results from batched MultiGet for duplicate keys, when the duplicate key matches the largest key of an SST file and the value type for the key in the file is a merge value.

### Public API Change
* Flush(..., column_family) may return Status::ColumnFamilyDropped() instead of Status::InvalidArgument() if column_family is dropped while processing the flush request.
* BlobDB now explicitly disallows using the default column family's storage directories as blob directory.
* DeleteRange now returns `Status::InvalidArgument` if the range's end key comes before its start key according to the user comparator. Previously the behavior was undefined.
* ldb now uses options.force_consistency_checks = true by default and "--disable_consistency_checks" is added to disable it.
* DB::OpenForReadOnly no longer creates files or directories if the named DB does not exist, unless create_if_missing is set to true.
* The consistency checks that validate LSM state changes (table file additions/deletions during flushes and compactions) are now stricter, more efficient, and no longer optional, i.e. they are performed even if `force_consistency_checks` is `false`.
* Disable delete triggered compaction (NewCompactOnDeletionCollectorFactory) in universal compaction mode and num_levels = 1 in order to avoid a corruption bug.
* `pin_l0_filter_and_index_blocks_in_cache` no longer applies to L0 files larger than `1.5 * write_buffer_size` to give more predictable memory usage. Such L0 files may exist due to intra-L0 compaction, external file ingestion, or user dynamically changing `write_buffer_size` (note, however, that files that are already pinned will continue being pinned, even after such a dynamic change).
* In point-in-time wal recovery mode, fail database recovery in case of IOError while reading the WAL to avoid data loss.
* A new method `Env::LowerThreadPoolCPUPriority(Priority, CpuPriority)` is added to `Env` to be able to lower to a specific priority such as `CpuPriority::kIdle`.

### New Features
* sst_dump to add a new --readahead_size argument. Users can specify read size when scanning the data. Sst_dump also tries to prefetch tail part of the SST files so usually some number of I/Os are saved there too.
* Generate file checksum in SstFileWriter if Options.file_checksum_gen_factory is set. The checksum and checksum function name are stored in ExternalSstFileInfo after the sst file write is finished.
* Add a value_size_soft_limit in read options which limits the cumulative value size of keys read in batches in MultiGet. Once the cumulative value size of found keys exceeds read_options.value_size_soft_limit, all the remaining keys are returned with status Abort without further finding their values. By default the value_size_soft_limit is std::numeric_limits<uint64_t>::max().
* Enable SST file ingestion with file checksum information when calling IngestExternalFiles(const std::vector<IngestExternalFileArg>& args). Added files_checksums and files_checksum_func_names to IngestExternalFileArg such that user can ingest the sst files with their file checksum information. Added verify_file_checksum to IngestExternalFileOptions (default is True). To be backward compatible, if DB does not enable file checksum or user does not provide checksum information (vectors of files_checksums and files_checksum_func_names are both empty), verification of file checksum is always sucessful. If DB enables file checksum, DB will always generate the checksum for each ingested SST file during Prepare stage of ingestion and store the checksum in Manifest, unless verify_file_checksum is False and checksum information is provided by the application. In this case, we only verify the checksum function name and directly store the ingested checksum in Manifest. If verify_file_checksum is set to True, DB will verify the ingested checksum and function name with the genrated ones. Any mismatch will fail the ingestion. Note that, if IngestExternalFileOptions::write_global_seqno is True, the seqno will be changed in the ingested file. Therefore, the checksum of the file will be changed. In this case, a new checksum will be generated after the seqno is updated and be stored in the Manifest.

### Performance Improvements
* Eliminate redundant key comparisons during random access in block-based tables.

## 6.10 (2020-05-02)
### Bug Fixes
* Fix wrong result being read from ingested file. May happen when a key in the file happen to be prefix of another key also in the file. The issue can further cause more data corruption. The issue exists with rocksdb >= 5.0.0 since DB::IngestExternalFile() was introduced.
* Finish implementation of BlockBasedTableOptions::IndexType::kBinarySearchWithFirstKey. It's now ready for use. Significantly reduces read amplification in some setups, especially for iterator seeks.
* Fix a bug by updating CURRENT file so that it points to the correct MANIFEST file after best-efforts recovery.
* Fixed a bug where ColumnFamilyHandle objects were not cleaned up in case an error happened during BlobDB's open after the base DB had been opened.
* Fix a potential undefined behavior caused by trying to dereference nullable pointer (timestamp argument) in DB::MultiGet.
* Fix a bug caused by not including user timestamp in MultiGet LookupKey construction. This can lead to wrong query result since the trailing bytes of a user key, if not shorter than timestamp, will be mistaken for user timestamp.
* Fix a bug caused by using wrong compare function when sorting the input keys of MultiGet with timestamps.
* Upgraded version of bzip library (1.0.6 -> 1.0.8) used with RocksJava to address potential vulnerabilities if an attacker can manipulate compressed data saved and loaded by RocksDB (not normal). See issue #6703.

### Public API Change
* Add a ConfigOptions argument to the APIs dealing with converting options to and from strings and files.  The ConfigOptions is meant to replace some of the options (such as input_strings_escaped and ignore_unknown_options) and allow for more parameters to be passed in the future without changing the function signature.
* Add NewFileChecksumGenCrc32cFactory to the file checksum public API, such that the builtin Crc32c based file checksum generator factory can be used by applications.
* Add IsDirectory to Env and FS to indicate if a path is a directory.

### New Features
* Added support for pipelined & parallel compression optimization for `BlockBasedTableBuilder`. This optimization makes block building, block compression and block appending a pipeline, and uses multiple threads to accelerate block compression. Users can set `CompressionOptions::parallel_threads` greater than 1 to enable compression parallelism. This feature is experimental for now.
* Provide an allocator for memkind to be used with block cache. This is to work with memory technologies (Intel DCPMM is one such technology currently available) that require different libraries for allocation and management (such as PMDK and memkind). The high capacities available make it possible to provision large caches (up to several TBs in size) beyond what is achievable with DRAM.
* Option `max_background_flushes` can be set dynamically using DB::SetDBOptions().
* Added functionality in sst_dump tool to check the compressed file size for different compression levels and print the time spent on compressing files with each compression type. Added arguments `--compression_level_from` and `--compression_level_to` to report size of all compression levels and one compression_type must be specified with it so that it will report compressed sizes of one compression type with different levels.
* Added statistics for redundant insertions into block cache: rocksdb.block.cache.*add.redundant. (There is currently no coordination to ensure that only one thread loads a table block when many threads are trying to access that same table block.)

### Bug Fixes
* Fix a bug when making options.bottommost_compression, options.compression_opts and options.bottommost_compression_opts dynamically changeable: the modified values are not written to option files or returned back to users when being queried.
* Fix a bug where index key comparisons were unaccounted in `PerfContext::user_key_comparison_count` for lookups in files written with `format_version >= 3`.
* Fix many bloom.filter statistics not being updated in batch MultiGet.

### Performance Improvements
* Improve performance of batch MultiGet with partitioned filters, by sharing block cache lookups to applicable filter blocks.
* Reduced memory copies when fetching and uncompressing compressed blocks from sst files.

## 6.9.0 (2020-03-29)
### Behavior changes
* Since RocksDB 6.8, ttl-based FIFO compaction can drop a file whose oldest key becomes older than options.ttl while others have not. This fix reverts this and makes ttl-based FIFO compaction use the file's flush time as the criterion. This fix also requires that max_open_files = -1 and compaction_options_fifo.allow_compaction = false to function properly.

### Public API Change
* Fix spelling so that API now has correctly spelled transaction state name `COMMITTED`, while the old misspelled `COMMITED` is still available as an alias.
* Updated default format_version in BlockBasedTableOptions from 2 to 4. SST files generated with the new default can be read by RocksDB versions 5.16 and newer, and use more efficient encoding of keys in index blocks.
* A new parameter `CreateBackupOptions` is added to both `BackupEngine::CreateNewBackup` and `BackupEngine::CreateNewBackupWithMetadata`, you can decrease CPU priority of `BackupEngine`'s background threads by setting `decrease_background_thread_cpu_priority` and `background_thread_cpu_priority` in `CreateBackupOptions`.
* Updated the public API of SST file checksum. Introduce the FileChecksumGenFactory to create the FileChecksumGenerator for each SST file, such that the FileChecksumGenerator is not shared and it can be more general for checksum implementations. Changed the FileChecksumGenerator interface from Value, Extend, and GetChecksum to Update, Finalize, and GetChecksum. Finalize should be only called once after all data is processed to generate the final checksum. Temproal data should be maintained by the FileChecksumGenerator object itself and finally it can return the checksum string.

### Bug Fixes
* Fix a bug where range tombstone blocks in ingested files were cached incorrectly during ingestion. If range tombstones were read from those incorrectly cached blocks, the keys they covered would be exposed.
* Fix a data race that might cause crash when calling DB::GetCreationTimeOfOldestFile() by a small chance. The bug was introduced in 6.6 Release.
* Fix a bug where a boolean value optimize_filters_for_hits was for max threads when calling load table handles after a flush or compaction. The value is correct to 1. The bug should not cause user visible problems.
* Fix a bug which might crash the service when write buffer manager fails to insert the dummy handle to the block cache.

### Performance Improvements
* In CompactRange, for levels starting from 0, if the level does not have any file with any key falling in the specified range, the level is skipped. So instead of always compacting from level 0, the compaction starts from the first level with keys in the specified range until the last such level.
* Reduced memory copy when reading sst footer and blobdb in direct IO mode.
* When restarting a database with large numbers of sst files, large amount of CPU time is spent on getting logical block size of the sst files, which slows down the starting progress, this inefficiency is optimized away with an internal cache for the logical block sizes.

### New Features
* Basic support for user timestamp in iterator. Seek/SeekToFirst/Next and lower/upper bounds are supported. Reverse iteration is not supported. Merge is not considered.
* When file lock failure when the lock is held by the current process, return acquiring time and thread ID in the error message.
* Added a new option, best_efforts_recovery (default: false), to allow database to open in a db dir with missing table files. During best efforts recovery, missing table files are ignored, and database recovers to the most recent state without missing table file. Cross-column-family consistency is not guaranteed even if WAL is enabled.
* options.bottommost_compression, options.compression_opts and options.bottommost_compression_opts are now dynamically changeable.

## 6.8.0 (2020-02-24)
### Java API Changes
* Major breaking changes to Java comparators, toward standardizing on ByteBuffer for performant, locale-neutral operations on keys (#6252).
* Added overloads of common API methods using direct ByteBuffers for keys and values (#2283).

### Bug Fixes
* Fix incorrect results while block-based table uses kHashSearch, together with Prev()/SeekForPrev().
* Fix a bug that prevents opening a DB after two consecutive crash with TransactionDB, where the first crash recovers from a corrupted WAL with kPointInTimeRecovery but the second cannot.
* Fixed issue #6316 that can cause a corruption of the MANIFEST file in the middle when writing to it fails due to no disk space.
* Add DBOptions::skip_checking_sst_file_sizes_on_db_open. It disables potentially expensive checking of all sst file sizes in DB::Open().
* BlobDB now ignores trivially moved files when updating the mapping between blob files and SSTs. This should mitigate issue #6338 where out of order flush/compaction notifications could trigger an assertion with the earlier code.
* Batched MultiGet() ignores IO errors while reading data blocks, causing it to potentially continue looking for a key and returning stale results.
* `WriteBatchWithIndex::DeleteRange` returns `Status::NotSupported`. Previously it returned success even though reads on the batch did not account for range tombstones. The corresponding language bindings now cannot be used. In C, that includes `rocksdb_writebatch_wi_delete_range`, `rocksdb_writebatch_wi_delete_range_cf`, `rocksdb_writebatch_wi_delete_rangev`, and `rocksdb_writebatch_wi_delete_rangev_cf`. In Java, that includes `WriteBatchWithIndex::deleteRange`.
* Assign new MANIFEST file number when caller tries to create a new MANIFEST by calling LogAndApply(..., new_descriptor_log=true). This bug can cause MANIFEST being overwritten during recovery if options.write_dbid_to_manifest = true and there are WAL file(s).

### Performance Improvements
* Perfom readahead when reading from option files. Inside DB, options.log_readahead_size will be used as the readahead size. In other cases, a default 512KB is used.

### Public API Change
* The BlobDB garbage collector now emits the statistics `BLOB_DB_GC_NUM_FILES` (number of blob files obsoleted during GC), `BLOB_DB_GC_NUM_NEW_FILES` (number of new blob files generated during GC), `BLOB_DB_GC_FAILURES` (number of failed GC passes), `BLOB_DB_GC_NUM_KEYS_RELOCATED` (number of blobs relocated during GC), and `BLOB_DB_GC_BYTES_RELOCATED` (total size of blobs relocated during GC). On the other hand, the following statistics, which are not relevant for the new GC implementation, are now deprecated: `BLOB_DB_GC_NUM_KEYS_OVERWRITTEN`, `BLOB_DB_GC_NUM_KEYS_EXPIRED`, `BLOB_DB_GC_BYTES_OVERWRITTEN`, `BLOB_DB_GC_BYTES_EXPIRED`, and `BLOB_DB_GC_MICROS`.
* Disable recycle_log_file_num when an inconsistent recovery modes are requested: kPointInTimeRecovery and kAbsoluteConsistency

### New Features
* Added the checksum for each SST file generated by Flush or Compaction. Added sst_file_checksum_func to Options such that user can plugin their own SST file checksum function via override the FileChecksumFunc class. If user does not set the sst_file_checksum_func, SST file checksum calculation will not be enabled. The checksum information inlcuding uint32_t checksum value and a checksum function name (string). The checksum information is stored in FileMetadata in version store and also logged to MANIFEST. A new tool is added to LDB such that user can dump out a list of file checksum information from MANIFEST (stored in an unordered_map).
* `db_bench` now supports `value_size_distribution_type`, `value_size_min`, `value_size_max` options for generating random variable sized value. Added `blob_db_compression_type` option for BlobDB to enable blob compression.
* Replace RocksDB namespace "rocksdb" with flag "ROCKSDB_NAMESPACE" which if is not defined, defined as "rocksdb" in header file rocksdb_namespace.h.

## 6.7.0 (2020-01-21)
### Public API Change
* Added a rocksdb::FileSystem class in include/rocksdb/file_system.h to encapsulate file creation/read/write operations, and an option DBOptions::file_system to allow a user to pass in an instance of rocksdb::FileSystem. If its a non-null value, this will take precendence over DBOptions::env for file operations. A new API rocksdb::FileSystem::Default() returns a platform default object. The DBOptions::env option and Env::Default() API will continue to be used for threading and other OS related functions, and where DBOptions::file_system is not specified, for file operations. For storage developers who are accustomed to rocksdb::Env, the interface in rocksdb::FileSystem is new and will probably undergo some changes as more storage systems are ported to it from rocksdb::Env. As of now, no env other than Posix has been ported to the new interface.
* A new rocksdb::NewSstFileManager() API that allows the caller to pass in separate Env and FileSystem objects.
* Changed Java API for RocksDB.keyMayExist functions to use Holder<byte[]> instead of StringBuilder, so that retrieved values need not decode to Strings.
* A new `OptimisticTransactionDBOptions` Option that allows users to configure occ validation policy. The default policy changes from kValidateSerial to kValidateParallel to reduce mutex contention.

### Bug Fixes
* Fix a bug that can cause unnecessary bg thread to be scheduled(#6104).
* Fix crash caused by concurrent CF iterations and drops(#6147).
* Fix a race condition for cfd->log_number_ between manifest switch and memtable switch (PR 6249) when number of column families is greater than 1.
* Fix a bug on fractional cascading index when multiple files at the same level contain the same smallest user key, and those user keys are for merge operands. In this case, Get() the exact key may miss some merge operands.
* Delcare kHashSearch index type feature-incompatible with index_block_restart_interval larger than 1.
* Fixed an issue where the thread pools were not resized upon setting `max_background_jobs` dynamically through the `SetDBOptions` interface.
* Fix a bug that can cause write threads to hang when a slowdown/stall happens and there is a mix of writers with WriteOptions::no_slowdown set/unset.
* Fixed an issue where an incorrect "number of input records" value was used to compute the "records dropped" statistics for compactions.
* Fix a regression bug that causes segfault when hash is used, max_open_files != -1 and total order seek is used and switched back.

### New Features
* It is now possible to enable periodic compactions for the base DB when using BlobDB.
* BlobDB now garbage collects non-TTL blobs when `enable_garbage_collection` is set to `true` in `BlobDBOptions`. Garbage collection is performed during compaction: any valid blobs located in the oldest N files (where N is the number of non-TTL blob files multiplied by the value of `BlobDBOptions::garbage_collection_cutoff`) encountered during compaction get relocated to new blob files, and old blob files are dropped once they are no longer needed. Note: we recommend enabling periodic compactions for the base DB when using this feature to deal with the case when some old blob files are kept alive by SSTs that otherwise do not get picked for compaction.
* `db_bench` now supports the `garbage_collection_cutoff` option for BlobDB.
* Introduce ReadOptions.auto_prefix_mode. When set to true, iterator will return the same result as total order seek, but may choose to use prefix seek internally based on seek key and iterator upper bound.
* MultiGet() can use IO Uring to parallelize read from the same SST file. This featuer is by default disabled. It can be enabled with environment variable ROCKSDB_USE_IO_URING.

## 6.6.2 (2020-01-13)
### Bug Fixes
* Fixed a bug where non-L0 compaction input files were not considered to compute the `creation_time` of new compaction outputs.

## 6.6.1 (2020-01-02)
### Bug Fixes
* Fix a bug in WriteBatchWithIndex::MultiGetFromBatchAndDB, which is called by Transaction::MultiGet, that causes due to stale pointer access when the number of keys is > 32
* Fixed two performance issues related to memtable history trimming. First, a new SuperVersion is now created only if some memtables were actually trimmed. Second, trimming is only scheduled if there is at least one flushed memtable that is kept in memory for the purposes of transaction conflict checking.
* BlobDB no longer updates the SST to blob file mapping upon failed compactions.
* Fix a bug in which a snapshot read through an iterator could be affected by a DeleteRange after the snapshot (#6062).
* Fixed a bug where BlobDB was comparing the `ColumnFamilyHandle` pointers themselves instead of only the column family IDs when checking whether an API call uses the default column family or not.
* Delete superversions in BackgroundCallPurge.
* Fix use-after-free and double-deleting files in BackgroundCallPurge().

## 6.6.0 (2019-11-25)
### Bug Fixes
* Fix data corruption caused by output of intra-L0 compaction on ingested file not being placed in correct order in L0.
* Fix a data race between Version::GetColumnFamilyMetaData() and Compaction::MarkFilesBeingCompacted() for access to being_compacted (#6056). The current fix acquires the db mutex during Version::GetColumnFamilyMetaData(), which may cause regression.
* Fix a bug in DBIter that is_blob_ state isn't updated when iterating backward using seek.
* Fix a bug when format_version=3, partitioned filters, and prefix search are used in conjunction. The bug could result into Seek::(prefix) returning NotFound for an existing prefix.
* Revert the feature "Merging iterator to avoid child iterator reseek for some cases (#5286)" since it might cause strong results when reseek happens with a different iterator upper bound.
* Fix a bug causing a crash during ingest external file when background compaction cause severe error (file not found).
* Fix a bug when partitioned filters and prefix search are used in conjunction, ::SeekForPrev could return invalid for an existing prefix. ::SeekForPrev might be called by the user, or internally on ::Prev, or within ::Seek if the return value involves Delete or a Merge operand.
* Fix OnFlushCompleted fired before flush result persisted in MANIFEST when there's concurrent flush job. The bug exists since OnFlushCompleted was introduced in rocksdb 3.8.
* Fixed an sst_dump crash on some plain table SST files.
* Fixed a memory leak in some error cases of opening plain table SST files.
* Fix a bug when a crash happens while calling WriteLevel0TableForRecovery for multiple column families, leading to a column family's log number greater than the first corrutped log number when the DB is being opened in PointInTime recovery mode during next recovery attempt (#5856).

### New Features
* Universal compaction to support options.periodic_compaction_seconds. A full compaction will be triggered if any file is over the threshold.
* `GetLiveFilesMetaData` and `GetColumnFamilyMetaData` now expose the file number of SST files as well as the oldest blob file referenced by each SST.
* A batched MultiGet API (DB::MultiGet()) that supports retrieving keys from multiple column families.
* Full and partitioned filters in the block-based table use an improved Bloom filter implementation, enabled with format_version 5 (or above) because previous releases cannot read this filter. This replacement is faster and more accurate, especially for high bits per key or millions of keys in a single (full) filter. For example, the new Bloom filter has the same false positive rate at 9.55 bits per key as the old one at 10 bits per key, and a lower false positive rate at 16 bits per key than the old one at 100 bits per key.
* Added AVX2 instructions to USE_SSE builds to accelerate the new Bloom filter and XXH3-based hash function on compatible x86_64 platforms (Haswell and later, ~2014).
* Support options.ttl or options.periodic_compaction_seconds with options.max_open_files = -1. File's oldest ancester time and file creation time will be written to manifest. If it is availalbe, this information will be used instead of creation_time and file_creation_time in table properties.
* Setting options.ttl for universal compaction now has the same meaning as setting periodic_compaction_seconds.
* SstFileMetaData also returns file creation time and oldest ancester time.
* The `sst_dump` command line tool `recompress` command now displays how many blocks were compressed and how many were not, in particular how many were not compressed because the compression ratio was not met (12.5% threshold for GoodCompressionRatio), as seen in the `number.block.not_compressed` counter stat since version 6.0.0.
* The block cache usage is now takes into account the overhead of metadata per each entry. This results into more accurate management of memory. A side-effect of this feature is that less items are fit into the block cache of the same size, which would result to higher cache miss rates. This can be remedied by increasing the block cache size or passing kDontChargeCacheMetadata to its constuctor to restore the old behavior.
* When using BlobDB, a mapping is maintained and persisted in the MANIFEST between each SST file and the oldest non-TTL blob file it references.
* `db_bench` now supports and by default issues non-TTL Puts to BlobDB. TTL Puts can be enabled by specifying a non-zero value for the `blob_db_max_ttl_range` command line parameter explicitly.
* `sst_dump` now supports printing BlobDB blob indexes in a human-readable format. This can be enabled by specifying the `decode_blob_index` flag on the command line.
* A number of new information elements are now exposed through the EventListener interface. For flushes, the file numbers of the new SST file and the oldest blob file referenced by the SST are propagated. For compactions, the level, file number, and the oldest blob file referenced are passed to the client for each compaction input and output file.

### Public API Change
* RocksDB release 4.1 or older will not be able to open DB generated by the new release. 4.2 was released on Feb 23, 2016.
* TTL Compactions in Level compaction style now initiate successive cascading compactions on a key range so that it reaches the bottom level quickly on TTL expiry. `creation_time` table property for compaction output files is now set to the minimum of the creation times of all compaction inputs.
* With FIFO compaction style, options.periodic_compaction_seconds will have the same meaning as options.ttl. Whichever stricter will be used. With the default options.periodic_compaction_seconds value with options.ttl's default of 0, RocksDB will give a default of 30 days.
* Added an API GetCreationTimeOfOldestFile(uint64_t* creation_time) to get the file_creation_time of the oldest SST file in the DB.
* FilterPolicy now exposes additional API to make it possible to choose filter configurations based on context, such as table level and compaction style. See `LevelAndStyleCustomFilterPolicy` in db_bloom_filter_test.cc. While most existing custom implementations of FilterPolicy should continue to work as before, those wrapping the return of NewBloomFilterPolicy will require overriding new function `GetBuilderWithContext()`, because calling `GetFilterBitsBuilder()` on the FilterPolicy returned by NewBloomFilterPolicy is no longer supported.
* An unlikely usage of FilterPolicy is no longer supported. Calling GetFilterBitsBuilder() on the FilterPolicy returned by NewBloomFilterPolicy will now cause an assertion violation in debug builds, because RocksDB has internally migrated to a more elaborate interface that is expected to evolve further. Custom implementations of FilterPolicy should work as before, except those wrapping the return of NewBloomFilterPolicy, which will require a new override of a protected function in FilterPolicy.
* NewBloomFilterPolicy now takes bits_per_key as a double instead of an int. This permits finer control over the memory vs. accuracy trade-off in the new Bloom filter implementation and should not change source code compatibility.
* The option BackupableDBOptions::max_valid_backups_to_open is now only used when opening BackupEngineReadOnly. When opening a read/write BackupEngine, anything but the default value logs a warning and is treated as the default. This change ensures that backup deletion has proper accounting of shared files to ensure they are deleted when no longer referenced by a backup.
* Deprecate `snap_refresh_nanos` option.
* Added DisableManualCompaction/EnableManualCompaction to stop and resume manual compaction.
* Add TryCatchUpWithPrimary() to StackableDB in non-LITE mode.
* Add a new Env::LoadEnv() overloaded function to return a shared_ptr to Env.
* Flush sets file name to "(nil)" for OnTableFileCreationCompleted() if the flush does not produce any L0. This can happen if the file is empty thus delete by RocksDB.

### Default Option Changes
* Changed the default value of periodic_compaction_seconds to `UINT64_MAX - 1` which allows RocksDB to auto-tune periodic compaction scheduling. When using the default value, periodic compactions are now auto-enabled if a compaction filter is used. A value of `0` will turn off the feature completely.
* Changed the default value of ttl to `UINT64_MAX - 1` which allows RocksDB to auto-tune ttl value. When using the default value, TTL will be auto-enabled to 30 days, when the feature is supported. To revert the old behavior, you can explicitly set it to 0.

### Performance Improvements
* For 64-bit hashing, RocksDB is standardizing on a slightly modified preview version of XXH3. This function is now used for many non-persisted hashes, along with fastrange64() in place of the modulus operator, and some benchmarks show a slight improvement.
* Level iterator to invlidate the iterator more often in prefix seek and the level is filtered out by prefix bloom.

## 6.5.2 (2019-11-15)
### Bug Fixes
* Fix a assertion failure in MultiGet() when BlockBasedTableOptions::no_block_cache is true and there is no compressed block cache
* Fix a buffer overrun problem in BlockBasedTable::MultiGet() when compression is enabled and no compressed block cache is configured.
* If a call to BackupEngine::PurgeOldBackups or BackupEngine::DeleteBackup suffered a crash, power failure, or I/O error, files could be left over from old backups that could only be purged with a call to GarbageCollect. Any call to PurgeOldBackups, DeleteBackup, or GarbageCollect should now suffice to purge such files.

## 6.5.1 (2019-10-16)
### Bug Fixes
* Revert the feature "Merging iterator to avoid child iterator reseek for some cases (#5286)" since it might cause strange results when reseek happens with a different iterator upper bound.
* Fix a bug in BlockBasedTableIterator that might return incorrect results when reseek happens with a different iterator upper bound.
* Fix a bug when partitioned filters and prefix search are used in conjunction, ::SeekForPrev could return invalid for an existing prefix. ::SeekForPrev might be called by the user, or internally on ::Prev, or within ::Seek if the return value involves Delete or a Merge operand.

## 6.5.0 (2019-09-13)
### Bug Fixes
* Fixed a number of data races in BlobDB.
* Fix a bug where the compaction snapshot refresh feature is not disabled as advertised when `snap_refresh_nanos` is set to 0..
* Fix bloom filter lookups by the MultiGet batching API when BlockBasedTableOptions::whole_key_filtering is false, by checking that a key is in the perfix_extractor domain and extracting the prefix before looking up.
* Fix a bug in file ingestion caused by incorrect file number allocation when the number of column families involved in the ingestion exceeds 2.

### New Features
* Introduced DBOptions::max_write_batch_group_size_bytes to configure maximum limit on number of bytes that are written in a single batch of WAL or memtable write. It is followed when the leader write size is larger than 1/8 of this limit.
* VerifyChecksum() by default will issue readahead. Allow ReadOptions to be passed in to those functions to override the readhead size. For checksum verifying before external SST file ingestion, a new option IngestExternalFileOptions.verify_checksums_readahead_size, is added for this readahead setting.
* When user uses options.force_consistency_check in RocksDb, instead of crashing the process, we now pass the error back to the users without killing the process.
* Add an option `memtable_insert_hint_per_batch` to WriteOptions. If it is true, each WriteBatch will maintain its own insert hints for each memtable in concurrent write. See include/rocksdb/options.h for more details.

### Public API Change
* Added max_write_buffer_size_to_maintain option to better control memory usage of immutable memtables.
* Added a lightweight API GetCurrentWalFile() to get last live WAL filename and size. Meant to be used as a helper for backup/restore tooling in a larger ecosystem such as MySQL with a MyRocks storage engine.
* The MemTable Bloom filter, when enabled, now always uses cache locality. Options::bloom_locality now only affects the PlainTable SST format.

### Performance Improvements
* Improve the speed of the MemTable Bloom filter, reducing the write overhead of enabling it by 1/3 to 1/2, with similar benefit to read performance.

## 6.4.0 (2019-07-30)
### Default Option Change
* LRUCacheOptions.high_pri_pool_ratio is set to 0.5 (previously 0.0) by default, which means that by default midpoint insertion is enabled. The same change is made for the default value of high_pri_pool_ratio argument in NewLRUCache(). When block cache is not explicitly created, the small block cache created by BlockBasedTable will still has this option to be 0.0.
* Change BlockBasedTableOptions.cache_index_and_filter_blocks_with_high_priority's default value from false to true.

### Public API Change
* Filter and compression dictionary blocks are now handled similarly to data blocks with regards to the block cache: instead of storing objects in the cache, only the blocks themselves are cached. In addition, filter and compression dictionary blocks (as well as filter partitions) no longer get evicted from the cache when a table is closed.
* Due to the above refactoring, block cache eviction statistics for filter and compression dictionary blocks are temporarily broken. We plan to reintroduce them in a later phase.
* The semantics of the per-block-type block read counts in the performance context now match those of the generic block_read_count.
* Errors related to the retrieval of the compression dictionary are now propagated to the user.
* db_bench adds a "benchmark" stats_history, which prints out the whole stats history.
* Overload GetAllKeyVersions() to support non-default column family.
* Added new APIs ExportColumnFamily() and CreateColumnFamilyWithImport() to support export and import of a Column Family. https://github.com/facebook/rocksdb/issues/3469
* ldb sometimes uses a string-append merge operator if no merge operator is passed in. This is to allow users to print keys from a DB with a merge operator.
* Replaces old Registra with ObjectRegistry to allow user to create custom object from string, also add LoadEnv() to Env.
* Added new overload of GetApproximateSizes which gets SizeApproximationOptions object and returns a Status. The older overloads are redirecting their calls to this new method and no longer assert if the include_flags doesn't have either of INCLUDE_MEMTABLES or INCLUDE_FILES bits set. It's recommended to use the new method only, as it is more type safe and returns a meaningful status in case of errors.
* LDBCommandRunner::RunCommand() to return the status code as an integer, rather than call exit() using the code.

### New Features
* Add argument `--secondary_path` to ldb to open the database as the secondary instance. This would keep the original DB intact.
* Compression dictionary blocks are now prefetched and pinned in the cache (based on the customer's settings) the same way as index and filter blocks.
* Added DBOptions::log_readahead_size which specifies the number of bytes to prefetch when reading the log. This is mostly useful for reading a remotely located log, as it can save the number of round-trips. If 0 (default), then the prefetching is disabled.
* Added new option in SizeApproximationOptions used with DB::GetApproximateSizes. When approximating the files total size that is used to store a keys range, allow approximation with an error margin of up to total_files_size * files_size_error_margin. This allows to take some shortcuts in files size approximation, resulting in better performance, while guaranteeing the resulting error is within a reasonable margin.
* Support loading custom objects in unit tests. In the affected unit tests, RocksDB will create custom Env objects based on environment variable TEST_ENV_URI. Users need to make sure custom object types are properly registered. For example, a static library should expose a `RegisterCustomObjects` function. By linking the unit test binary with the static library, the unit test can execute this function.

### Performance Improvements
* Reduce iterator key comparison for upper/lower bound check.
* Improve performance of row_cache: make reads with newer snapshots than data in an SST file share the same cache key, except in some transaction cases.
* The compression dictionary is no longer copied to a new object upon retrieval.

### Bug Fixes
* Fix ingested file and directory not being fsync.
* Return TryAgain status in place of Corruption when new tail is not visible to TransactionLogIterator.
* Fixed a regression where the fill_cache read option also affected index blocks.
* Fixed an issue where using cache_index_and_filter_blocks==false affected partitions of partitioned indexes/filters as well.

## 6.3.2 (2019-08-15)
### Public API Change
* The semantics of the per-block-type block read counts in the performance context now match those of the generic block_read_count.

### Bug Fixes
* Fixed a regression where the fill_cache read option also affected index blocks.
* Fixed an issue where using cache_index_and_filter_blocks==false affected partitions of partitioned indexes as well.

## 6.3.1 (2019-07-24)
### Bug Fixes
* Fix auto rolling bug introduced in 6.3.0, which causes segfault if log file creation fails.

## 6.3.0 (2019-06-18)
### Public API Change
* Now DB::Close() will return Aborted() error when there is unreleased snapshot. Users can retry after all snapshots are released.
* Index blocks are now handled similarly to data blocks with regards to the block cache: instead of storing objects in the cache, only the blocks themselves are cached. In addition, index blocks no longer get evicted from the cache when a table is closed, can now use the compressed block cache (if any), and can be shared among multiple table readers.
* Partitions of partitioned indexes no longer affect the read amplification statistics.
* Due to the above refactoring, block cache eviction statistics for indexes are temporarily broken. We plan to reintroduce them in a later phase.
* options.keep_log_file_num will be enforced strictly all the time. File names of all log files will be tracked, which may take significantly amount of memory if options.keep_log_file_num is large and either of options.max_log_file_size or options.log_file_time_to_roll is set.
* Add initial support for Get/Put with user timestamps. Users can specify timestamps via ReadOptions and WriteOptions when calling DB::Get and DB::Put.
* Accessing a partition of a partitioned filter or index through a pinned reference is no longer considered a cache hit.
* Add C bindings for secondary instance, i.e. DBImplSecondary.
* Rate limited deletion of WALs is only enabled if DBOptions::wal_dir is not set, or explicitly set to db_name passed to DB::Open and DBOptions::db_paths is empty, or same as db_paths[0].path

### New Features
* Add an option `snap_refresh_nanos` (default to 0) to periodically refresh the snapshot list in compaction jobs. Assign to 0 to disable the feature.
* Add an option `unordered_write` which trades snapshot guarantees with higher write throughput. When used with WRITE_PREPARED transactions with two_write_queues=true, it offers higher throughput with however no compromise on guarantees.
* Allow DBImplSecondary to remove memtables with obsolete data after replaying MANIFEST and WAL.
* Add an option `failed_move_fall_back_to_copy` (default is true) for external SST ingestion. When `move_files` is true and hard link fails, ingestion falls back to copy if `failed_move_fall_back_to_copy` is true. Otherwise, ingestion reports an error.
* Add command `list_file_range_deletes` in ldb, which prints out tombstones in SST files.

### Performance Improvements
* Reduce binary search when iterator reseek into the same data block.
* DBIter::Next() can skip user key checking if previous entry's seqnum is 0.
* Merging iterator to avoid child iterator reseek for some cases
* Log Writer will flush after finishing the whole record, rather than a fragment.
* Lower MultiGet batching API latency by reading data blocks from disk in parallel

### General Improvements
* Added new status code kColumnFamilyDropped to distinguish between Column Family Dropped and DB Shutdown in progress.
* Improve ColumnFamilyOptions validation when creating a new column family.

### Bug Fixes
* Fix a bug in WAL replay of secondary instance by skipping write batches with older sequence numbers than the current last sequence number.
* Fix flush's/compaction's merge processing logic which allowed `Put`s covered by range tombstones to reappear. Note `Put`s may exist even if the user only ever called `Merge()` due to an internal conversion during compaction to the bottommost level.
* Fix/improve memtable earliest sequence assignment and WAL replay so that WAL entries of unflushed column families will not be skipped after replaying the MANIFEST and increasing db sequence due to another flushed/compacted column family.
* Fix a bug caused by secondary not skipping the beginning of new MANIFEST.
* On DB open, delete WAL trash files left behind in wal_dir

## 6.2.0 (2019-04-30)
### New Features
* Add an option `strict_bytes_per_sync` that causes a file-writing thread to block rather than exceed the limit on bytes pending writeback specified by `bytes_per_sync` or `wal_bytes_per_sync`.
* Improve range scan performance by avoiding per-key upper bound check in BlockBasedTableIterator.
* Introduce Periodic Compaction for Level style compaction. Files are re-compacted periodically and put in the same level.
* Block-based table index now contains exact highest key in the file, rather than an upper bound. This may improve Get() and iterator Seek() performance in some situations, especially when direct IO is enabled and block cache is disabled. A setting BlockBasedTableOptions::index_shortening is introduced to control this behavior. Set it to kShortenSeparatorsAndSuccessor to get the old behavior.
* When reading from option file/string/map, customized envs can be filled according to object registry.
* Improve range scan performance when using explicit user readahead by not creating new table readers for every iterator.
* Add index type BlockBasedTableOptions::IndexType::kBinarySearchWithFirstKey. It significantly reduces read amplification in some setups, especially for iterator seeks. It's not fully implemented yet: IO errors are not handled right.

### Public API Change
* Change the behavior of OptimizeForPointLookup(): move away from hash-based block-based-table index, and use whole key memtable filtering.
* Change the behavior of OptimizeForSmallDb(): use a 16MB block cache, put index and filter blocks into it, and cost the memtable size to it. DBOptions.OptimizeForSmallDb() and ColumnFamilyOptions.OptimizeForSmallDb() start to take an optional cache object.
* Added BottommostLevelCompaction::kForceOptimized to avoid double compacting newly compacted files in the bottommost level compaction of manual compaction. Note this option may prohibit the manual compaction to produce a single file in the bottommost level.

### Bug Fixes
* Adjust WriteBufferManager's dummy entry size to block cache from 1MB to 256KB.
* Fix a race condition between WritePrepared::Get and ::Put with duplicate keys.
* Fix crash when memtable prefix bloom is enabled and read/write a key out of domain of prefix extractor.
* Close a WAL file before another thread deletes it.
* Fix an assertion failure `IsFlushPending() == true` caused by one bg thread releasing the db mutex in ~ColumnFamilyData and another thread clearing `flush_requested_` flag.

## 6.1.1 (2019-04-09)
### New Features
* When reading from option file/string/map, customized comparators and/or merge operators can be filled according to object registry.

### Public API Change

### Bug Fixes
* Fix a bug in 2PC where a sequence of txn prepare, memtable flush, and crash could result in losing the prepared transaction.
* Fix a bug in Encryption Env which could cause encrypted files to be read beyond file boundaries.

## 6.1.0 (2019-03-27)
### New Features
* Introduce two more stats levels, kExceptHistogramOrTimers and kExceptTimers.
* Added a feature to perform data-block sampling for compressibility, and report stats to user.
* Add support for trace filtering.
* Add DBOptions.avoid_unnecessary_blocking_io. If true, we avoid file deletion when destroying ColumnFamilyHandle and Iterator. Instead, a job is scheduled to delete the files in background.

### Public API Change
* Remove bundled fbson library.
* statistics.stats_level_ becomes atomic. It is preferred to use statistics.set_stats_level() and statistics.get_stats_level() to access it.
* Introduce a new IOError subcode, PathNotFound, to indicate trying to open a nonexistent file or directory for read.
* Add initial support for multiple db instances sharing the same data in single-writer, multi-reader mode.
* Removed some "using std::xxx" from public headers.

### Bug Fixes
* Fix JEMALLOC_CXX_THROW macro missing from older Jemalloc versions, causing build failures on some platforms.
* Fix SstFileReader not able to open file ingested with write_glbal_seqno=true.

## 6.0.0 (2019-02-19)
### New Features
* Enabled checkpoint on readonly db (DBImplReadOnly).
* Make DB ignore dropped column families while committing results of atomic flush.
* RocksDB may choose to preopen some files even if options.max_open_files != -1. This may make DB open slightly longer.
* For users of dictionary compression with ZSTD v0.7.0+, we now reuse the same digested dictionary when compressing each of an SST file's data blocks for faster compression speeds.
* For all users of dictionary compression who set `cache_index_and_filter_blocks == true`, we now store dictionary data used for decompression in the block cache for better control over memory usage. For users of ZSTD v1.1.4+ who compile with -DZSTD_STATIC_LINKING_ONLY, this includes a digested dictionary, which is used to increase decompression speed.
* Add support for block checksums verification for external SST files before ingestion.
* Introduce stats history which periodically saves Statistics snapshots and added `GetStatsHistory` API to retrieve these snapshots.
* Add a place holder in manifest which indicate a record from future that can be safely ignored.
* Add support for trace sampling.
* Enable properties block checksum verification for block-based tables.
* For all users of dictionary compression, we now generate a separate dictionary for compressing each bottom-level SST file. Previously we reused a single dictionary for a whole compaction to bottom level. The new approach achieves better compression ratios; however, it uses more memory and CPU for buffering/sampling data blocks and training dictionaries.
* Add whole key bloom filter support in memtable.
* Files written by `SstFileWriter` will now use dictionary compression if it is configured in the file writer's `CompressionOptions`.

### Public API Change
* Disallow CompactionFilter::IgnoreSnapshots() = false, because it is not very useful and the behavior is confusing. The filter will filter everything if there is no snapshot declared by the time the compaction starts. However, users can define a snapshot after the compaction starts and before it finishes and this new snapshot won't be repeatable, because after the compaction finishes, some keys may be dropped.
* CompactionPri = kMinOverlappingRatio also uses compensated file size, which boosts file with lots of tombstones to be compacted first.
* Transaction::GetForUpdate is extended with a do_validate parameter with default value of true. If false it skips validating the snapshot before doing the read. Similarly ::Merge, ::Put, ::Delete, and ::SingleDelete are extended with assume_tracked with default value of false. If true it indicates that call is assumed to be after a ::GetForUpdate.
* `TableProperties::num_entries` and `TableProperties::num_deletions` now also account for number of range tombstones.
* Remove geodb, spatial_db, document_db, json_document, date_tiered_db, and redis_lists.
* With "ldb ----try_load_options", when wal_dir specified by the option file doesn't exist, ignore it.
* Change time resolution in FileOperationInfo.
* Deleting Blob files also go through SStFileManager.
* Remove CuckooHash memtable.
* The counter stat `number.block.not_compressed` now also counts blocks not compressed due to poor compression ratio.
* Remove ttl option from `CompactionOptionsFIFO`. The option has been deprecated and ttl in `ColumnFamilyOptions` is used instead.
* Support SST file ingestion across multiple column families via DB::IngestExternalFiles. See the function's comment about atomicity.
* Remove Lua compaction filter.

### Bug Fixes
* Fix a deadlock caused by compaction and file ingestion waiting for each other in the event of write stalls.
* Fix a memory leak when files with range tombstones are read in mmap mode and block cache is enabled
* Fix handling of corrupt range tombstone blocks such that corruptions cannot cause deleted keys to reappear
* Lock free MultiGet
* Fix incorrect `NotFound` point lookup result when querying the endpoint of a file that has been extended by a range tombstone.
* Fix with pipelined write, write leaders's callback failure lead to the whole write group fail.

### Change Default Options
* Change options.compaction_pri's default to kMinOverlappingRatio

## 5.18.0 (2018-11-30)
### New Features
* Introduced `JemallocNodumpAllocator` memory allocator. When being use, block cache will be excluded from core dump.
* Introduced `PerfContextByLevel` as part of `PerfContext` which allows storing perf context at each level. Also replaced `__thread` with `thread_local` keyword for perf_context. Added per-level perf context for bloom filter and `Get` query.
* With level_compaction_dynamic_level_bytes = true, level multiplier may be adjusted automatically when Level 0 to 1 compaction is lagged behind.
* Introduced DB option `atomic_flush`. If true, RocksDB supports flushing multiple column families and atomically committing the result to MANIFEST. Useful when WAL is disabled.
* Added `num_deletions` and `num_merge_operands` members to `TableProperties`.
* Added "rocksdb.min-obsolete-sst-number-to-keep" DB property that reports the lower bound on SST file numbers that are being kept from deletion, even if the SSTs are obsolete.
* Add xxhash64 checksum support
* Introduced `MemoryAllocator`, which lets the user specify custom memory allocator for block based table.
* Improved `DeleteRange` to prevent read performance degradation. The feature is no longer marked as experimental.

### Public API Change
* `DBOptions::use_direct_reads` now affects reads issued by `BackupEngine` on the database's SSTs.
* `NO_ITERATORS` is divided into two counters `NO_ITERATOR_CREATED` and `NO_ITERATOR_DELETE`. Both of them are only increasing now, just as other counters.

### Bug Fixes
* Fix corner case where a write group leader blocked due to write stall blocks other writers in queue with WriteOptions::no_slowdown set.
* Fix in-memory range tombstone truncation to avoid erroneously covering newer keys at a lower level, and include range tombstones in compacted files whose largest key is the range tombstone's start key.
* Properly set the stop key for a truncated manual CompactRange
* Fix slow flush/compaction when DB contains many snapshots. The problem became noticeable to us in DBs with 100,000+ snapshots, though it will affect others at different thresholds.
* Fix the bug that WriteBatchWithIndex's SeekForPrev() doesn't see the entries with the same key.
* Fix the bug where user comparator was sometimes fed with InternalKey instead of the user key. The bug manifests when during GenerateBottommostFiles.
* Fix a bug in WritePrepared txns where if the number of old snapshots goes beyond the snapshot cache size (128 default) the rest will not be checked when evicting a commit entry from the commit cache.
* Fixed Get correctness bug in the presence of range tombstones where merge operands covered by a range tombstone always result in NotFound.
* Start populating `NO_FILE_CLOSES` ticker statistic, which was always zero previously.
* The default value of NewBloomFilterPolicy()'s argument use_block_based_builder is changed to false. Note that this new default may cause large temp memory usage when building very large SST files.

## 5.17.0 (2018-10-05)
### Public API Change
* `OnTableFileCreated` will now be called for empty files generated during compaction. In that case, `TableFileCreationInfo::file_path` will be "(nil)" and `TableFileCreationInfo::file_size` will be zero.
* Add `FlushOptions::allow_write_stall`, which controls whether Flush calls start working immediately, even if it causes user writes to stall, or will wait until flush can be performed without causing write stall (similar to `CompactRangeOptions::allow_write_stall`). Note that the default value is false, meaning we add delay to Flush calls until stalling can be avoided when possible. This is behavior change compared to previous RocksDB versions, where Flush calls didn't check if they might cause stall or not.
* Application using PessimisticTransactionDB is expected to rollback/commit recovered transactions before starting new ones. This assumption is used to skip concurrency control during recovery.
* Expose column family id to `OnCompactionCompleted`.

### New Features
* TransactionOptions::skip_concurrency_control allows pessimistic transactions to skip the overhead of concurrency control. Could be used for optimizing certain transactions or during recovery.

### Bug Fixes
* Avoid creating empty SSTs and subsequently deleting them in certain cases during compaction.
* Sync CURRENT file contents during checkpoint.

## 5.16.3 (2018-10-01)
### Bug Fixes
* Fix crash caused when `CompactFiles` run with `CompactionOptions::compression == CompressionType::kDisableCompressionOption`. Now that setting causes the compression type to be chosen according to the column family-wide compression options.

## 5.16.2 (2018-09-21)
### Bug Fixes
* Fix bug in partition filters with format_version=4.

## 5.16.1 (2018-09-17)
### Bug Fixes
* Remove trace_analyzer_tool from rocksdb_lib target in TARGETS file.
* Fix RocksDB Java build and tests.
* Remove sync point in Block destructor.

## 5.16.0 (2018-08-21)
### Public API Change
* The merge operands are passed to `MergeOperator::ShouldMerge` in the reversed order relative to how they were merged (passed to FullMerge or FullMergeV2) for performance reasons
* GetAllKeyVersions() to take an extra argument of `max_num_ikeys`.
* Using ZSTD dictionary trainer (i.e., setting `CompressionOptions::zstd_max_train_bytes` to a nonzero value) now requires ZSTD version 1.1.3 or later.

### New Features
* Changes the format of index blocks by delta encoding the index values, which are the block handles. This saves the encoding of BlockHandle::offset of the non-head index entries in each restart interval. The feature is backward compatible but not forward compatible. It is disabled by default unless format_version 4 or above is used.
* Add a new tool: trace_analyzer. Trace_analyzer analyzes the trace file generated by using trace_replay API. It can convert the binary format trace file to a human readable txt file, output the statistics of the analyzed query types such as access statistics and size statistics, combining the dumped whole key space file to analyze, support query correlation analyzing, and etc. Current supported query types are: Get, Put, Delete, SingleDelete, DeleteRange, Merge, Iterator (Seek, SeekForPrev only).
* Add hash index support to data blocks, which helps reducing the cpu utilization of point-lookup operations. This feature is backward compatible with the data block created without the hash index. It is disabled by default unless BlockBasedTableOptions::data_block_index_type is set to data_block_index_type = kDataBlockBinaryAndHash.

### Bug Fixes
* Fix a bug in misreporting the estimated partition index size in properties block.

## 5.15.0 (2018-07-17)
### Public API Change
* Remove managed iterator. ReadOptions.managed is not effective anymore.
* For bottommost_compression, a compatible CompressionOptions is added via `bottommost_compression_opts`. To keep backward compatible, a new boolean `enabled` is added to CompressionOptions. For compression_opts, it will be always used no matter what value of `enabled` is. For bottommost_compression_opts, it will only be used when user set `enabled=true`, otherwise, compression_opts will be used for bottommost_compression as default.
* With LRUCache, when high_pri_pool_ratio > 0, midpoint insertion strategy will be enabled to put low-pri items to the tail of low-pri list (the midpoint) when they first inserted into the cache. This is to make cache entries never get hit age out faster, improving cache efficiency when large background scan presents.
* For users of `Statistics` objects created via `CreateDBStatistics()`, the format of the string returned by its `ToString()` method has changed.
* The "rocksdb.num.entries" table property no longer counts range deletion tombstones as entries.

### New Features
* Changes the format of index blocks by storing the key in their raw form rather than converting them to InternalKey. This saves 8 bytes per index key. The feature is backward compatible but not forward compatible. It is disabled by default unless format_version 3 or above is used.
* Avoid memcpy when reading mmap files with OpenReadOnly and max_open_files==-1.
* Support dynamically changing `ColumnFamilyOptions::ttl` via `SetOptions()`.
* Add a new table property, "rocksdb.num.range-deletions", which counts the number of range deletion tombstones in the table.
* Improve the performance of iterators doing long range scans by using readahead, when using direct IO.
* pin_top_level_index_and_filter (default true) in BlockBasedTableOptions can be used in combination with cache_index_and_filter_blocks to prefetch and pin the top-level index of partitioned index and filter blocks in cache. It has no impact when cache_index_and_filter_blocks is false.
* Write properties meta-block at the end of block-based table to save read-ahead IO.

### Bug Fixes
* Fix deadlock with enable_pipelined_write=true and max_successive_merges > 0
* Check conflict at output level in CompactFiles.
* Fix corruption in non-iterator reads when mmap is used for file reads
* Fix bug with prefix search in partition filters where a shared prefix would be ignored from the later partitions. The bug could report an eixstent key as missing. The bug could be triggered if prefix_extractor is set and partition filters is enabled.
* Change default value of `bytes_max_delete_chunk` to 0 in NewSstFileManager() as it doesn't work well with checkpoints.
* Fix a bug caused by not copying the block trailer with compressed SST file, direct IO, prefetcher and no compressed block cache.
* Fix write can stuck indefinitely if enable_pipelined_write=true. The issue exists since pipelined write was introduced in 5.5.0.

## 5.14.0 (2018-05-16)
### Public API Change
* Add a BlockBasedTableOption to align uncompressed data blocks on the smaller of block size or page size boundary, to reduce flash reads by avoiding reads spanning 4K pages.
* The background thread naming convention changed (on supporting platforms) to "rocksdb:<thread pool priority><thread number>", e.g., "rocksdb:low0".
* Add a new ticker stat rocksdb.number.multiget.keys.found to count number of keys successfully read in MultiGet calls
* Touch-up to write-related counters in PerfContext. New counters added: write_scheduling_flushes_compactions_time, write_thread_wait_nanos. Counters whose behavior was fixed or modified: write_memtable_time, write_pre_and_post_process_time, write_delay_time.
* Posix Env's NewRandomRWFile() will fail if the file doesn't exist.
* Now, `DBOptions::use_direct_io_for_flush_and_compaction` only applies to background writes, and `DBOptions::use_direct_reads` applies to both user reads and background reads. This conforms with Linux's `open(2)` manpage, which advises against simultaneously reading a file in buffered and direct modes, due to possibly undefined behavior and degraded performance.
* Iterator::Valid() always returns false if !status().ok(). So, now when doing a Seek() followed by some Next()s, there's no need to check status() after every operation.
* Iterator::Seek()/SeekForPrev()/SeekToFirst()/SeekToLast() always resets status().
* Introduced `CompressionOptions::kDefaultCompressionLevel`, which is a generic way to tell RocksDB to use the compression library's default level. It is now the default value for `CompressionOptions::level`. Previously the level defaulted to -1, which gave poor compression ratios in ZSTD.

### New Features
* Introduce TTL for level compaction so that all files older than ttl go through the compaction process to get rid of old data.
* TransactionDBOptions::write_policy can be configured to enable WritePrepared 2PC transactions. Read more about them in the wiki.
* Add DB properties "rocksdb.block-cache-capacity", "rocksdb.block-cache-usage", "rocksdb.block-cache-pinned-usage" to show block cache usage.
* Add `Env::LowerThreadPoolCPUPriority(Priority)` method, which lowers the CPU priority of background (esp. compaction) threads to minimize interference with foreground tasks.
* Fsync parent directory after deleting a file in delete scheduler.
* In level-based compaction, if bottom-pri thread pool was setup via `Env::SetBackgroundThreads()`, compactions to the bottom level will be delegated to that thread pool.
* `prefix_extractor` has been moved from ImmutableCFOptions to MutableCFOptions, meaning it can be dynamically changed without a DB restart.

### Bug Fixes
* Fsync after writing global seq number to the ingestion file in ExternalSstFileIngestionJob.
* Fix WAL corruption caused by race condition between user write thread and FlushWAL when two_write_queue is not set.
* Fix `BackupableDBOptions::max_valid_backups_to_open` to not delete backup files when refcount cannot be accurately determined.
* Fix memory leak when pin_l0_filter_and_index_blocks_in_cache is used with partitioned filters
* Disable rollback of merge operands in WritePrepared transactions to work around an issue in MyRocks. It can be enabled back by setting TransactionDBOptions::rollback_merge_operands to true.
* Fix wrong results by ReverseBytewiseComparator::FindShortSuccessor()

### Java API Changes
* Add `BlockBasedTableConfig.setBlockCache` to allow sharing a block cache across DB instances.
* Added SstFileManager to the Java API to allow managing SST files across DB instances.

## 5.13.0 (2018-03-20)
### Public API Change
* RocksDBOptionsParser::Parse()'s `ignore_unknown_options` argument will only be effective if the option file shows it is generated using a higher version of RocksDB than the current version.
* Remove CompactionEventListener.

### New Features
* SstFileManager now can cancel compactions if they will result in max space errors. SstFileManager users can also use SetCompactionBufferSize to specify how much space must be leftover during a compaction for auxiliary file functions such as logging and flushing.
* Avoid unnecessarily flushing in `CompactRange()` when the range specified by the user does not overlap unflushed memtables.
* If `ColumnFamilyOptions::max_subcompactions` is set greater than one, we now parallelize large manual level-based compactions.
* Add "rocksdb.live-sst-files-size" DB property to return total bytes of all SST files belong to the latest LSM tree.
* NewSstFileManager to add an argument bytes_max_delete_chunk with default 64MB. With this argument, a file larger than 64MB will be ftruncated multiple times based on this size.

### Bug Fixes
* Fix a leak in prepared_section_completed_ where the zeroed entries would not removed from the map.
* Fix WAL corruption caused by race condition between user write thread and backup/checkpoint thread.

## 5.12.0 (2018-02-14)
### Public API Change
* Iterator::SeekForPrev is now a pure virtual method. This is to prevent user who implement the Iterator interface fail to implement SeekForPrev by mistake.
* Add `include_end` option to make the range end exclusive when `include_end == false` in `DeleteFilesInRange()`.
* Add `CompactRangeOptions::allow_write_stall`, which makes `CompactRange` start working immediately, even if it causes user writes to stall. The default value is false, meaning we add delay to `CompactRange` calls until stalling can be avoided when possible. Note this delay is not present in previous RocksDB versions.
* Creating checkpoint with empty directory now returns `Status::InvalidArgument`; previously, it returned `Status::IOError`.
* Adds a BlockBasedTableOption to turn off index block compression.
* Close() method now returns a status when closing a db.

### New Features
* Improve the performance of iterators doing long range scans by using readahead.
* Add new function `DeleteFilesInRanges()` to delete files in multiple ranges at once for better performance.
* FreeBSD build support for RocksDB and RocksJava.
* Improved performance of long range scans with readahead.
* Updated to and now continuously tested in Visual Studio 2017.

### Bug Fixes
* Fix `DisableFileDeletions()` followed by `GetSortedWalFiles()` to not return obsolete WAL files that `PurgeObsoleteFiles()` is going to delete.
* Fix Handle error return from WriteBuffer() during WAL file close and DB close.
* Fix advance reservation of arena block addresses.
* Fix handling of empty string as checkpoint directory.

## 5.11.0 (2018-01-08)
### Public API Change
* Add `autoTune` and `getBytesPerSecond()` to RocksJava RateLimiter

### New Features
* Add a new histogram stat called rocksdb.db.flush.micros for memtable flush.
* Add "--use_txn" option to use transactional API in db_stress.
* Disable onboard cache for compaction output in Windows platform.
* Improve the performance of iterators doing long range scans by using readahead.

### Bug Fixes
* Fix a stack-use-after-scope bug in ForwardIterator.
* Fix builds on platforms including Linux, Windows, and PowerPC.
* Fix buffer overrun in backup engine for DBs with huge number of files.
* Fix a mislabel bug for bottom-pri compaction threads.
* Fix DB::Flush() keep waiting after flush finish under certain condition.

## 5.10.0 (2017-12-11)
### Public API Change
* When running `make` with environment variable `USE_SSE` set and `PORTABLE` unset, will use all machine features available locally. Previously this combination only compiled SSE-related features.

### New Features
* Provide lifetime hints when writing files on Linux. This reduces hardware write-amp on storage devices supporting multiple streams.
* Add a DB stat, `NUMBER_ITER_SKIP`, which returns how many internal keys were skipped during iterations (e.g., due to being tombstones or duplicate versions of a key).
* Add PerfContext counters, `key_lock_wait_count` and `key_lock_wait_time`, which measure the number of times transactions wait on key locks and total amount of time waiting.

### Bug Fixes
* Fix IOError on WAL write doesn't propagate to write group follower
* Make iterator invalid on merge error.
* Fix performance issue in `IngestExternalFile()` affecting databases with large number of SST files.
* Fix possible corruption to LSM structure when `DeleteFilesInRange()` deletes a subset of files spanned by a `DeleteRange()` marker.

## 5.9.0 (2017-11-01)
### Public API Change
* `BackupableDBOptions::max_valid_backups_to_open == 0` now means no backups will be opened during BackupEngine initialization. Previously this condition disabled limiting backups opened.
* `DBOptions::preserve_deletes` is a new option that allows one to specify that DB should not drop tombstones for regular deletes if they have sequence number larger than what was set by the new API call `DB::SetPreserveDeletesSequenceNumber(SequenceNumber seqnum)`. Disabled by default.
* API call `DB::SetPreserveDeletesSequenceNumber(SequenceNumber seqnum)` was added, users who wish to preserve deletes are expected to periodically call this function to advance the cutoff seqnum (all deletes made before this seqnum can be dropped by DB). It's user responsibility to figure out how to advance the seqnum in the way so the tombstones are kept for the desired period of time, yet are eventually processed in time and don't eat up too much space.
* `ReadOptions::iter_start_seqnum` was added;
if set to something > 0 user will see 2 changes in iterators behavior 1) only keys written with sequence larger than this parameter would be returned and 2) the `Slice` returned by iter->key() now points to the memory that keep User-oriented representation of the internal key, rather than user key. New struct `FullKey` was added to represent internal keys, along with a new helper function `ParseFullKey(const Slice& internal_key, FullKey* result);`.
* Deprecate trash_dir param in NewSstFileManager, right now we will rename deleted files to <name>.trash instead of moving them to trash directory
* Allow setting a custom trash/DB size ratio limit in the SstFileManager, after which files that are to be scheduled for deletion are deleted immediately, regardless of any delete ratelimit.
* Return an error on write if write_options.sync = true and write_options.disableWAL = true to warn user of inconsistent options. Previously we will not write to WAL and not respecting the sync options in this case.

### New Features
* CRC32C is now using the 3-way pipelined SSE algorithm `crc32c_3way` on supported platforms to improve performance. The system will choose to use this algorithm on supported platforms automatically whenever possible. If PCLMULQDQ is not supported it will fall back to the old Fast_CRC32 algorithm.
* `DBOptions::writable_file_max_buffer_size` can now be changed dynamically.
* `DBOptions::bytes_per_sync`, `DBOptions::compaction_readahead_size`, and `DBOptions::wal_bytes_per_sync` can now be changed dynamically, `DBOptions::wal_bytes_per_sync` will flush all memtables and switch to a new WAL file.
* Support dynamic adjustment of rate limit according to demand for background I/O. It can be enabled by passing `true` to the `auto_tuned` parameter in `NewGenericRateLimiter()`. The value passed as `rate_bytes_per_sec` will still be respected as an upper-bound.
* Support dynamically changing `ColumnFamilyOptions::compaction_options_fifo`.
* Introduce `EventListener::OnStallConditionsChanged()` callback. Users can implement it to be notified when user writes are stalled, stopped, or resumed.
* Add a new db property "rocksdb.estimate-oldest-key-time" to return oldest data timestamp. The property is available only for FIFO compaction with compaction_options_fifo.allow_compaction = false.
* Upon snapshot release, recompact bottommost files containing deleted/overwritten keys that previously could not be dropped due to the snapshot. This alleviates space-amp caused by long-held snapshots.
* Support lower bound on iterators specified via `ReadOptions::iterate_lower_bound`.
* Support for differential snapshots (via iterator emitting the sequence of key-values representing the difference between DB state at two different sequence numbers). Supports preserving and emitting puts and regular deletes, doesn't support SingleDeletes, MergeOperator, Blobs and Range Deletes.

### Bug Fixes
* Fix a potential data inconsistency issue during point-in-time recovery. `DB:Open()` will abort if column family inconsistency is found during PIT recovery.
* Fix possible metadata corruption in databases using `DeleteRange()`.

## 5.8.0 (2017-08-30)
### Public API Change
* Users of `Statistics::getHistogramString()` will see fewer histogram buckets and different bucket endpoints.
* `Slice::compare` and BytewiseComparator `Compare` no longer accept `Slice`s containing nullptr.
* `Transaction::Get` and `Transaction::GetForUpdate` variants with `PinnableSlice` added.

### New Features
* Add Iterator::Refresh(), which allows users to update the iterator state so that they can avoid some initialization costs of recreating iterators.
* Replace dynamic_cast<> (except unit test) so people can choose to build with RTTI off. With make, release mode is by default built with -fno-rtti and debug mode is built without it. Users can override it by setting USE_RTTI=0 or 1.
* Universal compactions including the bottom level can be executed in a dedicated thread pool. This alleviates head-of-line blocking in the compaction queue, which cause write stalling, particularly in multi-instance use cases. Users can enable this feature via `Env::SetBackgroundThreads(N, Env::Priority::BOTTOM)`, where `N > 0`.
* Allow merge operator to be called even with a single merge operand during compactions, by appropriately overriding `MergeOperator::AllowSingleOperand`.
* Add `DB::VerifyChecksum()`, which verifies the checksums in all SST files in a running DB.
* Block-based table support for disabling checksums by setting `BlockBasedTableOptions::checksum = kNoChecksum`.

### Bug Fixes
* Fix wrong latencies in `rocksdb.db.get.micros`, `rocksdb.db.write.micros`, and `rocksdb.sst.read.micros`.
* Fix incorrect dropping of deletions during intra-L0 compaction.
* Fix transient reappearance of keys covered by range deletions when memtable prefix bloom filter is enabled.
* Fix potentially wrong file smallest key when range deletions separated by snapshot are written together.

## 5.7.0 (2017-07-13)
### Public API Change
* DB property "rocksdb.sstables" now prints keys in hex form.

### New Features
* Measure estimated number of reads per file. The information can be accessed through DB::GetColumnFamilyMetaData or "rocksdb.sstables" DB property.
* RateLimiter support for throttling background reads, or throttling the sum of background reads and writes. This can give more predictable I/O usage when compaction reads more data than it writes, e.g., due to lots of deletions.
* [Experimental] FIFO compaction with TTL support. It can be enabled by setting CompactionOptionsFIFO.ttl > 0.
* Introduce `EventListener::OnBackgroundError()` callback. Users can implement it to be notified of errors causing the DB to enter read-only mode, and optionally override them.
* Partitioned Index/Filters exiting the experimental mode. To enable partitioned indexes set index_type to kTwoLevelIndexSearch and to further enable partitioned filters set partition_filters to true. To configure the partition size set metadata_block_size.


### Bug Fixes
* Fix discarding empty compaction output files when `DeleteRange()` is used together with subcompactions.

## 5.6.0 (2017-06-06)
### Public API Change
* Scheduling flushes and compactions in the same thread pool is no longer supported by setting `max_background_flushes=0`. Instead, users can achieve this by configuring their high-pri thread pool to have zero threads.
* Replace `Options::max_background_flushes`, `Options::max_background_compactions`, and `Options::base_background_compactions` all with `Options::max_background_jobs`, which automatically decides how many threads to allocate towards flush/compaction.
* options.delayed_write_rate by default take the value of options.rate_limiter rate.
* Replace global variable `IOStatsContext iostats_context` with `IOStatsContext* get_iostats_context()`; replace global variable `PerfContext perf_context` with `PerfContext* get_perf_context()`.

### New Features
* Change ticker/histogram statistics implementations to use core-local storage. This improves aggregation speed compared to our previous thread-local approach, particularly for applications with many threads.
* Users can pass a cache object to write buffer manager, so that they can cap memory usage for memtable and block cache using one single limit.
* Flush will be triggered when 7/8 of the limit introduced by write_buffer_manager or db_write_buffer_size is triggered, so that the hard threshold is hard to hit.
* Introduce WriteOptions.low_pri. If it is true, low priority writes will be throttled if the compaction is behind.
* `DB::IngestExternalFile()` now supports ingesting files into a database containing range deletions.

### Bug Fixes
* Shouldn't ignore return value of fsync() in flush.

## 5.5.0 (2017-05-17)
### New Features
* FIFO compaction to support Intra L0 compaction too with CompactionOptionsFIFO.allow_compaction=true.
* DB::ResetStats() to reset internal stats.
* Statistics::Reset() to reset user stats.
* ldb add option --try_load_options, which will open DB with its own option file.
* Introduce WriteBatch::PopSavePoint to pop the most recent save point explicitly.
* Support dynamically change `max_open_files` option via SetDBOptions()
* Added DB::CreateColumnFamilie() and DB::DropColumnFamilies() to bulk create/drop column families.
* Add debugging function `GetAllKeyVersions` to see internal versions of a range of keys.
* Support file ingestion with universal compaction style
* Support file ingestion behind with option `allow_ingest_behind`
* New option enable_pipelined_write which may improve write throughput in case writing from multiple threads and WAL enabled.

### Bug Fixes
* Fix the bug that Direct I/O uses direct reads for non-SST file

## 5.4.0 (2017-04-11)
### Public API Change
* random_access_max_buffer_size no longer has any effect
* Removed Env::EnableReadAhead(), Env::ShouldForwardRawRequest()
* Support dynamically change `stats_dump_period_sec` option via SetDBOptions().
* Added ReadOptions::max_skippable_internal_keys to set a threshold to fail a request as incomplete when too many keys are being skipped when using iterators.
* DB::Get in place of std::string accepts PinnableSlice, which avoids the extra memcpy of value to std::string in most of cases.
    * PinnableSlice releases the pinned resources that contain the value when it is destructed or when ::Reset() is called on it.
    * The old API that accepts std::string, although discouraged, is still supported.
* Replace Options::use_direct_writes with Options::use_direct_io_for_flush_and_compaction. Read Direct IO wiki for details.
* Added CompactionEventListener and EventListener::OnFlushBegin interfaces.

### New Features
* Memtable flush can be avoided during checkpoint creation if total log file size is smaller than a threshold specified by the user.
* Introduce level-based L0->L0 compactions to reduce file count, so write delays are incurred less often.
* (Experimental) Partitioning filters which creates an index on the partitions. The feature can be enabled by setting partition_filters when using kFullFilter. Currently the feature also requires two-level indexing to be enabled. Number of partitions is the same as the number of partitions for indexes, which is controlled by metadata_block_size.

## 5.3.0 (2017-03-08)
### Public API Change
* Remove disableDataSync option.
* Remove timeout_hint_us option from WriteOptions. The option has been deprecated and has no effect since 3.13.0.
* Remove option min_partial_merge_operands. Partial merge operands will always be merged in flush or compaction if there are more than one.
* Remove option verify_checksums_in_compaction. Compaction will always verify checksum.

### Bug Fixes
* Fix the bug that iterator may skip keys

## 5.2.0 (2017-02-08)
### Public API Change
* NewLRUCache() will determine number of shard bits automatically based on capacity, if the user doesn't pass one. This also impacts the default block cache when the user doesn't explicit provide one.
* Change the default of delayed slowdown value to 16MB/s and further increase the L0 stop condition to 36 files.
* Options::use_direct_writes and Options::use_direct_reads are now ready to use.
* (Experimental) Two-level indexing that partition the index and creates a 2nd level index on the partitions. The feature can be enabled by setting kTwoLevelIndexSearch as IndexType and configuring index_per_partition.

### New Features
* Added new overloaded function GetApproximateSizes that allows to specify if memtable stats should be computed only without computing SST files' stats approximations.
* Added new function GetApproximateMemTableStats that approximates both number of records and size of memtables.
* Add Direct I/O mode for SST file I/O

### Bug Fixes
* RangeSync() should work if ROCKSDB_FALLOCATE_PRESENT is not set
* Fix wrong results in a data race case in Get()
* Some fixes related to 2PC.
* Fix bugs of data corruption in direct I/O

## 5.1.0 (2017-01-13)
* Support dynamically change `delete_obsolete_files_period_micros` option via SetDBOptions().
* Added EventListener::OnExternalFileIngested which will be called when IngestExternalFile() add a file successfully.
* BackupEngine::Open and BackupEngineReadOnly::Open now always return error statuses matching those of the backup Env.

### Bug Fixes
* Fix the bug that if 2PC is enabled, checkpoints may loss some recent transactions.
* When file copying is needed when creating checkpoints or bulk loading files, fsync the file after the file copying.

## 5.0.0 (2016-11-17)
### Public API Change
* Options::max_bytes_for_level_multiplier is now a double along with all getters and setters.
* Support dynamically change `delayed_write_rate` and `max_total_wal_size` options via SetDBOptions().
* Introduce DB::DeleteRange for optimized deletion of large ranges of contiguous keys.
* Support dynamically change `delayed_write_rate` option via SetDBOptions().
* Options::allow_concurrent_memtable_write and Options::enable_write_thread_adaptive_yield are now true by default.
* Remove Tickers::SEQUENCE_NUMBER to avoid confusion if statistics object is shared among RocksDB instance. Alternatively DB::GetLatestSequenceNumber() can be used to get the same value.
* Options.level0_stop_writes_trigger default value changes from 24 to 32.
* New compaction filter API: CompactionFilter::FilterV2(). Allows to drop ranges of keys.
* Removed flashcache support.
* DB::AddFile() is deprecated and is replaced with DB::IngestExternalFile(). DB::IngestExternalFile() remove all the restrictions that existed for DB::AddFile.

### New Features
* Add avoid_flush_during_shutdown option, which speeds up DB shutdown by not flushing unpersisted data (i.e. with disableWAL = true). Unpersisted data will be lost. The options is dynamically changeable via SetDBOptions().
* Add memtable_insert_with_hint_prefix_extractor option. The option is mean to reduce CPU usage for inserting keys into memtable, if keys can be group by prefix and insert for each prefix are sequential or almost sequential. See include/rocksdb/options.h for more details.
* Add LuaCompactionFilter in utilities.  This allows developers to write compaction filters in Lua.  To use this feature, LUA_PATH needs to be set to the root directory of Lua.
* No longer populate "LATEST_BACKUP" file in backup directory, which formerly contained the number of the latest backup. The latest backup can be determined by finding the highest numbered file in the "meta/" subdirectory.

## 4.13.0 (2016-10-18)
### Public API Change
* DB::GetOptions() reflect dynamic changed options (i.e. through DB::SetOptions()) and return copy of options instead of reference.
* Added Statistics::getAndResetTickerCount().

### New Features
* Add DB::SetDBOptions() to dynamic change base_background_compactions and max_background_compactions.
* Added Iterator::SeekForPrev(). This new API will seek to the last key that less than or equal to the target key.

## 4.12.0 (2016-09-12)
### Public API Change
* CancelAllBackgroundWork() flushes all memtables for databases containing writes that have bypassed the WAL (writes issued with WriteOptions::disableWAL=true) before shutting down background threads.
* Merge options source_compaction_factor, max_grandparent_overlap_bytes and expanded_compaction_factor into max_compaction_bytes.
* Remove ImmutableCFOptions.
* Add a compression type ZSTD, which can work with ZSTD 0.8.0 or up. Still keep ZSTDNotFinal for compatibility reasons.

### New Features
* Introduce NewClockCache, which is based on CLOCK algorithm with better concurrent performance in some cases. It can be used to replace the default LRU-based block cache and table cache. To use it, RocksDB need to be linked with TBB lib.
* Change ticker/histogram statistics implementations to accumulate data in thread-local storage, which improves CPU performance by reducing cache coherency costs. Callers of CreateDBStatistics do not need to change anything to use this feature.
* Block cache mid-point insertion, where index and filter block are inserted into LRU block cache with higher priority. The feature can be enabled by setting BlockBasedTableOptions::cache_index_and_filter_blocks_with_high_priority to true and high_pri_pool_ratio > 0 when creating NewLRUCache.

## 4.11.0 (2016-08-01)
### Public API Change
* options.memtable_prefix_bloom_huge_page_tlb_size => memtable_huge_page_size. When it is set, RocksDB will try to allocate memory from huge page for memtable too, rather than just memtable bloom filter.

### New Features
* A tool to migrate DB after options change. See include/rocksdb/utilities/option_change_migration.h.
* Add ReadOptions.background_purge_on_iterator_cleanup. If true, we avoid file deletion when destroying iterators.

## 4.10.0 (2016-07-05)
### Public API Change
* options.memtable_prefix_bloom_bits changes to options.memtable_prefix_bloom_bits_ratio and deprecate options.memtable_prefix_bloom_probes
* enum type CompressionType and PerfLevel changes from char to unsigned char. Value of all PerfLevel shift by one.
* Deprecate options.filter_deletes.

### New Features
* Add avoid_flush_during_recovery option.
* Add a read option background_purge_on_iterator_cleanup to avoid deleting files in foreground when destroying iterators. Instead, a job is scheduled in high priority queue and would be executed in a separate background thread.
* RepairDB support for column families. RepairDB now associates data with non-default column families using information embedded in the SST/WAL files (4.7 or later). For data written by 4.6 or earlier, RepairDB associates it with the default column family.
* Add options.write_buffer_manager which allows users to control total memtable sizes across multiple DB instances.

## 4.9.0 (2016-06-09)
### Public API changes
* Add bottommost_compression option, This option can be used to set a specific compression algorithm for the bottommost level (Last level containing files in the DB).
* Introduce CompactionJobInfo::compression, This field state the compression algorithm used to generate the output files of the compaction.
* Deprecate BlockBaseTableOptions.hash_index_allow_collision=false
* Deprecate options builder (GetOptions()).

### New Features
* Introduce NewSimCache() in rocksdb/utilities/sim_cache.h. This function creates a block cache that is able to give simulation results (mainly hit rate) of simulating block behavior with a configurable cache size.

## 4.8.0 (2016-05-02)
### Public API Change
* Allow preset compression dictionary for improved compression of block-based tables. This is supported for zlib, zstd, and lz4. The compression dictionary's size is configurable via CompressionOptions::max_dict_bytes.
* Delete deprecated classes for creating backups (BackupableDB) and restoring from backups (RestoreBackupableDB). Now, BackupEngine should be used for creating backups, and BackupEngineReadOnly should be used for restorations. For more details, see https://github.com/facebook/rocksdb/wiki/How-to-backup-RocksDB%3F
* Expose estimate of per-level compression ratio via DB property: "rocksdb.compression-ratio-at-levelN".
* Added EventListener::OnTableFileCreationStarted. EventListener::OnTableFileCreated will be called on failure case. User can check creation status via TableFileCreationInfo::status.

### New Features
* Add ReadOptions::readahead_size. If non-zero, NewIterator will create a new table reader which performs reads of the given size.

## 4.7.0 (2016-04-08)
### Public API Change
* rename options compaction_measure_io_stats to report_bg_io_stats and include flush too.
* Change some default options. Now default options will optimize for server-workloads. Also enable slowdown and full stop triggers for pending compaction bytes. These changes may cause sub-optimal performance or significant increase of resource usage. To avoid these risks, users can open existing RocksDB with options extracted from RocksDB option files. See https://github.com/facebook/rocksdb/wiki/RocksDB-Options-File for how to use RocksDB option files. Or you can call Options.OldDefaults() to recover old defaults. DEFAULT_OPTIONS_HISTORY.md will track change history of default options.

## 4.6.0 (2016-03-10)
### Public API Changes
* Change default of BlockBasedTableOptions.format_version to 2. It means default DB created by 4.6 or up cannot be opened by RocksDB version 3.9 or earlier.
* Added strict_capacity_limit option to NewLRUCache. If the flag is set to true, insert to cache will fail if no enough capacity can be free. Signature of Cache::Insert() is updated accordingly.
* Tickers [NUMBER_DB_NEXT, NUMBER_DB_PREV, NUMBER_DB_NEXT_FOUND, NUMBER_DB_PREV_FOUND, ITER_BYTES_READ] are not updated immediately. The are updated when the Iterator is deleted.
* Add monotonically increasing counter (DB property "rocksdb.current-super-version-number") that increments upon any change to the LSM tree.

### New Features
* Add CompactionPri::kMinOverlappingRatio, a compaction picking mode friendly to write amplification.
* Deprecate Iterator::IsKeyPinned() and replace it with Iterator::GetProperty() with prop_name="rocksdb.iterator.is.key.pinned"

## 4.5.0 (2016-02-05)
### Public API Changes
* Add a new perf context level between kEnableCount and kEnableTime. Level 2 now does not include timers for mutexes.
* Statistics of mutex operation durations will not be measured by default. If you want to have them enabled, you need to set Statistics::stats_level_ to kAll.
* DBOptions::delete_scheduler and NewDeleteScheduler() are removed, please use DBOptions::sst_file_manager and NewSstFileManager() instead

### New Features
* ldb tool now supports operations to non-default column families.
* Add kPersistedTier to ReadTier.  This option allows Get and MultiGet to read only the persited data and skip mem-tables if writes were done with disableWAL = true.
* Add DBOptions::sst_file_manager. Use NewSstFileManager() in include/rocksdb/sst_file_manager.h to create a SstFileManager that can be used to track the total size of SST files and control the SST files deletion rate.

## 4.4.0 (2016-01-14)
### Public API Changes
* Change names in CompactionPri and add a new one.
* Deprecate options.soft_rate_limit and add options.soft_pending_compaction_bytes_limit.
* If options.max_write_buffer_number > 3, writes will be slowed down when writing to the last write buffer to delay a full stop.
* Introduce CompactionJobInfo::compaction_reason, this field include the reason to trigger the compaction.
* After slow down is triggered, if estimated pending compaction bytes keep increasing, slowdown more.
* Increase default options.delayed_write_rate to 2MB/s.
* Added a new parameter --path to ldb tool. --path accepts the name of either MANIFEST, SST or a WAL file. Either --db or --path can be used when calling ldb.

## 4.3.0 (2015-12-08)
### New Features
* CompactionFilter has new member function called IgnoreSnapshots which allows CompactionFilter to be called even if there are snapshots later than the key.
* RocksDB will now persist options under the same directory as the RocksDB database on successful DB::Open, CreateColumnFamily, DropColumnFamily, and SetOptions.
* Introduce LoadLatestOptions() in rocksdb/utilities/options_util.h.  This function can construct the latest DBOptions / ColumnFamilyOptions used by the specified RocksDB intance.
* Introduce CheckOptionsCompatibility() in rocksdb/utilities/options_util.h.  This function checks whether the input set of options is able to open the specified DB successfully.

### Public API Changes
* When options.db_write_buffer_size triggers, only the column family with the largest column family size will be flushed, not all the column families.

## 4.2.0 (2015-11-09)
### New Features
* Introduce CreateLoggerFromOptions(), this function create a Logger for provided DBOptions.
* Add GetAggregatedIntProperty(), which returns the sum of the GetIntProperty of all the column families.
* Add MemoryUtil in rocksdb/utilities/memory.h.  It currently offers a way to get the memory usage by type from a list rocksdb instances.

### Public API Changes
* CompactionFilter::Context includes information of Column Family ID
* The need-compaction hint given by TablePropertiesCollector::NeedCompact() will be persistent and recoverable after DB recovery. This introduces a breaking format change. If you use this experimental feature, including NewCompactOnDeletionCollectorFactory() in the new version, you may not be able to directly downgrade the DB back to version 4.0 or lower.
* TablePropertiesCollectorFactory::CreateTablePropertiesCollector() now takes an option Context, containing the information of column family ID for the file being written.
* Remove DefaultCompactionFilterFactory.


## 4.1.0 (2015-10-08)
### New Features
* Added single delete operation as a more efficient way to delete keys that have not been overwritten.
* Added experimental AddFile() to DB interface that allow users to add files created by SstFileWriter into an empty Database, see include/rocksdb/sst_file_writer.h and DB::AddFile() for more info.
* Added support for opening SST files with .ldb suffix which enables opening LevelDB databases.
* CompactionFilter now supports filtering of merge operands and merge results.

### Public API Changes
* Added SingleDelete() to the DB interface.
* Added AddFile() to DB interface.
* Added SstFileWriter class.
* CompactionFilter has a new method FilterMergeOperand() that RocksDB applies to every merge operand during compaction to decide whether to filter the operand.
* We removed CompactionFilterV2 interfaces from include/rocksdb/compaction_filter.h. The functionality was deprecated already in version 3.13.

## 4.0.0 (2015-09-09)
### New Features
* Added support for transactions.  See include/rocksdb/utilities/transaction.h for more info.
* DB::GetProperty() now accepts "rocksdb.aggregated-table-properties" and "rocksdb.aggregated-table-properties-at-levelN", in which case it returns aggregated table properties of the target column family, or the aggregated table properties of the specified level N if the "at-level" version is used.
* Add compression option kZSTDNotFinalCompression for people to experiment ZSTD although its format is not finalized.
* We removed the need for LATEST_BACKUP file in BackupEngine. We still keep writing it when we create new backups (because of backward compatibility), but we don't read it anymore.

### Public API Changes
* Removed class Env::RandomRWFile and Env::NewRandomRWFile().
* Renamed DBOptions.num_subcompactions to DBOptions.max_subcompactions to make the name better match the actual functionality of the option.
* Added Equal() method to the Comparator interface that can optionally be overwritten in cases where equality comparisons can be done more efficiently than three-way comparisons.
* Previous 'experimental' OptimisticTransaction class has been replaced by Transaction class.

## 3.13.0 (2015-08-06)
### New Features
* RollbackToSavePoint() in WriteBatch/WriteBatchWithIndex
* Add NewCompactOnDeletionCollectorFactory() in utilities/table_properties_collectors, which allows rocksdb to mark a SST file as need-compaction when it observes at least D deletion entries in any N consecutive entries in that SST file.  Note that this feature depends on an experimental NeedCompact() API --- the result of this API will not persist after DB restart.
* Add DBOptions::delete_scheduler. Use NewDeleteScheduler() in include/rocksdb/delete_scheduler.h to create a DeleteScheduler that can be shared among multiple RocksDB instances to control the file deletion rate of SST files that exist in the first db_path.

### Public API Changes
* Deprecated WriteOptions::timeout_hint_us. We no longer support write timeout. If you really need this option, talk to us and we might consider returning it.
* Deprecated purge_redundant_kvs_while_flush option.
* Removed BackupEngine::NewBackupEngine() and NewReadOnlyBackupEngine() that were deprecated in RocksDB 3.8. Please use BackupEngine::Open() instead.
* Deprecated Compaction Filter V2. We are not aware of any existing use-cases. If you use this filter, your compile will break with RocksDB 3.13. Please let us know if you use it and we'll put it back in RocksDB 3.14.
* Env::FileExists now returns a Status instead of a boolean
* Add statistics::getHistogramString() to print detailed distribution of a histogram metric.
* Add DBOptions::skip_stats_update_on_db_open.  When it is on, DB::Open() will run faster as it skips the random reads required for loading necessary stats from SST files to optimize compaction.

## 3.12.0 (2015-07-02)
### New Features
* Added experimental support for optimistic transactions.  See include/rocksdb/utilities/optimistic_transaction.h for more info.
* Added a new way to report QPS from db_bench (check out --report_file and --report_interval_seconds)
* Added a cache for individual rows. See DBOptions::row_cache for more info.
* Several new features on EventListener (see include/rocksdb/listener.h):
 - OnCompactionCompleted() now returns per-compaction job statistics, defined in include/rocksdb/compaction_job_stats.h.
 - Added OnTableFileCreated() and OnTableFileDeleted().
* Add compaction_options_universal.enable_trivial_move to true, to allow trivial move while performing universal compaction. Trivial move will happen only when all the input files are non overlapping.

### Public API changes
* EventListener::OnFlushCompleted() now passes FlushJobInfo instead of a list of parameters.
* DB::GetDbIdentity() is now a const function.  If this function is overridden in your application, be sure to also make GetDbIdentity() const to avoid compile error.
* Move listeners from ColumnFamilyOptions to DBOptions.
* Add max_write_buffer_number_to_maintain option
* DB::CompactRange()'s parameter reduce_level is changed to change_level, to allow users to move levels to lower levels if allowed. It can be used to migrate a DB from options.level_compaction_dynamic_level_bytes=false to options.level_compaction_dynamic_level_bytes.true.
* Change default value for options.compaction_filter_factory and options.compaction_filter_factory_v2 to nullptr instead of DefaultCompactionFilterFactory and DefaultCompactionFilterFactoryV2.
* If CancelAllBackgroundWork is called without doing a flush after doing loads with WAL disabled, the changes which haven't been flushed before the call to CancelAllBackgroundWork will be lost.
* WBWIIterator::Entry() now returns WriteEntry instead of `const WriteEntry&`
* options.hard_rate_limit is deprecated.
* When options.soft_rate_limit or options.level0_slowdown_writes_trigger is triggered, the way to slow down writes is changed to: write rate to DB is limited to to options.delayed_write_rate.
* DB::GetApproximateSizes() adds a parameter to allow the estimation to include data in mem table, with default to be not to include. It is now only supported in skip list mem table.
* DB::CompactRange() now accept CompactRangeOptions instead of multiple parameters. CompactRangeOptions is defined in include/rocksdb/options.h.
* CompactRange() will now skip bottommost level compaction for level based compaction if there is no compaction filter, bottommost_level_compaction is introduced in CompactRangeOptions to control when it's possible to skip bottommost level compaction. This mean that if you want the compaction to produce a single file you need to set bottommost_level_compaction to BottommostLevelCompaction::kForce.
* Add Cache.GetPinnedUsage() to get the size of memory occupied by entries that are in use by the system.
* DB:Open() will fail if the compression specified in Options is not linked with the binary. If you see this failure, recompile RocksDB with compression libraries present on your system. Also, previously our default compression was snappy. This behavior is now changed. Now, the default compression is snappy only if it's available on the system. If it isn't we change the default to kNoCompression.
* We changed how we account for memory used in block cache. Previously, we only counted the sum of block sizes currently present in block cache. Now, we count the actual memory usage of the blocks. For example, a block of size 4.5KB will use 8KB memory with jemalloc. This might decrease your memory usage and possibly decrease performance. Increase block cache size if you see this happening after an upgrade.
* Add BackupEngineImpl.options_.max_background_operations to specify the maximum number of operations that may be performed in parallel. Add support for parallelized backup and restore.
* Add DB::SyncWAL() that does a WAL sync without blocking writers.

## 3.11.0 (2015-05-19)
### New Features
* Added a new API Cache::SetCapacity(size_t capacity) to dynamically change the maximum configured capacity of the cache. If the new capacity is less than the existing cache usage, the implementation will try to lower the usage by evicting the necessary number of elements following a strict LRU policy.
* Added an experimental API for handling flashcache devices (blacklists background threads from caching their reads) -- NewFlashcacheAwareEnv
* If universal compaction is used and options.num_levels > 1, compact files are tried to be stored in none-L0 with smaller files based on options.target_file_size_base. The limitation of DB size when using universal compaction is greatly mitigated by using more levels. You can set num_levels = 1 to make universal compaction behave as before. If you set num_levels > 1 and want to roll back to a previous version, you need to compact all files to a big file in level 0 (by setting target_file_size_base to be large and CompactRange(<cf_handle>, nullptr, nullptr, true, 0) and reopen the DB with the same version to rewrite the manifest, and then you can open it using previous releases.
* More information about rocksdb background threads are available in Env::GetThreadList(), including the number of bytes read / written by a compaction job, mem-table size and current number of bytes written by a flush job and many more.  Check include/rocksdb/thread_status.h for more detail.

### Public API changes
* TablePropertiesCollector::AddUserKey() is added to replace TablePropertiesCollector::Add(). AddUserKey() exposes key type, sequence number and file size up to now to users.
* DBOptions::bytes_per_sync used to apply to both WAL and table files. As of 3.11 it applies only to table files. If you want to use this option to sync WAL in the background, please use wal_bytes_per_sync

## 3.10.0 (2015-03-24)
### New Features
* GetThreadStatus() is now able to report detailed thread status, including:
 - Thread Operation including flush and compaction.
 - The stage of the current thread operation.
 - The elapsed time in micros since the current thread operation started.
 More information can be found in include/rocksdb/thread_status.h.  In addition, when running db_bench with --thread_status_per_interval, db_bench will also report thread status periodically.
* Changed the LRU caching algorithm so that referenced blocks (by iterators) are never evicted. This change made parameter removeScanCountLimit obsolete. Because of that NewLRUCache doesn't take three arguments anymore. table_cache_remove_scan_limit option is also removed
* By default we now optimize the compilation for the compilation platform (using -march=native). If you want to build portable binary, use 'PORTABLE=1' before the make command.
* We now allow level-compaction to place files in different paths by
  specifying them in db_paths along with the target_size.
  Lower numbered levels will be placed earlier in the db_paths and higher
  numbered levels will be placed later in the db_paths vector.
* Potentially big performance improvements if you're using RocksDB with lots of column families (100-1000)
* Added BlockBasedTableOptions.format_version option, which allows user to specify which version of block based table he wants. As a general guideline, newer versions have more features, but might not be readable by older versions of RocksDB.
* Added new block based table format (version 2), which you can enable by setting BlockBasedTableOptions.format_version = 2. This format changes how we encode size information in compressed blocks and should help with memory allocations if you're using Zlib or BZip2 compressions.
* MemEnv (env that stores data in memory) is now available in default library build. You can create it by calling NewMemEnv().
* Add SliceTransform.SameResultWhenAppended() to help users determine it is safe to apply prefix bloom/hash.
* Block based table now makes use of prefix bloom filter if it is a full fulter.
* Block based table remembers whether a whole key or prefix based bloom filter is supported in SST files. Do a sanity check when reading the file with users' configuration.
* Fixed a bug in ReadOnlyBackupEngine that deleted corrupted backups in some cases, even though the engine was ReadOnly
* options.level_compaction_dynamic_level_bytes, a feature to allow RocksDB to pick dynamic base of bytes for levels. With this feature turned on, we will automatically adjust max bytes for each level. The goal of this feature is to have lower bound on size amplification. For more details, see comments in options.h.
* Added an abstract base class WriteBatchBase for write batches
* Fixed a bug where we start deleting files of a dropped column families even if there are still live references to it

### Public API changes
* Deprecated skip_log_error_on_recovery and table_cache_remove_scan_count_limit options.
* Logger method logv with log level parameter is now virtual

### RocksJava
* Added compression per level API.
* MemEnv is now available in RocksJava via RocksMemEnv class.
* lz4 compression is now included in rocksjava static library when running `make rocksdbjavastatic`.
* Overflowing a size_t when setting rocksdb options now throws an IllegalArgumentException, which removes the necessity for a developer to catch these Exceptions explicitly.

## 3.9.0 (2014-12-08)

### New Features
* Add rocksdb::GetThreadList(), which in the future will return the current status of all
  rocksdb-related threads.  We will have more code instruments in the following RocksDB
  releases.
* Change convert function in rocksdb/utilities/convenience.h to return Status instead of boolean.
  Also add support for nested options in convert function

### Public API changes
* New API to create a checkpoint added. Given a directory name, creates a new
  database which is an image of the existing database.
* New API LinkFile added to Env. If you implement your own Env class, an
  implementation of the API LinkFile will have to be provided.
* MemTableRep takes MemTableAllocator instead of Arena

### Improvements
* RocksDBLite library now becomes smaller and will be compiled with -fno-exceptions flag.

## 3.8.0 (2014-11-14)

### Public API changes
* BackupEngine::NewBackupEngine() was deprecated; please use BackupEngine::Open() from now on.
* BackupableDB/RestoreBackupableDB have new GarbageCollect() methods, which will clean up files from corrupt and obsolete backups.
* BackupableDB/RestoreBackupableDB have new GetCorruptedBackups() methods which list corrupt backups.

### Cleanup
* Bunch of code cleanup, some extra warnings turned on (-Wshadow, -Wshorten-64-to-32, -Wnon-virtual-dtor)

### New features
* CompactFiles and EventListener, although they are still in experimental state
* Full ColumnFamily support in RocksJava.

## 3.7.0 (2014-11-06)
### Public API changes
* Introduce SetOptions() API to allow adjusting a subset of options dynamically online
* Introduce 4 new convenient functions for converting Options from string: GetColumnFamilyOptionsFromMap(), GetColumnFamilyOptionsFromString(), GetDBOptionsFromMap(), GetDBOptionsFromString()
* Remove WriteBatchWithIndex.Delete() overloads using SliceParts
* When opening a DB, if options.max_background_compactions is larger than the existing low pri pool of options.env, it will enlarge it. Similarly, options.max_background_flushes is larger than the existing high pri pool of options.env, it will enlarge it.

## 3.6.0 (2014-10-07)
### Disk format changes
* If you're using RocksDB on ARM platforms and you're using default bloom filter, there is a disk format change you need to be aware of. There are three steps you need to do when you convert to new release: 1. turn off filter policy, 2. compact the whole database, 3. turn on filter policy

### Behavior changes
* We have refactored our system of stalling writes.  Any stall-related statistics' meanings are changed. Instead of per-write stall counts, we now count stalls per-epoch, where epochs are periods between flushes and compactions. You'll find more information in our Tuning Perf Guide once we release RocksDB 3.6.
* When disableDataSync=true, we no longer sync the MANIFEST file.
* Add identity_as_first_hash property to CuckooTable. SST file needs to be rebuilt to be opened by reader properly.

### Public API changes
* Change target_file_size_base type to uint64_t from int.
* Remove allow_thread_local. This feature was proved to be stable, so we are turning it always-on.

## 3.5.0 (2014-09-03)
### New Features
* Add include/utilities/write_batch_with_index.h, providing a utility class to query data out of WriteBatch when building it.
* Move BlockBasedTable related options to BlockBasedTableOptions from Options. Change corresponding JNI interface. Options affected include:
  no_block_cache, block_cache, block_cache_compressed, block_size, block_size_deviation, block_restart_interval, filter_policy, whole_key_filtering. filter_policy is changed to shared_ptr from a raw pointer.
* Remove deprecated options: disable_seek_compaction and db_stats_log_interval
* OptimizeForPointLookup() takes one parameter for block cache size. It now builds hash index, bloom filter, and block cache.

### Public API changes
* The Prefix Extractor used with V2 compaction filters is now passed user key to SliceTransform::Transform instead of unparsed RocksDB key.

## 3.4.0 (2014-08-18)
### New Features
* Support Multiple DB paths in universal style compactions
* Add feature of storing plain table index and bloom filter in SST file.
* CompactRange() will never output compacted files to level 0. This used to be the case when all the compaction input files were at level 0.
* Added iterate_upper_bound to define the extent upto which the forward iterator will return entries. This will prevent iterating over delete markers and overwritten entries for edge cases where you want to break out the iterator anyways. This may improve performance in case there are a large number of delete markers or overwritten entries.

### Public API changes
* DBOptions.db_paths now is a vector of a DBPath structure which indicates both of path and target size
* NewPlainTableFactory instead of bunch of parameters now accepts PlainTableOptions, which is defined in include/rocksdb/table.h
* Moved include/utilities/*.h to include/rocksdb/utilities/*.h
* Statistics APIs now take uint32_t as type instead of Tickers. Also make two access functions getTickerCount and histogramData const
* Add DB property rocksdb.estimate-num-keys, estimated number of live keys in DB.
* Add DB::GetIntProperty(), which returns DB properties that are integer as uint64_t.
* The Prefix Extractor used with V2 compaction filters is now passed user key to SliceTransform::Transform instead of unparsed RocksDB key.

## 3.3.0 (2014-07-10)
### New Features
* Added JSON API prototype.
* HashLinklist reduces performance outlier caused by skewed bucket by switching data in the bucket from linked list to skip list. Add parameter threshold_use_skiplist in NewHashLinkListRepFactory().
* RocksDB is now able to reclaim storage space more effectively during the compaction process.  This is done by compensating the size of each deletion entry by the 2X average value size, which makes compaction to be triggered by deletion entries more easily.
* Add TimeOut API to write.  Now WriteOptions have a variable called timeout_hint_us.  With timeout_hint_us set to non-zero, any write associated with this timeout_hint_us may be aborted when it runs longer than the specified timeout_hint_us, and it is guaranteed that any write completes earlier than the specified time-out will not be aborted due to the time-out condition.
* Add a rate_limiter option, which controls total throughput of flush and compaction. The throughput is specified in bytes/sec. Flush always has precedence over compaction when available bandwidth is constrained.

### Public API changes
* Removed NewTotalOrderPlainTableFactory because it is not used and implemented semantically incorrect.

## 3.2.0 (2014-06-20)

### Public API changes
* We removed seek compaction as a concept from RocksDB because:
1) It makes more sense for spinning disk workloads, while RocksDB is primarily designed for flash and memory,
2) It added some complexity to the important code-paths,
3) None of our internal customers were really using it.
Because of that, Options::disable_seek_compaction is now obsolete. It is still a parameter in Options, so it does not break the build, but it does not have any effect. We plan to completely remove it at some point, so we ask users to please remove this option from your code base.
* Add two parameters to NewHashLinkListRepFactory() for logging on too many entries in a hash bucket when flushing.
* Added new option BlockBasedTableOptions::hash_index_allow_collision. When enabled, prefix hash index for block-based table will not store prefix and allow hash collision, reducing memory consumption.

### New Features
* PlainTable now supports a new key encoding: for keys of the same prefix, the prefix is only written once. It can be enabled through encoding_type parameter of NewPlainTableFactory()
* Add AdaptiveTableFactory, which is used to convert from a DB of PlainTable to BlockBasedTabe, or vise versa. It can be created using NewAdaptiveTableFactory()

### Performance Improvements
* Tailing Iterator re-implemeted with ForwardIterator + Cascading Search Hint , see ~20% throughput improvement.

## 3.1.0 (2014-05-21)

### Public API changes
* Replaced ColumnFamilyOptions::table_properties_collectors with ColumnFamilyOptions::table_properties_collector_factories

### New Features
* Hash index for block-based table will be materialized and reconstructed more efficiently. Previously hash index is constructed by scanning the whole table during every table open.
* FIFO compaction style

## 3.0.0 (2014-05-05)

### Public API changes
* Added _LEVEL to all InfoLogLevel enums
* Deprecated ReadOptions.prefix and ReadOptions.prefix_seek. Seek() defaults to prefix-based seek when Options.prefix_extractor is supplied. More detail is documented in https://github.com/facebook/rocksdb/wiki/Prefix-Seek-API-Changes
* MemTableRepFactory::CreateMemTableRep() takes info logger as an extra parameter.

### New Features
* Column family support
* Added an option to use different checksum functions in BlockBasedTableOptions
* Added ApplyToAllCacheEntries() function to Cache

## 2.8.0 (2014-04-04)

* Removed arena.h from public header files.
* By default, checksums are verified on every read from database
* Change default value of several options, including: paranoid_checks=true, max_open_files=5000, level0_slowdown_writes_trigger=20, level0_stop_writes_trigger=24, disable_seek_compaction=true, max_background_flushes=1 and allow_mmap_writes=false
* Added is_manual_compaction to CompactionFilter::Context
* Added "virtual void WaitForJoin()" in class Env. Default operation is no-op.
* Removed BackupEngine::DeleteBackupsNewerThan() function
* Added new option -- verify_checksums_in_compaction
* Changed Options.prefix_extractor from raw pointer to shared_ptr (take ownership)
  Changed HashSkipListRepFactory and HashLinkListRepFactory constructor to not take SliceTransform object (use Options.prefix_extractor implicitly)
* Added Env::GetThreadPoolQueueLen(), which returns the waiting queue length of thread pools
* Added a command "checkconsistency" in ldb tool, which checks
  if file system state matches DB state (file existence and file sizes)
* Separate options related to block based table to a new struct BlockBasedTableOptions.
* WriteBatch has a new function Count() to return total size in the batch, and Data() now returns a reference instead of a copy
* Add more counters to perf context.
* Supports several more DB properties: compaction-pending, background-errors and cur-size-active-mem-table.

### New Features
* If we find one truncated record at the end of the MANIFEST or WAL files,
  we will ignore it. We assume that writers of these records were interrupted
  and that we can safely ignore it.
* A new SST format "PlainTable" is added, which is optimized for memory-only workloads. It can be created through NewPlainTableFactory() or NewTotalOrderPlainTableFactory().
* A new mem table implementation hash linked list optimizing for the case that there are only few keys for each prefix, which can be created through NewHashLinkListRepFactory().
* Merge operator supports a new function PartialMergeMulti() to allow users to do partial merges against multiple operands.
* Now compaction filter has a V2 interface. It buffers the kv-pairs sharing the same key prefix, process them in batches, and return the batched results back to DB. The new interface uses a new structure CompactionFilterContext for the same purpose as CompactionFilter::Context in V1.
* Geo-spatial support for locations and radial-search.

## 2.7.0 (2014-01-28)

### Public API changes

* Renamed `StackableDB::GetRawDB()` to `StackableDB::GetBaseDB()`.
* Renamed `WriteBatch::Data()` `const std::string& Data() const`.
* Renamed class `TableStats` to `TableProperties`.
* Deleted class `PrefixHashRepFactory`. Please use `NewHashSkipListRepFactory()` instead.
* Supported multi-threaded `EnableFileDeletions()` and `DisableFileDeletions()`.
* Added `DB::GetOptions()`.
* Added `DB::GetDbIdentity()`.

### New Features

* Added [BackupableDB](https://github.com/facebook/rocksdb/wiki/How-to-backup-RocksDB%3F)
* Implemented [TailingIterator](https://github.com/facebook/rocksdb/wiki/Tailing-Iterator), a special type of iterator that
  doesn't create a snapshot (can be used to read newly inserted data)
  and is optimized for doing sequential reads.
* Added property block for table, which allows (1) a table to store
  its metadata and (2) end user to collect and store properties they
  are interested in.
* Enabled caching index and filter block in block cache (turned off by default).
* Supported error report when doing manual compaction.
* Supported additional Linux platform flavors and Mac OS.
* Put with `SliceParts` - Variant of `Put()` that gathers output like `writev(2)`
* Bug fixes and code refactor for compatibility with upcoming Column
  Family feature.

### Performance Improvements

* Huge benchmark performance improvements by multiple efforts. For example, increase in readonly QPS from about 530k in 2.6 release to 1.1 million in 2.7 [1]
* Speeding up a way RocksDB deleted obsolete files - no longer listing the whole directory under a lock -- decrease in p99
* Use raw pointer instead of shared pointer for statistics: [5b825d](https://github.com/facebook/rocksdb/commit/5b825d6964e26ec3b4bb6faa708ebb1787f1d7bd) -- huge increase in performance -- shared pointers are slow
* Optimized locking for `Get()` -- [1fdb3f](https://github.com/facebook/rocksdb/commit/1fdb3f7dc60e96394e3e5b69a46ede5d67fb976c) -- 1.5x QPS increase for some workloads
* Cache speedup - [e8d40c3](https://github.com/facebook/rocksdb/commit/e8d40c31b3cca0c3e1ae9abe9b9003b1288026a9)
* Implemented autovector, which allocates first N elements on stack. Most of vectors in RocksDB are small. Also, we never want to allocate heap objects while holding a mutex. -- [c01676e4](https://github.com/facebook/rocksdb/commit/c01676e46d3be08c3c140361ef1f5884f47d3b3c)
* Lots of efforts to move malloc, memcpy and IO outside of locks<|MERGE_RESOLUTION|>--- conflicted
+++ resolved
@@ -7,11 +7,8 @@
 * Improve subcompaction range partition so that it is likely to be more even. More evenly distribution of subcompaction will improve compaction throughput for some workloads. All input files' index blocks to sample some anchor key points from which we pick positions to partition the input range. This would introduce some CPU overhead in compaction preparation phase, if subcompaction is enabled, but it should be a small fraction of the CPU usage of the whole compaction process. This also brings a behavier change: subcompaction number is much more likely to maxed out than before.
 * Add CompactionPri::kRoundRobin, a compaction picking mode that cycles through all the files with a compact cursor in a round-robin manner. This feature is available since 7.5.
 * Provide support for subcompactions for user_defined_timestamp.
-<<<<<<< HEAD
+* Added an option `memtable_protection_bytes_per_key` that turns on memtable per key-value checksum protection. Each memtable entry will be suffixed by a checksum that is computed during writes, and verified in reads/compaction. Detected corruption will be logged and with corruption status returned to user. 
 * Added a blob-specific cache priority level - bottom level. Blobs are typically lower-value targets for caching than data blocks, since 1) with BlobDB, data blocks containing blob references conceptually form an index structure which has to be consulted before we can read the blob value, and 2) cached blobs represent only a single key-value, while cached data blocks generally contain multiple KVs. The user can specify the new option `low_pri_pool_ratio` in `LRUCacheOptions` to configure the ratio of capacity reserved for low priority cache entries (and therefore the remaining ratio is the space reserved for the bottom level), or configuring the new argument `low_pri_pool_ratio` in `NewLRUCache()` to achieve the same effect.
-=======
-* Added an option `memtable_protection_bytes_per_key` that turns on memtable per key-value checksum protection. Each memtable entry will be suffixed by a checksum that is computed during writes, and verified in reads/compaction. Detected corruption will be logged and with corruption status returned to user. 
->>>>>>> fd165c86
 
 ### Public API changes
 * Removed Customizable support for RateLimiter and removed its CreateFromString() and Type() functions.
