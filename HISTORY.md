# Rocksdb Change Log
## Unreleased

## 7.5.0 (07/15/2022)
### New Features
* Mempurge option flag `experimental_mempurge_threshold` is now a ColumnFamilyOptions and can now be dynamically configured using `SetOptions()`.
* Support backward iteration when `ReadOptions::iter_start_ts` is set.
* Provide support for ReadOptions.async_io with direct_io to improve Seek latency by using async IO to parallelize child iterator seek and doing asynchronous prefetching on sequential scans.
* Added support for blob caching in order to cache frequently used blobs for BlobDB.
  * User can configure the new ColumnFamilyOptions `blob_cache` to enable/disable blob caching.
<<<<<<< HEAD
  * Either sharing the backend cache with the block cache or using a completely separate cache is supported. 
  * A new abstraction interface called `BlobSource` for blob read logic gives all users access to blobs, whether they are in the blob cache, secondary cache, or (remote) storage. Blobs can be potentially read both while handling user reads (`Get`, `MultiGet`, or iterator) and during compaction (while dealing with compaction filters, Merges, or garbage collection) but eventually all blob reads go through `Version::GetBlob` or, for MultiGet, `Version::MultiGetBlob` (and then get dispatched to the interface -- `BlobSource`). 
  * Added `prepopulate_blob_cache` to ColumnFamilyOptions. If enabled, prepopulate warm/hot blobs which are already in memory into blob cache at the time of flush. On a flush, the blob that is in memory (in memtables) get flushed to the device. If using Direct IO, additional IO is incurred to read this blob back into memory again, which is avoided by enabling this option. This further helps if the workload exhibits high temporal locality, where most of the reads go to recently written data. This also helps in case of the remote file system since it involves network traffic and higher latencies.
=======
  * Either sharing the backend cache with the block cache or using a completely separate cache is supported.
  * A new abstraction interface called `BlobSource` for blob read logic gives all users access to blobs, whether they are in the blob cache, secondary cache, or (remote) storage. Blobs can be potentially read both while handling user reads (`Get`, `MultiGet`, or iterator) and during compaction (while dealing with compaction filters, Merges, or garbage collection) but eventually all blob reads go through `Version::GetBlob` or, for MultiGet, `Version::MultiGetBlob` (and then get dispatched to the interface -- `BlobSource`).
  * Support using secondary cache with the blob cache. When creating a blob cache, the user can set a secondary blob cache by configuring `secondary_cache` in LRUCacheOptions.
>>>>>>> 95ef007a
* Add experimental tiered compaction feature `AdvancedColumnFamilyOptions::preclude_last_level_data_seconds`, which makes sure the new data inserted within preclude_last_level_data_seconds won't be placed on cold tier (the feature is not complete).

### Public API changes
* Add metadata related structs and functions in C API, including
  * `rocksdb_get_column_family_metadata()` and `rocksdb_get_column_family_metadata_cf()` to obtain `rocksdb_column_family_metadata_t`.
  * `rocksdb_column_family_metadata_t` and its get functions & destroy function.
  * `rocksdb_level_metadata_t` and its and its get functions & destroy function.
  * `rocksdb_file_metadata_t` and its and get functions & destroy functions.
* Add suggest_compact_range() and suggest_compact_range_cf() to C API.
* When using block cache strict capacity limit (`LRUCache` with `strict_capacity_limit=true`), DB operations now fail with Status code `kAborted` subcode `kMemoryLimit` (`IsMemoryLimit()`) instead of `kIncomplete` (`IsIncomplete()`) when the capacity limit is reached, because Incomplete can mean other specific things for some operations. In more detail, `Cache::Insert()` now returns the updated Status code and this usually propagates through RocksDB to the user on failure.
* NewClockCache calls temporarily return an LRUCache (with similar characteristics as the desired ClockCache). This is because ClockCache is being replaced by a new version (the old one had unknown bugs) but this is still under development.
* Add two functions `int ReserveThreads(int threads_to_be_reserved)` and `int ReleaseThreads(threads_to_be_released)` into `Env` class. In the default implementation, both return 0. Newly added `xxxEnv` class that inherits `Env` should implement these two functions for thread reservation/releasing features.
* Add `rocksdb_options_get_prepopulate_blob_cache` and `rocksdb_options_set_prepopulate_blob_cache` to C API.
* Add `prepopulateBlobCache` and `setPrepopulateBlobCache` to Java API.

### Bug Fixes
* Fix a bug in which backup/checkpoint can include a WAL deleted by RocksDB.
* Fix a bug where concurrent compactions might cause unnecessary further write stalling. In some cases, this might cause write rate to drop to minimum.
* Fix a bug in Logger where if dbname and db_log_dir are on different filesystems, dbname creation would fail wrt to db_log_dir path returning an error and fails to open the DB.
* Fix a CPU and memory efficiency issue introduce by https://github.com/facebook/rocksdb/pull/8336 which made InternalKeyComparator configurable as an unintended side effect.

## Behavior Change
* In leveled compaction with dynamic levelling, level multiplier is not anymore adjusted due to oversized L0. Instead, compaction score is adjusted by increasing size level target by adding incoming bytes from upper levels. This would deprioritize compactions from upper levels if more data from L0 is coming. This is to fix some unnecessary full stalling due to drastic change of level targets, while not wasting write bandwidth for compaction while writes are overloaded.
* For track_and_verify_wals_in_manifest, revert to the original behavior before #10087: syncing of live WAL file is not tracked, and we track only the synced sizes of **closed** WALs. (PR #10330).
* WAL compression now computes/verifies checksum during compression/decompression.

### Performance Improvements
* Rather than doing total sort against all files in a level, SortFileByOverlappingRatio() to only find the top 50 files based on score. This can improve write throughput for the use cases where data is loaded in increasing key order and there are a lot of files in one LSM-tree, where applying compaction results is the bottleneck.
* In leveled compaction, L0->L1 trivial move will allow more than one file to be moved in one compaction. This would allow L0 files to be moved down faster when data is loaded in sequential order, making slowdown or stop condition harder to hit. Also seek L0->L1 trivial move when only some files qualify.
* In leveled compaction, try to trivial move more than one files if possible, up to 4 files or max_compaction_bytes. This is to allow higher write throughput for some use cases where data is loaded in sequential order, where appying compaction results is the bottleneck.

## 7.4.0 (06/19/2022)
### Bug Fixes
* Fixed a bug in calculating key-value integrity protection for users of in-place memtable updates. In particular, the affected users would be those who configure `protection_bytes_per_key > 0` on `WriteBatch` or `WriteOptions`, and configure `inplace_callback != nullptr`.
* Fixed a bug where a snapshot taken during SST file ingestion would be unstable.
* Fixed a bug for non-TransactionDB with avoid_flush_during_recovery = true and TransactionDB where in case of crash, min_log_number_to_keep may not change on recovery and persisting a new MANIFEST with advanced log_numbers for some column families, results in "column family inconsistency" error on second recovery. As a solution, RocksDB will persist the new MANIFEST after successfully syncing the new WAL. If a future recovery starts from the new MANIFEST, then it means the new WAL is successfully synced. Due to the sentinel empty write batch at the beginning, kPointInTimeRecovery of WAL is guaranteed to go after this point. If future recovery starts from the old MANIFEST, it means the writing the new MANIFEST failed. We won't have the "SST ahead of WAL" error.
* Fixed a bug where RocksDB DB::Open() may creates and writes to two new MANIFEST files even before recovery succeeds. Now writes to MANIFEST are persisted only after recovery is successful.
* Fix a race condition in WAL size tracking which is caused by an unsafe iterator access after container is changed.
* Fix unprotected concurrent accesses to `WritableFileWriter::filesize_` by `DB::SyncWAL()` and `DB::Put()` in two write queue mode.
* Fix a bug in WAL tracking. Before this PR (#10087), calling `SyncWAL()` on the only WAL file of the db will not log the event in MANIFEST, thus allowing a subsequent `DB::Open` even if the WAL file is missing or corrupted.
* Fix a bug that could return wrong results with `index_type=kHashSearch` and using `SetOptions` to change the `prefix_extractor`.
* Fixed a bug in WAL tracking with wal_compression. WAL compression writes a kSetCompressionType record which is not associated with any sequence number. As result, WalManager::GetSortedWalsOfType() will skip these WALs and not return them to caller, e.g. Checkpoint, Backup, causing the operations to fail.
* Avoid a crash if the IDENTITY file is accidentally truncated to empty. A new DB ID will be written and generated on Open.
* Fixed a possible corruption for users of `manual_wal_flush` and/or `FlushWAL(true /* sync */)`, together with `track_and_verify_wals_in_manifest == true`. For those users, losing unsynced data (e.g., due to power loss) could make future DB opens fail with a `Status::Corruption` complaining about missing WAL data.
* Fixed a bug in `WriteBatchInternal::Append()` where WAL termination point in write batch was not considered and the function appends an incorrect number of checksums.
* Fixed a crash bug introduced in 7.3.0 affecting users of MultiGet with `kDataBlockBinaryAndHash`.

### Public API changes
* Add new API GetUnixTime in Snapshot class which returns the unix time at which Snapshot is taken.
* Add transaction `get_pinned` and `multi_get` to C API.
* Add two-phase commit support to C API.
* Add `rocksdb_transaction_get_writebatch_wi` and `rocksdb_transaction_rebuild_from_writebatch` to C API.
* Add `rocksdb_options_get_blob_file_starting_level` and `rocksdb_options_set_blob_file_starting_level` to C API.
* Add `blobFileStartingLevel` and `setBlobFileStartingLevel` to Java API.
* Add SingleDelete for DB in C API
* Add User Defined Timestamp in C API.
  * `rocksdb_comparator_with_ts_create` to create timestamp aware comparator
  * Put, Get, Delete, SingleDelete, MultiGet APIs has corresponding timestamp aware APIs with suffix `with_ts`
  * And Add C API's for Transaction, SstFileWriter, Compaction as mentioned [here](https://github.com/facebook/rocksdb/wiki/User-defined-Timestamp-(Experimental))
* The contract for implementations of Comparator::IsSameLengthImmediateSuccessor has been updated to work around a design bug in `auto_prefix_mode`.
* The API documentation for `auto_prefix_mode` now notes some corner cases in which it returns different results than `total_order_seek`, due to design bugs that are not easily fixed. Users using built-in comparators and keys at least the size of a fixed prefix length are not affected.
* Obsoleted the NUM_DATA_BLOCKS_READ_PER_LEVEL stat and introduced the NUM_LEVEL_READ_PER_MULTIGET and MULTIGET_COROUTINE_COUNT stats
* Introduced `WriteOptions::protection_bytes_per_key`, which can be used to enable key-value integrity protection for live updates.

### New Features
* Add FileSystem::ReadAsync API in io_tracing
* Add blob garbage collection parameters `blob_garbage_collection_policy` and `blob_garbage_collection_age_cutoff` to both force-enable and force-disable GC, as well as selectively override age cutoff when using CompactRange.
* Add an extra sanity check in `GetSortedWalFiles()` (also used by `GetLiveFilesStorageInfo()`, `BackupEngine`, and `Checkpoint`) to reduce risk of successfully created backup or checkpoint failing to open because of missing WAL file.
* Add a new column family option `blob_file_starting_level` to enable writing blob files during flushes and compactions starting from the specified LSM tree level.
* Add support for timestamped snapshots (#9879)
* Provide support for AbortIO in posix to cancel submitted asynchronous requests using io_uring.
* Add support for rate-limiting batched `MultiGet()` APIs
* Added several new tickers, perf context statistics, and DB properties to BlobDB
  * Added new DB properties "rocksdb.blob-cache-capacity", "rocksdb.blob-cache-usage", "rocksdb.blob-cache-pinned-usage" to show blob cache usage.
  * Added new perf context statistics `blob_cache_hit_count`, `blob_read_count`, `blob_read_byte`, `blob_read_time`, `blob_checksum_time` and `blob_decompress_time`.
  * Added new tickers `BLOB_DB_CACHE_MISS`, `BLOB_DB_CACHE_HIT`, `BLOB_DB_CACHE_ADD`, `BLOB_DB_CACHE_ADD_FAILURES`, `BLOB_DB_CACHE_BYTES_READ` and `BLOB_DB_CACHE_BYTES_WRITE`.

### Behavior changes
* DB::Open(), DB::OpenAsSecondary() will fail if a Logger cannot be created (#9984)
* Removed support for reading Bloom filters using obsolete block-based filter format. (Support for writing such filters was dropped in 7.0.) For good read performance on old DBs using these filters, a full compaction is required.
* Per KV checksum in write batch is verified before a write batch is written to WAL to detect any corruption to the write batch (#10114).

### Performance Improvements
* When compiled with folly (Meta-internal integration; experimental in open source build), improve the locking performance (CPU efficiency) of LRUCache by using folly DistributedMutex in place of standard mutex.

## 7.3.0 (05/20/2022)
### Bug Fixes
* Fixed a bug where manual flush would block forever even though flush options had wait=false.
* Fixed a bug where RocksDB could corrupt DBs with `avoid_flush_during_recovery == true` by removing valid WALs, leading to `Status::Corruption` with message like "SST file is ahead of WALs" when attempting to reopen.
* Fixed a bug in async_io path where incorrect length of data is read by FilePrefetchBuffer if data is consumed from two populated buffers and request for more data is sent.
* Fixed a CompactionFilter bug. Compaction filter used to use `Delete` to remove keys, even if the keys should be removed with `SingleDelete`. Mixing `Delete` and `SingleDelete` may cause undefined behavior.
* Fixed a bug in `WritableFileWriter::WriteDirect` and `WritableFileWriter::WriteDirectWithChecksum`. The rate_limiter_priority specified in ReadOptions was not passed to the RateLimiter when requesting a token.
* Fixed a bug which might cause process crash when I/O error happens when reading an index block in MultiGet().

### New Features
* DB::GetLiveFilesStorageInfo is ready for production use.
* Add new stats PREFETCHED_BYTES_DISCARDED which records number of prefetched bytes discarded by RocksDB FilePrefetchBuffer on destruction and POLL_WAIT_MICROS records wait time for FS::Poll API completion.
* RemoteCompaction supports table_properties_collector_factories override on compaction worker.
* Start tracking SST unique id in MANIFEST, which will be used to verify with SST properties during DB open to make sure the SST file is not overwritten or misplaced. A db option `verify_sst_unique_id_in_manifest` is introduced to enable/disable the verification, if enabled all SST files will be opened during DB-open to verify the unique id (default is false), so it's recommended to use it with `max_open_files = -1` to pre-open the files.
* Added the ability to concurrently read data blocks from multiple files in a level in batched MultiGet. This can be enabled by setting the async_io option in ReadOptions. Using this feature requires a FileSystem that supports ReadAsync (PosixFileSystem is not supported yet for this), and for RocksDB to be compiled with folly and c++20.
* Charge memory usage of file metadata. RocksDB holds one file metadata structure in-memory per on-disk table file. If an operation reserving memory for file metadata exceeds the avaible space left in the block
cache at some point (i.e, causing a cache full under `LRUCacheOptions::strict_capacity_limit` = true), creation will fail with `Status::MemoryLimit()`. To opt in this feature,  enable charging `CacheEntryRole::kFileMetadata` in `BlockBasedTableOptions::cache_usage_options`.

### Public API changes
* Add rollback_deletion_type_callback to TransactionDBOptions so that write-prepared transactions know whether to issue a Delete or SingleDelete to cancel a previous key written during prior prepare phase. The PR aims to prevent mixing SingleDeletes and Deletes for the same key that can lead to undefined behaviors for write-prepared transactions.
* EXPERIMENTAL: Add new API AbortIO in file_system to abort the read requests submitted asynchronously.
* CompactionFilter::Decision has a new value: kRemoveWithSingleDelete. If CompactionFilter returns this decision, then CompactionIterator will use `SingleDelete` to mark a key as removed.
* Renamed CompactionFilter::Decision::kRemoveWithSingleDelete to kPurge since the latter sounds more general and hides the implementation details of how compaction iterator handles keys.
* Added ability to specify functions for Prepare and Validate to OptionsTypeInfo.  Added methods to OptionTypeInfo to set the functions via an API.  These methods are intended for RocksDB plugin developers for configuration management.
* Added a new immutable db options, enforce_single_del_contracts. If set to false (default is true), compaction will NOT fail due to a single delete followed by a delete for the same key. The purpose of this temporay option is to help existing use cases migrate.
* Introduce `BlockBasedTableOptions::cache_usage_options` and use that to replace `BlockBasedTableOptions::reserve_table_builder_memory` and  `BlockBasedTableOptions::reserve_table_reader_memory`.
* Changed `GetUniqueIdFromTableProperties` to return a 128-bit unique identifier, which will be the standard size now. The old functionality (192-bit) is available from `GetExtendedUniqueIdFromTableProperties`. Both functions are no longer "experimental" and are ready for production use.
* In IOOptions, mark `prio` as deprecated for future removal.
* In `file_system.h`, mark `IOPriority` as deprecated for future removal.
* Add an option, `CompressionOptions::use_zstd_dict_trainer`, to indicate whether zstd dictionary trainer should be used for generating zstd compression dictionaries. The default value of this option is true for backward compatibility. When this option is set to false, zstd API `ZDICT_finalizeDictionary` is used to generate compression dictionaries.
* Seek API which positions itself every LevelIterator on the correct data block in the correct SST file which can be parallelized if ReadOptions.async_io option is enabled.
* Add new stat number_async_seek in PerfContext that indicates number of async calls made by seek to prefetch data.
* Add support for user-defined timestamps to read only DB.

### Bug Fixes
* RocksDB calls FileSystem::Poll API during FilePrefetchBuffer destruction which impacts performance as it waits for read requets completion which is not needed anymore. Calling FileSystem::AbortIO to abort those requests instead fixes that performance issue.
* Fixed unnecessary block cache contention when queries within a MultiGet batch and across parallel batches access the same data block, which previously could cause severely degraded performance in this unusual case. (In more typical MultiGet cases, this fix is expected to yield a small or negligible performance improvement.)

### Behavior changes
* Enforce the existing contract of SingleDelete so that SingleDelete cannot be mixed with Delete because it leads to undefined behavior. Fix a number of unit tests that violate the contract but happen to pass.
* ldb `--try_load_options` default to true if `--db` is specified and not creating a new DB, the user can still explicitly disable that by `--try_load_options=false` (or explicitly enable that by `--try_load_options`).
* During Flush write or Compaction write/read, the WriteController is used to determine whether DB writes are stalled or slowed down. The priority (Env::IOPriority) can then be determined accordingly and be passed in IOOptions to the file system.

### Performance Improvements
* Avoid calling malloc_usable_size() in LRU Cache's mutex.
* Reduce DB mutex holding time when finding obsolete files to delete. When a file is trivial moved to another level, the internal files will be referenced twice internally and sometimes opened twice too. If a deletion candidate file is not the last reference, we need to destroy the reference and close the file but not deleting the file. Right now we determine it by building a set of all live files. With the improvement, we check the file against all live LSM-tree versions instead.

## 7.2.0 (04/15/2022)
### Bug Fixes
* Fixed bug which caused rocksdb failure in the situation when rocksdb was accessible using UNC path
* Fixed a race condition when 2PC is disabled and WAL tracking in the MANIFEST is enabled. The race condition is between two background flush threads trying to install flush results, causing a WAL deletion not tracked in the MANIFEST. A future DB open may fail.
* Fixed a heap use-after-free race with DropColumnFamily.
* Fixed a bug that `rocksdb.read.block.compaction.micros` cannot track compaction stats (#9722).
* Fixed `file_type`, `relative_filename` and `directory` fields returned by `GetLiveFilesMetaData()`, which were added in inheriting from `FileStorageInfo`.
* Fixed a bug affecting `track_and_verify_wals_in_manifest`. Without the fix, application may see "open error: Corruption: Missing WAL with log number" while trying to open the db. The corruption is a false alarm but prevents DB open (#9766).
* Fix segfault in FilePrefetchBuffer with async_io as it doesn't wait for pending jobs to complete on destruction.
* Fix ERROR_HANDLER_AUTORESUME_RETRY_COUNT stat whose value was set wrong in portal.h
* Fixed a bug for non-TransactionDB with avoid_flush_during_recovery = true and TransactionDB where in case of crash, min_log_number_to_keep may not change on recovery and persisting a new MANIFEST with advanced log_numbers for some column families, results in "column family inconsistency" error on second recovery. As a solution the corrupted WALs whose numbers are larger than the corrupted wal and smaller than the new WAL will be moved to archive folder.
* Fixed a bug in RocksDB DB::Open() which may creates and writes to two new MANIFEST files even before recovery succeeds. Now writes to MANIFEST are persisted only after recovery is successful.

### New Features
* For db_bench when --seed=0 or --seed is not set then it uses the current time as the seed value. Previously it used the value 1000.
* For db_bench when --benchmark lists multiple tests and each test uses a seed for a RNG then the seeds across tests will no longer be repeated.
* Added an option to dynamically charge an updating estimated memory usage of block-based table reader to block cache if block cache available. To enable this feature, set `BlockBasedTableOptions::reserve_table_reader_memory = true`.
* Add new stat ASYNC_READ_BYTES that calculates number of bytes read during async read call and users can check if async code path is being called by RocksDB internal automatic prefetching for sequential reads.
* Enable async prefetching if ReadOptions.readahead_size is set along with ReadOptions.async_io in FilePrefetchBuffer.
* Add event listener support on remote compaction compactor side.
* Added a dedicated integer DB property `rocksdb.live-blob-file-garbage-size` that exposes the total amount of garbage in the blob files in the current version.
* RocksDB does internal auto prefetching if it notices sequential reads. It starts with readahead size `initial_auto_readahead_size` which now can be configured through BlockBasedTableOptions.
* Add a merge operator that allows users to register specific aggregation function so that they can does aggregation using different aggregation types for different keys. See comments in include/rocksdb/utilities/agg_merge.h for actual usage. The feature is experimental and the format is subject to change and we won't provide a migration tool.
* Meta-internal / Experimental: Improve CPU performance by replacing many uses of std::unordered_map with folly::F14FastMap when RocksDB is compiled together with Folly.
* Experimental: Add CompressedSecondaryCache, a concrete implementation of rocksdb::SecondaryCache, that integrates with compression libraries (e.g. LZ4) to hold compressed blocks.

### Behavior changes
* Disallow usage of commit-time-write-batch for write-prepared/write-unprepared transactions if TransactionOptions::use_only_the_last_commit_time_batch_for_recovery is false to prevent two (or more) uncommitted versions of the same key in the database. Otherwise, bottommost compaction may violate the internal key uniqueness invariant of SSTs if the sequence numbers of both internal keys are zeroed out (#9794).
* Make DB::GetUpdatesSince() return NotSupported early for write-prepared/write-unprepared transactions, as the API contract indicates.

### Public API changes
* Exposed APIs to examine results of block cache stats collections in a structured way. In particular, users of `GetMapProperty()` with property `kBlockCacheEntryStats` can now use the functions in `BlockCacheEntryStatsMapKeys` to find stats in the map.
* Add `fail_if_not_bottommost_level` to IngestExternalFileOptions so that ingestion will fail if the file(s) cannot be ingested to the bottommost level.
* Add output parameter `is_in_sec_cache` to `SecondaryCache::Lookup()`. It is to indicate whether the handle is possibly erased from the secondary cache after the Lookup.

## 7.1.0 (03/23/2022)
### New Features
* Allow WriteBatchWithIndex to index a WriteBatch that includes keys with user-defined timestamps. The index itself does not have timestamp.
* Add support for user-defined timestamps to write-committed transaction without API change. The `TransactionDB` layer APIs do not allow timestamps because we require that all user-defined-timestamps-aware operations go through the `Transaction` APIs.
* Added BlobDB options to `ldb`
* `BlockBasedTableOptions::detect_filter_construct_corruption` can now be dynamically configured using `DB::SetOptions`.
* Automatically recover from retryable read IO errors during backgorund flush/compaction.
* Experimental support for preserving file Temperatures through backup and restore, and for updating DB metadata for outside changes to file Temperature (`UpdateManifestForFilesState` or `ldb update_manifest --update_temperatures`).
* Experimental support for async_io in ReadOptions which is used by FilePrefetchBuffer to prefetch some of the data asynchronously,  if reads are sequential and auto readahead is enabled by rocksdb internally.

### Bug Fixes
* Fixed a major performance bug in which Bloom filters generated by pre-7.0 releases are not read by early 7.0.x releases (and vice-versa) due to changes to FilterPolicy::Name() in #9590. This can severely impact read performance and read I/O on upgrade or downgrade with existing DB, but not data correctness.
* Fixed a data race on `versions_` between `DBImpl::ResumeImpl()` and threads waiting for recovery to complete (#9496)
* Fixed a bug caused by race among flush, incoming writes and taking snapshots. Queries to snapshots created with these race condition can return incorrect result, e.g. resurfacing deleted data.
* Fixed a bug that DB flush uses `options.compression` even `options.compression_per_level` is set.
* Fixed a bug that DisableManualCompaction may assert when disable an unscheduled manual compaction.
* Fix a race condition when cancel manual compaction with `DisableManualCompaction`. Also DB close can cancel the manual compaction thread.
* Fixed a potential timer crash when open close DB concurrently.
* Fixed a race condition for `alive_log_files_` in non-two-write-queues mode. The race is between the write_thread_ in WriteToWAL() and another thread executing `FindObsoleteFiles()`. The race condition will be caught if `__glibcxx_requires_nonempty` is enabled.
* Fixed a bug that `Iterator::Refresh()` reads stale keys after DeleteRange() performed.
* Fixed a race condition when disable and re-enable manual compaction.
* Fixed automatic error recovery failure in atomic flush.
* Fixed a race condition when mmaping a WritableFile on POSIX.

### Public API changes
* Added pure virtual FilterPolicy::CompatibilityName(), which is needed for fixing major performance bug involving FilterPolicy naming in SST metadata without affecting Customizable aspect of FilterPolicy. This change only affects those with their own custom or wrapper FilterPolicy classes.
* `options.compression_per_level` is dynamically changeable with `SetOptions()`.
* Added `WriteOptions::rate_limiter_priority`. When set to something other than `Env::IO_TOTAL`, the internal rate limiter (`DBOptions::rate_limiter`) will be charged at the specified priority for writes associated with the API to which the `WriteOptions` was provided. Currently the support covers automatic WAL flushes, which happen during live updates (`Put()`, `Write()`, `Delete()`, etc.) when `WriteOptions::disableWAL == false` and `DBOptions::manual_wal_flush == false`.
* Add DB::OpenAndTrimHistory API. This API will open DB and trim data to the timestamp specified by trim_ts (The data with timestamp larger than specified trim bound will be removed). This API should only be used at a timestamp-enabled column families recovery. If the column family doesn't have timestamp enabled, this API won't trim any data on that column family. This API is not compatible with avoid_flush_during_recovery option.
* Remove BlockBasedTableOptions.hash_index_allow_collision which already takes no effect.

## 7.0.0 (02/20/2022)
### Bug Fixes
* Fixed a major bug in which batched MultiGet could return old values for keys deleted by DeleteRange when memtable Bloom filter is enabled (memtable_prefix_bloom_size_ratio > 0). (The fix includes a substantial MultiGet performance improvement in the unusual case of both memtable_whole_key_filtering and prefix_extractor.)
* Fixed more cases of EventListener::OnTableFileCreated called with OK status, file_size==0, and no SST file kept. Now the status is Aborted.
* Fixed a read-after-free bug in `DB::GetMergeOperands()`.
* Fix a data loss bug for 2PC write-committed transaction caused by concurrent transaction commit and memtable switch (#9571).
* Fixed NUM_INDEX_AND_FILTER_BLOCKS_READ_PER_LEVEL, NUM_DATA_BLOCKS_READ_PER_LEVEL, and NUM_SST_READ_PER_LEVEL stats to be reported once per MultiGet batch per level.

### Performance Improvements
* Mitigated the overhead of building the file location hash table used by the online LSM tree consistency checks, which can improve performance for certain workloads (see #9351).
* Switched to using a sorted `std::vector` instead of `std::map` for storing the metadata objects for blob files, which can improve performance for certain workloads, especially when the number of blob files is high.
* DisableManualCompaction() doesn't have to wait scheduled manual compaction to be executed in thread-pool to cancel the job.

### Public API changes
* Require C++17 compatible compiler (GCC >= 7, Clang >= 5, Visual Studio >= 2017) for compiling RocksDB and any code using RocksDB headers. See #9388.
* Added `ReadOptions::rate_limiter_priority`. When set to something other than `Env::IO_TOTAL`, the internal rate limiter (`DBOptions::rate_limiter`) will be charged at the specified priority for file reads associated with the API to which the `ReadOptions` was provided.
* Remove HDFS support from main repo.
* Remove librados support from main repo.
* Remove obsolete backupable_db.h and type alias `BackupableDBOptions`. Use backup_engine.h and `BackupEngineOptions`. Similar renamings are in the C and Java APIs.
* Removed obsolete utility_db.h and `UtilityDB::OpenTtlDB`. Use db_ttl.h and `DBWithTTL::Open`.
* Remove deprecated API DB::AddFile from main repo.
* Remove deprecated API ObjectLibrary::Register() and the (now obsolete) Regex public API. Use ObjectLibrary::AddFactory() with PatternEntry instead.
* Remove deprecated option DBOption::table_cache_remove_scan_count_limit.
* Remove deprecated API AdvancedColumnFamilyOptions::soft_rate_limit.
* Remove deprecated API AdvancedColumnFamilyOptions::hard_rate_limit.
* Remove deprecated API DBOption::base_background_compactions.
* Remove deprecated API DBOptions::purge_redundant_kvs_while_flush.
* Remove deprecated overloads of API DB::CompactRange.
* Remove deprecated option DBOptions::skip_log_error_on_recovery.
* Remove ReadOptions::iter_start_seqnum which has been deprecated.
* Remove DBOptions::preserved_deletes and DB::SetPreserveDeletesSequenceNumber().
* Remove deprecated API AdvancedColumnFamilyOptions::rate_limit_delay_max_milliseconds.
* Removed timestamp from WriteOptions. Accordingly, added to DB APIs Put, Delete, SingleDelete, etc. accepting an additional argument 'timestamp'. Added Put, Delete, SingleDelete, etc to WriteBatch accepting an additional argument 'timestamp'. Removed WriteBatch::AssignTimestamps(vector<Slice>) API. Renamed WriteBatch::AssignTimestamp() to WriteBatch::UpdateTimestamps() with clarified comments.
* Changed type of cache buffer passed to `Cache::CreateCallback` from `void*` to `const void*`.
* Significant updates to FilterPolicy-related APIs and configuration:
  * Remove public API support for deprecated, inefficient block-based filter (use_block_based_builder=true).
    * Old code and configuration strings that would enable it now quietly enable full filters instead, though any built-in FilterPolicy can still read block-based filters. This includes changing the longstanding default behavior of the Java API.
    * Remove deprecated FilterPolicy::CreateFilter() and FilterPolicy::KeyMayMatch()
    * Remove `rocksdb_filterpolicy_create()` from C API, as the only C API support for custom filter policies is now obsolete.
    * If temporary memory usage in full filter creation is a problem, consider using partitioned filters, smaller SST files, or setting reserve_table_builder_memory=true.
  * Remove support for "filter_policy=experimental_ribbon" configuration
  string. Use something like "filter_policy=ribbonfilter:10" instead.
  * Allow configuration string like "filter_policy=bloomfilter:10" without
  bool, to minimize acknowledgement of obsolete block-based filter.
  * Made FilterPolicy Customizable. Configuration of filter_policy is now accurately saved in OPTIONS file and can be loaded with LoadOptionsFromFile. (Loading an OPTIONS file generated by a previous version only enables reading and using existing filters, not generating new filters. Previously, no filter_policy would be configured from a saved OPTIONS file.)
  * Change meaning of nullptr return from GetBuilderWithContext() from "use
    block-based filter" to "generate no filter in this case."
    * Also, when user specifies bits_per_key < 0.5, we now round this down
    to "no filter" because we expect a filter with >= 80% FP rate is
    unlikely to be worth the CPU cost of accessing it (esp with
    cache_index_and_filter_blocks=1 or partition_filters=1).
    * bits_per_key >= 0.5 and < 1.0 is still rounded up to 1.0 (for 62% FP
    rate)
  * Remove class definitions for FilterBitsBuilder and FilterBitsReader from
    public API, so these can evolve more easily as implementation details.
    Custom FilterPolicy can still decide what kind of built-in filter to use
    under what conditions.
  * Also removed deprecated functions
    * FilterPolicy::GetFilterBitsBuilder()
    * NewExperimentalRibbonFilterPolicy()
  * Remove default implementations of
    * FilterPolicy::GetBuilderWithContext()
* Remove default implementation of Name() from FileSystemWrapper.
* Rename `SizeApproximationOptions.include_memtabtles` to `SizeApproximationOptions.include_memtables`.
* Remove deprecated option DBOptions::max_mem_compaction_level.
* Return Status::InvalidArgument from ObjectRegistry::NewObject if a factory exists but the object ould not be created (returns NotFound if the factory is missing).
* Remove deprecated overloads of API DB::GetApproximateSizes.
* Remove deprecated option DBOptions::new_table_reader_for_compaction_inputs.
* Add Transaction::SetReadTimestampForValidation() and Transaction::SetCommitTimestamp(). Default impl returns NotSupported().
* Add support for decimal patterns to ObjectLibrary::PatternEntry
* Remove deprecated remote compaction APIs `CompactionService::Start()` and `CompactionService::WaitForComplete()`. Please use `CompactionService::StartV2()`, `CompactionService::WaitForCompleteV2()` instead, which provides the same information plus extra data like priority, db_id, etc.
* `ColumnFamilyOptions::OldDefaults` and `DBOptions::OldDefaults` are marked deprecated, as they are no longer maintained.
* Add subcompaction callback APIs: `OnSubcompactionBegin()` and `OnSubcompactionCompleted()`.
* Add file Temperature information to `FileOperationInfo` in event listener API.
* Change the type of SizeApproximationFlags from enum to enum class. Also update the signature of DB::GetApproximateSizes API from uint8_t to SizeApproximationFlags.
* Add Temperature hints information from RocksDB in API `NewSequentialFile()`. backup and checkpoint operations need to open the source files with `NewSequentialFile()`, which will have the temperature hints. Other operations are not covered.

### Behavior Changes
* Disallow the combination of DBOptions.use_direct_io_for_flush_and_compaction == true and DBOptions.writable_file_max_buffer_size == 0. This combination can cause WritableFileWriter::Append() to loop forever, and it does not make much sense in direct IO.
* `ReadOptions::total_order_seek` no longer affects `DB::Get()`. The original motivation for this interaction has been obsolete since RocksDB has been able to detect whether the current prefix extractor is compatible with that used to generate table files, probably RocksDB 5.14.0.

## New Features
* Introduced an option `BlockBasedTableOptions::detect_filter_construct_corruption` for detecting corruption during Bloom Filter (format_version >= 5) and Ribbon Filter construction.
* Improved the SstDumpTool to read the comparator from table properties and use it to read the SST File.
* Extended the column family statistics in the info log so the total amount of garbage in the blob files and the blob file space amplification factor are also logged. Also exposed the blob file space amp via the `rocksdb.blob-stats` DB property.
* Introduced the API rocksdb_create_dir_if_missing in c.h that calls underlying file system's CreateDirIfMissing API to create the directory.
* Added last level and non-last level read statistics: `LAST_LEVEL_READ_*`, `NON_LAST_LEVEL_READ_*`.
* Experimental: Add support for new APIs ReadAsync in FSRandomAccessFile that reads the data asynchronously and Poll API in FileSystem that checks if requested read request has completed or not. ReadAsync takes a callback function. Poll API checks for completion of read IO requests and  should call callback functions to indicate completion of read requests.

## 6.29.0 (01/21/2022)
Note: The next release will be major release 7.0. See https://github.com/facebook/rocksdb/issues/9390 for more info.
### Public API change
* Added values to `TraceFilterType`: `kTraceFilterIteratorSeek`, `kTraceFilterIteratorSeekForPrev`, and `kTraceFilterMultiGet`. They can be set in `TraceOptions` to filter out the operation types after which they are named.
* Added `TraceOptions::preserve_write_order`. When enabled it  guarantees write records are traced in the same order they are logged to WAL and applied to the DB. By default it is disabled (false) to match the legacy behavior and prevent regression.
* Made the Env class extend the Customizable class.  Implementations need to be registered with the ObjectRegistry and to implement a Name() method in order to be created via this method.
* `Options::OldDefaults` is marked deprecated, as it is no longer maintained.
* Add ObjectLibrary::AddFactory and ObjectLibrary::PatternEntry classes.  This method and associated class are the preferred mechanism for registering factories with the ObjectLibrary going forward.  The ObjectLibrary::Register method, which uses regular expressions and may be problematic, is deprecated and will be in a future release.
* Changed `BlockBasedTableOptions::block_size` from `size_t` to `uint64_t`.
* Added API warning against using `Iterator::Refresh()` together with `DB::DeleteRange()`, which are incompatible and have always risked causing the refreshed iterator to return incorrect results.
* Made `AdvancedColumnFamilyOptions.bottommost_temperature` dynamically changeable with `SetOptions()`.

### Behavior Changes
* `DB::DestroyColumnFamilyHandle()` will return Status::InvalidArgument() if called with `DB::DefaultColumnFamily()`.
* On 32-bit platforms, mmap reads are no longer quietly disabled, just discouraged.

### New Features
* Added `Options::DisableExtraChecks()` that can be used to improve peak write performance by disabling checks that should not be necessary in the absence of software logic errors or CPU+memory hardware errors. (Default options are slowly moving toward some performance overheads for extra correctness checking.)

### Performance Improvements
* Improved read performance when a prefix extractor is used (Seek, Get, MultiGet), even compared to version 6.25 baseline (see bug fix below), by optimizing the common case of prefix extractor compatible with table file and unchanging.

### Bug Fixes
* Fix a bug that FlushMemTable may return ok even flush not succeed.
* Fixed a bug of Sync() and Fsync() not using `fcntl(F_FULLFSYNC)` on OS X and iOS.
* Fixed a significant performance regression in version 6.26 when a prefix extractor is used on the read path (Seek, Get, MultiGet). (Excessive time was spent in SliceTransform::AsString().)
* Fixed a race condition in SstFileManagerImpl error recovery code that can cause a crash during process shutdown.

### New Features
* Added RocksJava support for MacOS universal binary (ARM+x86)

## 6.28.0 (2021-12-17)
### New Features
* Introduced 'CommitWithTimestamp' as a new tag. Currently, there is no API for user to trigger a write with this tag to the WAL. This is part of the efforts to support write-commited transactions with user-defined timestamps.
* Introduce SimulatedHybridFileSystem which can help simulating HDD latency in db_bench. Tiered Storage latency simulation can be enabled using -simulate_hybrid_fs_file (note that it doesn't work if db_bench is interrupted in the middle). -simulate_hdd can also be used to simulate all files on HDD.

### Bug Fixes
* Fixed a bug in rocksdb automatic implicit prefetching which got broken because of new feature adaptive_readahead and internal prefetching got disabled when iterator moves from one file to next.
* Fixed a bug in TableOptions.prepopulate_block_cache which causes segmentation fault when used with TableOptions.partition_filters = true and TableOptions.cache_index_and_filter_blocks = true.
* Fixed a bug affecting custom memtable factories which are not registered with the `ObjectRegistry`. The bug could result in failure to save the OPTIONS file.
* Fixed a bug causing two duplicate entries to be appended to a file opened in non-direct mode and tracked by `FaultInjectionTestFS`.
* Fixed a bug in TableOptions.prepopulate_block_cache to support block-based filters also.
* Block cache keys no longer use `FSRandomAccessFile::GetUniqueId()` (previously used when available), so a filesystem recycling unique ids can no longer lead to incorrect result or crash (#7405). For files generated by RocksDB >= 6.24, the cache keys are stable across DB::Open and DB directory move / copy / import / export / migration, etc. Although collisions are still theoretically possible, they are (a) impossible in many common cases, (b) not dependent on environmental factors, and (c) much less likely than a CPU miscalculation while executing RocksDB.
* Fixed a bug in C bindings causing iterator to return incorrect result (#9343).

### Behavior Changes
* MemTableList::TrimHistory now use allocated bytes when max_write_buffer_size_to_maintain > 0(default in TrasactionDB, introduced in PR#5022) Fix #8371.

### Public API change
* Extend WriteBatch::AssignTimestamp and AssignTimestamps API so that both functions can accept an optional `checker` argument that performs additional checking on timestamp sizes.
* Introduce a new EventListener callback that will be called upon the end of automatic error recovery.
* Add IncreaseFullHistoryTsLow API so users can advance each column family's full_history_ts_low seperately.
* Add GetFullHistoryTsLow API so users can query current full_history_low value of specified column family.

### Performance Improvements
* Replaced map property `TableProperties::properties_offsets`  with uint64_t property `external_sst_file_global_seqno_offset` to save table properties's memory.
* Block cache accesses are faster by RocksDB using cache keys of fixed size (16 bytes).

### Java API Changes
* Removed Java API `TableProperties.getPropertiesOffsets()` as it exposed internal details to external users.

## 6.27.0 (2021-11-19)
### New Features
* Added new ChecksumType kXXH3 which is faster than kCRC32c on almost all x86\_64 hardware.
* Added a new online consistency check for BlobDB which validates that the number/total size of garbage blobs does not exceed the number/total size of all blobs in any given blob file.
* Provided support for tracking per-sst user-defined timestamp information in MANIFEST.
* Added new option "adaptive_readahead" in ReadOptions. For iterators, RocksDB does auto-readahead on noticing sequential reads and by enabling this option, readahead_size of current file (if reads are sequential) will be carried forward to next file instead of starting from the scratch at each level (except L0 level files). If reads are not sequential it will fall back to 8KB. This option is applicable only for RocksDB internal prefetch buffer and isn't supported with underlying file system prefetching.
* Added the read count and read bytes related stats to Statistics for tiered storage hot, warm, and cold file reads.
* Added an option to dynamically charge an updating estimated memory usage of block-based table building to block cache if block cache available. It currently only includes charging memory usage of constructing (new) Bloom Filter and Ribbon Filter to block cache. To enable this feature, set `BlockBasedTableOptions::reserve_table_builder_memory = true`.
* Add a new API OnIOError in listener.h that notifies listeners when an IO error occurs during FileSystem operation along with filename, status etc.
* Added compaction readahead support for blob files to the integrated BlobDB implementation, which can improve compaction performance when the database resides on higher-latency storage like HDDs or remote filesystems. Readahead can be configured using the column family option `blob_compaction_readahead_size`.

### Bug Fixes
* Prevent a `CompactRange()` with `CompactRangeOptions::change_level == true` from possibly causing corruption to the LSM state (overlapping files within a level) when run in parallel with another manual compaction. Note that setting `force_consistency_checks == true` (the default) would cause the DB to enter read-only mode in this scenario and return `Status::Corruption`, rather than committing any corruption.
* Fixed a bug in CompactionIterator when write-prepared transaction is used. A released earliest write conflict snapshot may cause assertion failure in dbg mode and unexpected key in opt mode.
* Fix ticker WRITE_WITH_WAL("rocksdb.write.wal"), this bug is caused by a bad extra `RecordTick(stats_, WRITE_WITH_WAL)` (at 2 place), this fix remove the extra `RecordTick`s and fix the corresponding test case.
* EventListener::OnTableFileCreated was previously called with OK status and file_size==0 in cases of no SST file contents written (because there was no content to add) and the empty file deleted before calling the listener. Now the status is Aborted.
* Fixed a bug in CompactionIterator when write-preared transaction is used. Releasing earliest_snapshot during compaction may cause a SingleDelete to be output after a PUT of the same user key whose seq has been zeroed.
* Added input sanitization on negative bytes passed into `GenericRateLimiter::Request`.
* Fixed an assertion failure in CompactionIterator when write-prepared transaction is used. We prove that certain operations can lead to a Delete being followed by a SingleDelete (same user key). We can drop the SingleDelete.
* Fixed a bug of timestamp-based GC which can cause all versions of a key under full_history_ts_low to be dropped. This bug will be triggered when some of the ikeys' timestamps are lower than full_history_ts_low, while others are newer.
* In some cases outside of the DB read and compaction paths, SST block checksums are now checked where they were not before.
* Explicitly check for and disallow the `BlockBasedTableOptions` if insertion into one of {`block_cache`, `block_cache_compressed`, `persistent_cache`} can show up in another of these. (RocksDB expects to be able to use the same key for different physical data among tiers.)
* Users who configured a dedicated thread pool for bottommost compactions by explicitly adding threads to the `Env::Priority::BOTTOM` pool will no longer see RocksDB schedule automatic compactions exceeding the DB's compaction concurrency limit. For details on per-DB compaction concurrency limit, see API docs of `max_background_compactions` and `max_background_jobs`.
* Fixed a bug of background flush thread picking more memtables to flush and prematurely advancing column family's log_number.
* Fixed an assertion failure in ManifestTailer.
* Fixed a bug that could, with WAL enabled, cause backups, checkpoints, and `GetSortedWalFiles()` to fail randomly with an error like `IO error: 001234.log: No such file or directory`

### Behavior Changes
* `NUM_FILES_IN_SINGLE_COMPACTION` was only counting the first input level files, now it's including all input files.
* `TransactionUtil::CheckKeyForConflicts` can also perform conflict-checking based on user-defined timestamps in addition to sequence numbers.
* Removed `GenericRateLimiter`'s minimum refill bytes per period previously enforced.

### Public API change
* When options.ttl is used with leveled compaction with compactinon priority kMinOverlappingRatio, files exceeding half of TTL value will be prioritized more, so that by the time TTL is reached, fewer extra compactions will be scheduled to clear them up. At the same time, when compacting files with data older than half of TTL, output files may be cut off based on those files' boundaries, in order for the early TTL compaction to work properly.
* Made FileSystem and RateLimiter extend the Customizable class and added a CreateFromString method.  Implementations need to be registered with the ObjectRegistry and to implement a Name() method in order to be created via this method.
* Clarified in API comments that RocksDB is not exception safe for callbacks and custom extensions. An exception propagating into RocksDB can lead to undefined behavior, including data loss, unreported corruption, deadlocks, and more.
* Marked `WriteBufferManager` as `final` because it is not intended for extension.
* Removed unimportant implementation details from table_properties.h
* Add API `FSDirectory::FsyncWithDirOptions()`, which provides extra information like directory fsync reason in `DirFsyncOptions`. File system like btrfs is using that to skip directory fsync for creating a new file, or when renaming a file, fsync the target file instead of the directory, which improves the `DB::Open()` speed by ~20%.
* `DB::Open()` is not going be blocked by obsolete file purge if `DBOptions::avoid_unnecessary_blocking_io` is set to true.
* In builds where glibc provides `gettid()`, info log ("LOG" file) lines now print a system-wide thread ID from `gettid()` instead of the process-local `pthread_self()`. For all users, the thread ID format is changed from hexadecimal to decimal integer.
* In builds where glibc provides `pthread_setname_np()`, the background thread names no longer contain an ID suffix. For example, "rocksdb:bottom7" (and all other threads in the `Env::Priority::BOTTOM` pool) are now named "rocksdb:bottom". Previously large thread pools could breach the name size limit (e.g., naming "rocksdb:bottom10" would fail).
* Deprecating `ReadOptions::iter_start_seqnum` and `DBOptions::preserve_deletes`, please try using user defined timestamp feature instead. The options will be removed in a future release, currently it logs a warning message when using.

### Performance Improvements
* Released some memory related to filter construction earlier in `BlockBasedTableBuilder` for `FullFilter` and `PartitionedFilter` case (#9070)

### Behavior Changes
* `NUM_FILES_IN_SINGLE_COMPACTION` was only counting the first input level files, now it's including all input files.

## 6.26.0 (2021-10-20)
### Bug Fixes
* Fixes a bug in directed IO mode when calling MultiGet() for blobs in the same blob file. The bug is caused by not sorting the blob read requests by file offsets.
* Fix the incorrect disabling of SST rate limited deletion when the WAL and DB are in different directories. Only WAL rate limited deletion should be disabled if its in a different directory.
* Fix `DisableManualCompaction()` to cancel compactions even when they are waiting on automatic compactions to drain due to `CompactRangeOptions::exclusive_manual_compactions == true`.
* Fix contract of `Env::ReopenWritableFile()` and `FileSystem::ReopenWritableFile()` to specify any existing file must not be deleted or truncated.
* Fixed bug in calls to `IngestExternalFiles()` with files for multiple column families. The bug could have introduced a delay in ingested file keys becoming visible after `IngestExternalFiles()` returned. Furthermore, mutations to ingested file keys while they were invisible could have been dropped (not necessarily immediately).
* Fixed a possible race condition impacting users of `WriteBufferManager` who constructed it with `allow_stall == true`. The race condition led to undefined behavior (in our experience, typically a process crash).
* Fixed a bug where stalled writes would remain stalled forever after the user calls `WriteBufferManager::SetBufferSize()` with `new_size == 0` to dynamically disable memory limiting.
* Make `DB::close()` thread-safe.
* Fix a bug in atomic flush where one bg flush thread will wait forever for a preceding bg flush thread to commit its result to MANIFEST but encounters an error which is mapped to a soft error (DB not stopped).
* Fix a bug in `BackupEngine` where some internal callers of `GenericRateLimiter::Request()` do not honor `bytes <= GetSingleBurstBytes()`.

### New Features
* Print information about blob files when using "ldb list_live_files_metadata"
* Provided support for SingleDelete with user defined timestamp.
* Experimental new function DB::GetLiveFilesStorageInfo offers essentially a unified version of other functions like GetLiveFiles, GetLiveFilesChecksumInfo, and GetSortedWalFiles. Checkpoints and backups could show small behavioral changes and/or improved performance as they now use this new API.
* Add remote compaction read/write bytes statistics: `REMOTE_COMPACT_READ_BYTES`, `REMOTE_COMPACT_WRITE_BYTES`.
* Introduce an experimental feature to dump out the blocks from block cache and insert them to the secondary cache to reduce the cache warmup time (e.g., used while migrating DB instance). More information are in `class CacheDumper` and `CacheDumpedLoader` at `rocksdb/utilities/cache_dump_load.h` Note that, this feature is subject to the potential change in the future, it is still experimental.
* Introduced a new BlobDB configuration option `blob_garbage_collection_force_threshold`, which can be used to trigger compactions targeting the SST files which reference the oldest blob files when the ratio of garbage in those blob files meets or exceeds the specified threshold. This can reduce space amplification with skewed workloads where the affected SST files might not otherwise get picked up for compaction.
* Added EXPERIMENTAL support for table file (SST) unique identifiers that are stable and universally unique, available with new function `GetUniqueIdFromTableProperties`. Only SST files from RocksDB >= 6.24 support unique IDs.
* Added `GetMapProperty()` support for "rocksdb.dbstats" (`DB::Properties::kDBStats`). As a map property, it includes DB-level internal stats accumulated over the DB's lifetime, such as user write related stats and uptime.

### Public API change
* Made SystemClock extend the Customizable class and added a CreateFromString method.  Implementations need to be registered with the ObjectRegistry and to implement a Name() method in order to be created via this method.
* Made SliceTransform extend the Customizable class and added a CreateFromString method.  Implementations need to be registered with the ObjectRegistry and to implement a Name() method in order to be created via this method.  The Capped and Prefixed transform classes return a short name (no length); use GetId for the fully qualified name.
* Made FileChecksumGenFactory, SstPartitionerFactory, TablePropertiesCollectorFactory, and WalFilter extend the Customizable class and added a CreateFromString method.
* Some fields of SstFileMetaData are deprecated for compatibility with new base class FileStorageInfo.
* Add `file_temperature` to `IngestExternalFileArg` such that when ingesting SST files, we are able to indicate the temperature of the this batch of files.
* If `DB::Close()` failed with a non aborted status, calling `DB::Close()` again will return the original status instead of Status::OK.
* Add CacheTier to advanced_options.h to describe the cache tier we used. Add a `lowest_used_cache_tier` option to `DBOptions` (immutable) and pass it to BlockBasedTableReader. By default it is `CacheTier::kNonVolatileBlockTier`, which means, we always use both block cache (kVolatileTier) and secondary cache (kNonVolatileBlockTier). By set it to `CacheTier::kVolatileTier`, the DB will not use the secondary cache.
* Even when options.max_compaction_bytes is hit, compaction output files are only cut when it aligns with grandparent files' boundaries. options.max_compaction_bytes could be slightly violated with the change, but the violation is no more than one target SST file size, which is usually much smaller.

### Performance Improvements
* Improved CPU efficiency of building block-based table (SST) files (#9039 and #9040).

### Java API Changes
* Add Java API bindings for new integrated BlobDB options
* `keyMayExist()` supports ByteBuffer.
* Fix multiget throwing Null Pointer Exception for num of keys > 70k (https://github.com/facebook/rocksdb/issues/8039).

## 6.25.0 (2021-09-20)
### Bug Fixes
* Allow secondary instance to refresh iterator. Assign read seq after referencing SuperVersion.
* Fixed a bug of secondary instance's last_sequence going backward, and reads on the secondary fail to see recent updates from the primary.
* Fixed a bug that could lead to duplicate DB ID or DB session ID in POSIX environments without /proc/sys/kernel/random/uuid.
* Fix a race in DumpStats() with column family destruction due to not taking a Ref on each entry while iterating the ColumnFamilySet.
* Fix a race in item ref counting in LRUCache when promoting an item from the SecondaryCache.
* Fix a race in BackupEngine if RateLimiter is reconfigured during concurrent Restore operations.
* Fix a bug on POSIX in which failure to create a lock file (e.g. out of space) can prevent future LockFile attempts in the same process on the same file from succeeding.
* Fix a bug that backup_rate_limiter and restore_rate_limiter in BackupEngine could not limit read rates.
* Fix the implementation of `prepopulate_block_cache = kFlushOnly` to only apply to flushes rather than to all generated files.
* Fix WAL log data corruption when using DBOptions.manual_wal_flush(true) and WriteOptions.sync(true) together. The sync WAL should work with locked log_write_mutex_.
* Add checks for validity of the IO uring completion queue entries, and fail the BlockBasedTableReader MultiGet sub-batch if there's an invalid completion
* Add an interface RocksDbIOUringEnable() that, if defined by the user, will allow them to enable/disable the use of IO uring by RocksDB
* Fix the bug that when direct I/O is used and MultiRead() returns a short result, RandomAccessFileReader::MultiRead() still returns full size buffer, with returned short value together with some data in original buffer. This bug is unlikely cause incorrect results, because (1) since FileSystem layer is expected to retry on short result, returning short results is only possible when asking more bytes in the end of the file, which RocksDB doesn't do when using MultiRead(); (2) checksum is unlikely to match.

### New Features
* RemoteCompaction's interface now includes `db_name`, `db_id`, `session_id`, which could help the user uniquely identify compaction job between db instances and sessions.
* Added a ticker statistic, "rocksdb.verify_checksum.read.bytes", reporting how many bytes were read from file to serve `VerifyChecksum()` and `VerifyFileChecksums()` queries.
* Added ticker statistics, "rocksdb.backup.read.bytes" and "rocksdb.backup.write.bytes", reporting how many bytes were read and written during backup.
* Added properties for BlobDB: `rocksdb.num-blob-files`, `rocksdb.blob-stats`, `rocksdb.total-blob-file-size`, and `rocksdb.live-blob-file-size`. The existing property `rocksdb.estimate_live-data-size` was also extended to include live bytes residing in blob files.
* Added two new RateLimiter IOPriorities: `Env::IO_USER`,`Env::IO_MID`. `Env::IO_USER` will have superior priority over all other RateLimiter IOPriorities without being subject to fair scheduling constraint.
* `SstFileWriter` now supports `Put`s and `Delete`s with user-defined timestamps. Note that the ingestion logic itself is not timestamp-aware yet.
* Allow a single write batch to include keys from multiple column families whose timestamps' formats can differ. For example, some column families may disable timestamp, while others enable timestamp.
* Add compaction priority information in RemoteCompaction, which can be used to schedule high priority job first.
* Added new callback APIs `OnBlobFileCreationStarted`,`OnBlobFileCreated`and `OnBlobFileDeleted` in `EventListener` class of listener.h. It notifies listeners during creation/deletion of individual blob files in Integrated BlobDB. It also log blob file creation finished event and deletion event in LOG file.
* Batch blob read requests for `DB::MultiGet` using `MultiRead`.
* Add support for fallback to local compaction, the user can return `CompactionServiceJobStatus::kUseLocal` to instruct RocksDB to run the compaction locally instead of waiting for the remote compaction result.
* Add built-in rate limiter's implementation of `RateLimiter::GetTotalPendingRequest(int64_t* total_pending_requests, const Env::IOPriority pri)` for the total number of requests that are pending for bytes in the rate limiter.
* Charge memory usage during data buffering, from which training samples are gathered for dictionary compression, to block cache. Unbuffering data can now be triggered if the block cache becomes full and `strict_capacity_limit=true` for the block cache, in addition to existing conditions that can trigger unbuffering.

### Public API change
* Remove obsolete implementation details FullKey and ParseFullKey from public API
* Change `SstFileMetaData::size` from `size_t` to `uint64_t`.
* Made Statistics extend the Customizable class and added a CreateFromString method.  Implementations of Statistics need to be registered with the ObjectRegistry and to implement a Name() method in order to be created via this method.
* Extended `FlushJobInfo` and `CompactionJobInfo` in listener.h to provide information about the blob files generated by a flush/compaction and garbage collected during compaction in Integrated BlobDB. Added struct members `blob_file_addition_infos` and `blob_file_garbage_infos` that contain this information.
* Extended parameter `output_file_names` of `CompactFiles` API to also include paths of the blob files generated by the compaction in Integrated BlobDB.
* Most `BackupEngine` functions now return `IOStatus` instead of `Status`. Most existing code should be compatible with this change but some calls might need to be updated.
* Add a new field `level_at_creation` in `TablePropertiesCollectorFactory::Context` to capture the level at creating the SST file (i.e, table), of which the properties are being collected.

### Miscellaneous
* Add a paranoid check where in case FileSystem layer doesn't fill the buffer but returns succeed, checksum is unlikely to match even if buffer contains a previous block. The byte modified is not useful anyway, so it isn't expected to change any behavior when FileSystem is satisfying its contract.

## 6.24.0 (2021-08-20)
### Bug Fixes
* If the primary's CURRENT file is missing or inaccessible, the secondary instance should not hang repeatedly trying to switch to a new MANIFEST. It should instead return the error code encountered while accessing the file.
* Restoring backups with BackupEngine is now a logically atomic operation, so that if a restore operation is interrupted, DB::Open on it will fail. Using BackupEngineOptions::sync (default) ensures atomicity even in case of power loss or OS crash.
* Fixed a race related to the destruction of `ColumnFamilyData` objects. The earlier logic unlocked the DB mutex before destroying the thread-local `SuperVersion` pointers, which could result in a process crash if another thread managed to get a reference to the `ColumnFamilyData` object.
* Removed a call to `RenameFile()` on a non-existent info log file ("LOG") when opening a new DB. Such a call was guaranteed to fail though did not impact applications since we swallowed the error. Now we also stopped swallowing errors in renaming "LOG" file.
* Fixed an issue where `OnFlushCompleted` was not called for atomic flush.
* Fixed a bug affecting the batched `MultiGet` API when used with keys spanning multiple column families and `sorted_input == false`.
* Fixed a potential incorrect result in opt mode and assertion failures caused by releasing snapshot(s) during compaction.
* Fixed passing of BlobFileCompletionCallback to Compaction job and Atomic flush job which was default paramter (nullptr). BlobFileCompletitionCallback is internal callback that manages addition of blob files to SSTFileManager.
* Fixed MultiGet not updating the block_read_count and block_read_byte PerfContext counters.

### New Features
* Made the EventListener extend the Customizable class.
* EventListeners that have a non-empty Name() and that are registered with the ObjectRegistry can now be serialized to/from the OPTIONS file.
* Insert warm blocks (data blocks, uncompressed dict blocks, index and filter blocks) in Block cache during flush under option BlockBasedTableOptions.prepopulate_block_cache. Previously it was enabled for only data blocks.
* BlockBasedTableOptions.prepopulate_block_cache can be dynamically configured using DB::SetOptions.
* Add CompactionOptionsFIFO.age_for_warm, which allows RocksDB to move old files to warm tier in FIFO compactions. Note that file temperature is still an experimental feature.
* Add a comment to suggest btrfs user to disable file preallocation by setting `options.allow_fallocate=false`.
* Fast forward option in Trace replay changed to double type to allow replaying at a lower speed, by settings the value between 0 and 1. This option can be set via `ReplayOptions` in `Replayer::Replay()`, or via `--trace_replay_fast_forward` in db_bench.
* Add property `LiveSstFilesSizeAtTemperature` to retrieve sst file size at different temperature.
* Added a stat rocksdb.secondary.cache.hits.
* Added a PerfContext counter secondary_cache_hit_count.
* The integrated BlobDB implementation now supports the tickers `BLOB_DB_BLOB_FILE_BYTES_READ`, `BLOB_DB_GC_NUM_KEYS_RELOCATED`, and `BLOB_DB_GC_BYTES_RELOCATED`, as well as the histograms `BLOB_DB_COMPRESSION_MICROS` and `BLOB_DB_DECOMPRESSION_MICROS`.
* Added hybrid configuration of Ribbon filter and Bloom filter where some LSM levels use Ribbon for memory space efficiency and some use Bloom for speed. See NewRibbonFilterPolicy. This also changes the default behavior of NewRibbonFilterPolicy to use Bloom for flushes under Leveled and Universal compaction and Ribbon otherwise. The C API function `rocksdb_filterpolicy_create_ribbon` is unchanged but adds new `rocksdb_filterpolicy_create_ribbon_hybrid`.

### Public API change
* Added APIs to decode and replay trace file via Replayer class. Added `DB::NewDefaultReplayer()` to create a default Replayer instance. Added `TraceReader::Reset()` to restart reading a trace file. Created trace_record.h, trace_record_result.h and utilities/replayer.h files to access the decoded Trace records, replay them, and query the actual operation results.
* Added Configurable::GetOptionsMap to the public API for use in creating new Customizable classes.
* Generalized bits_per_key parameters in C API from int to double for greater configurability. Although this is a compatible change for existing C source code, anything depending on C API signatures, such as foreign function interfaces, will need to be updated.

### Performance Improvements
* Try to avoid updating DBOptions if `SetDBOptions()` does not change any option value.

### Behavior Changes
* `StringAppendOperator` additionally accepts a string as the delimiter.
* BackupEngineOptions::sync (default true) now applies to restoring backups in addition to creating backups. This could slow down restores, but ensures they are fully persisted before returning OK. (Consider increasing max_background_operations to improve performance.)

## 6.23.0 (2021-07-16)
### Behavior Changes
* Obsolete keys in the bottommost level that were preserved for a snapshot will now be cleaned upon snapshot release in all cases. This form of compaction (snapshot release triggered compaction) previously had an artificial limitation that multiple tombstones needed to be present.
### Bug Fixes
* Blob file checksums are now printed in hexadecimal format when using the `manifest_dump` `ldb` command.
* `GetLiveFilesMetaData()` now populates the `temperature`, `oldest_ancester_time`, and `file_creation_time` fields of its `LiveFileMetaData` results when the information is available. Previously these fields always contained zero indicating unknown.
* Fix mismatches of OnCompaction{Begin,Completed} in case of DisableManualCompaction().
* Fix continuous logging of an existing background error on every user write
* Fix a bug that `Get()` return Status::OK() and an empty value for non-existent key when `read_options.read_tier = kBlockCacheTier`.
* Fix a bug that stat in `get_context` didn't accumulate to statistics when query is failed.
* Fixed handling of DBOptions::wal_dir with LoadLatestOptions() or ldb --try_load_options on a copied or moved DB. Previously, when the WAL directory is same as DB directory (default), a copied or moved DB would reference the old path of the DB as the WAL directory, potentially corrupting both copies. Under this change, the wal_dir from DB::GetOptions() or LoadLatestOptions() may now be empty, indicating that the current DB directory is used for WALs. This is also a subtle API change.

### New Features
* ldb has a new feature, `list_live_files_metadata`, that shows the live SST files, as well as their LSM storage level and the column family they belong to.
* The new BlobDB implementation now tracks the amount of garbage in each blob file in the MANIFEST.
* Integrated BlobDB now supports Merge with base values (Put/Delete etc.).
* RemoteCompaction supports sub-compaction, the job_id in the user interface is changed from `int` to `uint64_t` to support sub-compaction id.
* Expose statistics option in RemoteCompaction worker.

### Public API change
* Added APIs to the Customizable class to allow developers to create their own Customizable classes.  Created the utilities/customizable_util.h file to contain helper methods for developing new Customizable classes.
* Change signature of SecondaryCache::Name().  Make SecondaryCache customizable and add SecondaryCache::CreateFromString method.

## 6.22.0 (2021-06-18)
### Behavior Changes
* Added two additional tickers, MEMTABLE_PAYLOAD_BYTES_AT_FLUSH and MEMTABLE_GARBAGE_BYTES_AT_FLUSH. These stats can be used to estimate the ratio of "garbage" (outdated) bytes in the memtable that are discarded at flush time.
* Added API comments clarifying safe usage of Disable/EnableManualCompaction and EventListener callbacks for compaction.
### Bug Fixes
* fs_posix.cc GetFreeSpace() always report disk space available to root even when running as non-root.  Linux defaults often have disk mounts with 5 to 10 percent of total space reserved only for root.  Out of space could result for non-root users.
* Subcompactions are now disabled when user-defined timestamps are used, since the subcompaction boundary picking logic is currently not timestamp-aware, which could lead to incorrect results when different subcompactions process keys that only differ by timestamp.
* Fix an issue that `DeleteFilesInRange()` may cause ongoing compaction reports corruption exception, or ASSERT for debug build. There's no actual data loss or corruption that we find.
* Fixed confusingly duplicated output in LOG for periodic stats ("DUMPING STATS"), including "Compaction Stats" and "File Read Latency Histogram By Level".
* Fixed performance bugs in background gathering of block cache entry statistics, that could consume a lot of CPU when there are many column families with a shared block cache.

### New Features
* Marked the Ribbon filter and optimize_filters_for_memory features as production-ready, each enabling memory savings for Bloom-like filters. Use `NewRibbonFilterPolicy` in place of `NewBloomFilterPolicy` to use Ribbon filters instead of Bloom, or `ribbonfilter` in place of `bloomfilter` in configuration string.
* Allow `DBWithTTL` to use `DeleteRange` api just like other DBs. `DeleteRangeCF()` which executes `WriteBatchInternal::DeleteRange()` has been added to the handler in `DBWithTTLImpl::Write()` to implement it.
* Add BlockBasedTableOptions.prepopulate_block_cache.  If enabled, it prepopulate warm/hot data blocks which are already in memory into block cache at the time of flush. On a flush, the data block that is in memory (in memtables) get flushed to the device. If using Direct IO, additional IO is incurred to read this data back into memory again, which is avoided by enabling this option and it also helps with Distributed FileSystem. More details in include/rocksdb/table.h.
* Added a `cancel` field to `CompactRangeOptions`, allowing individual in-process manual range compactions to be cancelled.

### New Features
* Added BlobMetaData to the ColumnFamilyMetaData to return information about blob files

### Public API change
* Added GetAllColumnFamilyMetaData API to retrieve the ColumnFamilyMetaData about all column families.

## 6.21.0 (2021-05-21)
### Bug Fixes
* Fixed a bug in handling file rename error in distributed/network file systems when the server succeeds but client returns error. The bug can cause CURRENT file to point to non-existing MANIFEST file, thus DB cannot be opened.
* Fixed a bug where ingested files were written with incorrect boundary key metadata. In rare cases this could have led to a level's files being wrongly ordered and queries for the boundary keys returning wrong results.
* Fixed a data race between insertion into memtables and the retrieval of the DB properties `rocksdb.cur-size-active-mem-table`, `rocksdb.cur-size-all-mem-tables`, and `rocksdb.size-all-mem-tables`.
* Fixed the false-positive alert when recovering from the WAL file. Avoid reporting "SST file is ahead of WAL" on a newly created empty column family, if the previous WAL file is corrupted.
* Fixed a bug where `GetLiveFiles()` output included a non-existent file called "OPTIONS-000000". Backups and checkpoints, which use `GetLiveFiles()`, failed on DBs impacted by this bug. Read-write DBs were impacted when the latest OPTIONS file failed to write and `fail_if_options_file_error == false`. Read-only DBs were impacted when no OPTIONS files existed.
* Handle return code by io_uring_submit_and_wait() and io_uring_wait_cqe().
* In the IngestExternalFile() API, only try to sync the ingested file if the file is linked and the FileSystem/Env supports reopening a writable file.
* Fixed a bug that `AdvancedColumnFamilyOptions.max_compaction_bytes` is under-calculated for manual compaction (`CompactRange()`). Manual compaction is split to multiple compactions if the compaction size exceed the `max_compaction_bytes`. The bug creates much larger compaction which size exceed the user setting. On the other hand, larger manual compaction size can increase the subcompaction parallelism, you can tune that by setting `max_compaction_bytes`.

### Behavior Changes
* Due to the fix of false-postive alert of "SST file is ahead of WAL", all the CFs with no SST file (CF empty) will bypass the consistency check. We fixed a false-positive, but introduced a very rare true-negative which will be triggered in the following conditions: A CF with some delete operations in the last a few queries which will result in an empty CF (those are flushed to SST file and a compaction triggered which combines this file and all other SST files and generates an empty CF, or there is another reason to write a manifest entry for this CF after a flush that generates no SST file from an empty CF). The deletion entries are logged in a WAL and this WAL was corrupted, while the CF's log number points to the next WAL (due to the flush). Therefore, the DB can only recover to the point without these trailing deletions and cause the inconsistent DB status.

### New Features
* Add new option allow_stall passed during instance creation of WriteBufferManager. When allow_stall is set, WriteBufferManager will stall all writers shared across multiple DBs and columns if memory usage goes beyond specified WriteBufferManager::buffer_size (soft limit). Stall will be cleared when memory is freed after flush and memory usage goes down below buffer_size.
* Allow `CompactionFilter`s to apply in more table file creation scenarios such as flush and recovery. For compatibility, `CompactionFilter`s by default apply during compaction. Users can customize this behavior by overriding `CompactionFilterFactory::ShouldFilterTableFileCreation()`.
* Added more fields to FilterBuildingContext with LSM details, for custom filter policies that vary behavior based on where they are in the LSM-tree.
* Added DB::Properties::kBlockCacheEntryStats for querying statistics on what percentage of block cache is used by various kinds of blocks, etc. using DB::GetProperty and DB::GetMapProperty. The same information is now dumped to info LOG periodically according to `stats_dump_period_sec`.
* Add an experimental Remote Compaction feature, which allows the user to run Compaction on a different host or process. The feature is still under development, currently only works on some basic use cases. The interface will be changed without backward/forward compatibility support.
* RocksDB would validate total entries read in flush, and compare with counter inserted into it. If flush_verify_memtable_count = true (default), flush will fail. Otherwise, only log to info logs.
* Add `TableProperties::num_filter_entries`, which can be used with `TableProperties::filter_size` to calculate the effective bits per filter entry (unique user key or prefix) for a table file.

### Performance Improvements
* BlockPrefetcher is used by iterators to prefetch data if they anticipate more data to be used in future. It is enabled implicitly by rocksdb. Added change to take in account read pattern if reads are sequential. This would disable prefetching for random reads in MultiGet and iterators as readahead_size is increased exponential doing large prefetches.

### Public API change
* Removed a parameter from TableFactory::NewTableBuilder, which should not be called by user code because TableBuilder is not a public API.
* Removed unused structure `CompactionFilterContext`.
* The `skip_filters` parameter to SstFileWriter is now considered deprecated. Use `BlockBasedTableOptions::filter_policy` to control generation of filters.
* ClockCache is known to have bugs that could lead to crash or corruption, so should not be used until fixed. Use NewLRUCache instead.
* Added a new pure virtual function `ApplyToAllEntries` to `Cache`, to replace `ApplyToAllCacheEntries`. Custom `Cache` implementations must add an implementation. Because this function is for gathering statistics, an empty implementation could be acceptable for some applications.
* Added the ObjectRegistry to the ConfigOptions class.  This registry instance will be used to find any customizable loadable objects during initialization.
* Expanded the ObjectRegistry functionality to allow nested ObjectRegistry instances.  Added methods to register a set of functions with the registry/library as a group.
* Deprecated backupable_db.h and BackupableDBOptions in favor of new versions with appropriate names: backup_engine.h and BackupEngineOptions. Old API compatibility is preserved.

### Default Option Change
* When options.arena_block_size <= 0 (default value 0), still use writer_buffer_size / 8 but cap to 1MB. Too large alloation size might not be friendly to allocator and might cause performance issues in extreme cases.

### Build
* By default, try to build with liburing. For make, if ROCKSDB_USE_IO_URING is not set, treat as enable, which means RocksDB will try to build with liburing. Users can disable it with ROCKSDB_USE_IO_URING=0. For cmake, add WITH_LIBURING to control it, with default on.

## 6.20.0 (2021-04-16)
### Behavior Changes
* `ColumnFamilyOptions::sample_for_compression` now takes effect for creation of all block-based tables. Previously it only took effect for block-based tables created by flush.
* `CompactFiles()` can no longer compact files from lower level to up level, which has the risk to corrupt DB (details: #8063). The validation is also added to all compactions.
* Fixed some cases in which DB::OpenForReadOnly() could write to the filesystem. If you want a Logger with a read-only DB, you must now set DBOptions::info_log yourself, such as using CreateLoggerFromOptions().
* get_iostats_context() will never return nullptr. If thread-local support is not available, and user does not opt-out iostats context, then compilation will fail. The same applies to perf context as well.
* Added support for WriteBatchWithIndex::NewIteratorWithBase when overwrite_key=false.  Previously, this combination was not supported and would assert or return nullptr.
* Improve the behavior of WriteBatchWithIndex for Merge operations.  Now more operations may be stored in order to return the correct merged result.

### Bug Fixes
* Use thread-safe `strerror_r()` to get error messages.
* Fixed a potential hang in shutdown for a DB whose `Env` has high-pri thread pool disabled (`Env::GetBackgroundThreads(Env::Priority::HIGH) == 0`)
* Made BackupEngine thread-safe and added documentation comments to clarify what is safe for multiple BackupEngine objects accessing the same backup directory.
* Fixed crash (divide by zero) when compression dictionary is applied to a file containing only range tombstones.
* Fixed a backward iteration bug with partitioned filter enabled: not including the prefix of the last key of the previous filter partition in current filter partition can cause wrong iteration result.
* Fixed a bug that allowed `DBOptions::max_open_files` to be set with a non-negative integer with `ColumnFamilyOptions::compaction_style = kCompactionStyleFIFO`.

### Performance Improvements
* On ARM platform, use `yield` instead of `wfe` to relax cpu to gain better performance.

### Public API change
* Added `TableProperties::slow_compression_estimated_data_size` and `TableProperties::fast_compression_estimated_data_size`. When `ColumnFamilyOptions::sample_for_compression > 0`, they estimate what `TableProperties::data_size` would have been if the "fast" or "slow" (see `ColumnFamilyOptions::sample_for_compression` API doc for definitions) compression had been used instead.
* Update DB::StartIOTrace and remove Env object from the arguments as its redundant and DB already has Env object that is passed down to IOTracer::StartIOTrace
* Added `FlushReason::kWalFull`, which is reported when a memtable is flushed due to the WAL reaching its size limit; those flushes were previously reported as `FlushReason::kWriteBufferManager`. Also, changed the reason for flushes triggered by the write buffer manager to `FlushReason::kWriteBufferManager`; they were previously reported as `FlushReason::kWriteBufferFull`.
* Extend file_checksum_dump ldb command and DB::GetLiveFilesChecksumInfo API for IntegratedBlobDB and get checksum of blob files along with SST files.

### New Features
* Added the ability to open BackupEngine backups as read-only DBs, using BackupInfo::name_for_open and env_for_open provided by BackupEngine::GetBackupInfo() with include_file_details=true.
* Added BackupEngine support for integrated BlobDB, with blob files shared between backups when table files are shared. Because of current limitations, blob files always use the kLegacyCrc32cAndFileSize naming scheme, and incremental backups must read and checksum all blob files in a DB, even for files that are already backed up.
* Added an optional output parameter to BackupEngine::CreateNewBackup(WithMetadata) to return the BackupID of the new backup.
* Added BackupEngine::GetBackupInfo / GetLatestBackupInfo for querying individual backups.
* Made the Ribbon filter a long-term supported feature in terms of the SST schema(compatible with version >= 6.15.0) though the API for enabling it is expected to change.

## 6.19.0 (2021-03-21)
### Bug Fixes
* Fixed the truncation error found in APIs/tools when dumping block-based SST files in a human-readable format. After fix, the block-based table can be fully dumped as a readable file.
* When hitting a write slowdown condition, no write delay (previously 1 millisecond) is imposed until `delayed_write_rate` is actually exceeded, with an initial burst allowance of 1 millisecond worth of bytes. Also, beyond the initial burst allowance, `delayed_write_rate` is now more strictly enforced, especially with multiple column families.

### Public API change
* Changed default `BackupableDBOptions::share_files_with_checksum` to `true` and deprecated `false` because of potential for data loss. Note that accepting this change in behavior can temporarily increase backup data usage because files are not shared between backups using the two different settings. Also removed obsolete option kFlagMatchInterimNaming.
* Add a new option BlockBasedTableOptions::max_auto_readahead_size. RocksDB does auto-readahead for iterators on noticing more than two reads for a table file if user doesn't provide readahead_size. The readahead starts at 8KB and doubles on every additional read upto max_auto_readahead_size and now max_auto_readahead_size can be configured dynamically as well. Found that 256 KB readahead size provides the best performance, based on experiments, for auto readahead. Experiment data is in PR #3282. If value is set 0 then no automatic prefetching will be done by rocksdb. Also changing the value will only affect files opened after the change.
* Add suppport to extend DB::VerifyFileChecksums API to also verify blob files checksum.
* When using the new BlobDB, the amount of data written by flushes/compactions is now broken down into table files and blob files in the compaction statistics; namely, Write(GB) denotes the amount of data written to table files, while Wblob(GB) means the amount of data written to blob files.
* New default BlockBasedTableOptions::format_version=5 to enable new Bloom filter implementation by default, compatible with RocksDB versions >= 6.6.0.
* Add new SetBufferSize API to WriteBufferManager to allow dynamic management of memory allotted to all write buffers.  This allows user code to adjust memory monitoring provided by WriteBufferManager as process memory needs change datasets grow and shrink.
* Clarified the required semantics of Read() functions in FileSystem and Env APIs. Please ensure any custom implementations are compliant.
* For the new integrated BlobDB implementation, compaction statistics now include the amount of data read from blob files during compaction (due to garbage collection or compaction filters). Write amplification metrics have also been extended to account for data read from blob files.
* Add EqualWithoutTimestamp() to Comparator.
* Extend support to track blob files in SSTFileManager whenever a blob file is created/deleted. Blob files will be scheduled to delete via SSTFileManager and SStFileManager will now take blob files in account while calculating size and space limits along with SST files.
* Add new Append and PositionedAppend API with checksum handoff to legacy Env.

### New Features
* Support compaction filters for the new implementation of BlobDB. Add `FilterBlobByKey()` to `CompactionFilter`. Subclasses can override this method so that compaction filters can determine whether the actual blob value has to be read during compaction. Use a new `kUndetermined` in `CompactionFilter::Decision` to indicated that further action is necessary for compaction filter to make a decision.
* Add support to extend retrieval of checksums for blob files from the MANIFEST when checkpointing. During backup, rocksdb can detect corruption in blob files  during file copies.
* Add new options for db_bench --benchmarks: flush, waitforcompaction, compact0, compact1.
* Add an option to BackupEngine::GetBackupInfo to include the name and size of each backed-up file. Especially in the presence of file sharing among backups, this offers detailed insight into backup space usage.
* Enable backward iteration on keys with user-defined timestamps.
* Add statistics and info log for error handler: counters for bg error, bg io error, bg retryable io error, auto resume count, auto resume total retry number, and auto resume sucess; Histogram for auto resume retry count in each recovery call. Note that, each auto resume attempt will have one or multiple retries.

### Behavior Changes
* During flush, only WAL sync retryable IO error is mapped to hard error, which will stall the writes. When WAL is used but only SST file write has retryable IO error, it will be mapped to soft error and write will not be affected.

## 6.18.0 (2021-02-19)
### Behavior Changes
* When retryable IO error occurs during compaction, it is mapped to soft error and set the BG error. However, auto resume is not called to clean the soft error since compaction will reschedule by itself. In this change, When retryable IO error occurs during compaction, BG error is not set. User will be informed the error via EventHelper.
* Introduce a new trace file format for query tracing and replay and trace file version is bump up to 0.2. A payload map is added as the first portion of the payload. We will not have backward compatible issues when adding new entries to trace records. Added the iterator_upper_bound and iterator_lower_bound in Seek and SeekForPrev tracing function. Added them as the new payload member for iterator tracing.

### New Features
* Add support for key-value integrity protection in live updates from the user buffers provided to `WriteBatch` through the write to RocksDB's in-memory update buffer (memtable). This is intended to detect some cases of in-memory data corruption, due to either software or hardware errors. Users can enable protection by constructing their `WriteBatch` with `protection_bytes_per_key == 8`.
* Add support for updating `full_history_ts_low` option in manual compaction, which is for old timestamp data GC.
* Add a mechanism for using Makefile to build external plugin code into the RocksDB libraries/binaries. This intends to simplify compatibility and distribution for plugins (e.g., special-purpose `FileSystem`s) whose source code resides outside the RocksDB repo. See "plugin/README.md" for developer details, and "PLUGINS.md" for a listing of available plugins.
* Added memory pre-fetching for experimental Ribbon filter, which especially optimizes performance with batched MultiGet.
* A new, experimental version of BlobDB (key-value separation) is now available. The new implementation is integrated into the RocksDB core, i.e. it is accessible via the usual `rocksdb::DB` API, as opposed to the separate `rocksdb::blob_db::BlobDB` interface used by the earlier version, and can be configured on a per-column family basis using the configuration options `enable_blob_files`, `min_blob_size`, `blob_file_size`, `blob_compression_type`, `enable_blob_garbage_collection`, and `blob_garbage_collection_age_cutoff`. It extends RocksDB's consistency guarantees to blobs, and offers more features and better performance. Note that some features, most notably `Merge`, compaction filters, and backup/restore are not yet supported, and there is no support for migrating a database created by the old implementation.

### Bug Fixes
* Since 6.15.0, `TransactionDB` returns error `Status`es from calls to `DeleteRange()` and calls to `Write()` where the `WriteBatch` contains a range deletion. Previously such operations may have succeeded while not providing the expected transactional guarantees. There are certain cases where range deletion can still be used on such DBs; see the API doc on `TransactionDB::DeleteRange()` for details.
* `OptimisticTransactionDB` now returns error `Status`es from calls to `DeleteRange()` and calls to `Write()` where the `WriteBatch` contains a range deletion. Previously such operations may have succeeded while not providing the expected transactional guarantees.
* Fix `WRITE_PREPARED`, `WRITE_UNPREPARED` TransactionDB `MultiGet()` may return uncommitted data with snapshot.
* In DB::OpenForReadOnly, if any error happens while checking Manifest file path, it was overridden by Status::NotFound. It has been fixed and now actual error is returned.

### Public API Change
* Added a "only_mutable_options" flag to the ConfigOptions.  When this flag is "true", the Configurable functions and convenience methods (such as GetDBOptionsFromString) will only deal with options that are marked as mutable.  When this flag is true, only options marked as mutable can be configured (a Status::InvalidArgument will be returned) and options not marked as mutable will not be returned or compared.  The default is "false", meaning to compare all options.
* Add new Append and PositionedAppend APIs to FileSystem to bring the data verification information (data checksum information) from upper layer (e.g., WritableFileWriter) to the storage layer. In this way, the customized FileSystem is able to verify the correctness of data being written to the storage on time. Add checksum_handoff_file_types to DBOptions. User can use this option to control which file types (Currently supported file tyes: kWALFile, kTableFile, kDescriptorFile.) should use the new Append and PositionedAppend APIs to handoff the verification information. Currently, RocksDB only use crc32c to calculate the checksum for write handoff.
* Add an option, `CompressionOptions::max_dict_buffer_bytes`, to limit the in-memory buffering for selecting samples for generating/training a dictionary. The limit is currently loosely adhered to.


## 6.17.0 (2021-01-15)
### Behavior Changes
* When verifying full file checksum with `DB::VerifyFileChecksums()`, we now fail with `Status::InvalidArgument` if the name of the checksum generator used for verification does not match the name of the checksum generator used for protecting the file when it was created.
* Since RocksDB does not continue write the same file if a file write fails for any reason, the file scope write IO error is treated the same as retryable IO error. More information about error handling of file scope IO error is included in `ErrorHandler::SetBGError`.

### Bug Fixes
* Version older than 6.15 cannot decode VersionEdits `WalAddition` and `WalDeletion`, fixed this by changing the encoded format of them to be ignorable by older versions.
* Fix a race condition between DB startups and shutdowns in managing the periodic background worker threads. One effect of this race condition could be the process being terminated.

### Public API Change
* Add a public API WriteBufferManager::dummy_entries_in_cache_usage() which reports the size of dummy entries stored in cache (passed to WriteBufferManager). Dummy entries are used to account for DataBlocks.
* Add a SystemClock class that contains the time-related methods from Env.  The original methods in Env may be deprecated in a future release.  This class will allow easier testing, development, and expansion of time-related features.
* Add a public API GetRocksBuildProperties and GetRocksBuildInfoAsString to get properties about the current build.  These properties may include settings related to the GIT settings (branch, timestamp).  This change also sets the "build date" based on the GIT properties, rather than the actual build time, thereby enabling more reproducible builds.

## 6.16.0 (2020-12-18)
### Behavior Changes
* Attempting to write a merge operand without explicitly configuring `merge_operator` now fails immediately, causing the DB to enter read-only mode. Previously, failure was deferred until the `merge_operator` was needed by a user read or a background operation.

### Bug Fixes
* Truncated WALs ending in incomplete records can no longer produce gaps in the recovered data when `WALRecoveryMode::kPointInTimeRecovery` is used. Gaps are still possible when WALs are truncated exactly on record boundaries; for complete protection, users should enable `track_and_verify_wals_in_manifest`.
* Fix a bug where compressed blocks read by MultiGet are not inserted into the compressed block cache when use_direct_reads = true.
* Fixed the issue of full scanning on obsolete files when there are too many outstanding compactions with ConcurrentTaskLimiter enabled.
* Fixed the logic of populating native data structure for `read_amp_bytes_per_bit` during OPTIONS file parsing on big-endian architecture. Without this fix, original code introduced in PR7659, when running on big-endian machine, can mistakenly store read_amp_bytes_per_bit (an uint32) in little endian format. Future access to `read_amp_bytes_per_bit` will give wrong values. Little endian architecture is not affected.
* Fixed prefix extractor with timestamp issues.
* Fixed a bug in atomic flush: in two-phase commit mode, the minimum WAL log number to keep is incorrect.
* Fixed a bug related to checkpoint in PR7789: if there are multiple column families, and the checkpoint is not opened as read only, then in rare cases, data loss may happen in the checkpoint. Since backup engine relies on checkpoint, it may also be affected.
* When ldb --try_load_options is used with the --column_family option, the ColumnFamilyOptions for the specified column family was not loaded from the OPTIONS file. Fix it so its loaded from OPTIONS and then overridden with command line overrides.

### New Features
* User defined timestamp feature supports `CompactRange` and `GetApproximateSizes`.
* Support getting aggregated table properties (kAggregatedTableProperties and kAggregatedTablePropertiesAtLevel) with DB::GetMapProperty, for easier access to the data in a structured format.
* Experimental option BlockBasedTableOptions::optimize_filters_for_memory now works with experimental Ribbon filter (as well as Bloom filter).

### Public API Change
* Deprecated public but rarely-used FilterBitsBuilder::CalculateNumEntry, which is replaced with ApproximateNumEntries taking a size_t parameter and returning size_t.
* To improve portability the functions `Env::GetChildren` and `Env::GetChildrenFileAttributes` will no longer return entries for the special directories `.` or `..`.
* Added a new option `track_and_verify_wals_in_manifest`. If `true`, the log numbers and sizes of the synced WALs are tracked in MANIFEST, then during DB recovery, if a synced WAL is missing from disk, or the WAL's size does not match the recorded size in MANIFEST, an error will be reported and the recovery will be aborted. Note that this option does not work with secondary instance.
* `rocksdb_approximate_sizes` and `rocksdb_approximate_sizes_cf` in the C API now requires an error pointer (`char** errptr`) for receiving any error.
* All overloads of DB::GetApproximateSizes now return Status, so that any failure to obtain the sizes is indicated to the caller.

## 6.15.0 (2020-11-13)
### Bug Fixes
* Fixed a bug in the following combination of features: indexes with user keys (`format_version >= 3`), indexes are partitioned (`index_type == kTwoLevelIndexSearch`), and some index partitions are pinned in memory (`BlockBasedTableOptions::pin_l0_filter_and_index_blocks_in_cache`). The bug could cause keys to be truncated when read from the index leading to wrong read results or other unexpected behavior.
* Fixed a bug when indexes are partitioned (`index_type == kTwoLevelIndexSearch`), some index partitions are pinned in memory (`BlockBasedTableOptions::pin_l0_filter_and_index_blocks_in_cache`), and partitions reads could be mixed between block cache and directly from the file (e.g., with `enable_index_compression == 1` and `mmap_read == 1`, partitions that were stored uncompressed due to poor compression ratio would be read directly from the file via mmap, while partitions that were stored compressed would be read from block cache). The bug could cause index partitions to be mistakenly considered empty during reads leading to wrong read results.
* Since 6.12, memtable lookup should report unrecognized value_type as corruption (#7121).
* Since 6.14, fix false positive flush/compaction `Status::Corruption` failure when `paranoid_file_checks == true` and range tombstones were written to the compaction output files.
* Since 6.14, fix a bug that could cause a stalled write to crash with mixed of slowdown and no_slowdown writes (`WriteOptions.no_slowdown=true`).
* Fixed a bug which causes hang in closing DB when refit level is set in opt build. It was because ContinueBackgroundWork() was called in assert statement which is a no op. It was introduced in 6.14.
* Fixed a bug which causes Get() to return incorrect result when a key's merge operand is applied twice. This can occur if the thread performing Get() runs concurrently with a background flush thread and another thread writing to the MANIFEST file (PR6069).
* Reverted a behavior change silently introduced in 6.14.2, in which the effects of the `ignore_unknown_options` flag (used in option parsing/loading functions) changed.
* Reverted a behavior change silently introduced in 6.14, in which options parsing/loading functions began returning `NotFound` instead of `InvalidArgument` for option names not available in the present version.
* Fixed MultiGet bugs it doesn't return valid data with user defined timestamp.
* Fixed a potential bug caused by evaluating `TableBuilder::NeedCompact()` before `TableBuilder::Finish()` in compaction job. For example, the `NeedCompact()` method of `CompactOnDeletionCollector` returned by built-in `CompactOnDeletionCollectorFactory` requires `BlockBasedTable::Finish()` to return the correct result. The bug can cause a compaction-generated file not to be marked for future compaction based on deletion ratio.
* Fixed a seek issue with prefix extractor and timestamp.
* Fixed a bug of encoding and parsing BlockBasedTableOptions::read_amp_bytes_per_bit as a 64-bit integer.
* Fixed a bug of a recovery corner case, details in PR7621.

### Public API Change
* Deprecate `BlockBasedTableOptions::pin_l0_filter_and_index_blocks_in_cache` and `BlockBasedTableOptions::pin_top_level_index_and_filter`. These options still take effect until users migrate to the replacement APIs in `BlockBasedTableOptions::metadata_cache_options`. Migration guidance can be found in the API comments on the deprecated options.
* Add new API `DB::VerifyFileChecksums` to verify SST file checksum with corresponding entries in the MANIFEST if present. Current implementation requires scanning and recomputing file checksums.

### Behavior Changes
* The dictionary compression settings specified in `ColumnFamilyOptions::compression_opts` now additionally affect files generated by flush and compaction to non-bottommost level. Previously those settings at most affected files generated by compaction to bottommost level, depending on whether `ColumnFamilyOptions::bottommost_compression_opts` overrode them. Users who relied on dictionary compression settings in `ColumnFamilyOptions::compression_opts` affecting only the bottommost level can keep the behavior by moving their dictionary settings to `ColumnFamilyOptions::bottommost_compression_opts` and setting its `enabled` flag.
* When the `enabled` flag is set in `ColumnFamilyOptions::bottommost_compression_opts`, those compression options now take effect regardless of the value in `ColumnFamilyOptions::bottommost_compression`. Previously, those compression options only took effect when `ColumnFamilyOptions::bottommost_compression != kDisableCompressionOption`. Now, they additionally take effect when `ColumnFamilyOptions::bottommost_compression == kDisableCompressionOption` (such a setting causes bottommost compression type to fall back to `ColumnFamilyOptions::compression_per_level` if configured, and otherwise fall back to `ColumnFamilyOptions::compression`).

### New Features
* An EXPERIMENTAL new Bloom alternative that saves about 30% space compared to Bloom filters, with about 3-4x construction time and similar query times is available using NewExperimentalRibbonFilterPolicy.

## 6.14 (2020-10-09)
### Bug fixes
* Fixed a bug after a `CompactRange()` with `CompactRangeOptions::change_level` set fails due to a conflict in the level change step, which caused all subsequent calls to `CompactRange()` with `CompactRangeOptions::change_level` set to incorrectly fail with a `Status::NotSupported("another thread is refitting")` error.
* Fixed a bug that the bottom most level compaction could still be a trivial move even if `BottommostLevelCompaction.kForce` or `kForceOptimized` is set.

### Public API Change
* The methods to create and manage EncrypedEnv have been changed.  The EncryptionProvider is now passed to NewEncryptedEnv as a shared pointer, rather than a raw pointer.  Comparably, the CTREncryptedProvider now takes a shared pointer, rather than a reference, to a BlockCipher.  CreateFromString methods have been added to BlockCipher and EncryptionProvider to provide a single API by which different ciphers and providers can be created, respectively.
* The internal classes (CTREncryptionProvider, ROT13BlockCipher, CTRCipherStream) associated with the EncryptedEnv have been moved out of the public API.  To create a CTREncryptionProvider, one can either use EncryptionProvider::NewCTRProvider, or EncryptionProvider::CreateFromString("CTR").  To create a new ROT13BlockCipher, one can either use BlockCipher::NewROT13Cipher or BlockCipher::CreateFromString("ROT13").
* The EncryptionProvider::AddCipher method has been added to allow keys to be added to an EncryptionProvider.  This API will allow future providers to support multiple cipher keys.
* Add a new option "allow_data_in_errors". When this new option is set by users, it allows users to opt-in to get error messages containing corrupted keys/values. Corrupt keys, values will be logged in the messages, logs, status etc. that will help users with the useful information regarding affected data. By default value of this option is set false to prevent users data to be exposed in the messages so currently, data will be redacted from logs, messages, status by default.
* AdvancedColumnFamilyOptions::force_consistency_checks is now true by default, for more proactive DB corruption detection at virtually no cost (estimated two extra CPU cycles per million on a major production workload). Corruptions reported by these checks now mention "force_consistency_checks" in case a false positive corruption report is suspected and the option needs to be disabled (unlikely). Since existing column families have a saved setting for force_consistency_checks, only new column families will pick up the new default.

### General Improvements
* The settings of the DBOptions and ColumnFamilyOptions are now managed by Configurable objects (see New Features).  The same convenience methods to configure these options still exist but the backend implementation has been unified under a common implementation.

### New Features

* Methods to configure serialize, and compare -- such as TableFactory -- are exposed directly through the Configurable base class (from which these objects inherit).  This change will allow for better and more thorough configuration management and retrieval in the future.  The options for a Configurable object can be set via the ConfigureFromMap, ConfigureFromString, or ConfigureOption method.  The serialized version of the options of an object can be retrieved via the GetOptionString, ToString, or GetOption methods.  The list of options supported by an object can be obtained via the GetOptionNames method.  The "raw" object (such as the BlockBasedTableOption) for an option may be retrieved via the GetOptions method.  Configurable options can be compared via the AreEquivalent method.  The settings within a Configurable object may be validated via the ValidateOptions method.  The object may be intialized (at which point only mutable options may be updated) via the PrepareOptions method.
* Introduce options.check_flush_compaction_key_order with default value to be true. With this option, during flush and compaction, key order will be checked when writing to each SST file. If the order is violated, the flush or compaction will fail.
* Added is_full_compaction to CompactionJobStats, so that the information is available through the EventListener interface.
* Add more stats for MultiGet in Histogram to get number of data blocks, index blocks, filter blocks and sst files read from file system per level.
* SST files have a new table property called db_host_id, which is set to the hostname by default. A new option in DBOptions, db_host_id, allows the property value to be overridden with a user specified string, or disable it completely by making the option string empty.
* Methods to create customizable extensions -- such as TableFactory -- are exposed directly through the Customizable base class (from which these objects inherit).  This change will allow these Customizable classes to be loaded and configured in a standard way (via CreateFromString).  More information on how to write and use Customizable classes is in the customizable.h header file.

## 6.13 (2020-09-12)
### Bug fixes
* Fix a performance regression introduced in 6.4 that makes a upper bound check for every Next() even if keys are within a data block that is within the upper bound.
* Fix a possible corruption to the LSM state (overlapping files within a level) when a `CompactRange()` for refitting levels (`CompactRangeOptions::change_level == true`) and another manual compaction are executed in parallel.
* Sanitize `recycle_log_file_num` to zero when the user attempts to enable it in combination with `WALRecoveryMode::kTolerateCorruptedTailRecords`. Previously the two features were allowed together, which compromised the user's configured crash-recovery guarantees.
* Fix a bug where a level refitting in CompactRange() might race with an automatic compaction that puts the data to the target level of the refitting. The bug has been there for years.
* Fixed a bug in version 6.12 in which BackupEngine::CreateNewBackup could fail intermittently with non-OK status when backing up a read-write DB configured with a DBOptions::file_checksum_gen_factory.
* Fix useless no-op compactions scheduled upon snapshot release when options.disable-auto-compactions = true.
* Fix a bug when max_write_buffer_size_to_maintain is set, immutable flushed memtable destruction is delayed until the next super version is installed. A memtable is not added to delete list because of its reference hold by super version and super version doesn't switch because of empt delete list. So memory usage keeps on increasing beyond write_buffer_size + max_write_buffer_size_to_maintain.
* Avoid converting MERGES to PUTS when allow_ingest_behind is true.
* Fix compression dictionary sampling together with `SstFileWriter`. Previously, the dictionary would be trained/finalized immediately with zero samples. Now, the whole `SstFileWriter` file is buffered in memory and then sampled.
* Fix a bug with `avoid_unnecessary_blocking_io=1` and creating backups (BackupEngine::CreateNewBackup) or checkpoints (Checkpoint::Create). With this setting and WAL enabled, these operations could randomly fail with non-OK status.
* Fix a bug in which bottommost compaction continues to advance the underlying InternalIterator to skip tombstones even after shutdown.

### New Features
* A new field `std::string requested_checksum_func_name` is added to `FileChecksumGenContext`, which enables the checksum factory to create generators for a suite of different functions.
* Added a new subcommand, `ldb unsafe_remove_sst_file`, which removes a lost or corrupt SST file from a DB's metadata. This command involves data loss and must not be used on a live DB.

### Performance Improvements
* Reduce thread number for multiple DB instances by re-using one global thread for statistics dumping and persisting.
* Reduce write-amp in heavy write bursts in `kCompactionStyleLevel` compaction style with `level_compaction_dynamic_level_bytes` set.
* BackupEngine incremental backups no longer read DB table files that are already saved to a shared part of the backup directory, unless `share_files_with_checksum` is used with `kLegacyCrc32cAndFileSize` naming (discouraged).
  * For `share_files_with_checksum`, we are confident there is no regression (vs. pre-6.12) in detecting DB or backup corruption at backup creation time, mostly because the old design did not leverage this extra checksum computation for detecting inconsistencies at backup creation time.
  * For `share_table_files` without "checksum" (not recommended), there is a regression in detecting fundamentally unsafe use of the option, greatly mitigated by file size checking (under "Behavior Changes"). Almost no reason to use `share_files_with_checksum=false` should remain.
  * `DB::VerifyChecksum` and `BackupEngine::VerifyBackup` with checksum checking are still able to catch corruptions that `CreateNewBackup` does not.

### Public API Change
* Expose kTypeDeleteWithTimestamp in EntryType and update GetEntryType() accordingly.
* Added file_checksum and file_checksum_func_name to TableFileCreationInfo, which can pass the table file checksum information through the OnTableFileCreated callback during flush and compaction.
* A warning is added to `DB::DeleteFile()` API describing its known problems and deprecation plan.
* Add a new stats level, i.e. StatsLevel::kExceptTickers (PR7329) to exclude tickers even if application passes a non-null Statistics object.
* Added a new status code IOStatus::IOFenced() for the Env/FileSystem to indicate that writes from this instance are fenced off. Like any other background error, this error is returned to the user in Put/Merge/Delete/Flush calls and can be checked using Status::IsIOFenced().

### Behavior Changes
* File abstraction `FSRandomAccessFile.Prefetch()` default return status is changed from `OK` to `NotSupported`. If the user inherited file doesn't implement prefetch, RocksDB will create internal prefetch buffer to improve read performance.
* When retryabel IO error happens during Flush (manifest write error is excluded) and WAL is disabled, originally it is mapped to kHardError. Now,it is mapped to soft error. So DB will not stall the writes unless the memtable is full. At the same time, when auto resume is triggered to recover the retryable IO error during Flush, SwitchMemtable is not called to avoid generating to many small immutable memtables. If WAL is enabled, no behavior changes.
* When considering whether a table file is already backed up in a shared part of backup directory, BackupEngine would already query the sizes of source (DB) and pre-existing destination (backup) files. BackupEngine now uses these file sizes to detect corruption, as at least one of (a) old backup, (b) backup in progress, or (c) current DB is corrupt if there's a size mismatch.

### Others
* Error in prefetching partitioned index blocks will not be swallowed. It will fail the query and return the IOError users.

## 6.12 (2020-07-28)
### Public API Change
* Encryption file classes now exposed for inheritance in env_encryption.h
* File I/O listener is extended to cover more I/O operations. Now class `EventListener` in listener.h contains new callback functions: `OnFileFlushFinish()`, `OnFileSyncFinish()`, `OnFileRangeSyncFinish()`, `OnFileTruncateFinish()`, and ``OnFileCloseFinish()``.
* `FileOperationInfo` now reports `duration` measured by `std::chrono::steady_clock` and `start_ts` measured by `std::chrono::system_clock` instead of start and finish timestamps measured by `system_clock`. Note that `system_clock` is called before `steady_clock` in program order at operation starts.
* `DB::GetDbSessionId(std::string& session_id)` is added. `session_id` stores a unique identifier that gets reset every time the DB is opened. This DB session ID should be unique among all open DB instances on all hosts, and should be unique among re-openings of the same or other DBs. This identifier is recorded in the LOG file on the line starting with "DB Session ID:".
* `DB::OpenForReadOnly()` now returns `Status::NotFound` when the specified DB directory does not exist. Previously the error returned depended on the underlying `Env`. This change is available in all 6.11 releases as well.
* A parameter `verify_with_checksum` is added to `BackupEngine::VerifyBackup`, which is false by default. If it is ture, `BackupEngine::VerifyBackup` verifies checksums and file sizes of backup files. Pass `false` for `verify_with_checksum` to maintain the previous behavior and performance of `BackupEngine::VerifyBackup`, by only verifying sizes of backup files.

### Behavior Changes
* Best-efforts recovery ignores CURRENT file completely. If CURRENT file is missing during recovery, best-efforts recovery still proceeds with MANIFEST file(s).
* In best-efforts recovery, an error that is not Corruption or IOError::kNotFound or IOError::kPathNotFound will be overwritten silently. Fix this by checking all non-ok cases and return early.
* When `file_checksum_gen_factory` is set to `GetFileChecksumGenCrc32cFactory()`, BackupEngine will compare the crc32c checksums of table files computed when creating a backup to the expected checksums stored in the DB manifest, and will fail `CreateNewBackup()` on mismatch (corruption). If the `file_checksum_gen_factory` is not set or set to any other customized factory, there is no checksum verification to detect if SST files in a DB are corrupt when read, copied, and independently checksummed by BackupEngine.
* When a DB sets `stats_dump_period_sec > 0`, either as the initial value for DB open or as a dynamic option change, the first stats dump is staggered in the following X seconds, where X is an integer in `[0, stats_dump_period_sec)`. Subsequent stats dumps are still spaced `stats_dump_period_sec` seconds apart.
* When the paranoid_file_checks option is true, a hash is generated of all keys and values are generated when the SST file is written, and then the values are read back in to validate the file.  A corruption is signaled if the two hashes do not match.

### Bug fixes
* Compressed block cache was automatically disabled with read-only DBs by mistake. Now it is fixed: compressed block cache will be in effective with read-only DB too.
* Fix a bug of wrong iterator result if another thread finishes an update and a DB flush between two statement.
* Disable file deletion after MANIFEST write/sync failure until db re-open or Resume() so that subsequent re-open will not see MANIFEST referencing deleted SSTs.
* Fix a bug when index_type == kTwoLevelIndexSearch in PartitionedIndexBuilder to update FlushPolicy to point to internal key partitioner when it changes from user-key mode to internal-key mode in index partition.
* Make compaction report InternalKey corruption while iterating over the input.
* Fix a bug which may cause MultiGet to be slow because it may read more data than requested, but this won't affect correctness. The bug was introduced in 6.10 release.
* Fail recovery and report once hitting a physical log record checksum mismatch, while reading MANIFEST. RocksDB should not continue processing the MANIFEST any further.
* Fixed a bug in size-amp-triggered and periodic-triggered universal compaction, where the compression settings for the first input level were used rather than the compression settings for the output (bottom) level.

### New Features
* DB identity (`db_id`) and DB session identity (`db_session_id`) are added to table properties and stored in SST files. SST files generated from SstFileWriter and Repairer have DB identity “SST Writer” and “DB Repairer”, respectively. Their DB session IDs are generated in the same way as `DB::GetDbSessionId`. The session ID for SstFileWriter (resp., Repairer) resets every time `SstFileWriter::Open` (resp., `Repairer::Run`) is called.
* Added experimental option BlockBasedTableOptions::optimize_filters_for_memory for reducing allocated memory size of Bloom filters (~10% savings with Jemalloc) while preserving the same general accuracy. To have an effect, the option requires format_version=5 and malloc_usable_size. Enabling this option is forward and backward compatible with existing format_version=5.
* `BackupableDBOptions::share_files_with_checksum_naming` is added with new default behavior for naming backup files with `share_files_with_checksum`, to address performance and backup integrity issues. See API comments for details.
* Added auto resume function to automatically recover the DB from background Retryable IO Error. When retryable IOError happens during flush and WAL write, the error is mapped to Hard Error and DB will be in read mode. When retryable IO Error happens during compaction, the error will be mapped to Soft Error. DB is still in write/read mode. Autoresume function will create a thread for a DB to call DB->ResumeImpl() to try the recover for Retryable IO Error during flush and WAL write. Compaction will be rescheduled by itself if retryable IO Error happens. Auto resume may also cause other Retryable IO Error during the recovery, so the recovery will fail. Retry the auto resume may solve the issue, so we use max_bgerror_resume_count to decide how many resume cycles will be tried in total. If it is <=0, auto resume retryable IO Error is disabled. Default is INT_MAX, which will lead to a infinit auto resume. bgerror_resume_retry_interval decides the time interval between two auto resumes.
* Option `max_subcompactions` can be set dynamically using DB::SetDBOptions().
* Added experimental ColumnFamilyOptions::sst_partitioner_factory to define determine the partitioning of sst files. This helps compaction to split the files on interesting boundaries (key prefixes) to make propagation of sst files less write amplifying (covering the whole key space).

### Performance Improvements
* Eliminate key copies for internal comparisons while accessing ingested block-based tables.
* Reduce key comparisons during random access in all block-based tables.
* BackupEngine avoids unnecessary repeated checksum computation for backing up a table file to the `shared_checksum` directory when using `share_files_with_checksum_naming = kUseDbSessionId` (new default), except on SST files generated before this version of RocksDB, which fall back on using `kLegacyCrc32cAndFileSize`.

## 6.11 (2020-06-12)
### Bug Fixes
* Fix consistency checking error swallowing in some cases when options.force_consistency_checks = true.
* Fix possible false NotFound status from batched MultiGet using index type kHashSearch.
* Fix corruption caused by enabling delete triggered compaction (NewCompactOnDeletionCollectorFactory) in universal compaction mode, along with parallel compactions. The bug can result in two parallel compactions picking the same input files, resulting in the DB resurrecting older and deleted versions of some keys.
* Fix a use-after-free bug in best-efforts recovery. column_family_memtables_ needs to point to valid ColumnFamilySet.
* Let best-efforts recovery ignore corrupted files during table loading.
* Fix corrupt key read from ingested file when iterator direction switches from reverse to forward at a key that is a prefix of another key in the same file. It is only possible in files with a non-zero global seqno.
* Fix abnormally large estimate from GetApproximateSizes when a range starts near the end of one SST file and near the beginning of another. Now GetApproximateSizes consistently and fairly includes the size of SST metadata in addition to data blocks, attributing metadata proportionally among the data blocks based on their size.
* Fix potential file descriptor leakage in PosixEnv's IsDirectory() and NewRandomAccessFile().
* Fix false negative from the VerifyChecksum() API when there is a checksum mismatch in an index partition block in a BlockBasedTable format table file (index_type is kTwoLevelIndexSearch).
* Fix sst_dump to return non-zero exit code if the specified file is not a recognized SST file or fails requested checks.
* Fix incorrect results from batched MultiGet for duplicate keys, when the duplicate key matches the largest key of an SST file and the value type for the key in the file is a merge value.

### Public API Change
* Flush(..., column_family) may return Status::ColumnFamilyDropped() instead of Status::InvalidArgument() if column_family is dropped while processing the flush request.
* BlobDB now explicitly disallows using the default column family's storage directories as blob directory.
* DeleteRange now returns `Status::InvalidArgument` if the range's end key comes before its start key according to the user comparator. Previously the behavior was undefined.
* ldb now uses options.force_consistency_checks = true by default and "--disable_consistency_checks" is added to disable it.
* DB::OpenForReadOnly no longer creates files or directories if the named DB does not exist, unless create_if_missing is set to true.
* The consistency checks that validate LSM state changes (table file additions/deletions during flushes and compactions) are now stricter, more efficient, and no longer optional, i.e. they are performed even if `force_consistency_checks` is `false`.
* Disable delete triggered compaction (NewCompactOnDeletionCollectorFactory) in universal compaction mode and num_levels = 1 in order to avoid a corruption bug.
* `pin_l0_filter_and_index_blocks_in_cache` no longer applies to L0 files larger than `1.5 * write_buffer_size` to give more predictable memory usage. Such L0 files may exist due to intra-L0 compaction, external file ingestion, or user dynamically changing `write_buffer_size` (note, however, that files that are already pinned will continue being pinned, even after such a dynamic change).
* In point-in-time wal recovery mode, fail database recovery in case of IOError while reading the WAL to avoid data loss.
* A new method `Env::LowerThreadPoolCPUPriority(Priority, CpuPriority)` is added to `Env` to be able to lower to a specific priority such as `CpuPriority::kIdle`.

### New Features
* sst_dump to add a new --readahead_size argument. Users can specify read size when scanning the data. Sst_dump also tries to prefetch tail part of the SST files so usually some number of I/Os are saved there too.
* Generate file checksum in SstFileWriter if Options.file_checksum_gen_factory is set. The checksum and checksum function name are stored in ExternalSstFileInfo after the sst file write is finished.
* Add a value_size_soft_limit in read options which limits the cumulative value size of keys read in batches in MultiGet. Once the cumulative value size of found keys exceeds read_options.value_size_soft_limit, all the remaining keys are returned with status Abort without further finding their values. By default the value_size_soft_limit is std::numeric_limits<uint64_t>::max().
* Enable SST file ingestion with file checksum information when calling IngestExternalFiles(const std::vector<IngestExternalFileArg>& args). Added files_checksums and files_checksum_func_names to IngestExternalFileArg such that user can ingest the sst files with their file checksum information. Added verify_file_checksum to IngestExternalFileOptions (default is True). To be backward compatible, if DB does not enable file checksum or user does not provide checksum information (vectors of files_checksums and files_checksum_func_names are both empty), verification of file checksum is always sucessful. If DB enables file checksum, DB will always generate the checksum for each ingested SST file during Prepare stage of ingestion and store the checksum in Manifest, unless verify_file_checksum is False and checksum information is provided by the application. In this case, we only verify the checksum function name and directly store the ingested checksum in Manifest. If verify_file_checksum is set to True, DB will verify the ingested checksum and function name with the genrated ones. Any mismatch will fail the ingestion. Note that, if IngestExternalFileOptions::write_global_seqno is True, the seqno will be changed in the ingested file. Therefore, the checksum of the file will be changed. In this case, a new checksum will be generated after the seqno is updated and be stored in the Manifest.

### Performance Improvements
* Eliminate redundant key comparisons during random access in block-based tables.

## 6.10 (2020-05-02)
### Bug Fixes
* Fix wrong result being read from ingested file. May happen when a key in the file happen to be prefix of another key also in the file. The issue can further cause more data corruption. The issue exists with rocksdb >= 5.0.0 since DB::IngestExternalFile() was introduced.
* Finish implementation of BlockBasedTableOptions::IndexType::kBinarySearchWithFirstKey. It's now ready for use. Significantly reduces read amplification in some setups, especially for iterator seeks.
* Fix a bug by updating CURRENT file so that it points to the correct MANIFEST file after best-efforts recovery.
* Fixed a bug where ColumnFamilyHandle objects were not cleaned up in case an error happened during BlobDB's open after the base DB had been opened.
* Fix a potential undefined behavior caused by trying to dereference nullable pointer (timestamp argument) in DB::MultiGet.
* Fix a bug caused by not including user timestamp in MultiGet LookupKey construction. This can lead to wrong query result since the trailing bytes of a user key, if not shorter than timestamp, will be mistaken for user timestamp.
* Fix a bug caused by using wrong compare function when sorting the input keys of MultiGet with timestamps.
* Upgraded version of bzip library (1.0.6 -> 1.0.8) used with RocksJava to address potential vulnerabilities if an attacker can manipulate compressed data saved and loaded by RocksDB (not normal). See issue #6703.

### Public API Change
* Add a ConfigOptions argument to the APIs dealing with converting options to and from strings and files.  The ConfigOptions is meant to replace some of the options (such as input_strings_escaped and ignore_unknown_options) and allow for more parameters to be passed in the future without changing the function signature.
* Add NewFileChecksumGenCrc32cFactory to the file checksum public API, such that the builtin Crc32c based file checksum generator factory can be used by applications.
* Add IsDirectory to Env and FS to indicate if a path is a directory.

### New Features
* Added support for pipelined & parallel compression optimization for `BlockBasedTableBuilder`. This optimization makes block building, block compression and block appending a pipeline, and uses multiple threads to accelerate block compression. Users can set `CompressionOptions::parallel_threads` greater than 1 to enable compression parallelism. This feature is experimental for now.
* Provide an allocator for memkind to be used with block cache. This is to work with memory technologies (Intel DCPMM is one such technology currently available) that require different libraries for allocation and management (such as PMDK and memkind). The high capacities available make it possible to provision large caches (up to several TBs in size) beyond what is achievable with DRAM.
* Option `max_background_flushes` can be set dynamically using DB::SetDBOptions().
* Added functionality in sst_dump tool to check the compressed file size for different compression levels and print the time spent on compressing files with each compression type. Added arguments `--compression_level_from` and `--compression_level_to` to report size of all compression levels and one compression_type must be specified with it so that it will report compressed sizes of one compression type with different levels.
* Added statistics for redundant insertions into block cache: rocksdb.block.cache.*add.redundant. (There is currently no coordination to ensure that only one thread loads a table block when many threads are trying to access that same table block.)

### Bug Fixes
* Fix a bug when making options.bottommost_compression, options.compression_opts and options.bottommost_compression_opts dynamically changeable: the modified values are not written to option files or returned back to users when being queried.
* Fix a bug where index key comparisons were unaccounted in `PerfContext::user_key_comparison_count` for lookups in files written with `format_version >= 3`.
* Fix many bloom.filter statistics not being updated in batch MultiGet.

### Performance Improvements
* Improve performance of batch MultiGet with partitioned filters, by sharing block cache lookups to applicable filter blocks.
* Reduced memory copies when fetching and uncompressing compressed blocks from sst files.

## 6.9.0 (2020-03-29)
### Behavior changes
* Since RocksDB 6.8, ttl-based FIFO compaction can drop a file whose oldest key becomes older than options.ttl while others have not. This fix reverts this and makes ttl-based FIFO compaction use the file's flush time as the criterion. This fix also requires that max_open_files = -1 and compaction_options_fifo.allow_compaction = false to function properly.

### Public API Change
* Fix spelling so that API now has correctly spelled transaction state name `COMMITTED`, while the old misspelled `COMMITED` is still available as an alias.
* Updated default format_version in BlockBasedTableOptions from 2 to 4. SST files generated with the new default can be read by RocksDB versions 5.16 and newer, and use more efficient encoding of keys in index blocks.
* A new parameter `CreateBackupOptions` is added to both `BackupEngine::CreateNewBackup` and `BackupEngine::CreateNewBackupWithMetadata`, you can decrease CPU priority of `BackupEngine`'s background threads by setting `decrease_background_thread_cpu_priority` and `background_thread_cpu_priority` in `CreateBackupOptions`.
* Updated the public API of SST file checksum. Introduce the FileChecksumGenFactory to create the FileChecksumGenerator for each SST file, such that the FileChecksumGenerator is not shared and it can be more general for checksum implementations. Changed the FileChecksumGenerator interface from Value, Extend, and GetChecksum to Update, Finalize, and GetChecksum. Finalize should be only called once after all data is processed to generate the final checksum. Temproal data should be maintained by the FileChecksumGenerator object itself and finally it can return the checksum string.

### Bug Fixes
* Fix a bug where range tombstone blocks in ingested files were cached incorrectly during ingestion. If range tombstones were read from those incorrectly cached blocks, the keys they covered would be exposed.
* Fix a data race that might cause crash when calling DB::GetCreationTimeOfOldestFile() by a small chance. The bug was introduced in 6.6 Release.
* Fix a bug where a boolean value optimize_filters_for_hits was for max threads when calling load table handles after a flush or compaction. The value is correct to 1. The bug should not cause user visible problems.
* Fix a bug which might crash the service when write buffer manager fails to insert the dummy handle to the block cache.

### Performance Improvements
* In CompactRange, for levels starting from 0, if the level does not have any file with any key falling in the specified range, the level is skipped. So instead of always compacting from level 0, the compaction starts from the first level with keys in the specified range until the last such level.
* Reduced memory copy when reading sst footer and blobdb in direct IO mode.
* When restarting a database with large numbers of sst files, large amount of CPU time is spent on getting logical block size of the sst files, which slows down the starting progress, this inefficiency is optimized away with an internal cache for the logical block sizes.

### New Features
* Basic support for user timestamp in iterator. Seek/SeekToFirst/Next and lower/upper bounds are supported. Reverse iteration is not supported. Merge is not considered.
* When file lock failure when the lock is held by the current process, return acquiring time and thread ID in the error message.
* Added a new option, best_efforts_recovery (default: false), to allow database to open in a db dir with missing table files. During best efforts recovery, missing table files are ignored, and database recovers to the most recent state without missing table file. Cross-column-family consistency is not guaranteed even if WAL is enabled.
* options.bottommost_compression, options.compression_opts and options.bottommost_compression_opts are now dynamically changeable.

## 6.8.0 (2020-02-24)
### Java API Changes
* Major breaking changes to Java comparators, toward standardizing on ByteBuffer for performant, locale-neutral operations on keys (#6252).
* Added overloads of common API methods using direct ByteBuffers for keys and values (#2283).

### Bug Fixes
* Fix incorrect results while block-based table uses kHashSearch, together with Prev()/SeekForPrev().
* Fix a bug that prevents opening a DB after two consecutive crash with TransactionDB, where the first crash recovers from a corrupted WAL with kPointInTimeRecovery but the second cannot.
* Fixed issue #6316 that can cause a corruption of the MANIFEST file in the middle when writing to it fails due to no disk space.
* Add DBOptions::skip_checking_sst_file_sizes_on_db_open. It disables potentially expensive checking of all sst file sizes in DB::Open().
* BlobDB now ignores trivially moved files when updating the mapping between blob files and SSTs. This should mitigate issue #6338 where out of order flush/compaction notifications could trigger an assertion with the earlier code.
* Batched MultiGet() ignores IO errors while reading data blocks, causing it to potentially continue looking for a key and returning stale results.
* `WriteBatchWithIndex::DeleteRange` returns `Status::NotSupported`. Previously it returned success even though reads on the batch did not account for range tombstones. The corresponding language bindings now cannot be used. In C, that includes `rocksdb_writebatch_wi_delete_range`, `rocksdb_writebatch_wi_delete_range_cf`, `rocksdb_writebatch_wi_delete_rangev`, and `rocksdb_writebatch_wi_delete_rangev_cf`. In Java, that includes `WriteBatchWithIndex::deleteRange`.
* Assign new MANIFEST file number when caller tries to create a new MANIFEST by calling LogAndApply(..., new_descriptor_log=true). This bug can cause MANIFEST being overwritten during recovery if options.write_dbid_to_manifest = true and there are WAL file(s).

### Performance Improvements
* Perfom readahead when reading from option files. Inside DB, options.log_readahead_size will be used as the readahead size. In other cases, a default 512KB is used.

### Public API Change
* The BlobDB garbage collector now emits the statistics `BLOB_DB_GC_NUM_FILES` (number of blob files obsoleted during GC), `BLOB_DB_GC_NUM_NEW_FILES` (number of new blob files generated during GC), `BLOB_DB_GC_FAILURES` (number of failed GC passes), `BLOB_DB_GC_NUM_KEYS_RELOCATED` (number of blobs relocated during GC), and `BLOB_DB_GC_BYTES_RELOCATED` (total size of blobs relocated during GC). On the other hand, the following statistics, which are not relevant for the new GC implementation, are now deprecated: `BLOB_DB_GC_NUM_KEYS_OVERWRITTEN`, `BLOB_DB_GC_NUM_KEYS_EXPIRED`, `BLOB_DB_GC_BYTES_OVERWRITTEN`, `BLOB_DB_GC_BYTES_EXPIRED`, and `BLOB_DB_GC_MICROS`.
* Disable recycle_log_file_num when an inconsistent recovery modes are requested: kPointInTimeRecovery and kAbsoluteConsistency

### New Features
* Added the checksum for each SST file generated by Flush or Compaction. Added sst_file_checksum_func to Options such that user can plugin their own SST file checksum function via override the FileChecksumFunc class. If user does not set the sst_file_checksum_func, SST file checksum calculation will not be enabled. The checksum information inlcuding uint32_t checksum value and a checksum function name (string). The checksum information is stored in FileMetadata in version store and also logged to MANIFEST. A new tool is added to LDB such that user can dump out a list of file checksum information from MANIFEST (stored in an unordered_map).
* `db_bench` now supports `value_size_distribution_type`, `value_size_min`, `value_size_max` options for generating random variable sized value. Added `blob_db_compression_type` option for BlobDB to enable blob compression.
* Replace RocksDB namespace "rocksdb" with flag "ROCKSDB_NAMESPACE" which if is not defined, defined as "rocksdb" in header file rocksdb_namespace.h.

## 6.7.0 (2020-01-21)
### Public API Change
* Added a rocksdb::FileSystem class in include/rocksdb/file_system.h to encapsulate file creation/read/write operations, and an option DBOptions::file_system to allow a user to pass in an instance of rocksdb::FileSystem. If its a non-null value, this will take precendence over DBOptions::env for file operations. A new API rocksdb::FileSystem::Default() returns a platform default object. The DBOptions::env option and Env::Default() API will continue to be used for threading and other OS related functions, and where DBOptions::file_system is not specified, for file operations. For storage developers who are accustomed to rocksdb::Env, the interface in rocksdb::FileSystem is new and will probably undergo some changes as more storage systems are ported to it from rocksdb::Env. As of now, no env other than Posix has been ported to the new interface.
* A new rocksdb::NewSstFileManager() API that allows the caller to pass in separate Env and FileSystem objects.
* Changed Java API for RocksDB.keyMayExist functions to use Holder<byte[]> instead of StringBuilder, so that retrieved values need not decode to Strings.
* A new `OptimisticTransactionDBOptions` Option that allows users to configure occ validation policy. The default policy changes from kValidateSerial to kValidateParallel to reduce mutex contention.

### Bug Fixes
* Fix a bug that can cause unnecessary bg thread to be scheduled(#6104).
* Fix crash caused by concurrent CF iterations and drops(#6147).
* Fix a race condition for cfd->log_number_ between manifest switch and memtable switch (PR 6249) when number of column families is greater than 1.
* Fix a bug on fractional cascading index when multiple files at the same level contain the same smallest user key, and those user keys are for merge operands. In this case, Get() the exact key may miss some merge operands.
* Delcare kHashSearch index type feature-incompatible with index_block_restart_interval larger than 1.
* Fixed an issue where the thread pools were not resized upon setting `max_background_jobs` dynamically through the `SetDBOptions` interface.
* Fix a bug that can cause write threads to hang when a slowdown/stall happens and there is a mix of writers with WriteOptions::no_slowdown set/unset.
* Fixed an issue where an incorrect "number of input records" value was used to compute the "records dropped" statistics for compactions.
* Fix a regression bug that causes segfault when hash is used, max_open_files != -1 and total order seek is used and switched back.

### New Features
* It is now possible to enable periodic compactions for the base DB when using BlobDB.
* BlobDB now garbage collects non-TTL blobs when `enable_garbage_collection` is set to `true` in `BlobDBOptions`. Garbage collection is performed during compaction: any valid blobs located in the oldest N files (where N is the number of non-TTL blob files multiplied by the value of `BlobDBOptions::garbage_collection_cutoff`) encountered during compaction get relocated to new blob files, and old blob files are dropped once they are no longer needed. Note: we recommend enabling periodic compactions for the base DB when using this feature to deal with the case when some old blob files are kept alive by SSTs that otherwise do not get picked for compaction.
* `db_bench` now supports the `garbage_collection_cutoff` option for BlobDB.
* Introduce ReadOptions.auto_prefix_mode. When set to true, iterator will return the same result as total order seek, but may choose to use prefix seek internally based on seek key and iterator upper bound.
* MultiGet() can use IO Uring to parallelize read from the same SST file. This featuer is by default disabled. It can be enabled with environment variable ROCKSDB_USE_IO_URING.

## 6.6.2 (2020-01-13)
### Bug Fixes
* Fixed a bug where non-L0 compaction input files were not considered to compute the `creation_time` of new compaction outputs.

## 6.6.1 (2020-01-02)
### Bug Fixes
* Fix a bug in WriteBatchWithIndex::MultiGetFromBatchAndDB, which is called by Transaction::MultiGet, that causes due to stale pointer access when the number of keys is > 32
* Fixed two performance issues related to memtable history trimming. First, a new SuperVersion is now created only if some memtables were actually trimmed. Second, trimming is only scheduled if there is at least one flushed memtable that is kept in memory for the purposes of transaction conflict checking.
* BlobDB no longer updates the SST to blob file mapping upon failed compactions.
* Fix a bug in which a snapshot read through an iterator could be affected by a DeleteRange after the snapshot (#6062).
* Fixed a bug where BlobDB was comparing the `ColumnFamilyHandle` pointers themselves instead of only the column family IDs when checking whether an API call uses the default column family or not.
* Delete superversions in BackgroundCallPurge.
* Fix use-after-free and double-deleting files in BackgroundCallPurge().

## 6.6.0 (2019-11-25)
### Bug Fixes
* Fix data corruption caused by output of intra-L0 compaction on ingested file not being placed in correct order in L0.
* Fix a data race between Version::GetColumnFamilyMetaData() and Compaction::MarkFilesBeingCompacted() for access to being_compacted (#6056). The current fix acquires the db mutex during Version::GetColumnFamilyMetaData(), which may cause regression.
* Fix a bug in DBIter that is_blob_ state isn't updated when iterating backward using seek.
* Fix a bug when format_version=3, partitioned filters, and prefix search are used in conjunction. The bug could result into Seek::(prefix) returning NotFound for an existing prefix.
* Revert the feature "Merging iterator to avoid child iterator reseek for some cases (#5286)" since it might cause strong results when reseek happens with a different iterator upper bound.
* Fix a bug causing a crash during ingest external file when background compaction cause severe error (file not found).
* Fix a bug when partitioned filters and prefix search are used in conjunction, ::SeekForPrev could return invalid for an existing prefix. ::SeekForPrev might be called by the user, or internally on ::Prev, or within ::Seek if the return value involves Delete or a Merge operand.
* Fix OnFlushCompleted fired before flush result persisted in MANIFEST when there's concurrent flush job. The bug exists since OnFlushCompleted was introduced in rocksdb 3.8.
* Fixed an sst_dump crash on some plain table SST files.
* Fixed a memory leak in some error cases of opening plain table SST files.
* Fix a bug when a crash happens while calling WriteLevel0TableForRecovery for multiple column families, leading to a column family's log number greater than the first corrutped log number when the DB is being opened in PointInTime recovery mode during next recovery attempt (#5856).

### New Features
* Universal compaction to support options.periodic_compaction_seconds. A full compaction will be triggered if any file is over the threshold.
* `GetLiveFilesMetaData` and `GetColumnFamilyMetaData` now expose the file number of SST files as well as the oldest blob file referenced by each SST.
* A batched MultiGet API (DB::MultiGet()) that supports retrieving keys from multiple column families.
* Full and partitioned filters in the block-based table use an improved Bloom filter implementation, enabled with format_version 5 (or above) because previous releases cannot read this filter. This replacement is faster and more accurate, especially for high bits per key or millions of keys in a single (full) filter. For example, the new Bloom filter has the same false positive rate at 9.55 bits per key as the old one at 10 bits per key, and a lower false positive rate at 16 bits per key than the old one at 100 bits per key.
* Added AVX2 instructions to USE_SSE builds to accelerate the new Bloom filter and XXH3-based hash function on compatible x86_64 platforms (Haswell and later, ~2014).
* Support options.ttl or options.periodic_compaction_seconds with options.max_open_files = -1. File's oldest ancester time and file creation time will be written to manifest. If it is availalbe, this information will be used instead of creation_time and file_creation_time in table properties.
* Setting options.ttl for universal compaction now has the same meaning as setting periodic_compaction_seconds.
* SstFileMetaData also returns file creation time and oldest ancester time.
* The `sst_dump` command line tool `recompress` command now displays how many blocks were compressed and how many were not, in particular how many were not compressed because the compression ratio was not met (12.5% threshold for GoodCompressionRatio), as seen in the `number.block.not_compressed` counter stat since version 6.0.0.
* The block cache usage is now takes into account the overhead of metadata per each entry. This results into more accurate management of memory. A side-effect of this feature is that less items are fit into the block cache of the same size, which would result to higher cache miss rates. This can be remedied by increasing the block cache size or passing kDontChargeCacheMetadata to its constuctor to restore the old behavior.
* When using BlobDB, a mapping is maintained and persisted in the MANIFEST between each SST file and the oldest non-TTL blob file it references.
* `db_bench` now supports and by default issues non-TTL Puts to BlobDB. TTL Puts can be enabled by specifying a non-zero value for the `blob_db_max_ttl_range` command line parameter explicitly.
* `sst_dump` now supports printing BlobDB blob indexes in a human-readable format. This can be enabled by specifying the `decode_blob_index` flag on the command line.
* A number of new information elements are now exposed through the EventListener interface. For flushes, the file numbers of the new SST file and the oldest blob file referenced by the SST are propagated. For compactions, the level, file number, and the oldest blob file referenced are passed to the client for each compaction input and output file.

### Public API Change
* RocksDB release 4.1 or older will not be able to open DB generated by the new release. 4.2 was released on Feb 23, 2016.
* TTL Compactions in Level compaction style now initiate successive cascading compactions on a key range so that it reaches the bottom level quickly on TTL expiry. `creation_time` table property for compaction output files is now set to the minimum of the creation times of all compaction inputs.
* With FIFO compaction style, options.periodic_compaction_seconds will have the same meaning as options.ttl. Whichever stricter will be used. With the default options.periodic_compaction_seconds value with options.ttl's default of 0, RocksDB will give a default of 30 days.
* Added an API GetCreationTimeOfOldestFile(uint64_t* creation_time) to get the file_creation_time of the oldest SST file in the DB.
* FilterPolicy now exposes additional API to make it possible to choose filter configurations based on context, such as table level and compaction style. See `LevelAndStyleCustomFilterPolicy` in db_bloom_filter_test.cc. While most existing custom implementations of FilterPolicy should continue to work as before, those wrapping the return of NewBloomFilterPolicy will require overriding new function `GetBuilderWithContext()`, because calling `GetFilterBitsBuilder()` on the FilterPolicy returned by NewBloomFilterPolicy is no longer supported.
* An unlikely usage of FilterPolicy is no longer supported. Calling GetFilterBitsBuilder() on the FilterPolicy returned by NewBloomFilterPolicy will now cause an assertion violation in debug builds, because RocksDB has internally migrated to a more elaborate interface that is expected to evolve further. Custom implementations of FilterPolicy should work as before, except those wrapping the return of NewBloomFilterPolicy, which will require a new override of a protected function in FilterPolicy.
* NewBloomFilterPolicy now takes bits_per_key as a double instead of an int. This permits finer control over the memory vs. accuracy trade-off in the new Bloom filter implementation and should not change source code compatibility.
* The option BackupableDBOptions::max_valid_backups_to_open is now only used when opening BackupEngineReadOnly. When opening a read/write BackupEngine, anything but the default value logs a warning and is treated as the default. This change ensures that backup deletion has proper accounting of shared files to ensure they are deleted when no longer referenced by a backup.
* Deprecate `snap_refresh_nanos` option.
* Added DisableManualCompaction/EnableManualCompaction to stop and resume manual compaction.
* Add TryCatchUpWithPrimary() to StackableDB in non-LITE mode.
* Add a new Env::LoadEnv() overloaded function to return a shared_ptr to Env.
* Flush sets file name to "(nil)" for OnTableFileCreationCompleted() if the flush does not produce any L0. This can happen if the file is empty thus delete by RocksDB.

### Default Option Changes
* Changed the default value of periodic_compaction_seconds to `UINT64_MAX - 1` which allows RocksDB to auto-tune periodic compaction scheduling. When using the default value, periodic compactions are now auto-enabled if a compaction filter is used. A value of `0` will turn off the feature completely.
* Changed the default value of ttl to `UINT64_MAX - 1` which allows RocksDB to auto-tune ttl value. When using the default value, TTL will be auto-enabled to 30 days, when the feature is supported. To revert the old behavior, you can explicitly set it to 0.

### Performance Improvements
* For 64-bit hashing, RocksDB is standardizing on a slightly modified preview version of XXH3. This function is now used for many non-persisted hashes, along with fastrange64() in place of the modulus operator, and some benchmarks show a slight improvement.
* Level iterator to invlidate the iterator more often in prefix seek and the level is filtered out by prefix bloom.

## 6.5.2 (2019-11-15)
### Bug Fixes
* Fix a assertion failure in MultiGet() when BlockBasedTableOptions::no_block_cache is true and there is no compressed block cache
* Fix a buffer overrun problem in BlockBasedTable::MultiGet() when compression is enabled and no compressed block cache is configured.
* If a call to BackupEngine::PurgeOldBackups or BackupEngine::DeleteBackup suffered a crash, power failure, or I/O error, files could be left over from old backups that could only be purged with a call to GarbageCollect. Any call to PurgeOldBackups, DeleteBackup, or GarbageCollect should now suffice to purge such files.

## 6.5.1 (2019-10-16)
### Bug Fixes
* Revert the feature "Merging iterator to avoid child iterator reseek for some cases (#5286)" since it might cause strange results when reseek happens with a different iterator upper bound.
* Fix a bug in BlockBasedTableIterator that might return incorrect results when reseek happens with a different iterator upper bound.
* Fix a bug when partitioned filters and prefix search are used in conjunction, ::SeekForPrev could return invalid for an existing prefix. ::SeekForPrev might be called by the user, or internally on ::Prev, or within ::Seek if the return value involves Delete or a Merge operand.

## 6.5.0 (2019-09-13)
### Bug Fixes
* Fixed a number of data races in BlobDB.
* Fix a bug where the compaction snapshot refresh feature is not disabled as advertised when `snap_refresh_nanos` is set to 0..
* Fix bloom filter lookups by the MultiGet batching API when BlockBasedTableOptions::whole_key_filtering is false, by checking that a key is in the perfix_extractor domain and extracting the prefix before looking up.
* Fix a bug in file ingestion caused by incorrect file number allocation when the number of column families involved in the ingestion exceeds 2.

### New Features
* Introduced DBOptions::max_write_batch_group_size_bytes to configure maximum limit on number of bytes that are written in a single batch of WAL or memtable write. It is followed when the leader write size is larger than 1/8 of this limit.
* VerifyChecksum() by default will issue readahead. Allow ReadOptions to be passed in to those functions to override the readhead size. For checksum verifying before external SST file ingestion, a new option IngestExternalFileOptions.verify_checksums_readahead_size, is added for this readahead setting.
* When user uses options.force_consistency_check in RocksDb, instead of crashing the process, we now pass the error back to the users without killing the process.
* Add an option `memtable_insert_hint_per_batch` to WriteOptions. If it is true, each WriteBatch will maintain its own insert hints for each memtable in concurrent write. See include/rocksdb/options.h for more details.

### Public API Change
* Added max_write_buffer_size_to_maintain option to better control memory usage of immutable memtables.
* Added a lightweight API GetCurrentWalFile() to get last live WAL filename and size. Meant to be used as a helper for backup/restore tooling in a larger ecosystem such as MySQL with a MyRocks storage engine.
* The MemTable Bloom filter, when enabled, now always uses cache locality. Options::bloom_locality now only affects the PlainTable SST format.

### Performance Improvements
* Improve the speed of the MemTable Bloom filter, reducing the write overhead of enabling it by 1/3 to 1/2, with similar benefit to read performance.

## 6.4.0 (2019-07-30)
### Default Option Change
* LRUCacheOptions.high_pri_pool_ratio is set to 0.5 (previously 0.0) by default, which means that by default midpoint insertion is enabled. The same change is made for the default value of high_pri_pool_ratio argument in NewLRUCache(). When block cache is not explicitly created, the small block cache created by BlockBasedTable will still has this option to be 0.0.
* Change BlockBasedTableOptions.cache_index_and_filter_blocks_with_high_priority's default value from false to true.

### Public API Change
* Filter and compression dictionary blocks are now handled similarly to data blocks with regards to the block cache: instead of storing objects in the cache, only the blocks themselves are cached. In addition, filter and compression dictionary blocks (as well as filter partitions) no longer get evicted from the cache when a table is closed.
* Due to the above refactoring, block cache eviction statistics for filter and compression dictionary blocks are temporarily broken. We plan to reintroduce them in a later phase.
* The semantics of the per-block-type block read counts in the performance context now match those of the generic block_read_count.
* Errors related to the retrieval of the compression dictionary are now propagated to the user.
* db_bench adds a "benchmark" stats_history, which prints out the whole stats history.
* Overload GetAllKeyVersions() to support non-default column family.
* Added new APIs ExportColumnFamily() and CreateColumnFamilyWithImport() to support export and import of a Column Family. https://github.com/facebook/rocksdb/issues/3469
* ldb sometimes uses a string-append merge operator if no merge operator is passed in. This is to allow users to print keys from a DB with a merge operator.
* Replaces old Registra with ObjectRegistry to allow user to create custom object from string, also add LoadEnv() to Env.
* Added new overload of GetApproximateSizes which gets SizeApproximationOptions object and returns a Status. The older overloads are redirecting their calls to this new method and no longer assert if the include_flags doesn't have either of INCLUDE_MEMTABLES or INCLUDE_FILES bits set. It's recommended to use the new method only, as it is more type safe and returns a meaningful status in case of errors.
* LDBCommandRunner::RunCommand() to return the status code as an integer, rather than call exit() using the code.

### New Features
* Add argument `--secondary_path` to ldb to open the database as the secondary instance. This would keep the original DB intact.
* Compression dictionary blocks are now prefetched and pinned in the cache (based on the customer's settings) the same way as index and filter blocks.
* Added DBOptions::log_readahead_size which specifies the number of bytes to prefetch when reading the log. This is mostly useful for reading a remotely located log, as it can save the number of round-trips. If 0 (default), then the prefetching is disabled.
* Added new option in SizeApproximationOptions used with DB::GetApproximateSizes. When approximating the files total size that is used to store a keys range, allow approximation with an error margin of up to total_files_size * files_size_error_margin. This allows to take some shortcuts in files size approximation, resulting in better performance, while guaranteeing the resulting error is within a reasonable margin.
* Support loading custom objects in unit tests. In the affected unit tests, RocksDB will create custom Env objects based on environment variable TEST_ENV_URI. Users need to make sure custom object types are properly registered. For example, a static library should expose a `RegisterCustomObjects` function. By linking the unit test binary with the static library, the unit test can execute this function.

### Performance Improvements
* Reduce iterator key comparison for upper/lower bound check.
* Improve performance of row_cache: make reads with newer snapshots than data in an SST file share the same cache key, except in some transaction cases.
* The compression dictionary is no longer copied to a new object upon retrieval.

### Bug Fixes
* Fix ingested file and directory not being fsync.
* Return TryAgain status in place of Corruption when new tail is not visible to TransactionLogIterator.
* Fixed a regression where the fill_cache read option also affected index blocks.
* Fixed an issue where using cache_index_and_filter_blocks==false affected partitions of partitioned indexes/filters as well.

## 6.3.2 (2019-08-15)
### Public API Change
* The semantics of the per-block-type block read counts in the performance context now match those of the generic block_read_count.

### Bug Fixes
* Fixed a regression where the fill_cache read option also affected index blocks.
* Fixed an issue where using cache_index_and_filter_blocks==false affected partitions of partitioned indexes as well.

## 6.3.1 (2019-07-24)
### Bug Fixes
* Fix auto rolling bug introduced in 6.3.0, which causes segfault if log file creation fails.

## 6.3.0 (2019-06-18)
### Public API Change
* Now DB::Close() will return Aborted() error when there is unreleased snapshot. Users can retry after all snapshots are released.
* Index blocks are now handled similarly to data blocks with regards to the block cache: instead of storing objects in the cache, only the blocks themselves are cached. In addition, index blocks no longer get evicted from the cache when a table is closed, can now use the compressed block cache (if any), and can be shared among multiple table readers.
* Partitions of partitioned indexes no longer affect the read amplification statistics.
* Due to the above refactoring, block cache eviction statistics for indexes are temporarily broken. We plan to reintroduce them in a later phase.
* options.keep_log_file_num will be enforced strictly all the time. File names of all log files will be tracked, which may take significantly amount of memory if options.keep_log_file_num is large and either of options.max_log_file_size or options.log_file_time_to_roll is set.
* Add initial support for Get/Put with user timestamps. Users can specify timestamps via ReadOptions and WriteOptions when calling DB::Get and DB::Put.
* Accessing a partition of a partitioned filter or index through a pinned reference is no longer considered a cache hit.
* Add C bindings for secondary instance, i.e. DBImplSecondary.
* Rate limited deletion of WALs is only enabled if DBOptions::wal_dir is not set, or explicitly set to db_name passed to DB::Open and DBOptions::db_paths is empty, or same as db_paths[0].path

### New Features
* Add an option `snap_refresh_nanos` (default to 0) to periodically refresh the snapshot list in compaction jobs. Assign to 0 to disable the feature.
* Add an option `unordered_write` which trades snapshot guarantees with higher write throughput. When used with WRITE_PREPARED transactions with two_write_queues=true, it offers higher throughput with however no compromise on guarantees.
* Allow DBImplSecondary to remove memtables with obsolete data after replaying MANIFEST and WAL.
* Add an option `failed_move_fall_back_to_copy` (default is true) for external SST ingestion. When `move_files` is true and hard link fails, ingestion falls back to copy if `failed_move_fall_back_to_copy` is true. Otherwise, ingestion reports an error.
* Add command `list_file_range_deletes` in ldb, which prints out tombstones in SST files.

### Performance Improvements
* Reduce binary search when iterator reseek into the same data block.
* DBIter::Next() can skip user key checking if previous entry's seqnum is 0.
* Merging iterator to avoid child iterator reseek for some cases
* Log Writer will flush after finishing the whole record, rather than a fragment.
* Lower MultiGet batching API latency by reading data blocks from disk in parallel

### General Improvements
* Added new status code kColumnFamilyDropped to distinguish between Column Family Dropped and DB Shutdown in progress.
* Improve ColumnFamilyOptions validation when creating a new column family.

### Bug Fixes
* Fix a bug in WAL replay of secondary instance by skipping write batches with older sequence numbers than the current last sequence number.
* Fix flush's/compaction's merge processing logic which allowed `Put`s covered by range tombstones to reappear. Note `Put`s may exist even if the user only ever called `Merge()` due to an internal conversion during compaction to the bottommost level.
* Fix/improve memtable earliest sequence assignment and WAL replay so that WAL entries of unflushed column families will not be skipped after replaying the MANIFEST and increasing db sequence due to another flushed/compacted column family.
* Fix a bug caused by secondary not skipping the beginning of new MANIFEST.
* On DB open, delete WAL trash files left behind in wal_dir

## 6.2.0 (2019-04-30)
### New Features
* Add an option `strict_bytes_per_sync` that causes a file-writing thread to block rather than exceed the limit on bytes pending writeback specified by `bytes_per_sync` or `wal_bytes_per_sync`.
* Improve range scan performance by avoiding per-key upper bound check in BlockBasedTableIterator.
* Introduce Periodic Compaction for Level style compaction. Files are re-compacted periodically and put in the same level.
* Block-based table index now contains exact highest key in the file, rather than an upper bound. This may improve Get() and iterator Seek() performance in some situations, especially when direct IO is enabled and block cache is disabled. A setting BlockBasedTableOptions::index_shortening is introduced to control this behavior. Set it to kShortenSeparatorsAndSuccessor to get the old behavior.
* When reading from option file/string/map, customized envs can be filled according to object registry.
* Improve range scan performance when using explicit user readahead by not creating new table readers for every iterator.
* Add index type BlockBasedTableOptions::IndexType::kBinarySearchWithFirstKey. It significantly reduces read amplification in some setups, especially for iterator seeks. It's not fully implemented yet: IO errors are not handled right.

### Public API Change
* Change the behavior of OptimizeForPointLookup(): move away from hash-based block-based-table index, and use whole key memtable filtering.
* Change the behavior of OptimizeForSmallDb(): use a 16MB block cache, put index and filter blocks into it, and cost the memtable size to it. DBOptions.OptimizeForSmallDb() and ColumnFamilyOptions.OptimizeForSmallDb() start to take an optional cache object.
* Added BottommostLevelCompaction::kForceOptimized to avoid double compacting newly compacted files in the bottommost level compaction of manual compaction. Note this option may prohibit the manual compaction to produce a single file in the bottommost level.

### Bug Fixes
* Adjust WriteBufferManager's dummy entry size to block cache from 1MB to 256KB.
* Fix a race condition between WritePrepared::Get and ::Put with duplicate keys.
* Fix crash when memtable prefix bloom is enabled and read/write a key out of domain of prefix extractor.
* Close a WAL file before another thread deletes it.
* Fix an assertion failure `IsFlushPending() == true` caused by one bg thread releasing the db mutex in ~ColumnFamilyData and another thread clearing `flush_requested_` flag.

## 6.1.1 (2019-04-09)
### New Features
* When reading from option file/string/map, customized comparators and/or merge operators can be filled according to object registry.

### Public API Change

### Bug Fixes
* Fix a bug in 2PC where a sequence of txn prepare, memtable flush, and crash could result in losing the prepared transaction.
* Fix a bug in Encryption Env which could cause encrypted files to be read beyond file boundaries.

## 6.1.0 (2019-03-27)
### New Features
* Introduce two more stats levels, kExceptHistogramOrTimers and kExceptTimers.
* Added a feature to perform data-block sampling for compressibility, and report stats to user.
* Add support for trace filtering.
* Add DBOptions.avoid_unnecessary_blocking_io. If true, we avoid file deletion when destroying ColumnFamilyHandle and Iterator. Instead, a job is scheduled to delete the files in background.

### Public API Change
* Remove bundled fbson library.
* statistics.stats_level_ becomes atomic. It is preferred to use statistics.set_stats_level() and statistics.get_stats_level() to access it.
* Introduce a new IOError subcode, PathNotFound, to indicate trying to open a nonexistent file or directory for read.
* Add initial support for multiple db instances sharing the same data in single-writer, multi-reader mode.
* Removed some "using std::xxx" from public headers.

### Bug Fixes
* Fix JEMALLOC_CXX_THROW macro missing from older Jemalloc versions, causing build failures on some platforms.
* Fix SstFileReader not able to open file ingested with write_glbal_seqno=true.

## 6.0.0 (2019-02-19)
### New Features
* Enabled checkpoint on readonly db (DBImplReadOnly).
* Make DB ignore dropped column families while committing results of atomic flush.
* RocksDB may choose to preopen some files even if options.max_open_files != -1. This may make DB open slightly longer.
* For users of dictionary compression with ZSTD v0.7.0+, we now reuse the same digested dictionary when compressing each of an SST file's data blocks for faster compression speeds.
* For all users of dictionary compression who set `cache_index_and_filter_blocks == true`, we now store dictionary data used for decompression in the block cache for better control over memory usage. For users of ZSTD v1.1.4+ who compile with -DZSTD_STATIC_LINKING_ONLY, this includes a digested dictionary, which is used to increase decompression speed.
* Add support for block checksums verification for external SST files before ingestion.
* Introduce stats history which periodically saves Statistics snapshots and added `GetStatsHistory` API to retrieve these snapshots.
* Add a place holder in manifest which indicate a record from future that can be safely ignored.
* Add support for trace sampling.
* Enable properties block checksum verification for block-based tables.
* For all users of dictionary compression, we now generate a separate dictionary for compressing each bottom-level SST file. Previously we reused a single dictionary for a whole compaction to bottom level. The new approach achieves better compression ratios; however, it uses more memory and CPU for buffering/sampling data blocks and training dictionaries.
* Add whole key bloom filter support in memtable.
* Files written by `SstFileWriter` will now use dictionary compression if it is configured in the file writer's `CompressionOptions`.

### Public API Change
* Disallow CompactionFilter::IgnoreSnapshots() = false, because it is not very useful and the behavior is confusing. The filter will filter everything if there is no snapshot declared by the time the compaction starts. However, users can define a snapshot after the compaction starts and before it finishes and this new snapshot won't be repeatable, because after the compaction finishes, some keys may be dropped.
* CompactionPri = kMinOverlappingRatio also uses compensated file size, which boosts file with lots of tombstones to be compacted first.
* Transaction::GetForUpdate is extended with a do_validate parameter with default value of true. If false it skips validating the snapshot before doing the read. Similarly ::Merge, ::Put, ::Delete, and ::SingleDelete are extended with assume_tracked with default value of false. If true it indicates that call is assumed to be after a ::GetForUpdate.
* `TableProperties::num_entries` and `TableProperties::num_deletions` now also account for number of range tombstones.
* Remove geodb, spatial_db, document_db, json_document, date_tiered_db, and redis_lists.
* With "ldb ----try_load_options", when wal_dir specified by the option file doesn't exist, ignore it.
* Change time resolution in FileOperationInfo.
* Deleting Blob files also go through SStFileManager.
* Remove CuckooHash memtable.
* The counter stat `number.block.not_compressed` now also counts blocks not compressed due to poor compression ratio.
* Remove ttl option from `CompactionOptionsFIFO`. The option has been deprecated and ttl in `ColumnFamilyOptions` is used instead.
* Support SST file ingestion across multiple column families via DB::IngestExternalFiles. See the function's comment about atomicity.
* Remove Lua compaction filter.

### Bug Fixes
* Fix a deadlock caused by compaction and file ingestion waiting for each other in the event of write stalls.
* Fix a memory leak when files with range tombstones are read in mmap mode and block cache is enabled
* Fix handling of corrupt range tombstone blocks such that corruptions cannot cause deleted keys to reappear
* Lock free MultiGet
* Fix incorrect `NotFound` point lookup result when querying the endpoint of a file that has been extended by a range tombstone.
* Fix with pipelined write, write leaders's callback failure lead to the whole write group fail.

### Change Default Options
* Change options.compaction_pri's default to kMinOverlappingRatio

## 5.18.0 (2018-11-30)
### New Features
* Introduced `JemallocNodumpAllocator` memory allocator. When being use, block cache will be excluded from core dump.
* Introduced `PerfContextByLevel` as part of `PerfContext` which allows storing perf context at each level. Also replaced `__thread` with `thread_local` keyword for perf_context. Added per-level perf context for bloom filter and `Get` query.
* With level_compaction_dynamic_level_bytes = true, level multiplier may be adjusted automatically when Level 0 to 1 compaction is lagged behind.
* Introduced DB option `atomic_flush`. If true, RocksDB supports flushing multiple column families and atomically committing the result to MANIFEST. Useful when WAL is disabled.
* Added `num_deletions` and `num_merge_operands` members to `TableProperties`.
* Added "rocksdb.min-obsolete-sst-number-to-keep" DB property that reports the lower bound on SST file numbers that are being kept from deletion, even if the SSTs are obsolete.
* Add xxhash64 checksum support
* Introduced `MemoryAllocator`, which lets the user specify custom memory allocator for block based table.
* Improved `DeleteRange` to prevent read performance degradation. The feature is no longer marked as experimental.

### Public API Change
* `DBOptions::use_direct_reads` now affects reads issued by `BackupEngine` on the database's SSTs.
* `NO_ITERATORS` is divided into two counters `NO_ITERATOR_CREATED` and `NO_ITERATOR_DELETE`. Both of them are only increasing now, just as other counters.

### Bug Fixes
* Fix corner case where a write group leader blocked due to write stall blocks other writers in queue with WriteOptions::no_slowdown set.
* Fix in-memory range tombstone truncation to avoid erroneously covering newer keys at a lower level, and include range tombstones in compacted files whose largest key is the range tombstone's start key.
* Properly set the stop key for a truncated manual CompactRange
* Fix slow flush/compaction when DB contains many snapshots. The problem became noticeable to us in DBs with 100,000+ snapshots, though it will affect others at different thresholds.
* Fix the bug that WriteBatchWithIndex's SeekForPrev() doesn't see the entries with the same key.
* Fix the bug where user comparator was sometimes fed with InternalKey instead of the user key. The bug manifests when during GenerateBottommostFiles.
* Fix a bug in WritePrepared txns where if the number of old snapshots goes beyond the snapshot cache size (128 default) the rest will not be checked when evicting a commit entry from the commit cache.
* Fixed Get correctness bug in the presence of range tombstones where merge operands covered by a range tombstone always result in NotFound.
* Start populating `NO_FILE_CLOSES` ticker statistic, which was always zero previously.
* The default value of NewBloomFilterPolicy()'s argument use_block_based_builder is changed to false. Note that this new default may cause large temp memory usage when building very large SST files.

## 5.17.0 (2018-10-05)
### Public API Change
* `OnTableFileCreated` will now be called for empty files generated during compaction. In that case, `TableFileCreationInfo::file_path` will be "(nil)" and `TableFileCreationInfo::file_size` will be zero.
* Add `FlushOptions::allow_write_stall`, which controls whether Flush calls start working immediately, even if it causes user writes to stall, or will wait until flush can be performed without causing write stall (similar to `CompactRangeOptions::allow_write_stall`). Note that the default value is false, meaning we add delay to Flush calls until stalling can be avoided when possible. This is behavior change compared to previous RocksDB versions, where Flush calls didn't check if they might cause stall or not.
* Application using PessimisticTransactionDB is expected to rollback/commit recovered transactions before starting new ones. This assumption is used to skip concurrency control during recovery.
* Expose column family id to `OnCompactionCompleted`.

### New Features
* TransactionOptions::skip_concurrency_control allows pessimistic transactions to skip the overhead of concurrency control. Could be used for optimizing certain transactions or during recovery.

### Bug Fixes
* Avoid creating empty SSTs and subsequently deleting them in certain cases during compaction.
* Sync CURRENT file contents during checkpoint.

## 5.16.3 (2018-10-01)
### Bug Fixes
* Fix crash caused when `CompactFiles` run with `CompactionOptions::compression == CompressionType::kDisableCompressionOption`. Now that setting causes the compression type to be chosen according to the column family-wide compression options.

## 5.16.2 (2018-09-21)
### Bug Fixes
* Fix bug in partition filters with format_version=4.

## 5.16.1 (2018-09-17)
### Bug Fixes
* Remove trace_analyzer_tool from rocksdb_lib target in TARGETS file.
* Fix RocksDB Java build and tests.
* Remove sync point in Block destructor.

## 5.16.0 (2018-08-21)
### Public API Change
* The merge operands are passed to `MergeOperator::ShouldMerge` in the reversed order relative to how they were merged (passed to FullMerge or FullMergeV2) for performance reasons
* GetAllKeyVersions() to take an extra argument of `max_num_ikeys`.
* Using ZSTD dictionary trainer (i.e., setting `CompressionOptions::zstd_max_train_bytes` to a nonzero value) now requires ZSTD version 1.1.3 or later.

### New Features
* Changes the format of index blocks by delta encoding the index values, which are the block handles. This saves the encoding of BlockHandle::offset of the non-head index entries in each restart interval. The feature is backward compatible but not forward compatible. It is disabled by default unless format_version 4 or above is used.
* Add a new tool: trace_analyzer. Trace_analyzer analyzes the trace file generated by using trace_replay API. It can convert the binary format trace file to a human readable txt file, output the statistics of the analyzed query types such as access statistics and size statistics, combining the dumped whole key space file to analyze, support query correlation analyzing, and etc. Current supported query types are: Get, Put, Delete, SingleDelete, DeleteRange, Merge, Iterator (Seek, SeekForPrev only).
* Add hash index support to data blocks, which helps reducing the cpu utilization of point-lookup operations. This feature is backward compatible with the data block created without the hash index. It is disabled by default unless BlockBasedTableOptions::data_block_index_type is set to data_block_index_type = kDataBlockBinaryAndHash.

### Bug Fixes
* Fix a bug in misreporting the estimated partition index size in properties block.

## 5.15.0 (2018-07-17)
### Public API Change
* Remove managed iterator. ReadOptions.managed is not effective anymore.
* For bottommost_compression, a compatible CompressionOptions is added via `bottommost_compression_opts`. To keep backward compatible, a new boolean `enabled` is added to CompressionOptions. For compression_opts, it will be always used no matter what value of `enabled` is. For bottommost_compression_opts, it will only be used when user set `enabled=true`, otherwise, compression_opts will be used for bottommost_compression as default.
* With LRUCache, when high_pri_pool_ratio > 0, midpoint insertion strategy will be enabled to put low-pri items to the tail of low-pri list (the midpoint) when they first inserted into the cache. This is to make cache entries never get hit age out faster, improving cache efficiency when large background scan presents.
* For users of `Statistics` objects created via `CreateDBStatistics()`, the format of the string returned by its `ToString()` method has changed.
* The "rocksdb.num.entries" table property no longer counts range deletion tombstones as entries.

### New Features
* Changes the format of index blocks by storing the key in their raw form rather than converting them to InternalKey. This saves 8 bytes per index key. The feature is backward compatible but not forward compatible. It is disabled by default unless format_version 3 or above is used.
* Avoid memcpy when reading mmap files with OpenReadOnly and max_open_files==-1.
* Support dynamically changing `ColumnFamilyOptions::ttl` via `SetOptions()`.
* Add a new table property, "rocksdb.num.range-deletions", which counts the number of range deletion tombstones in the table.
* Improve the performance of iterators doing long range scans by using readahead, when using direct IO.
* pin_top_level_index_and_filter (default true) in BlockBasedTableOptions can be used in combination with cache_index_and_filter_blocks to prefetch and pin the top-level index of partitioned index and filter blocks in cache. It has no impact when cache_index_and_filter_blocks is false.
* Write properties meta-block at the end of block-based table to save read-ahead IO.

### Bug Fixes
* Fix deadlock with enable_pipelined_write=true and max_successive_merges > 0
* Check conflict at output level in CompactFiles.
* Fix corruption in non-iterator reads when mmap is used for file reads
* Fix bug with prefix search in partition filters where a shared prefix would be ignored from the later partitions. The bug could report an eixstent key as missing. The bug could be triggered if prefix_extractor is set and partition filters is enabled.
* Change default value of `bytes_max_delete_chunk` to 0 in NewSstFileManager() as it doesn't work well with checkpoints.
* Fix a bug caused by not copying the block trailer with compressed SST file, direct IO, prefetcher and no compressed block cache.
* Fix write can stuck indefinitely if enable_pipelined_write=true. The issue exists since pipelined write was introduced in 5.5.0.

## 5.14.0 (2018-05-16)
### Public API Change
* Add a BlockBasedTableOption to align uncompressed data blocks on the smaller of block size or page size boundary, to reduce flash reads by avoiding reads spanning 4K pages.
* The background thread naming convention changed (on supporting platforms) to "rocksdb:<thread pool priority><thread number>", e.g., "rocksdb:low0".
* Add a new ticker stat rocksdb.number.multiget.keys.found to count number of keys successfully read in MultiGet calls
* Touch-up to write-related counters in PerfContext. New counters added: write_scheduling_flushes_compactions_time, write_thread_wait_nanos. Counters whose behavior was fixed or modified: write_memtable_time, write_pre_and_post_process_time, write_delay_time.
* Posix Env's NewRandomRWFile() will fail if the file doesn't exist.
* Now, `DBOptions::use_direct_io_for_flush_and_compaction` only applies to background writes, and `DBOptions::use_direct_reads` applies to both user reads and background reads. This conforms with Linux's `open(2)` manpage, which advises against simultaneously reading a file in buffered and direct modes, due to possibly undefined behavior and degraded performance.
* Iterator::Valid() always returns false if !status().ok(). So, now when doing a Seek() followed by some Next()s, there's no need to check status() after every operation.
* Iterator::Seek()/SeekForPrev()/SeekToFirst()/SeekToLast() always resets status().
* Introduced `CompressionOptions::kDefaultCompressionLevel`, which is a generic way to tell RocksDB to use the compression library's default level. It is now the default value for `CompressionOptions::level`. Previously the level defaulted to -1, which gave poor compression ratios in ZSTD.

### New Features
* Introduce TTL for level compaction so that all files older than ttl go through the compaction process to get rid of old data.
* TransactionDBOptions::write_policy can be configured to enable WritePrepared 2PC transactions. Read more about them in the wiki.
* Add DB properties "rocksdb.block-cache-capacity", "rocksdb.block-cache-usage", "rocksdb.block-cache-pinned-usage" to show block cache usage.
* Add `Env::LowerThreadPoolCPUPriority(Priority)` method, which lowers the CPU priority of background (esp. compaction) threads to minimize interference with foreground tasks.
* Fsync parent directory after deleting a file in delete scheduler.
* In level-based compaction, if bottom-pri thread pool was setup via `Env::SetBackgroundThreads()`, compactions to the bottom level will be delegated to that thread pool.
* `prefix_extractor` has been moved from ImmutableCFOptions to MutableCFOptions, meaning it can be dynamically changed without a DB restart.

### Bug Fixes
* Fsync after writing global seq number to the ingestion file in ExternalSstFileIngestionJob.
* Fix WAL corruption caused by race condition between user write thread and FlushWAL when two_write_queue is not set.
* Fix `BackupableDBOptions::max_valid_backups_to_open` to not delete backup files when refcount cannot be accurately determined.
* Fix memory leak when pin_l0_filter_and_index_blocks_in_cache is used with partitioned filters
* Disable rollback of merge operands in WritePrepared transactions to work around an issue in MyRocks. It can be enabled back by setting TransactionDBOptions::rollback_merge_operands to true.
* Fix wrong results by ReverseBytewiseComparator::FindShortSuccessor()

### Java API Changes
* Add `BlockBasedTableConfig.setBlockCache` to allow sharing a block cache across DB instances.
* Added SstFileManager to the Java API to allow managing SST files across DB instances.

## 5.13.0 (2018-03-20)
### Public API Change
* RocksDBOptionsParser::Parse()'s `ignore_unknown_options` argument will only be effective if the option file shows it is generated using a higher version of RocksDB than the current version.
* Remove CompactionEventListener.

### New Features
* SstFileManager now can cancel compactions if they will result in max space errors. SstFileManager users can also use SetCompactionBufferSize to specify how much space must be leftover during a compaction for auxiliary file functions such as logging and flushing.
* Avoid unnecessarily flushing in `CompactRange()` when the range specified by the user does not overlap unflushed memtables.
* If `ColumnFamilyOptions::max_subcompactions` is set greater than one, we now parallelize large manual level-based compactions.
* Add "rocksdb.live-sst-files-size" DB property to return total bytes of all SST files belong to the latest LSM tree.
* NewSstFileManager to add an argument bytes_max_delete_chunk with default 64MB. With this argument, a file larger than 64MB will be ftruncated multiple times based on this size.

### Bug Fixes
* Fix a leak in prepared_section_completed_ where the zeroed entries would not removed from the map.
* Fix WAL corruption caused by race condition between user write thread and backup/checkpoint thread.

## 5.12.0 (2018-02-14)
### Public API Change
* Iterator::SeekForPrev is now a pure virtual method. This is to prevent user who implement the Iterator interface fail to implement SeekForPrev by mistake.
* Add `include_end` option to make the range end exclusive when `include_end == false` in `DeleteFilesInRange()`.
* Add `CompactRangeOptions::allow_write_stall`, which makes `CompactRange` start working immediately, even if it causes user writes to stall. The default value is false, meaning we add delay to `CompactRange` calls until stalling can be avoided when possible. Note this delay is not present in previous RocksDB versions.
* Creating checkpoint with empty directory now returns `Status::InvalidArgument`; previously, it returned `Status::IOError`.
* Adds a BlockBasedTableOption to turn off index block compression.
* Close() method now returns a status when closing a db.

### New Features
* Improve the performance of iterators doing long range scans by using readahead.
* Add new function `DeleteFilesInRanges()` to delete files in multiple ranges at once for better performance.
* FreeBSD build support for RocksDB and RocksJava.
* Improved performance of long range scans with readahead.
* Updated to and now continuously tested in Visual Studio 2017.

### Bug Fixes
* Fix `DisableFileDeletions()` followed by `GetSortedWalFiles()` to not return obsolete WAL files that `PurgeObsoleteFiles()` is going to delete.
* Fix Handle error return from WriteBuffer() during WAL file close and DB close.
* Fix advance reservation of arena block addresses.
* Fix handling of empty string as checkpoint directory.

## 5.11.0 (2018-01-08)
### Public API Change
* Add `autoTune` and `getBytesPerSecond()` to RocksJava RateLimiter

### New Features
* Add a new histogram stat called rocksdb.db.flush.micros for memtable flush.
* Add "--use_txn" option to use transactional API in db_stress.
* Disable onboard cache for compaction output in Windows platform.
* Improve the performance of iterators doing long range scans by using readahead.

### Bug Fixes
* Fix a stack-use-after-scope bug in ForwardIterator.
* Fix builds on platforms including Linux, Windows, and PowerPC.
* Fix buffer overrun in backup engine for DBs with huge number of files.
* Fix a mislabel bug for bottom-pri compaction threads.
* Fix DB::Flush() keep waiting after flush finish under certain condition.

## 5.10.0 (2017-12-11)
### Public API Change
* When running `make` with environment variable `USE_SSE` set and `PORTABLE` unset, will use all machine features available locally. Previously this combination only compiled SSE-related features.

### New Features
* Provide lifetime hints when writing files on Linux. This reduces hardware write-amp on storage devices supporting multiple streams.
* Add a DB stat, `NUMBER_ITER_SKIP`, which returns how many internal keys were skipped during iterations (e.g., due to being tombstones or duplicate versions of a key).
* Add PerfContext counters, `key_lock_wait_count` and `key_lock_wait_time`, which measure the number of times transactions wait on key locks and total amount of time waiting.

### Bug Fixes
* Fix IOError on WAL write doesn't propagate to write group follower
* Make iterator invalid on merge error.
* Fix performance issue in `IngestExternalFile()` affecting databases with large number of SST files.
* Fix possible corruption to LSM structure when `DeleteFilesInRange()` deletes a subset of files spanned by a `DeleteRange()` marker.

## 5.9.0 (2017-11-01)
### Public API Change
* `BackupableDBOptions::max_valid_backups_to_open == 0` now means no backups will be opened during BackupEngine initialization. Previously this condition disabled limiting backups opened.
* `DBOptions::preserve_deletes` is a new option that allows one to specify that DB should not drop tombstones for regular deletes if they have sequence number larger than what was set by the new API call `DB::SetPreserveDeletesSequenceNumber(SequenceNumber seqnum)`. Disabled by default.
* API call `DB::SetPreserveDeletesSequenceNumber(SequenceNumber seqnum)` was added, users who wish to preserve deletes are expected to periodically call this function to advance the cutoff seqnum (all deletes made before this seqnum can be dropped by DB). It's user responsibility to figure out how to advance the seqnum in the way so the tombstones are kept for the desired period of time, yet are eventually processed in time and don't eat up too much space.
* `ReadOptions::iter_start_seqnum` was added;
if set to something > 0 user will see 2 changes in iterators behavior 1) only keys written with sequence larger than this parameter would be returned and 2) the `Slice` returned by iter->key() now points to the memory that keep User-oriented representation of the internal key, rather than user key. New struct `FullKey` was added to represent internal keys, along with a new helper function `ParseFullKey(const Slice& internal_key, FullKey* result);`.
* Deprecate trash_dir param in NewSstFileManager, right now we will rename deleted files to <name>.trash instead of moving them to trash directory
* Allow setting a custom trash/DB size ratio limit in the SstFileManager, after which files that are to be scheduled for deletion are deleted immediately, regardless of any delete ratelimit.
* Return an error on write if write_options.sync = true and write_options.disableWAL = true to warn user of inconsistent options. Previously we will not write to WAL and not respecting the sync options in this case.

### New Features
* CRC32C is now using the 3-way pipelined SSE algorithm `crc32c_3way` on supported platforms to improve performance. The system will choose to use this algorithm on supported platforms automatically whenever possible. If PCLMULQDQ is not supported it will fall back to the old Fast_CRC32 algorithm.
* `DBOptions::writable_file_max_buffer_size` can now be changed dynamically.
* `DBOptions::bytes_per_sync`, `DBOptions::compaction_readahead_size`, and `DBOptions::wal_bytes_per_sync` can now be changed dynamically, `DBOptions::wal_bytes_per_sync` will flush all memtables and switch to a new WAL file.
* Support dynamic adjustment of rate limit according to demand for background I/O. It can be enabled by passing `true` to the `auto_tuned` parameter in `NewGenericRateLimiter()`. The value passed as `rate_bytes_per_sec` will still be respected as an upper-bound.
* Support dynamically changing `ColumnFamilyOptions::compaction_options_fifo`.
* Introduce `EventListener::OnStallConditionsChanged()` callback. Users can implement it to be notified when user writes are stalled, stopped, or resumed.
* Add a new db property "rocksdb.estimate-oldest-key-time" to return oldest data timestamp. The property is available only for FIFO compaction with compaction_options_fifo.allow_compaction = false.
* Upon snapshot release, recompact bottommost files containing deleted/overwritten keys that previously could not be dropped due to the snapshot. This alleviates space-amp caused by long-held snapshots.
* Support lower bound on iterators specified via `ReadOptions::iterate_lower_bound`.
* Support for differential snapshots (via iterator emitting the sequence of key-values representing the difference between DB state at two different sequence numbers). Supports preserving and emitting puts and regular deletes, doesn't support SingleDeletes, MergeOperator, Blobs and Range Deletes.

### Bug Fixes
* Fix a potential data inconsistency issue during point-in-time recovery. `DB:Open()` will abort if column family inconsistency is found during PIT recovery.
* Fix possible metadata corruption in databases using `DeleteRange()`.

## 5.8.0 (2017-08-30)
### Public API Change
* Users of `Statistics::getHistogramString()` will see fewer histogram buckets and different bucket endpoints.
* `Slice::compare` and BytewiseComparator `Compare` no longer accept `Slice`s containing nullptr.
* `Transaction::Get` and `Transaction::GetForUpdate` variants with `PinnableSlice` added.

### New Features
* Add Iterator::Refresh(), which allows users to update the iterator state so that they can avoid some initialization costs of recreating iterators.
* Replace dynamic_cast<> (except unit test) so people can choose to build with RTTI off. With make, release mode is by default built with -fno-rtti and debug mode is built without it. Users can override it by setting USE_RTTI=0 or 1.
* Universal compactions including the bottom level can be executed in a dedicated thread pool. This alleviates head-of-line blocking in the compaction queue, which cause write stalling, particularly in multi-instance use cases. Users can enable this feature via `Env::SetBackgroundThreads(N, Env::Priority::BOTTOM)`, where `N > 0`.
* Allow merge operator to be called even with a single merge operand during compactions, by appropriately overriding `MergeOperator::AllowSingleOperand`.
* Add `DB::VerifyChecksum()`, which verifies the checksums in all SST files in a running DB.
* Block-based table support for disabling checksums by setting `BlockBasedTableOptions::checksum = kNoChecksum`.

### Bug Fixes
* Fix wrong latencies in `rocksdb.db.get.micros`, `rocksdb.db.write.micros`, and `rocksdb.sst.read.micros`.
* Fix incorrect dropping of deletions during intra-L0 compaction.
* Fix transient reappearance of keys covered by range deletions when memtable prefix bloom filter is enabled.
* Fix potentially wrong file smallest key when range deletions separated by snapshot are written together.

## 5.7.0 (2017-07-13)
### Public API Change
* DB property "rocksdb.sstables" now prints keys in hex form.

### New Features
* Measure estimated number of reads per file. The information can be accessed through DB::GetColumnFamilyMetaData or "rocksdb.sstables" DB property.
* RateLimiter support for throttling background reads, or throttling the sum of background reads and writes. This can give more predictable I/O usage when compaction reads more data than it writes, e.g., due to lots of deletions.
* [Experimental] FIFO compaction with TTL support. It can be enabled by setting CompactionOptionsFIFO.ttl > 0.
* Introduce `EventListener::OnBackgroundError()` callback. Users can implement it to be notified of errors causing the DB to enter read-only mode, and optionally override them.
* Partitioned Index/Filters exiting the experimental mode. To enable partitioned indexes set index_type to kTwoLevelIndexSearch and to further enable partitioned filters set partition_filters to true. To configure the partition size set metadata_block_size.


### Bug Fixes
* Fix discarding empty compaction output files when `DeleteRange()` is used together with subcompactions.

## 5.6.0 (2017-06-06)
### Public API Change
* Scheduling flushes and compactions in the same thread pool is no longer supported by setting `max_background_flushes=0`. Instead, users can achieve this by configuring their high-pri thread pool to have zero threads.
* Replace `Options::max_background_flushes`, `Options::max_background_compactions`, and `Options::base_background_compactions` all with `Options::max_background_jobs`, which automatically decides how many threads to allocate towards flush/compaction.
* options.delayed_write_rate by default take the value of options.rate_limiter rate.
* Replace global variable `IOStatsContext iostats_context` with `IOStatsContext* get_iostats_context()`; replace global variable `PerfContext perf_context` with `PerfContext* get_perf_context()`.

### New Features
* Change ticker/histogram statistics implementations to use core-local storage. This improves aggregation speed compared to our previous thread-local approach, particularly for applications with many threads.
* Users can pass a cache object to write buffer manager, so that they can cap memory usage for memtable and block cache using one single limit.
* Flush will be triggered when 7/8 of the limit introduced by write_buffer_manager or db_write_buffer_size is triggered, so that the hard threshold is hard to hit.
* Introduce WriteOptions.low_pri. If it is true, low priority writes will be throttled if the compaction is behind.
* `DB::IngestExternalFile()` now supports ingesting files into a database containing range deletions.

### Bug Fixes
* Shouldn't ignore return value of fsync() in flush.

## 5.5.0 (2017-05-17)
### New Features
* FIFO compaction to support Intra L0 compaction too with CompactionOptionsFIFO.allow_compaction=true.
* DB::ResetStats() to reset internal stats.
* Statistics::Reset() to reset user stats.
* ldb add option --try_load_options, which will open DB with its own option file.
* Introduce WriteBatch::PopSavePoint to pop the most recent save point explicitly.
* Support dynamically change `max_open_files` option via SetDBOptions()
* Added DB::CreateColumnFamilie() and DB::DropColumnFamilies() to bulk create/drop column families.
* Add debugging function `GetAllKeyVersions` to see internal versions of a range of keys.
* Support file ingestion with universal compaction style
* Support file ingestion behind with option `allow_ingest_behind`
* New option enable_pipelined_write which may improve write throughput in case writing from multiple threads and WAL enabled.

### Bug Fixes
* Fix the bug that Direct I/O uses direct reads for non-SST file

## 5.4.0 (2017-04-11)
### Public API Change
* random_access_max_buffer_size no longer has any effect
* Removed Env::EnableReadAhead(), Env::ShouldForwardRawRequest()
* Support dynamically change `stats_dump_period_sec` option via SetDBOptions().
* Added ReadOptions::max_skippable_internal_keys to set a threshold to fail a request as incomplete when too many keys are being skipped when using iterators.
* DB::Get in place of std::string accepts PinnableSlice, which avoids the extra memcpy of value to std::string in most of cases.
    * PinnableSlice releases the pinned resources that contain the value when it is destructed or when ::Reset() is called on it.
    * The old API that accepts std::string, although discouraged, is still supported.
* Replace Options::use_direct_writes with Options::use_direct_io_for_flush_and_compaction. Read Direct IO wiki for details.
* Added CompactionEventListener and EventListener::OnFlushBegin interfaces.

### New Features
* Memtable flush can be avoided during checkpoint creation if total log file size is smaller than a threshold specified by the user.
* Introduce level-based L0->L0 compactions to reduce file count, so write delays are incurred less often.
* (Experimental) Partitioning filters which creates an index on the partitions. The feature can be enabled by setting partition_filters when using kFullFilter. Currently the feature also requires two-level indexing to be enabled. Number of partitions is the same as the number of partitions for indexes, which is controlled by metadata_block_size.

## 5.3.0 (2017-03-08)
### Public API Change
* Remove disableDataSync option.
* Remove timeout_hint_us option from WriteOptions. The option has been deprecated and has no effect since 3.13.0.
* Remove option min_partial_merge_operands. Partial merge operands will always be merged in flush or compaction if there are more than one.
* Remove option verify_checksums_in_compaction. Compaction will always verify checksum.

### Bug Fixes
* Fix the bug that iterator may skip keys

## 5.2.0 (2017-02-08)
### Public API Change
* NewLRUCache() will determine number of shard bits automatically based on capacity, if the user doesn't pass one. This also impacts the default block cache when the user doesn't explicit provide one.
* Change the default of delayed slowdown value to 16MB/s and further increase the L0 stop condition to 36 files.
* Options::use_direct_writes and Options::use_direct_reads are now ready to use.
* (Experimental) Two-level indexing that partition the index and creates a 2nd level index on the partitions. The feature can be enabled by setting kTwoLevelIndexSearch as IndexType and configuring index_per_partition.

### New Features
* Added new overloaded function GetApproximateSizes that allows to specify if memtable stats should be computed only without computing SST files' stats approximations.
* Added new function GetApproximateMemTableStats that approximates both number of records and size of memtables.
* Add Direct I/O mode for SST file I/O

### Bug Fixes
* RangeSync() should work if ROCKSDB_FALLOCATE_PRESENT is not set
* Fix wrong results in a data race case in Get()
* Some fixes related to 2PC.
* Fix bugs of data corruption in direct I/O

## 5.1.0 (2017-01-13)
* Support dynamically change `delete_obsolete_files_period_micros` option via SetDBOptions().
* Added EventListener::OnExternalFileIngested which will be called when IngestExternalFile() add a file successfully.
* BackupEngine::Open and BackupEngineReadOnly::Open now always return error statuses matching those of the backup Env.

### Bug Fixes
* Fix the bug that if 2PC is enabled, checkpoints may loss some recent transactions.
* When file copying is needed when creating checkpoints or bulk loading files, fsync the file after the file copying.

## 5.0.0 (2016-11-17)
### Public API Change
* Options::max_bytes_for_level_multiplier is now a double along with all getters and setters.
* Support dynamically change `delayed_write_rate` and `max_total_wal_size` options via SetDBOptions().
* Introduce DB::DeleteRange for optimized deletion of large ranges of contiguous keys.
* Support dynamically change `delayed_write_rate` option via SetDBOptions().
* Options::allow_concurrent_memtable_write and Options::enable_write_thread_adaptive_yield are now true by default.
* Remove Tickers::SEQUENCE_NUMBER to avoid confusion if statistics object is shared among RocksDB instance. Alternatively DB::GetLatestSequenceNumber() can be used to get the same value.
* Options.level0_stop_writes_trigger default value changes from 24 to 32.
* New compaction filter API: CompactionFilter::FilterV2(). Allows to drop ranges of keys.
* Removed flashcache support.
* DB::AddFile() is deprecated and is replaced with DB::IngestExternalFile(). DB::IngestExternalFile() remove all the restrictions that existed for DB::AddFile.

### New Features
* Add avoid_flush_during_shutdown option, which speeds up DB shutdown by not flushing unpersisted data (i.e. with disableWAL = true). Unpersisted data will be lost. The options is dynamically changeable via SetDBOptions().
* Add memtable_insert_with_hint_prefix_extractor option. The option is mean to reduce CPU usage for inserting keys into memtable, if keys can be group by prefix and insert for each prefix are sequential or almost sequential. See include/rocksdb/options.h for more details.
* Add LuaCompactionFilter in utilities.  This allows developers to write compaction filters in Lua.  To use this feature, LUA_PATH needs to be set to the root directory of Lua.
* No longer populate "LATEST_BACKUP" file in backup directory, which formerly contained the number of the latest backup. The latest backup can be determined by finding the highest numbered file in the "meta/" subdirectory.

## 4.13.0 (2016-10-18)
### Public API Change
* DB::GetOptions() reflect dynamic changed options (i.e. through DB::SetOptions()) and return copy of options instead of reference.
* Added Statistics::getAndResetTickerCount().

### New Features
* Add DB::SetDBOptions() to dynamic change base_background_compactions and max_background_compactions.
* Added Iterator::SeekForPrev(). This new API will seek to the last key that less than or equal to the target key.

## 4.12.0 (2016-09-12)
### Public API Change
* CancelAllBackgroundWork() flushes all memtables for databases containing writes that have bypassed the WAL (writes issued with WriteOptions::disableWAL=true) before shutting down background threads.
* Merge options source_compaction_factor, max_grandparent_overlap_bytes and expanded_compaction_factor into max_compaction_bytes.
* Remove ImmutableCFOptions.
* Add a compression type ZSTD, which can work with ZSTD 0.8.0 or up. Still keep ZSTDNotFinal for compatibility reasons.

### New Features
* Introduce NewClockCache, which is based on CLOCK algorithm with better concurrent performance in some cases. It can be used to replace the default LRU-based block cache and table cache. To use it, RocksDB need to be linked with TBB lib.
* Change ticker/histogram statistics implementations to accumulate data in thread-local storage, which improves CPU performance by reducing cache coherency costs. Callers of CreateDBStatistics do not need to change anything to use this feature.
* Block cache mid-point insertion, where index and filter block are inserted into LRU block cache with higher priority. The feature can be enabled by setting BlockBasedTableOptions::cache_index_and_filter_blocks_with_high_priority to true and high_pri_pool_ratio > 0 when creating NewLRUCache.

## 4.11.0 (2016-08-01)
### Public API Change
* options.memtable_prefix_bloom_huge_page_tlb_size => memtable_huge_page_size. When it is set, RocksDB will try to allocate memory from huge page for memtable too, rather than just memtable bloom filter.

### New Features
* A tool to migrate DB after options change. See include/rocksdb/utilities/option_change_migration.h.
* Add ReadOptions.background_purge_on_iterator_cleanup. If true, we avoid file deletion when destroying iterators.

## 4.10.0 (2016-07-05)
### Public API Change
* options.memtable_prefix_bloom_bits changes to options.memtable_prefix_bloom_bits_ratio and deprecate options.memtable_prefix_bloom_probes
* enum type CompressionType and PerfLevel changes from char to unsigned char. Value of all PerfLevel shift by one.
* Deprecate options.filter_deletes.

### New Features
* Add avoid_flush_during_recovery option.
* Add a read option background_purge_on_iterator_cleanup to avoid deleting files in foreground when destroying iterators. Instead, a job is scheduled in high priority queue and would be executed in a separate background thread.
* RepairDB support for column families. RepairDB now associates data with non-default column families using information embedded in the SST/WAL files (4.7 or later). For data written by 4.6 or earlier, RepairDB associates it with the default column family.
* Add options.write_buffer_manager which allows users to control total memtable sizes across multiple DB instances.

## 4.9.0 (2016-06-09)
### Public API changes
* Add bottommost_compression option, This option can be used to set a specific compression algorithm for the bottommost level (Last level containing files in the DB).
* Introduce CompactionJobInfo::compression, This field state the compression algorithm used to generate the output files of the compaction.
* Deprecate BlockBaseTableOptions.hash_index_allow_collision=false
* Deprecate options builder (GetOptions()).

### New Features
* Introduce NewSimCache() in rocksdb/utilities/sim_cache.h. This function creates a block cache that is able to give simulation results (mainly hit rate) of simulating block behavior with a configurable cache size.

## 4.8.0 (2016-05-02)
### Public API Change
* Allow preset compression dictionary for improved compression of block-based tables. This is supported for zlib, zstd, and lz4. The compression dictionary's size is configurable via CompressionOptions::max_dict_bytes.
* Delete deprecated classes for creating backups (BackupableDB) and restoring from backups (RestoreBackupableDB). Now, BackupEngine should be used for creating backups, and BackupEngineReadOnly should be used for restorations. For more details, see https://github.com/facebook/rocksdb/wiki/How-to-backup-RocksDB%3F
* Expose estimate of per-level compression ratio via DB property: "rocksdb.compression-ratio-at-levelN".
* Added EventListener::OnTableFileCreationStarted. EventListener::OnTableFileCreated will be called on failure case. User can check creation status via TableFileCreationInfo::status.

### New Features
* Add ReadOptions::readahead_size. If non-zero, NewIterator will create a new table reader which performs reads of the given size.

## 4.7.0 (2016-04-08)
### Public API Change
* rename options compaction_measure_io_stats to report_bg_io_stats and include flush too.
* Change some default options. Now default options will optimize for server-workloads. Also enable slowdown and full stop triggers for pending compaction bytes. These changes may cause sub-optimal performance or significant increase of resource usage. To avoid these risks, users can open existing RocksDB with options extracted from RocksDB option files. See https://github.com/facebook/rocksdb/wiki/RocksDB-Options-File for how to use RocksDB option files. Or you can call Options.OldDefaults() to recover old defaults. DEFAULT_OPTIONS_HISTORY.md will track change history of default options.

## 4.6.0 (2016-03-10)
### Public API Changes
* Change default of BlockBasedTableOptions.format_version to 2. It means default DB created by 4.6 or up cannot be opened by RocksDB version 3.9 or earlier.
* Added strict_capacity_limit option to NewLRUCache. If the flag is set to true, insert to cache will fail if no enough capacity can be free. Signature of Cache::Insert() is updated accordingly.
* Tickers [NUMBER_DB_NEXT, NUMBER_DB_PREV, NUMBER_DB_NEXT_FOUND, NUMBER_DB_PREV_FOUND, ITER_BYTES_READ] are not updated immediately. The are updated when the Iterator is deleted.
* Add monotonically increasing counter (DB property "rocksdb.current-super-version-number") that increments upon any change to the LSM tree.

### New Features
* Add CompactionPri::kMinOverlappingRatio, a compaction picking mode friendly to write amplification.
* Deprecate Iterator::IsKeyPinned() and replace it with Iterator::GetProperty() with prop_name="rocksdb.iterator.is.key.pinned"

## 4.5.0 (2016-02-05)
### Public API Changes
* Add a new perf context level between kEnableCount and kEnableTime. Level 2 now does not include timers for mutexes.
* Statistics of mutex operation durations will not be measured by default. If you want to have them enabled, you need to set Statistics::stats_level_ to kAll.
* DBOptions::delete_scheduler and NewDeleteScheduler() are removed, please use DBOptions::sst_file_manager and NewSstFileManager() instead

### New Features
* ldb tool now supports operations to non-default column families.
* Add kPersistedTier to ReadTier.  This option allows Get and MultiGet to read only the persited data and skip mem-tables if writes were done with disableWAL = true.
* Add DBOptions::sst_file_manager. Use NewSstFileManager() in include/rocksdb/sst_file_manager.h to create a SstFileManager that can be used to track the total size of SST files and control the SST files deletion rate.

## 4.4.0 (2016-01-14)
### Public API Changes
* Change names in CompactionPri and add a new one.
* Deprecate options.soft_rate_limit and add options.soft_pending_compaction_bytes_limit.
* If options.max_write_buffer_number > 3, writes will be slowed down when writing to the last write buffer to delay a full stop.
* Introduce CompactionJobInfo::compaction_reason, this field include the reason to trigger the compaction.
* After slow down is triggered, if estimated pending compaction bytes keep increasing, slowdown more.
* Increase default options.delayed_write_rate to 2MB/s.
* Added a new parameter --path to ldb tool. --path accepts the name of either MANIFEST, SST or a WAL file. Either --db or --path can be used when calling ldb.

## 4.3.0 (2015-12-08)
### New Features
* CompactionFilter has new member function called IgnoreSnapshots which allows CompactionFilter to be called even if there are snapshots later than the key.
* RocksDB will now persist options under the same directory as the RocksDB database on successful DB::Open, CreateColumnFamily, DropColumnFamily, and SetOptions.
* Introduce LoadLatestOptions() in rocksdb/utilities/options_util.h.  This function can construct the latest DBOptions / ColumnFamilyOptions used by the specified RocksDB intance.
* Introduce CheckOptionsCompatibility() in rocksdb/utilities/options_util.h.  This function checks whether the input set of options is able to open the specified DB successfully.

### Public API Changes
* When options.db_write_buffer_size triggers, only the column family with the largest column family size will be flushed, not all the column families.

## 4.2.0 (2015-11-09)
### New Features
* Introduce CreateLoggerFromOptions(), this function create a Logger for provided DBOptions.
* Add GetAggregatedIntProperty(), which returns the sum of the GetIntProperty of all the column families.
* Add MemoryUtil in rocksdb/utilities/memory.h.  It currently offers a way to get the memory usage by type from a list rocksdb instances.

### Public API Changes
* CompactionFilter::Context includes information of Column Family ID
* The need-compaction hint given by TablePropertiesCollector::NeedCompact() will be persistent and recoverable after DB recovery. This introduces a breaking format change. If you use this experimental feature, including NewCompactOnDeletionCollectorFactory() in the new version, you may not be able to directly downgrade the DB back to version 4.0 or lower.
* TablePropertiesCollectorFactory::CreateTablePropertiesCollector() now takes an option Context, containing the information of column family ID for the file being written.
* Remove DefaultCompactionFilterFactory.


## 4.1.0 (2015-10-08)
### New Features
* Added single delete operation as a more efficient way to delete keys that have not been overwritten.
* Added experimental AddFile() to DB interface that allow users to add files created by SstFileWriter into an empty Database, see include/rocksdb/sst_file_writer.h and DB::AddFile() for more info.
* Added support for opening SST files with .ldb suffix which enables opening LevelDB databases.
* CompactionFilter now supports filtering of merge operands and merge results.

### Public API Changes
* Added SingleDelete() to the DB interface.
* Added AddFile() to DB interface.
* Added SstFileWriter class.
* CompactionFilter has a new method FilterMergeOperand() that RocksDB applies to every merge operand during compaction to decide whether to filter the operand.
* We removed CompactionFilterV2 interfaces from include/rocksdb/compaction_filter.h. The functionality was deprecated already in version 3.13.

## 4.0.0 (2015-09-09)
### New Features
* Added support for transactions.  See include/rocksdb/utilities/transaction.h for more info.
* DB::GetProperty() now accepts "rocksdb.aggregated-table-properties" and "rocksdb.aggregated-table-properties-at-levelN", in which case it returns aggregated table properties of the target column family, or the aggregated table properties of the specified level N if the "at-level" version is used.
* Add compression option kZSTDNotFinalCompression for people to experiment ZSTD although its format is not finalized.
* We removed the need for LATEST_BACKUP file in BackupEngine. We still keep writing it when we create new backups (because of backward compatibility), but we don't read it anymore.

### Public API Changes
* Removed class Env::RandomRWFile and Env::NewRandomRWFile().
* Renamed DBOptions.num_subcompactions to DBOptions.max_subcompactions to make the name better match the actual functionality of the option.
* Added Equal() method to the Comparator interface that can optionally be overwritten in cases where equality comparisons can be done more efficiently than three-way comparisons.
* Previous 'experimental' OptimisticTransaction class has been replaced by Transaction class.

## 3.13.0 (2015-08-06)
### New Features
* RollbackToSavePoint() in WriteBatch/WriteBatchWithIndex
* Add NewCompactOnDeletionCollectorFactory() in utilities/table_properties_collectors, which allows rocksdb to mark a SST file as need-compaction when it observes at least D deletion entries in any N consecutive entries in that SST file.  Note that this feature depends on an experimental NeedCompact() API --- the result of this API will not persist after DB restart.
* Add DBOptions::delete_scheduler. Use NewDeleteScheduler() in include/rocksdb/delete_scheduler.h to create a DeleteScheduler that can be shared among multiple RocksDB instances to control the file deletion rate of SST files that exist in the first db_path.

### Public API Changes
* Deprecated WriteOptions::timeout_hint_us. We no longer support write timeout. If you really need this option, talk to us and we might consider returning it.
* Deprecated purge_redundant_kvs_while_flush option.
* Removed BackupEngine::NewBackupEngine() and NewReadOnlyBackupEngine() that were deprecated in RocksDB 3.8. Please use BackupEngine::Open() instead.
* Deprecated Compaction Filter V2. We are not aware of any existing use-cases. If you use this filter, your compile will break with RocksDB 3.13. Please let us know if you use it and we'll put it back in RocksDB 3.14.
* Env::FileExists now returns a Status instead of a boolean
* Add statistics::getHistogramString() to print detailed distribution of a histogram metric.
* Add DBOptions::skip_stats_update_on_db_open.  When it is on, DB::Open() will run faster as it skips the random reads required for loading necessary stats from SST files to optimize compaction.

## 3.12.0 (2015-07-02)
### New Features
* Added experimental support for optimistic transactions.  See include/rocksdb/utilities/optimistic_transaction.h for more info.
* Added a new way to report QPS from db_bench (check out --report_file and --report_interval_seconds)
* Added a cache for individual rows. See DBOptions::row_cache for more info.
* Several new features on EventListener (see include/rocksdb/listener.h):
 - OnCompactionCompleted() now returns per-compaction job statistics, defined in include/rocksdb/compaction_job_stats.h.
 - Added OnTableFileCreated() and OnTableFileDeleted().
* Add compaction_options_universal.enable_trivial_move to true, to allow trivial move while performing universal compaction. Trivial move will happen only when all the input files are non overlapping.

### Public API changes
* EventListener::OnFlushCompleted() now passes FlushJobInfo instead of a list of parameters.
* DB::GetDbIdentity() is now a const function.  If this function is overridden in your application, be sure to also make GetDbIdentity() const to avoid compile error.
* Move listeners from ColumnFamilyOptions to DBOptions.
* Add max_write_buffer_number_to_maintain option
* DB::CompactRange()'s parameter reduce_level is changed to change_level, to allow users to move levels to lower levels if allowed. It can be used to migrate a DB from options.level_compaction_dynamic_level_bytes=false to options.level_compaction_dynamic_level_bytes.true.
* Change default value for options.compaction_filter_factory and options.compaction_filter_factory_v2 to nullptr instead of DefaultCompactionFilterFactory and DefaultCompactionFilterFactoryV2.
* If CancelAllBackgroundWork is called without doing a flush after doing loads with WAL disabled, the changes which haven't been flushed before the call to CancelAllBackgroundWork will be lost.
* WBWIIterator::Entry() now returns WriteEntry instead of `const WriteEntry&`
* options.hard_rate_limit is deprecated.
* When options.soft_rate_limit or options.level0_slowdown_writes_trigger is triggered, the way to slow down writes is changed to: write rate to DB is limited to to options.delayed_write_rate.
* DB::GetApproximateSizes() adds a parameter to allow the estimation to include data in mem table, with default to be not to include. It is now only supported in skip list mem table.
* DB::CompactRange() now accept CompactRangeOptions instead of multiple parameters. CompactRangeOptions is defined in include/rocksdb/options.h.
* CompactRange() will now skip bottommost level compaction for level based compaction if there is no compaction filter, bottommost_level_compaction is introduced in CompactRangeOptions to control when it's possible to skip bottommost level compaction. This mean that if you want the compaction to produce a single file you need to set bottommost_level_compaction to BottommostLevelCompaction::kForce.
* Add Cache.GetPinnedUsage() to get the size of memory occupied by entries that are in use by the system.
* DB:Open() will fail if the compression specified in Options is not linked with the binary. If you see this failure, recompile RocksDB with compression libraries present on your system. Also, previously our default compression was snappy. This behavior is now changed. Now, the default compression is snappy only if it's available on the system. If it isn't we change the default to kNoCompression.
* We changed how we account for memory used in block cache. Previously, we only counted the sum of block sizes currently present in block cache. Now, we count the actual memory usage of the blocks. For example, a block of size 4.5KB will use 8KB memory with jemalloc. This might decrease your memory usage and possibly decrease performance. Increase block cache size if you see this happening after an upgrade.
* Add BackupEngineImpl.options_.max_background_operations to specify the maximum number of operations that may be performed in parallel. Add support for parallelized backup and restore.
* Add DB::SyncWAL() that does a WAL sync without blocking writers.

## 3.11.0 (2015-05-19)
### New Features
* Added a new API Cache::SetCapacity(size_t capacity) to dynamically change the maximum configured capacity of the cache. If the new capacity is less than the existing cache usage, the implementation will try to lower the usage by evicting the necessary number of elements following a strict LRU policy.
* Added an experimental API for handling flashcache devices (blacklists background threads from caching their reads) -- NewFlashcacheAwareEnv
* If universal compaction is used and options.num_levels > 1, compact files are tried to be stored in none-L0 with smaller files based on options.target_file_size_base. The limitation of DB size when using universal compaction is greatly mitigated by using more levels. You can set num_levels = 1 to make universal compaction behave as before. If you set num_levels > 1 and want to roll back to a previous version, you need to compact all files to a big file in level 0 (by setting target_file_size_base to be large and CompactRange(<cf_handle>, nullptr, nullptr, true, 0) and reopen the DB with the same version to rewrite the manifest, and then you can open it using previous releases.
* More information about rocksdb background threads are available in Env::GetThreadList(), including the number of bytes read / written by a compaction job, mem-table size and current number of bytes written by a flush job and many more.  Check include/rocksdb/thread_status.h for more detail.

### Public API changes
* TablePropertiesCollector::AddUserKey() is added to replace TablePropertiesCollector::Add(). AddUserKey() exposes key type, sequence number and file size up to now to users.
* DBOptions::bytes_per_sync used to apply to both WAL and table files. As of 3.11 it applies only to table files. If you want to use this option to sync WAL in the background, please use wal_bytes_per_sync

## 3.10.0 (2015-03-24)
### New Features
* GetThreadStatus() is now able to report detailed thread status, including:
 - Thread Operation including flush and compaction.
 - The stage of the current thread operation.
 - The elapsed time in micros since the current thread operation started.
 More information can be found in include/rocksdb/thread_status.h.  In addition, when running db_bench with --thread_status_per_interval, db_bench will also report thread status periodically.
* Changed the LRU caching algorithm so that referenced blocks (by iterators) are never evicted. This change made parameter removeScanCountLimit obsolete. Because of that NewLRUCache doesn't take three arguments anymore. table_cache_remove_scan_limit option is also removed
* By default we now optimize the compilation for the compilation platform (using -march=native). If you want to build portable binary, use 'PORTABLE=1' before the make command.
* We now allow level-compaction to place files in different paths by
  specifying them in db_paths along with the target_size.
  Lower numbered levels will be placed earlier in the db_paths and higher
  numbered levels will be placed later in the db_paths vector.
* Potentially big performance improvements if you're using RocksDB with lots of column families (100-1000)
* Added BlockBasedTableOptions.format_version option, which allows user to specify which version of block based table he wants. As a general guideline, newer versions have more features, but might not be readable by older versions of RocksDB.
* Added new block based table format (version 2), which you can enable by setting BlockBasedTableOptions.format_version = 2. This format changes how we encode size information in compressed blocks and should help with memory allocations if you're using Zlib or BZip2 compressions.
* MemEnv (env that stores data in memory) is now available in default library build. You can create it by calling NewMemEnv().
* Add SliceTransform.SameResultWhenAppended() to help users determine it is safe to apply prefix bloom/hash.
* Block based table now makes use of prefix bloom filter if it is a full fulter.
* Block based table remembers whether a whole key or prefix based bloom filter is supported in SST files. Do a sanity check when reading the file with users' configuration.
* Fixed a bug in ReadOnlyBackupEngine that deleted corrupted backups in some cases, even though the engine was ReadOnly
* options.level_compaction_dynamic_level_bytes, a feature to allow RocksDB to pick dynamic base of bytes for levels. With this feature turned on, we will automatically adjust max bytes for each level. The goal of this feature is to have lower bound on size amplification. For more details, see comments in options.h.
* Added an abstract base class WriteBatchBase for write batches
* Fixed a bug where we start deleting files of a dropped column families even if there are still live references to it

### Public API changes
* Deprecated skip_log_error_on_recovery and table_cache_remove_scan_count_limit options.
* Logger method logv with log level parameter is now virtual

### RocksJava
* Added compression per level API.
* MemEnv is now available in RocksJava via RocksMemEnv class.
* lz4 compression is now included in rocksjava static library when running `make rocksdbjavastatic`.
* Overflowing a size_t when setting rocksdb options now throws an IllegalArgumentException, which removes the necessity for a developer to catch these Exceptions explicitly.

## 3.9.0 (2014-12-08)

### New Features
* Add rocksdb::GetThreadList(), which in the future will return the current status of all
  rocksdb-related threads.  We will have more code instruments in the following RocksDB
  releases.
* Change convert function in rocksdb/utilities/convenience.h to return Status instead of boolean.
  Also add support for nested options in convert function

### Public API changes
* New API to create a checkpoint added. Given a directory name, creates a new
  database which is an image of the existing database.
* New API LinkFile added to Env. If you implement your own Env class, an
  implementation of the API LinkFile will have to be provided.
* MemTableRep takes MemTableAllocator instead of Arena

### Improvements
* RocksDBLite library now becomes smaller and will be compiled with -fno-exceptions flag.

## 3.8.0 (2014-11-14)

### Public API changes
* BackupEngine::NewBackupEngine() was deprecated; please use BackupEngine::Open() from now on.
* BackupableDB/RestoreBackupableDB have new GarbageCollect() methods, which will clean up files from corrupt and obsolete backups.
* BackupableDB/RestoreBackupableDB have new GetCorruptedBackups() methods which list corrupt backups.

### Cleanup
* Bunch of code cleanup, some extra warnings turned on (-Wshadow, -Wshorten-64-to-32, -Wnon-virtual-dtor)

### New features
* CompactFiles and EventListener, although they are still in experimental state
* Full ColumnFamily support in RocksJava.

## 3.7.0 (2014-11-06)
### Public API changes
* Introduce SetOptions() API to allow adjusting a subset of options dynamically online
* Introduce 4 new convenient functions for converting Options from string: GetColumnFamilyOptionsFromMap(), GetColumnFamilyOptionsFromString(), GetDBOptionsFromMap(), GetDBOptionsFromString()
* Remove WriteBatchWithIndex.Delete() overloads using SliceParts
* When opening a DB, if options.max_background_compactions is larger than the existing low pri pool of options.env, it will enlarge it. Similarly, options.max_background_flushes is larger than the existing high pri pool of options.env, it will enlarge it.

## 3.6.0 (2014-10-07)
### Disk format changes
* If you're using RocksDB on ARM platforms and you're using default bloom filter, there is a disk format change you need to be aware of. There are three steps you need to do when you convert to new release: 1. turn off filter policy, 2. compact the whole database, 3. turn on filter policy

### Behavior changes
* We have refactored our system of stalling writes.  Any stall-related statistics' meanings are changed. Instead of per-write stall counts, we now count stalls per-epoch, where epochs are periods between flushes and compactions. You'll find more information in our Tuning Perf Guide once we release RocksDB 3.6.
* When disableDataSync=true, we no longer sync the MANIFEST file.
* Add identity_as_first_hash property to CuckooTable. SST file needs to be rebuilt to be opened by reader properly.

### Public API changes
* Change target_file_size_base type to uint64_t from int.
* Remove allow_thread_local. This feature was proved to be stable, so we are turning it always-on.

## 3.5.0 (2014-09-03)
### New Features
* Add include/utilities/write_batch_with_index.h, providing a utility class to query data out of WriteBatch when building it.
* Move BlockBasedTable related options to BlockBasedTableOptions from Options. Change corresponding JNI interface. Options affected include:
  no_block_cache, block_cache, block_cache_compressed, block_size, block_size_deviation, block_restart_interval, filter_policy, whole_key_filtering. filter_policy is changed to shared_ptr from a raw pointer.
* Remove deprecated options: disable_seek_compaction and db_stats_log_interval
* OptimizeForPointLookup() takes one parameter for block cache size. It now builds hash index, bloom filter, and block cache.

### Public API changes
* The Prefix Extractor used with V2 compaction filters is now passed user key to SliceTransform::Transform instead of unparsed RocksDB key.

## 3.4.0 (2014-08-18)
### New Features
* Support Multiple DB paths in universal style compactions
* Add feature of storing plain table index and bloom filter in SST file.
* CompactRange() will never output compacted files to level 0. This used to be the case when all the compaction input files were at level 0.
* Added iterate_upper_bound to define the extent upto which the forward iterator will return entries. This will prevent iterating over delete markers and overwritten entries for edge cases where you want to break out the iterator anyways. This may improve performance in case there are a large number of delete markers or overwritten entries.

### Public API changes
* DBOptions.db_paths now is a vector of a DBPath structure which indicates both of path and target size
* NewPlainTableFactory instead of bunch of parameters now accepts PlainTableOptions, which is defined in include/rocksdb/table.h
* Moved include/utilities/*.h to include/rocksdb/utilities/*.h
* Statistics APIs now take uint32_t as type instead of Tickers. Also make two access functions getTickerCount and histogramData const
* Add DB property rocksdb.estimate-num-keys, estimated number of live keys in DB.
* Add DB::GetIntProperty(), which returns DB properties that are integer as uint64_t.
* The Prefix Extractor used with V2 compaction filters is now passed user key to SliceTransform::Transform instead of unparsed RocksDB key.

## 3.3.0 (2014-07-10)
### New Features
* Added JSON API prototype.
* HashLinklist reduces performance outlier caused by skewed bucket by switching data in the bucket from linked list to skip list. Add parameter threshold_use_skiplist in NewHashLinkListRepFactory().
* RocksDB is now able to reclaim storage space more effectively during the compaction process.  This is done by compensating the size of each deletion entry by the 2X average value size, which makes compaction to be triggered by deletion entries more easily.
* Add TimeOut API to write.  Now WriteOptions have a variable called timeout_hint_us.  With timeout_hint_us set to non-zero, any write associated with this timeout_hint_us may be aborted when it runs longer than the specified timeout_hint_us, and it is guaranteed that any write completes earlier than the specified time-out will not be aborted due to the time-out condition.
* Add a rate_limiter option, which controls total throughput of flush and compaction. The throughput is specified in bytes/sec. Flush always has precedence over compaction when available bandwidth is constrained.

### Public API changes
* Removed NewTotalOrderPlainTableFactory because it is not used and implemented semantically incorrect.

## 3.2.0 (2014-06-20)

### Public API changes
* We removed seek compaction as a concept from RocksDB because:
1) It makes more sense for spinning disk workloads, while RocksDB is primarily designed for flash and memory,
2) It added some complexity to the important code-paths,
3) None of our internal customers were really using it.
Because of that, Options::disable_seek_compaction is now obsolete. It is still a parameter in Options, so it does not break the build, but it does not have any effect. We plan to completely remove it at some point, so we ask users to please remove this option from your code base.
* Add two parameters to NewHashLinkListRepFactory() for logging on too many entries in a hash bucket when flushing.
* Added new option BlockBasedTableOptions::hash_index_allow_collision. When enabled, prefix hash index for block-based table will not store prefix and allow hash collision, reducing memory consumption.

### New Features
* PlainTable now supports a new key encoding: for keys of the same prefix, the prefix is only written once. It can be enabled through encoding_type parameter of NewPlainTableFactory()
* Add AdaptiveTableFactory, which is used to convert from a DB of PlainTable to BlockBasedTabe, or vise versa. It can be created using NewAdaptiveTableFactory()

### Performance Improvements
* Tailing Iterator re-implemeted with ForwardIterator + Cascading Search Hint , see ~20% throughput improvement.

## 3.1.0 (2014-05-21)

### Public API changes
* Replaced ColumnFamilyOptions::table_properties_collectors with ColumnFamilyOptions::table_properties_collector_factories

### New Features
* Hash index for block-based table will be materialized and reconstructed more efficiently. Previously hash index is constructed by scanning the whole table during every table open.
* FIFO compaction style

## 3.0.0 (2014-05-05)

### Public API changes
* Added _LEVEL to all InfoLogLevel enums
* Deprecated ReadOptions.prefix and ReadOptions.prefix_seek. Seek() defaults to prefix-based seek when Options.prefix_extractor is supplied. More detail is documented in https://github.com/facebook/rocksdb/wiki/Prefix-Seek-API-Changes
* MemTableRepFactory::CreateMemTableRep() takes info logger as an extra parameter.

### New Features
* Column family support
* Added an option to use different checksum functions in BlockBasedTableOptions
* Added ApplyToAllCacheEntries() function to Cache

## 2.8.0 (2014-04-04)

* Removed arena.h from public header files.
* By default, checksums are verified on every read from database
* Change default value of several options, including: paranoid_checks=true, max_open_files=5000, level0_slowdown_writes_trigger=20, level0_stop_writes_trigger=24, disable_seek_compaction=true, max_background_flushes=1 and allow_mmap_writes=false
* Added is_manual_compaction to CompactionFilter::Context
* Added "virtual void WaitForJoin()" in class Env. Default operation is no-op.
* Removed BackupEngine::DeleteBackupsNewerThan() function
* Added new option -- verify_checksums_in_compaction
* Changed Options.prefix_extractor from raw pointer to shared_ptr (take ownership)
  Changed HashSkipListRepFactory and HashLinkListRepFactory constructor to not take SliceTransform object (use Options.prefix_extractor implicitly)
* Added Env::GetThreadPoolQueueLen(), which returns the waiting queue length of thread pools
* Added a command "checkconsistency" in ldb tool, which checks
  if file system state matches DB state (file existence and file sizes)
* Separate options related to block based table to a new struct BlockBasedTableOptions.
* WriteBatch has a new function Count() to return total size in the batch, and Data() now returns a reference instead of a copy
* Add more counters to perf context.
* Supports several more DB properties: compaction-pending, background-errors and cur-size-active-mem-table.

### New Features
* If we find one truncated record at the end of the MANIFEST or WAL files,
  we will ignore it. We assume that writers of these records were interrupted
  and that we can safely ignore it.
* A new SST format "PlainTable" is added, which is optimized for memory-only workloads. It can be created through NewPlainTableFactory() or NewTotalOrderPlainTableFactory().
* A new mem table implementation hash linked list optimizing for the case that there are only few keys for each prefix, which can be created through NewHashLinkListRepFactory().
* Merge operator supports a new function PartialMergeMulti() to allow users to do partial merges against multiple operands.
* Now compaction filter has a V2 interface. It buffers the kv-pairs sharing the same key prefix, process them in batches, and return the batched results back to DB. The new interface uses a new structure CompactionFilterContext for the same purpose as CompactionFilter::Context in V1.
* Geo-spatial support for locations and radial-search.

## 2.7.0 (2014-01-28)

### Public API changes

* Renamed `StackableDB::GetRawDB()` to `StackableDB::GetBaseDB()`.
* Renamed `WriteBatch::Data()` `const std::string& Data() const`.
* Renamed class `TableStats` to `TableProperties`.
* Deleted class `PrefixHashRepFactory`. Please use `NewHashSkipListRepFactory()` instead.
* Supported multi-threaded `EnableFileDeletions()` and `DisableFileDeletions()`.
* Added `DB::GetOptions()`.
* Added `DB::GetDbIdentity()`.

### New Features

* Added [BackupableDB](https://github.com/facebook/rocksdb/wiki/How-to-backup-RocksDB%3F)
* Implemented [TailingIterator](https://github.com/facebook/rocksdb/wiki/Tailing-Iterator), a special type of iterator that
  doesn't create a snapshot (can be used to read newly inserted data)
  and is optimized for doing sequential reads.
* Added property block for table, which allows (1) a table to store
  its metadata and (2) end user to collect and store properties they
  are interested in.
* Enabled caching index and filter block in block cache (turned off by default).
* Supported error report when doing manual compaction.
* Supported additional Linux platform flavors and Mac OS.
* Put with `SliceParts` - Variant of `Put()` that gathers output like `writev(2)`
* Bug fixes and code refactor for compatibility with upcoming Column
  Family feature.

### Performance Improvements

* Huge benchmark performance improvements by multiple efforts. For example, increase in readonly QPS from about 530k in 2.6 release to 1.1 million in 2.7 [1]
* Speeding up a way RocksDB deleted obsolete files - no longer listing the whole directory under a lock -- decrease in p99
* Use raw pointer instead of shared pointer for statistics: [5b825d](https://github.com/facebook/rocksdb/commit/5b825d6964e26ec3b4bb6faa708ebb1787f1d7bd) -- huge increase in performance -- shared pointers are slow
* Optimized locking for `Get()` -- [1fdb3f](https://github.com/facebook/rocksdb/commit/1fdb3f7dc60e96394e3e5b69a46ede5d67fb976c) -- 1.5x QPS increase for some workloads
* Cache speedup - [e8d40c3](https://github.com/facebook/rocksdb/commit/e8d40c31b3cca0c3e1ae9abe9b9003b1288026a9)
* Implemented autovector, which allocates first N elements on stack. Most of vectors in RocksDB are small. Also, we never want to allocate heap objects while holding a mutex. -- [c01676e4](https://github.com/facebook/rocksdb/commit/c01676e46d3be08c3c140361ef1f5884f47d3b3c)
* Lots of efforts to move malloc, memcpy and IO outside of locks<|MERGE_RESOLUTION|>--- conflicted
+++ resolved
@@ -8,15 +8,10 @@
 * Provide support for ReadOptions.async_io with direct_io to improve Seek latency by using async IO to parallelize child iterator seek and doing asynchronous prefetching on sequential scans.
 * Added support for blob caching in order to cache frequently used blobs for BlobDB.
   * User can configure the new ColumnFamilyOptions `blob_cache` to enable/disable blob caching.
-<<<<<<< HEAD
   * Either sharing the backend cache with the block cache or using a completely separate cache is supported. 
   * A new abstraction interface called `BlobSource` for blob read logic gives all users access to blobs, whether they are in the blob cache, secondary cache, or (remote) storage. Blobs can be potentially read both while handling user reads (`Get`, `MultiGet`, or iterator) and during compaction (while dealing with compaction filters, Merges, or garbage collection) but eventually all blob reads go through `Version::GetBlob` or, for MultiGet, `Version::MultiGetBlob` (and then get dispatched to the interface -- `BlobSource`). 
   * Added `prepopulate_blob_cache` to ColumnFamilyOptions. If enabled, prepopulate warm/hot blobs which are already in memory into blob cache at the time of flush. On a flush, the blob that is in memory (in memtables) get flushed to the device. If using Direct IO, additional IO is incurred to read this blob back into memory again, which is avoided by enabling this option. This further helps if the workload exhibits high temporal locality, where most of the reads go to recently written data. This also helps in case of the remote file system since it involves network traffic and higher latencies.
-=======
-  * Either sharing the backend cache with the block cache or using a completely separate cache is supported.
-  * A new abstraction interface called `BlobSource` for blob read logic gives all users access to blobs, whether they are in the blob cache, secondary cache, or (remote) storage. Blobs can be potentially read both while handling user reads (`Get`, `MultiGet`, or iterator) and during compaction (while dealing with compaction filters, Merges, or garbage collection) but eventually all blob reads go through `Version::GetBlob` or, for MultiGet, `Version::MultiGetBlob` (and then get dispatched to the interface -- `BlobSource`).
   * Support using secondary cache with the blob cache. When creating a blob cache, the user can set a secondary blob cache by configuring `secondary_cache` in LRUCacheOptions.
->>>>>>> 95ef007a
 * Add experimental tiered compaction feature `AdvancedColumnFamilyOptions::preclude_last_level_data_seconds`, which makes sure the new data inserted within preclude_last_level_data_seconds won't be placed on cold tier (the feature is not complete).
 
 ### Public API changes
