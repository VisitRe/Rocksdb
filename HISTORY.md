--- conflicted
+++ resolved
@@ -17,11 +17,8 @@
 ### New Features
 * Support compaction filters for the new implementation of BlobDB. Add `FilterBlobByKey()` to `CompactionFilter`. Subclasses can override this method so that compaction filters can determine whether the actual blob value has to be read during compaction. Use a new `kUndetermined` in `CompactionFilter::Decision` to indicated that further action is necessary for compaction filter to make a decision.
 * Add support to extend retrieval of checksums for blob files from the MANIFEST when checkpointing. During backup, rocksdb can detect corruption in blob files  during file copies.
-<<<<<<< HEAD
 * Add an option to BackupEngine::GetBackupInfo to include the name and size of each backed-up file. Especially in the presence of file sharing among backups, this offers detailed insight into bakup space usage.
-=======
 * Enable backward iteration on keys with user-defined timestamps.
->>>>>>> 82b38884
 
 ## 6.18.0 (02/19/2021)
 ### Behavior Changes
