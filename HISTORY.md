# Rocksdb Change Log
## Unreleased
### Bug Fixes
* Fixed a bug where a snapshot taken during SST file ingestion would be unstable.
* Fixed a bug for non-TransactionDB with avoid_flush_during_recovery = true and TransactionDB where in case of crash, min_log_number_to_keep may not change on recovery and persisting a new MANIFEST with advanced log_numbers for some column families, results in "column family inconsistency" error on second recovery. As a solution, RocksDB will persist the new MANIFEST after successfully syncing the new WAL. If a future recovery starts from the new MANIFEST, then it means the new WAL is successfully synced. Due to the sentinel empty write batch at the beginning, kPointInTimeRecovery of WAL is guaranteed to go after this point. If future recovery starts from the old MANIFEST, it means the writing the new MANIFEST failed. We won't have the "SST ahead of WAL" error.
* Fixed a bug where RocksDB DB::Open() may creates and writes to two new MANIFEST files even before recovery succeeds. Now writes to MANIFEST are persisted only after recovery is successful.
* Fix a race condition in WAL size tracking which is caused by an unsafe iterator access after container is changed.
* Fix unprotected concurrent accesses to `WritableFileWriter::filesize_` by `DB::SyncWAL()` and `DB::Put()` in two write queue mode.
* Fix a bug in WAL tracking. Before this PR (#10087), calling `SyncWAL()` on the only WAL file of the db will not log the event in MANIFEST, thus allowing a subsequent `DB::Open` even if the WAL file is missing or corrupted.
* Fix a bug that could return wrong results with `index_type=kHashSearch` and using `SetOptions` to change the `prefix_extractor`.
* Fixed a bug in WAL tracking with wal_compression. WAL compression writes a kSetCompressionType record which is not associated with any sequence number. As result, WalManager::GetSortedWalsOfType() will skip these WALs and not return them to caller, e.g. Checkpoint, Backup, causing the operations to fail.
* Avoid a crash if the IDENTITY file is accidentally truncated to empty. A new DB ID will be written and generated on Open.

### Public API changes
* Add new API GetUnixTime in Snapshot class which returns the unix time at which Snapshot is taken.
* Add transaction `get_pinned` and `multi_get` to C API.
* Add two-phase commit support to C API.
* Add `rocksdb_transaction_get_writebatch_wi` and `rocksdb_transaction_rebuild_from_writebatch` to C API.
* Add `rocksdb_options_get_blob_file_starting_level` and `rocksdb_options_set_blob_file_starting_level` to C API.
* Add `blobFileStartingLevel` and `setBlobFileStartingLevel` to Java API.
* Add SingleDelete for DB in C API
* Add User Defined Timestamp in C API.
  * `rocksdb_comparator_with_ts_create` to create timestamp aware comparator
  * Put, Get, Delete, SingleDelete, MultiGet APIs has corresponding timestamp aware APIs with suffix `with_ts`
  * And Add C API's for Transaction, SstFileWriter, Compaction as mentioned [here](https://github.com/facebook/rocksdb/wiki/User-defined-Timestamp-(Experimental))
* The contract for implementations of Comparator::IsSameLengthImmediateSuccessor has been updated to work around a design bug in `auto_prefix_mode`.
* The API documentation for `auto_prefix_mode` now notes some corner cases in which it returns different results than `total_order_seek`, due to design bugs that are not easily fixed. Users using built-in comparators and keys at least the size of a fixed prefix length are not affected.
* Obsoleted the NUM_DATA_BLOCKS_READ_PER_LEVEL stat and introduced the NUM_LEVEL_READ_PER_MULTIGET and MULTIGET_COROUTINE_COUNT stats

### New Features
* Add FileSystem::ReadAsync API in io_tracing
* Add blob garbage collection parameters `blob_garbage_collection_policy` and `blob_garbage_collection_age_cutoff` to both force-enable and force-disable GC, as well as selectively override age cutoff when using CompactRange.
* Add an extra sanity check in `GetSortedWalFiles()` (also used by `GetLiveFilesStorageInfo()`, `BackupEngine`, and `Checkpoint`) to reduce risk of successfully created backup or checkpoint failing to open because of missing WAL file.
* Add a new column family option `blob_file_starting_level` to enable writing blob files during flushes and compactions starting from the specified LSM tree level.
* Add support for timestamped snapshots (#9879)
* Provide support for AbortIO in posix to cancel submitted asynchronous requests using io_uring.

### Behavior changes
* DB::Open(), DB::OpenAsSecondary() will fail if a Logger cannot be created (#9984)
<<<<<<< HEAD
* DB::Write does not hold global `mutex_` if this db instance does not need to switch wal and mem-table.
=======
* Removed support for reading Bloom filters using obsolete block-based filter format. (Support for writing such filters was dropped in 7.0.) For good read performance on old DBs using these filters, a full compaction is required.
* Per KV checksum in write batch is verified before a write batch is written to WAL to detect any corruption to the write batch (#10114).
>>>>>>> f62c1e1e

## 7.3.0 (05/20/2022)
### Bug Fixes
* Fixed a bug where manual flush would block forever even though flush options had wait=false.
* Fixed a bug where RocksDB could corrupt DBs with `avoid_flush_during_recovery == true` by removing valid WALs, leading to `Status::Corruption` with message like "SST file is ahead of WALs" when attempting to reopen.
* Fixed a bug in async_io path where incorrect length of data is read by FilePrefetchBuffer if data is consumed from two populated buffers and request for more data is sent.
* Fixed a CompactionFilter bug. Compaction filter used to use `Delete` to remove keys, even if the keys should be removed with `SingleDelete`. Mixing `Delete` and `SingleDelete` may cause undefined behavior.
* Fixed a bug in `WritableFileWriter::WriteDirect` and `WritableFileWriter::WriteDirectWithChecksum`. The rate_limiter_priority specified in ReadOptions was not passed to the RateLimiter when requesting a token.
* Fixed a bug which might cause process crash when I/O error happens when reading an index block in MultiGet().

### New Features
* DB::GetLiveFilesStorageInfo is ready for production use.
* Add new stats PREFETCHED_BYTES_DISCARDED which records number of prefetched bytes discarded by RocksDB FilePrefetchBuffer on destruction and POLL_WAIT_MICROS records wait time for FS::Poll API completion.
* RemoteCompaction supports table_properties_collector_factories override on compaction worker.
* Start tracking SST unique id in MANIFEST, which will be used to verify with SST properties during DB open to make sure the SST file is not overwritten or misplaced. A db option `verify_sst_unique_id_in_manifest` is introduced to enable/disable the verification, if enabled all SST files will be opened during DB-open to verify the unique id (default is false), so it's recommended to use it with `max_open_files = -1` to pre-open the files.
* Added the ability to concurrently read data blocks from multiple files in a level in batched MultiGet. This can be enabled by setting the async_io option in ReadOptions. Using this feature requires a FileSystem that supports ReadAsync (PosixFileSystem is not supported yet for this), and for RocksDB to be compiled with folly and c++20.
* Charge memory usage of file metadata. RocksDB holds one file metadata structure in-memory per on-disk table file. If an operation reserving memory for file metadata exceeds the avaible space left in the block
cache at some point (i.e, causing a cache full under `LRUCacheOptions::strict_capacity_limit` = true), creation will fail with `Status::MemoryLimit()`. To opt in this feature,  enable charging `CacheEntryRole::kFileMetadata` in `BlockBasedTableOptions::cache_usage_options`.

### Public API changes
* Add rollback_deletion_type_callback to TransactionDBOptions so that write-prepared transactions know whether to issue a Delete or SingleDelete to cancel a previous key written during prior prepare phase. The PR aims to prevent mixing SingleDeletes and Deletes for the same key that can lead to undefined behaviors for write-prepared transactions.
* EXPERIMENTAL: Add new API AbortIO in file_system to abort the read requests submitted asynchronously.
* CompactionFilter::Decision has a new value: kRemoveWithSingleDelete. If CompactionFilter returns this decision, then CompactionIterator will use `SingleDelete` to mark a key as removed.
* Renamed CompactionFilter::Decision::kRemoveWithSingleDelete to kPurge since the latter sounds more general and hides the implementation details of how compaction iterator handles keys.
* Added ability to specify functions for Prepare and Validate to OptionsTypeInfo.  Added methods to OptionTypeInfo to set the functions via an API.  These methods are intended for RocksDB plugin developers for configuration management.
* Added a new immutable db options, enforce_single_del_contracts. If set to false (default is true), compaction will NOT fail due to a single delete followed by a delete for the same key. The purpose of this temporay option is to help existing use cases migrate.
* Introduce `BlockBasedTableOptions::cache_usage_options` and use that to replace `BlockBasedTableOptions::reserve_table_builder_memory` and  `BlockBasedTableOptions::reserve_table_reader_memory`.
* Changed `GetUniqueIdFromTableProperties` to return a 128-bit unique identifier, which will be the standard size now. The old functionality (192-bit) is available from `GetExtendedUniqueIdFromTableProperties`. Both functions are no longer "experimental" and are ready for production use.
* In IOOptions, mark `prio` as deprecated for future removal.
* In `file_system.h`, mark `IOPriority` as deprecated for future removal.
* Add an option, `CompressionOptions::use_zstd_dict_trainer`, to indicate whether zstd dictionary trainer should be used for generating zstd compression dictionaries. The default value of this option is true for backward compatibility. When this option is set to false, zstd API `ZDICT_finalizeDictionary` is used to generate compression dictionaries.
* Seek API which positions itself every LevelIterator on the correct data block in the correct SST file which can be parallelized if ReadOptions.async_io option is enabled.
* Add new stat number_async_seek in PerfContext that indicates number of async calls made by seek to prefetch data.
* Add support for user-defined timestamps to read only DB.

### Bug Fixes
* RocksDB calls FileSystem::Poll API during FilePrefetchBuffer destruction which impacts performance as it waits for read requets completion which is not needed anymore. Calling FileSystem::AbortIO to abort those requests instead fixes that performance issue.
* Fixed unnecessary block cache contention when queries within a MultiGet batch and across parallel batches access the same data block, which previously could cause severely degraded performance in this unusual case. (In more typical MultiGet cases, this fix is expected to yield a small or negligible performance improvement.)

### Behavior changes
* Enforce the existing contract of SingleDelete so that SingleDelete cannot be mixed with Delete because it leads to undefined behavior. Fix a number of unit tests that violate the contract but happen to pass.
* ldb `--try_load_options` default to true if `--db` is specified and not creating a new DB, the user can still explicitly disable that by `--try_load_options=false` (or explicitly enable that by `--try_load_options`).
* During Flush write or Compaction write/read, the WriteController is used to determine whether DB writes are stalled or slowed down. The priority (Env::IOPriority) can then be determined accordingly and be passed in IOOptions to the file system.

### Performance Improvements
* Avoid calling malloc_usable_size() in LRU Cache's mutex.
* Reduce DB mutex holding time when finding obsolete files to delete. When a file is trivial moved to another level, the internal files will be referenced twice internally and sometimes opened twice too. If a deletion candidate file is not the last reference, we need to destroy the reference and close the file but not deleting the file. Right now we determine it by building a set of all live files. With the improvement, we check the file against all live LSM-tree versions instead.

## 7.2.0 (04/15/2022)
### Bug Fixes
* Fixed bug which caused rocksdb failure in the situation when rocksdb was accessible using UNC path
* Fixed a race condition when 2PC is disabled and WAL tracking in the MANIFEST is enabled. The race condition is between two background flush threads trying to install flush results, causing a WAL deletion not tracked in the MANIFEST. A future DB open may fail.
* Fixed a heap use-after-free race with DropColumnFamily.
* Fixed a bug that `rocksdb.read.block.compaction.micros` cannot track compaction stats (#9722).
* Fixed `file_type`, `relative_filename` and `directory` fields returned by `GetLiveFilesMetaData()`, which were added in inheriting from `FileStorageInfo`.
* Fixed a bug affecting `track_and_verify_wals_in_manifest`. Without the fix, application may see "open error: Corruption: Missing WAL with log number" while trying to open the db. The corruption is a false alarm but prevents DB open (#9766).
* Fix segfault in FilePrefetchBuffer with async_io as it doesn't wait for pending jobs to complete on destruction.
* Fix ERROR_HANDLER_AUTORESUME_RETRY_COUNT stat whose value was set wrong in portal.h
* Fixed a bug for non-TransactionDB with avoid_flush_during_recovery = true and TransactionDB where in case of crash, min_log_number_to_keep may not change on recovery and persisting a new MANIFEST with advanced log_numbers for some column families, results in "column family inconsistency" error on second recovery. As a solution the corrupted WALs whose numbers are larger than the corrupted wal and smaller than the new WAL will be moved to archive folder.
* Fixed a bug in RocksDB DB::Open() which may creates and writes to two new MANIFEST files even before recovery succeeds. Now writes to MANIFEST are persisted only after recovery is successful.

### New Features
* For db_bench when --seed=0 or --seed is not set then it uses the current time as the seed value. Previously it used the value 1000.
* For db_bench when --benchmark lists multiple tests and each test uses a seed for a RNG then the seeds across tests will no longer be repeated.
* Added an option to dynamically charge an updating estimated memory usage of block-based table reader to block cache if block cache available. To enable this feature, set `BlockBasedTableOptions::reserve_table_reader_memory = true`.
* Add new stat ASYNC_READ_BYTES that calculates number of bytes read during async read call and users can check if async code path is being called by RocksDB internal automatic prefetching for sequential reads.
* Enable async prefetching if ReadOptions.readahead_size is set along with ReadOptions.async_io in FilePrefetchBuffer.
* Add event listener support on remote compaction compactor side.
* Added a dedicated integer DB property `rocksdb.live-blob-file-garbage-size` that exposes the total amount of garbage in the blob files in the current version.
* RocksDB does internal auto prefetching if it notices sequential reads. It starts with readahead size `initial_auto_readahead_size` which now can be configured through BlockBasedTableOptions.
* Add a merge operator that allows users to register specific aggregation function so that they can does aggregation using different aggregation types for different keys. See comments in include/rocksdb/utilities/agg_merge.h for actual usage. The feature is experimental and the format is subject to change and we won't provide a migration tool.
* Meta-internal / Experimental: Improve CPU performance by replacing many uses of std::unordered_map with folly::F14FastMap when RocksDB is compiled together with Folly.
* Experimental: Add CompressedSecondaryCache, a concrete implementation of rocksdb::SecondaryCache, that integrates with compression libraries (e.g. LZ4) to hold compressed blocks.

### Behavior changes
* Disallow usage of commit-time-write-batch for write-prepared/write-unprepared transactions if TransactionOptions::use_only_the_last_commit_time_batch_for_recovery is false to prevent two (or more) uncommitted versions of the same key in the database. Otherwise, bottommost compaction may violate the internal key uniqueness invariant of SSTs if the sequence numbers of both internal keys are zeroed out (#9794).
* Make DB::GetUpdatesSince() return NotSupported early for write-prepared/write-unprepared transactions, as the API contract indicates.

### Public API changes
* Exposed APIs to examine results of block cache stats collections in a structured way. In particular, users of `GetMapProperty()` with property `kBlockCacheEntryStats` can now use the functions in `BlockCacheEntryStatsMapKeys` to find stats in the map.
* Add `fail_if_not_bottommost_level` to IngestExternalFileOptions so that ingestion will fail if the file(s) cannot be ingested to the bottommost level.
* Add output parameter `is_in_sec_cache` to `SecondaryCache::Lookup()`. It is to indicate whether the handle is possibly erased from the secondary cache after the Lookup.

## 7.1.0 (03/23/2022)
### New Features
* Allow WriteBatchWithIndex to index a WriteBatch that includes keys with user-defined timestamps. The index itself does not have timestamp.
* Add support for user-defined timestamps to write-committed transaction without API change. The `TransactionDB` layer APIs do not allow timestamps because we require that all user-defined-timestamps-aware operations go through the `Transaction` APIs.
* Added BlobDB options to `ldb`
* `BlockBasedTableOptions::detect_filter_construct_corruption` can now be dynamically configured using `DB::SetOptions`.
* Automatically recover from retryable read IO errors during backgorund flush/compaction.
* Experimental support for preserving file Temperatures through backup and restore, and for updating DB metadata for outside changes to file Temperature (`UpdateManifestForFilesState` or `ldb update_manifest --update_temperatures`).
* Experimental support for async_io in ReadOptions which is used by FilePrefetchBuffer to prefetch some of the data asynchronously,  if reads are sequential and auto readahead is enabled by rocksdb internally.

### Bug Fixes
* Fixed a major performance bug in which Bloom filters generated by pre-7.0 releases are not read by early 7.0.x releases (and vice-versa) due to changes to FilterPolicy::Name() in #9590. This can severely impact read performance and read I/O on upgrade or downgrade with existing DB, but not data correctness.
* Fixed a data race on `versions_` between `DBImpl::ResumeImpl()` and threads waiting for recovery to complete (#9496)
* Fixed a bug caused by race among flush, incoming writes and taking snapshots. Queries to snapshots created with these race condition can return incorrect result, e.g. resurfacing deleted data.
* Fixed a bug that DB flush uses `options.compression` even `options.compression_per_level` is set.
* Fixed a bug that DisableManualCompaction may assert when disable an unscheduled manual compaction.
* Fix a race condition when cancel manual compaction with `DisableManualCompaction`. Also DB close can cancel the manual compaction thread.
* Fixed a potential timer crash when open close DB concurrently.
* Fixed a race condition for `alive_log_files_` in non-two-write-queues mode. The race is between the write_thread_ in WriteToWAL() and another thread executing `FindObsoleteFiles()`. The race condition will be caught if `__glibcxx_requires_nonempty` is enabled.
* Fixed a bug that `Iterator::Refresh()` reads stale keys after DeleteRange() performed.
* Fixed a race condition when disable and re-enable manual compaction.
* Fixed automatic error recovery failure in atomic flush.
* Fixed a race condition when mmaping a WritableFile on POSIX.

### Public API changes
* Added pure virtual FilterPolicy::CompatibilityName(), which is needed for fixing major performance bug involving FilterPolicy naming in SST metadata without affecting Customizable aspect of FilterPolicy. This change only affects those with their own custom or wrapper FilterPolicy classes.
* `options.compression_per_level` is dynamically changeable with `SetOptions()`.
* Added `WriteOptions::rate_limiter_priority`. When set to something other than `Env::IO_TOTAL`, the internal rate limiter (`DBOptions::rate_limiter`) will be charged at the specified priority for writes associated with the API to which the `WriteOptions` was provided. Currently the support covers automatic WAL flushes, which happen during live updates (`Put()`, `Write()`, `Delete()`, etc.) when `WriteOptions::disableWAL == false` and `DBOptions::manual_wal_flush == false`.
* Add DB::OpenAndTrimHistory API. This API will open DB and trim data to the timestamp specified by trim_ts (The data with timestamp larger than specified trim bound will be removed). This API should only be used at a timestamp-enabled column families recovery. If the column family doesn't have timestamp enabled, this API won't trim any data on that column family. This API is not compatible with avoid_flush_during_recovery option.
* Remove BlockBasedTableOptions.hash_index_allow_collision which already takes no effect.

## 7.0.0 (02/20/2022)
### Bug Fixes
* Fixed a major bug in which batched MultiGet could return old values for keys deleted by DeleteRange when memtable Bloom filter is enabled (memtable_prefix_bloom_size_ratio > 0). (The fix includes a substantial MultiGet performance improvement in the unusual case of both memtable_whole_key_filtering and prefix_extractor.)
* Fixed more cases of EventListener::OnTableFileCreated called with OK status, file_size==0, and no SST file kept. Now the status is Aborted.
* Fixed a read-after-free bug in `DB::GetMergeOperands()`.
* Fix a data loss bug for 2PC write-committed transaction caused by concurrent transaction commit and memtable switch (#9571).
* Fixed NUM_INDEX_AND_FILTER_BLOCKS_READ_PER_LEVEL, NUM_DATA_BLOCKS_READ_PER_LEVEL, and NUM_SST_READ_PER_LEVEL stats to be reported once per MultiGet batch per level.

### Performance Improvements
* Mitigated the overhead of building the file location hash table used by the online LSM tree consistency checks, which can improve performance for certain workloads (see #9351).
* Switched to using a sorted `std::vector` instead of `std::map` for storing the metadata objects for blob files, which can improve performance for certain workloads, especially when the number of blob files is high.
* DisableManualCompaction() doesn't have to wait scheduled manual compaction to be executed in thread-pool to cancel the job.

### Public API changes
* Require C++17 compatible compiler (GCC >= 7, Clang >= 5, Visual Studio >= 2017) for compiling RocksDB and any code using RocksDB headers. See #9388.
* Added `ReadOptions::rate_limiter_priority`. When set to something other than `Env::IO_TOTAL`, the internal rate limiter (`DBOptions::rate_limiter`) will be charged at the specified priority for file reads associated with the API to which the `ReadOptions` was provided.
* Remove HDFS support from main repo.
* Remove librados support from main repo.
* Remove obsolete backupable_db.h and type alias `BackupableDBOptions`. Use backup_engine.h and `BackupEngineOptions`. Similar renamings are in the C and Java APIs.
* Removed obsolete utility_db.h and `UtilityDB::OpenTtlDB`. Use db_ttl.h and `DBWithTTL::Open`.
* Remove deprecated API DB::AddFile from main repo.
* Remove deprecated API ObjectLibrary::Register() and the (now obsolete) Regex public API. Use ObjectLibrary::AddFactory() with PatternEntry instead.
* Remove deprecated option DBOption::table_cache_remove_scan_count_limit.
* Remove deprecated API AdvancedColumnFamilyOptions::soft_rate_limit.
* Remove deprecated API AdvancedColumnFamilyOptions::hard_rate_limit.
* Remove deprecated API DBOption::base_background_compactions.
* Remove deprecated API DBOptions::purge_redundant_kvs_while_flush.
* Remove deprecated overloads of API DB::CompactRange.
* Remove deprecated option DBOptions::skip_log_error_on_recovery.
* Remove ReadOptions::iter_start_seqnum which has been deprecated.
* Remove DBOptions::preserved_deletes and DB::SetPreserveDeletesSequenceNumber().
* Remove deprecated API AdvancedColumnFamilyOptions::rate_limit_delay_max_milliseconds.
* Removed timestamp from WriteOptions. Accordingly, added to DB APIs Put, Delete, SingleDelete, etc. accepting an additional argument 'timestamp'. Added Put, Delete, SingleDelete, etc to WriteBatch accepting an additional argument 'timestamp'. Removed WriteBatch::AssignTimestamps(vector<Slice>) API. Renamed WriteBatch::AssignTimestamp() to WriteBatch::UpdateTimestamps() with clarified comments.
* Changed type of cache buffer passed to `Cache::CreateCallback` from `void*` to `const void*`.
* Significant updates to FilterPolicy-related APIs and configuration:
  * Remove public API support for deprecated, inefficient block-based filter (use_block_based_builder=true).
    * Old code and configuration strings that would enable it now quietly enable full filters instead, though any built-in FilterPolicy can still read block-based filters. This includes changing the longstanding default behavior of the Java API.
    * Remove deprecated FilterPolicy::CreateFilter() and FilterPolicy::KeyMayMatch()
    * Remove `rocksdb_filterpolicy_create()` from C API, as the only C API support for custom filter policies is now obsolete.
    * If temporary memory usage in full filter creation is a problem, consider using partitioned filters, smaller SST files, or setting reserve_table_builder_memory=true.
  * Remove support for "filter_policy=experimental_ribbon" configuration
  string. Use something like "filter_policy=ribbonfilter:10" instead.
  * Allow configuration string like "filter_policy=bloomfilter:10" without
  bool, to minimize acknowledgement of obsolete block-based filter.
  * Made FilterPolicy Customizable. Configuration of filter_policy is now accurately saved in OPTIONS file and can be loaded with LoadOptionsFromFile. (Loading an OPTIONS file generated by a previous version only enables reading and using existing filters, not generating new filters. Previously, no filter_policy would be configured from a saved OPTIONS file.)
  * Change meaning of nullptr return from GetBuilderWithContext() from "use
    block-based filter" to "generate no filter in this case."
    * Also, when user specifies bits_per_key < 0.5, we now round this down
    to "no filter" because we expect a filter with >= 80% FP rate is
    unlikely to be worth the CPU cost of accessing it (esp with
    cache_index_and_filter_blocks=1 or partition_filters=1).
    * bits_per_key >= 0.5 and < 1.0 is still rounded up to 1.0 (for 62% FP
    rate)
  * Remove class definitions for FilterBitsBuilder and FilterBitsReader from
    public API, so these can evolve more easily as implementation details.
    Custom FilterPolicy can still decide what kind of built-in filter to use
    under what conditions.
  * Also removed deprecated functions
    * FilterPolicy::GetFilterBitsBuilder()
    * NewExperimentalRibbonFilterPolicy()
  * Remove default implementations of
    * FilterPolicy::GetBuilderWithContext()
* Remove default implementation of Name() from FileSystemWrapper.
* Rename `SizeApproximationOptions.include_memtabtles` to `SizeApproximationOptions.include_memtables`.
* Remove deprecated option DBOptions::max_mem_compaction_level.
* Return Status::InvalidArgument from ObjectRegistry::NewObject if a factory exists but the object ould not be created (returns NotFound if the factory is missing).
* Remove deprecated overloads of API DB::GetApproximateSizes.
* Remove deprecated option DBOptions::new_table_reader_for_compaction_inputs.
* Add Transaction::SetReadTimestampForValidation() and Transaction::SetCommitTimestamp(). Default impl returns NotSupported().
* Add support for decimal patterns to ObjectLibrary::PatternEntry
* Remove deprecated remote compaction APIs `CompactionService::Start()` and `CompactionService::WaitForComplete()`. Please use `CompactionService::StartV2()`, `CompactionService::WaitForCompleteV2()` instead, which provides the same information plus extra data like priority, db_id, etc.
* `ColumnFamilyOptions::OldDefaults` and `DBOptions::OldDefaults` are marked deprecated, as they are no longer maintained.
* Add subcompaction callback APIs: `OnSubcompactionBegin()` and `OnSubcompactionCompleted()`.
* Add file Temperature information to `FileOperationInfo` in event listener API.
* Change the type of SizeApproximationFlags from enum to enum class. Also update the signature of DB::GetApproximateSizes API from uint8_t to SizeApproximationFlags.
* Add Temperature hints information from RocksDB in API `NewSequentialFile()`. backup and checkpoint operations need to open the source files with `NewSequentialFile()`, which will have the temperature hints. Other operations are not covered.

### Behavior Changes
* Disallow the combination of DBOptions.use_direct_io_for_flush_and_compaction == true and DBOptions.writable_file_max_buffer_size == 0. This combination can cause WritableFileWriter::Append() to loop forever, and it does not make much sense in direct IO.
* `ReadOptions::total_order_seek` no longer affects `DB::Get()`. The original motivation for this interaction has been obsolete since RocksDB has been able to detect whether the current prefix extractor is compatible with that used to generate table files, probably RocksDB 5.14.0.

## New Features
* Introduced an option `BlockBasedTableOptions::detect_filter_construct_corruption` for detecting corruption during Bloom Filter (format_version >= 5) and Ribbon Filter construction.
* Improved the SstDumpTool to read the comparator from table properties and use it to read the SST File.
* Extended the column family statistics in the info log so the total amount of garbage in the blob files and the blob file space amplification factor are also logged. Also exposed the blob file space amp via the `rocksdb.blob-stats` DB property.
* Introduced the API rocksdb_create_dir_if_missing in c.h that calls underlying file system's CreateDirIfMissing API to create the directory.
* Added last level and non-last level read statistics: `LAST_LEVEL_READ_*`, `NON_LAST_LEVEL_READ_*`.
* Experimental: Add support for new APIs ReadAsync in FSRandomAccessFile that reads the data asynchronously and Poll API in FileSystem that checks if requested read request has completed or not. ReadAsync takes a callback function. Poll API checks for completion of read IO requests and  should call callback functions to indicate completion of read requests.

## 6.29.0 (01/21/2022)
Note: The next release will be major release 7.0. See https://github.com/facebook/rocksdb/issues/9390 for more info.
### Public API change
* Added values to `TraceFilterType`: `kTraceFilterIteratorSeek`, `kTraceFilterIteratorSeekForPrev`, and `kTraceFilterMultiGet`. They can be set in `TraceOptions` to filter out the operation types after which they are named.
* Added `TraceOptions::preserve_write_order`. When enabled it  guarantees write records are traced in the same order they are logged to WAL and applied to the DB. By default it is disabled (false) to match the legacy behavior and prevent regression.
* Made the Env class extend the Customizable class.  Implementations need to be registered with the ObjectRegistry and to implement a Name() method in order to be created via this method.
* `Options::OldDefaults` is marked deprecated, as it is no longer maintained.
* Add ObjectLibrary::AddFactory and ObjectLibrary::PatternEntry classes.  This method and associated class are the preferred mechanism for registering factories with the ObjectLibrary going forward.  The ObjectLibrary::Register method, which uses regular expressions and may be problematic, is deprecated and will be in a future release.
* Changed `BlockBasedTableOptions::block_size` from `size_t` to `uint64_t`.
* Added API warning against using `Iterator::Refresh()` together with `DB::DeleteRange()`, which are incompatible and have always risked causing the refreshed iterator to return incorrect results.
* Made `AdvancedColumnFamilyOptions.bottommost_temperature` dynamically changeable with `SetOptions()`.

### Behavior Changes
* `DB::DestroyColumnFamilyHandle()` will return Status::InvalidArgument() if called with `DB::DefaultColumnFamily()`.
* On 32-bit platforms, mmap reads are no longer quietly disabled, just discouraged.

### New Features
* Added `Options::DisableExtraChecks()` that can be used to improve peak write performance by disabling checks that should not be necessary in the absence of software logic errors or CPU+memory hardware errors. (Default options are slowly moving toward some performance overheads for extra correctness checking.)

### Performance Improvements
* Improved read performance when a prefix extractor is used (Seek, Get, MultiGet), even compared to version 6.25 baseline (see bug fix below), by optimizing the common case of prefix extractor compatible with table file and unchanging.

### Bug Fixes
* Fix a bug that FlushMemTable may return ok even flush not succeed.
* Fixed a bug of Sync() and Fsync() not using `fcntl(F_FULLFSYNC)` on OS X and iOS.
* Fixed a significant performance regression in version 6.26 when a prefix extractor is used on the read path (Seek, Get, MultiGet). (Excessive time was spent in SliceTransform::AsString().)
* Fixed a race condition in SstFileManagerImpl error recovery code that can cause a crash during process shutdown.

### New Features
* Added RocksJava support for MacOS universal binary (ARM+x86)

## 6.28.0 (2021-12-17)
### New Features
* Introduced 'CommitWithTimestamp' as a new tag. Currently, there is no API for user to trigger a write with this tag to the WAL. This is part of the efforts to support write-commited transactions with user-defined timestamps.
* Introduce SimulatedHybridFileSystem which can help simulating HDD latency in db_bench. Tiered Storage latency simulation can be enabled using -simulate_hybrid_fs_file (note that it doesn't work if db_bench is interrupted in the middle). -simulate_hdd can also be used to simulate all files on HDD.

### Bug Fixes
* Fixed a bug in rocksdb automatic implicit prefetching which got broken because of new feature adaptive_readahead and internal prefetching got disabled when iterator moves from one file to next.
* Fixed a bug in TableOptions.prepopulate_block_cache which causes segmentation fault when used with TableOptions.partition_filters = true and TableOptions.cache_index_and_filter_blocks = true.
* Fixed a bug affecting custom memtable factories which are not registered with the `ObjectRegistry`. The bug could result in failure to save the OPTIONS file.
* Fixed a bug causing two duplicate entries to be appended to a file opened in non-direct mode and tracked by `FaultInjectionTestFS`.
* Fixed a bug in TableOptions.prepopulate_block_cache to support block-based filters also.
* Block cache keys no longer use `FSRandomAccessFile::GetUniqueId()` (previously used when available), so a filesystem recycling unique ids can no longer lead to incorrect result or crash (#7405). For files generated by RocksDB >= 6.24, the cache keys are stable across DB::Open and DB directory move / copy / import / export / migration, etc. Although collisions are still theoretically possible, they are (a) impossible in many common cases, (b) not dependent on environmental factors, and (c) much less likely than a CPU miscalculation while executing RocksDB.
* Fixed a bug in C bindings causing iterator to return incorrect result (#9343).

### Behavior Changes
* MemTableList::TrimHistory now use allocated bytes when max_write_buffer_size_to_maintain > 0(default in TrasactionDB, introduced in PR#5022) Fix #8371.

### Public API change
* Extend WriteBatch::AssignTimestamp and AssignTimestamps API so that both functions can accept an optional `checker` argument that performs additional checking on timestamp sizes.
* Introduce a new EventListener callback that will be called upon the end of automatic error recovery.
* Add IncreaseFullHistoryTsLow API so users can advance each column family's full_history_ts_low seperately.
* Add GetFullHistoryTsLow API so users can query current full_history_low value of specified column family.

### Performance Improvements
* Replaced map property `TableProperties::properties_offsets`  with uint64_t property `external_sst_file_global_seqno_offset` to save table properties's memory.
* Block cache accesses are faster by RocksDB using cache keys of fixed size (16 bytes).

### Java API Changes
* Removed Java API `TableProperties.getPropertiesOffsets()` as it exposed internal details to external users.

## 6.27.0 (2021-11-19)
### New Features
* Added new ChecksumType kXXH3 which is faster than kCRC32c on almost all x86\_64 hardware.
* Added a new online consistency check for BlobDB which validates that the number/total size of garbage blobs does not exceed the number/total size of all blobs in any given blob file.
* Provided support for tracking per-sst user-defined timestamp information in MANIFEST.
* Added new option "adaptive_readahead" in ReadOptions. For iterators, RocksDB does auto-readahead on noticing sequential reads and by enabling this option, readahead_size of current file (if reads are sequential) will be carried forward to next file instead of starting from the scratch at each level (except L0 level files). If reads are not sequential it will fall back to 8KB. This option is applicable only for RocksDB internal prefetch buffer and isn't supported with underlying file system prefetching.
* Added the read count and read bytes related stats to Statistics for tiered storage hot, warm, and cold file reads.
* Added an option to dynamically charge an updating estimated memory usage of block-based table building to block cache if block cache available. It currently only includes charging memory usage of constructing (new) Bloom Filter and Ribbon Filter to block cache. To enable this feature, set `BlockBasedTableOptions::reserve_table_builder_memory = true`.
* Add a new API OnIOError in listener.h that notifies listeners when an IO error occurs during FileSystem operation along with filename, status etc.
* Added compaction readahead support for blob files to the integrated BlobDB implementation, which can improve compaction performance when the database resides on higher-latency storage like HDDs or remote filesystems. Readahead can be configured using the column family option `blob_compaction_readahead_size`.

### Bug Fixes
* Prevent a `CompactRange()` with `CompactRangeOptions::change_level == true` from possibly causing corruption to the LSM state (overlapping files within a level) when run in parallel with another manual compaction. Note that setting `force_consistency_checks == true` (the default) would cause the DB to enter read-only mode in this scenario and return `Status::Corruption`, rather than committing any corruption.
* Fixed a bug in CompactionIterator when write-prepared transaction is used. A released earliest write conflict snapshot may cause assertion failure in dbg mode and unexpected key in opt mode.
* Fix ticker WRITE_WITH_WAL("rocksdb.write.wal"), this bug is caused by a bad extra `RecordTick(stats_, WRITE_WITH_WAL)` (at 2 place), this fix remove the extra `RecordTick`s and fix the corresponding test case.
* EventListener::OnTableFileCreated was previously called with OK status and file_size==0 in cases of no SST file contents written (because there was no content to add) and the empty file deleted before calling the listener. Now the status is Aborted.
* Fixed a bug in CompactionIterator when write-preared transaction is used. Releasing earliest_snapshot during compaction may cause a SingleDelete to be output after a PUT of the same user key whose seq has been zeroed.
* Added input sanitization on negative bytes passed into `GenericRateLimiter::Request`.
* Fixed an assertion failure in CompactionIterator when write-prepared transaction is used. We prove that certain operations can lead to a Delete being followed by a SingleDelete (same user key). We can drop the SingleDelete.
* Fixed a bug of timestamp-based GC which can cause all versions of a key under full_history_ts_low to be dropped. This bug will be triggered when some of the ikeys' timestamps are lower than full_history_ts_low, while others are newer.
* In some cases outside of the DB read and compaction paths, SST block checksums are now checked where they were not before.
* Explicitly check for and disallow the `BlockBasedTableOptions` if insertion into one of {`block_cache`, `block_cache_compressed`, `persistent_cache`} can show up in another of these. (RocksDB expects to be able to use the same key for different physical data among tiers.)
* Users who configured a dedicated thread pool for bottommost compactions by explicitly adding threads to the `Env::Priority::BOTTOM` pool will no longer see RocksDB schedule automatic compactions exceeding the DB's compaction concurrency limit. For details on per-DB compaction concurrency limit, see API docs of `max_background_compactions` and `max_background_jobs`.
* Fixed a bug of background flush thread picking more memtables to flush and prematurely advancing column family's log_number.
* Fixed an assertion failure in ManifestTailer.
* Fixed a bug that could, with WAL enabled, cause backups, checkpoints, and `GetSortedWalFiles()` to fail randomly with an error like `IO error: 001234.log: No such file or directory`

### Behavior Changes
* `NUM_FILES_IN_SINGLE_COMPACTION` was only counting the first input level files, now it's including all input files.
* `TransactionUtil::CheckKeyForConflicts` can also perform conflict-checking based on user-defined timestamps in addition to sequence numbers.
* Removed `GenericRateLimiter`'s minimum refill bytes per period previously enforced.

### Public API change
* When options.ttl is used with leveled compaction with compactinon priority kMinOverlappingRatio, files exceeding half of TTL value will be prioritized more, so that by the time TTL is reached, fewer extra compactions will be scheduled to clear them up. At the same time, when compacting files with data older than half of TTL, output files may be cut off based on those files' boundaries, in order for the early TTL compaction to work properly.
* Made FileSystem and RateLimiter extend the Customizable class and added a CreateFromString method.  Implementations need to be registered with the ObjectRegistry and to implement a Name() method in order to be created via this method.
* Clarified in API comments that RocksDB is not exception safe for callbacks and custom extensions. An exception propagating into RocksDB can lead to undefined behavior, including data loss, unreported corruption, deadlocks, and more.
* Marked `WriteBufferManager` as `final` because it is not intended for extension.
* Removed unimportant implementation details from table_properties.h
* Add API `FSDirectory::FsyncWithDirOptions()`, which provides extra information like directory fsync reason in `DirFsyncOptions`. File system like btrfs is using that to skip directory fsync for creating a new file, or when renaming a file, fsync the target file instead of the directory, which improves the `DB::Open()` speed by ~20%.
* `DB::Open()` is not going be blocked by obsolete file purge if `DBOptions::avoid_unnecessary_blocking_io` is set to true.
* In builds where glibc provides `gettid()`, info log ("LOG" file) lines now print a system-wide thread ID from `gettid()` instead of the process-local `pthread_self()`. For all users, the thread ID format is changed from hexadecimal to decimal integer.
* In builds where glibc provides `pthread_setname_np()`, the background thread names no longer contain an ID suffix. For example, "rocksdb:bottom7" (and all other threads in the `Env::Priority::BOTTOM` pool) are now named "rocksdb:bottom". Previously large thread pools could breach the name size limit (e.g., naming "rocksdb:bottom10" would fail).
* Deprecating `ReadOptions::iter_start_seqnum` and `DBOptions::preserve_deletes`, please try using user defined timestamp feature instead. The options will be removed in a future release, currently it logs a warning message when using.

### Performance Improvements
* Released some memory related to filter construction earlier in `BlockBasedTableBuilder` for `FullFilter` and `PartitionedFilter` case (#9070)

### Behavior Changes
* `NUM_FILES_IN_SINGLE_COMPACTION` was only counting the first input level files, now it's including all input files.

## 6.26.0 (2021-10-20)
### Bug Fixes
* Fixes a bug in directed IO mode when calling MultiGet() for blobs in the same blob file. The bug is caused by not sorting the blob read requests by file offsets.
* Fix the incorrect disabling of SST rate limited deletion when the WAL and DB are in different directories. Only WAL rate limited deletion should be disabled if its in a different directory.
* Fix `DisableManualCompaction()` to cancel compactions even when they are waiting on automatic compactions to drain due to `CompactRangeOptions::exclusive_manual_compactions == true`.
* Fix contract of `Env::ReopenWritableFile()` and `FileSystem::ReopenWritableFile()` to specify any existing file must not be deleted or truncated.
* Fixed bug in calls to `IngestExternalFiles()` with files for multiple column families. The bug could have introduced a delay in ingested file keys becoming visible after `IngestExternalFiles()` returned. Furthermore, mutations to ingested file keys while they were invisible could have been dropped (not necessarily immediately).
* Fixed a possible race condition impacting users of `WriteBufferManager` who constructed it with `allow_stall == true`. The race condition led to undefined behavior (in our experience, typically a process crash).
* Fixed a bug where stalled writes would remain stalled forever after the user calls `WriteBufferManager::SetBufferSize()` with `new_size == 0` to dynamically disable memory limiting.
* Make `DB::close()` thread-safe.
* Fix a bug in atomic flush where one bg flush thread will wait forever for a preceding bg flush thread to commit its result to MANIFEST but encounters an error which is mapped to a soft error (DB not stopped).
* Fix a bug in `BackupEngine` where some internal callers of `GenericRateLimiter::Request()` do not honor `bytes <= GetSingleBurstBytes()`.

### New Features
* Print information about blob files when using "ldb list_live_files_metadata"
* Provided support for SingleDelete with user defined timestamp.
* Experimental new function DB::GetLiveFilesStorageInfo offers essentially a unified version of other functions like GetLiveFiles, GetLiveFilesChecksumInfo, and GetSortedWalFiles. Checkpoints and backups could show small behavioral changes and/or improved performance as they now use this new API.
* Add remote compaction read/write bytes statistics: `REMOTE_COMPACT_READ_BYTES`, `REMOTE_COMPACT_WRITE_BYTES`.
* Introduce an experimental feature to dump out the blocks from block cache and insert them to the secondary cache to reduce the cache warmup time (e.g., used while migrating DB instance). More information are in `class CacheDumper` and `CacheDumpedLoader` at `rocksdb/utilities/cache_dump_load.h` Note that, this feature is subject to the potential change in the future, it is still experimental.
* Introduced a new BlobDB configuration option `blob_garbage_collection_force_threshold`, which can be used to trigger compactions targeting the SST files which reference the oldest blob files when the ratio of garbage in those blob files meets or exceeds the specified threshold. This can reduce space amplification with skewed workloads where the affected SST files might not otherwise get picked up for compaction.
* Added EXPERIMENTAL support for table file (SST) unique identifiers that are stable and universally unique, available with new function `GetUniqueIdFromTableProperties`. Only SST files from RocksDB >= 6.24 support unique IDs.
* Added `GetMapProperty()` support for "rocksdb.dbstats" (`DB::Properties::kDBStats`). As a map property, it includes DB-level internal stats accumulated over the DB's lifetime, such as user write related stats and uptime.

### Public API change
* Made SystemClock extend the Customizable class and added a CreateFromString method.  Implementations need to be registered with the ObjectRegistry and to implement a Name() method in order to be created via this method.
* Made SliceTransform extend the Customizable class and added a CreateFromString method.  Implementations need to be registered with the ObjectRegistry and to implement a Name() method in order to be created via this method.  The Capped and Prefixed transform classes return a short name (no length); use GetId for the fully qualified name.
* Made FileChecksumGenFactory, SstPartitionerFactory, TablePropertiesCollectorFactory, and WalFilter extend the Customizable class and added a CreateFromString method.
* Some fields of SstFileMetaData are deprecated for compatibility with new base class FileStorageInfo.
* Add `file_temperature` to `IngestExternalFileArg` such that when ingesting SST files, we are able to indicate the temperature of the this batch of files.
* If `DB::Close()` failed with a non aborted status, calling `DB::Close()` again will return the original status instead of Status::OK.
* Add CacheTier to advanced_options.h to describe the cache tier we used. Add a `lowest_used_cache_tier` option to `DBOptions` (immutable) and pass it to BlockBasedTableReader. By default it is `CacheTier::kNonVolatileBlockTier`, which means, we always use both block cache (kVolatileTier) and secondary cache (kNonVolatileBlockTier). By set it to `CacheTier::kVolatileTier`, the DB will not use the secondary cache.
* Even when options.max_compaction_bytes is hit, compaction output files are only cut when it aligns with grandparent files' boundaries. options.max_compaction_bytes could be slightly violated with the change, but the violation is no more than one target SST file size, which is usually much smaller.

### Performance Improvements
* Improved CPU efficiency of building block-based table (SST) files (#9039 and #9040).

### Java API Changes
* Add Java API bindings for new integrated BlobDB options
* `keyMayExist()` supports ByteBuffer.
* Fix multiget throwing Null Pointer Exception for num of keys > 70k (https://github.com/facebook/rocksdb/issues/8039).

## 6.25.0 (2021-09-20)
### Bug Fixes
* Allow secondary instance to refresh iterator. Assign read seq after referencing SuperVersion.
* Fixed a bug of secondary instance's last_sequence going backward, and reads on the secondary fail to see recent updates from the primary.
* Fixed a bug that could lead to duplicate DB ID or DB session ID in POSIX environments without /proc/sys/kernel/random/uuid.
* Fix a race in DumpStats() with column family destruction due to not taking a Ref on each entry while iterating the ColumnFamilySet.
* Fix a race in item ref counting in LRUCache when promoting an item from the SecondaryCache.
* Fix a race in BackupEngine if RateLimiter is reconfigured during concurrent Restore operations.
* Fix a bug on POSIX in which failure to create a lock file (e.g. out of space) can prevent future LockFile attempts in the same process on the same file from succeeding.
* Fix a bug that backup_rate_limiter and restore_rate_limiter in BackupEngine could not limit read rates.
* Fix the implementation of `prepopulate_block_cache = kFlushOnly` to only apply to flushes rather than to all generated files.
* Fix WAL log data corruption when using DBOptions.manual_wal_flush(true) and WriteOptions.sync(true) together. The sync WAL should work with locked log_write_mutex_.
* Add checks for validity of the IO uring completion queue entries, and fail the BlockBasedTableReader MultiGet sub-batch if there's an invalid completion
* Add an interface RocksDbIOUringEnable() that, if defined by the user, will allow them to enable/disable the use of IO uring by RocksDB
* Fix the bug that when direct I/O is used and MultiRead() returns a short result, RandomAccessFileReader::MultiRead() still returns full size buffer, with returned short value together with some data in original buffer. This bug is unlikely cause incorrect results, because (1) since FileSystem layer is expected to retry on short result, returning short results is only possible when asking more bytes in the end of the file, which RocksDB doesn't do when using MultiRead(); (2) checksum is unlikely to match.

### New Features
* RemoteCompaction's interface now includes `db_name`, `db_id`, `session_id`, which could help the user uniquely identify compaction job between db instances and sessions.
* Added a ticker statistic, "rocksdb.verify_checksum.read.bytes", reporting how many bytes were read from file to serve `VerifyChecksum()` and `VerifyFileChecksums()` queries.
* Added ticker statistics, "rocksdb.backup.read.bytes" and "rocksdb.backup.write.bytes", reporting how many bytes were read and written during backup.
* Added properties for BlobDB: `rocksdb.num-blob-files`, `rocksdb.blob-stats`, `rocksdb.total-blob-file-size`, and `rocksdb.live-blob-file-size`. The existing property `rocksdb.estimate_live-data-size` was also extended to include live bytes residing in blob files.
* Added two new RateLimiter IOPriorities: `Env::IO_USER`,`Env::IO_MID`. `Env::IO_USER` will have superior priority over all other RateLimiter IOPriorities without being subject to fair scheduling constraint.
* `SstFileWriter` now supports `Put`s and `Delete`s with user-defined timestamps. Note that the ingestion logic itself is not timestamp-aware yet.
* Allow a single write batch to include keys from multiple column families whose timestamps' formats can differ. For example, some column families may disable timestamp, while others enable timestamp.
* Add compaction priority information in RemoteCompaction, which can be used to schedule high priority job first.
* Added new callback APIs `OnBlobFileCreationStarted`,`OnBlobFileCreated`and `OnBlobFileDeleted` in `EventListener` class of listener.h. It notifies listeners during creation/deletion of individual blob files in Integrated BlobDB. It also log blob file creation finished event and deletion event in LOG file.
* Batch blob read requests for `DB::MultiGet` using `MultiRead`.
* Add support for fallback to local compaction, the user can return `CompactionServiceJobStatus::kUseLocal` to instruct RocksDB to run the compaction locally instead of waiting for the remote compaction result.
* Add built-in rate limiter's implementation of `RateLimiter::GetTotalPendingRequest(int64_t* total_pending_requests, const Env::IOPriority pri)` for the total number of requests that are pending for bytes in the rate limiter.
* Charge memory usage during data buffering, from which training samples are gathered for dictionary compression, to block cache. Unbuffering data can now be triggered if the block cache becomes full and `strict_capacity_limit=true` for the block cache, in addition to existing conditions that can trigger unbuffering.

### Public API change
* Remove obsolete implementation details FullKey and ParseFullKey from public API
* Change `SstFileMetaData::size` from `size_t` to `uint64_t`.
* Made Statistics extend the Customizable class and added a CreateFromString method.  Implementations of Statistics need to be registered with the ObjectRegistry and to implement a Name() method in order to be created via this method.
* Extended `FlushJobInfo` and `CompactionJobInfo` in listener.h to provide information about the blob files generated by a flush/compaction and garbage collected during compaction in Integrated BlobDB. Added struct members `blob_file_addition_infos` and `blob_file_garbage_infos` that contain this information.
* Extended parameter `output_file_names` of `CompactFiles` API to also include paths of the blob files generated by the compaction in Integrated BlobDB.
* Most `BackupEngine` functions now return `IOStatus` instead of `Status`. Most existing code should be compatible with this change but some calls might need to be updated.
* Add a new field `level_at_creation` in `TablePropertiesCollectorFactory::Context` to capture the level at creating the SST file (i.e, table), of which the properties are being collected.

### Miscellaneous
* Add a paranoid check where in case FileSystem layer doesn't fill the buffer but returns succeed, checksum is unlikely to match even if buffer contains a previous block. The byte modified is not useful anyway, so it isn't expected to change any behavior when FileSystem is satisfying its contract.

## 6.24.0 (2021-08-20)
### Bug Fixes
* If the primary's CURRENT file is missing or inaccessible, the secondary instance should not hang repeatedly trying to switch to a new MANIFEST. It should instead return the error code encountered while accessing the file.
* Restoring backups with BackupEngine is now a logically atomic operation, so that if a restore operation is interrupted, DB::Open on it will fail. Using BackupEngineOptions::sync (default) ensures atomicity even in case of power loss or OS crash.
* Fixed a race related to the destruction of `ColumnFamilyData` objects. The earlier logic unlocked the DB mutex before destroying the thread-local `SuperVersion` pointers, which could result in a process crash if another thread managed to get a reference to the `ColumnFamilyData` object.
* Removed a call to `RenameFile()` on a non-existent info log file ("LOG") when opening a new DB. Such a call was guaranteed to fail though did not impact applications since we swallowed the error. Now we also stopped swallowing errors in renaming "LOG" file.
* Fixed an issue where `OnFlushCompleted` was not called for atomic flush.
* Fixed a bug affecting the batched `MultiGet` API when used with keys spanning multiple column families and `sorted_input == false`.
* Fixed a potential incorrect result in opt mode and assertion failures caused by releasing snapshot(s) during compaction.
* Fixed passing of BlobFileCompletionCallback to Compaction job and Atomic flush job which was default paramter (nullptr). BlobFileCompletitionCallback is internal callback that manages addition of blob files to SSTFileManager.
* Fixed MultiGet not updating the block_read_count and block_read_byte PerfContext counters.

### New Features
* Made the EventListener extend the Customizable class.
* EventListeners that have a non-empty Name() and that are registered with the ObjectRegistry can now be serialized to/from the OPTIONS file.
* Insert warm blocks (data blocks, uncompressed dict blocks, index and filter blocks) in Block cache during flush under option BlockBasedTableOptions.prepopulate_block_cache. Previously it was enabled for only data blocks.
* BlockBasedTableOptions.prepopulate_block_cache can be dynamically configured using DB::SetOptions.
* Add CompactionOptionsFIFO.age_for_warm, which allows RocksDB to move old files to warm tier in FIFO compactions. Note that file temperature is still an experimental feature.
* Add a comment to suggest btrfs user to disable file preallocation by setting `options.allow_fallocate=false`.
* Fast forward option in Trace replay changed to double type to allow replaying at a lower speed, by settings the value between 0 and 1. This option can be set via `ReplayOptions` in `Replayer::Replay()`, or via `--trace_replay_fast_forward` in db_bench.
* Add property `LiveSstFilesSizeAtTemperature` to retrieve sst file size at different temperature.
* Added a stat rocksdb.secondary.cache.hits.
* Added a PerfContext counter secondary_cache_hit_count.
* The integrated BlobDB implementation now supports the tickers `BLOB_DB_BLOB_FILE_BYTES_READ`, `BLOB_DB_GC_NUM_KEYS_RELOCATED`, and `BLOB_DB_GC_BYTES_RELOCATED`, as well as the histograms `BLOB_DB_COMPRESSION_MICROS` and `BLOB_DB_DECOMPRESSION_MICROS`.
* Added hybrid configuration of Ribbon filter and Bloom filter where some LSM levels use Ribbon for memory space efficiency and some use Bloom for speed. See NewRibbonFilterPolicy. This also changes the default behavior of NewRibbonFilterPolicy to use Bloom for flushes under Leveled and Universal compaction and Ribbon otherwise. The C API function `rocksdb_filterpolicy_create_ribbon` is unchanged but adds new `rocksdb_filterpolicy_create_ribbon_hybrid`.

### Public API change
* Added APIs to decode and replay trace file via Replayer class. Added `DB::NewDefaultReplayer()` to create a default Replayer instance. Added `TraceReader::Reset()` to restart reading a trace file. Created trace_record.h, trace_record_result.h and utilities/replayer.h files to access the decoded Trace records, replay them, and query the actual operation results.
* Added Configurable::GetOptionsMap to the public API for use in creating new Customizable classes.
* Generalized bits_per_key parameters in C API from int to double for greater configurability. Although this is a compatible change for existing C source code, anything depending on C API signatures, such as foreign function interfaces, will need to be updated.

### Performance Improvements
* Try to avoid updating DBOptions if `SetDBOptions()` does not change any option value.

### Behavior Changes
* `StringAppendOperator` additionally accepts a string as the delimiter.
* BackupEngineOptions::sync (default true) now applies to restoring backups in addition to creating backups. This could slow down restores, but ensures they are fully persisted before returning OK. (Consider increasing max_background_operations to improve performance.)

## 6.23.0 (2021-07-16)
### Behavior Changes
* Obsolete keys in the bottommost level that were preserved for a snapshot will now be cleaned upon snapshot release in all cases. This form of compaction (snapshot release triggered compaction) previously had an artificial limitation that multiple tombstones needed to be present.
### Bug Fixes
* Blob file checksums are now printed in hexadecimal format when using the `manifest_dump` `ldb` command.
* `GetLiveFilesMetaData()` now populates the `temperature`, `oldest_ancester_time`, and `file_creation_time` fields of its `LiveFileMetaData` results when the information is available. Previously these fields always contained zero indicating unknown.
* Fix mismatches of OnCompaction{Begin,Completed} in case of DisableManualCompaction().
* Fix continuous logging of an existing background error on every user write
* Fix a bug that `Get()` return Status::OK() and an empty value for non-existent key when `read_options.read_tier = kBlockCacheTier`.
* Fix a bug that stat in `get_context` didn't accumulate to statistics when query is failed.
* Fixed handling of DBOptions::wal_dir with LoadLatestOptions() or ldb --try_load_options on a copied or moved DB. Previously, when the WAL directory is same as DB directory (default), a copied or moved DB would reference the old path of the DB as the WAL directory, potentially corrupting both copies. Under this change, the wal_dir from DB::GetOptions() or LoadLatestOptions() may now be empty, indicating that the current DB directory is used for WALs. This is also a subtle API change.

### New Features
* ldb has a new feature, `list_live_files_metadata`, that shows the live SST files, as well as their LSM storage level and the column family they belong to.
* The new BlobDB implementation now tracks the amount of garbage in each blob file in the MANIFEST.
* Integrated BlobDB now supports Merge with base values (Put/Delete etc.).
* RemoteCompaction supports sub-compaction, the job_id in the user interface is changed from `int` to `uint64_t` to support sub-compaction id.
* Expose statistics option in RemoteCompaction worker.

### Public API change
* Added APIs to the Customizable class to allow developers to create their own Customizable classes.  Created the utilities/customizable_util.h file to contain helper methods for developing new Customizable classes.
* Change signature of SecondaryCache::Name().  Make SecondaryCache customizable and add SecondaryCache::CreateFromString method.

## 6.22.0 (2021-06-18)
### Behavior Changes
* Added two additional tickers, MEMTABLE_PAYLOAD_BYTES_AT_FLUSH and MEMTABLE_GARBAGE_BYTES_AT_FLUSH. These stats can be used to estimate the ratio of "garbage" (outdated) bytes in the memtable that are discarded at flush time.
* Added API comments clarifying safe usage of Disable/EnableManualCompaction and EventListener callbacks for compaction.
### Bug Fixes
* fs_posix.cc GetFreeSpace() always report disk space available to root even when running as non-root.  Linux defaults often have disk mounts with 5 to 10 percent of total space reserved only for root.  Out of space could result for non-root users.
* Subcompactions are now disabled when user-defined timestamps are used, since the subcompaction boundary picking logic is currently not timestamp-aware, which could lead to incorrect results when different subcompactions process keys that only differ by timestamp.
* Fix an issue that `DeleteFilesInRange()` may cause ongoing compaction reports corruption exception, or ASSERT for debug build. There's no actual data loss or corruption that we find.
* Fixed confusingly duplicated output in LOG for periodic stats ("DUMPING STATS"), including "Compaction Stats" and "File Read Latency Histogram By Level".
* Fixed performance bugs in background gathering of block cache entry statistics, that could consume a lot of CPU when there are many column families with a shared block cache.

### New Features
* Marked the Ribbon filter and optimize_filters_for_memory features as production-ready, each enabling memory savings for Bloom-like filters. Use `NewRibbonFilterPolicy` in place of `NewBloomFilterPolicy` to use Ribbon filters instead of Bloom, or `ribbonfilter` in place of `bloomfilter` in configuration string.
* Allow `DBWithTTL` to use `DeleteRange` api just like other DBs. `DeleteRangeCF()` which executes `WriteBatchInternal::DeleteRange()` has been added to the handler in `DBWithTTLImpl::Write()` to implement it.
* Add BlockBasedTableOptions.prepopulate_block_cache.  If enabled, it prepopulate warm/hot data blocks which are already in memory into block cache at the time of flush. On a flush, the data block that is in memory (in memtables) get flushed to the device. If using Direct IO, additional IO is incurred to read this data back into memory again, which is avoided by enabling this option and it also helps with Distributed FileSystem. More details in include/rocksdb/table.h.
* Added a `cancel` field to `CompactRangeOptions`, allowing individual in-process manual range compactions to be cancelled.

### New Features
* Added BlobMetaData to the ColumnFamilyMetaData to return information about blob files

### Public API change
* Added GetAllColumnFamilyMetaData API to retrieve the ColumnFamilyMetaData about all column families.

## 6.21.0 (2021-05-21)
### Bug Fixes
* Fixed a bug in handling file rename error in distributed/network file systems when the server succeeds but client returns error. The bug can cause CURRENT file to point to non-existing MANIFEST file, thus DB cannot be opened.
* Fixed a bug where ingested files were written with incorrect boundary key metadata. In rare cases this could have led to a level's files being wrongly ordered and queries for the boundary keys returning wrong results.
* Fixed a data race between insertion into memtables and the retrieval of the DB properties `rocksdb.cur-size-active-mem-table`, `rocksdb.cur-size-all-mem-tables`, and `rocksdb.size-all-mem-tables`.
* Fixed the false-positive alert when recovering from the WAL file. Avoid reporting "SST file is ahead of WAL" on a newly created empty column family, if the previous WAL file is corrupted.
* Fixed a bug where `GetLiveFiles()` output included a non-existent file called "OPTIONS-000000". Backups and checkpoints, which use `GetLiveFiles()`, failed on DBs impacted by this bug. Read-write DBs were impacted when the latest OPTIONS file failed to write and `fail_if_options_file_error == false`. Read-only DBs were impacted when no OPTIONS files existed.
* Handle return code by io_uring_submit_and_wait() and io_uring_wait_cqe().
* In the IngestExternalFile() API, only try to sync the ingested file if the file is linked and the FileSystem/Env supports reopening a writable file.
* Fixed a bug that `AdvancedColumnFamilyOptions.max_compaction_bytes` is under-calculated for manual compaction (`CompactRange()`). Manual compaction is split to multiple compactions if the compaction size exceed the `max_compaction_bytes`. The bug creates much larger compaction which size exceed the user setting. On the other hand, larger manual compaction size can increase the subcompaction parallelism, you can tune that by setting `max_compaction_bytes`.

### Behavior Changes
* Due to the fix of false-postive alert of "SST file is ahead of WAL", all the CFs with no SST file (CF empty) will bypass the consistency check. We fixed a false-positive, but introduced a very rare true-negative which will be triggered in the following conditions: A CF with some delete operations in the last a few queries which will result in an empty CF (those are flushed to SST file and a compaction triggered which combines this file and all other SST files and generates an empty CF, or there is another reason to write a manifest entry for this CF after a flush that generates no SST file from an empty CF). The deletion entries are logged in a WAL and this WAL was corrupted, while the CF's log number points to the next WAL (due to the flush). Therefore, the DB can only recover to the point without these trailing deletions and cause the inconsistent DB status.

### New Features
* Add new option allow_stall passed during instance creation of WriteBufferManager. When allow_stall is set, WriteBufferManager will stall all writers shared across multiple DBs and columns if memory usage goes beyond specified WriteBufferManager::buffer_size (soft limit). Stall will be cleared when memory is freed after flush and memory usage goes down below buffer_size.
* Allow `CompactionFilter`s to apply in more table file creation scenarios such as flush and recovery. For compatibility, `CompactionFilter`s by default apply during compaction. Users can customize this behavior by overriding `CompactionFilterFactory::ShouldFilterTableFileCreation()`.
* Added more fields to FilterBuildingContext with LSM details, for custom filter policies that vary behavior based on where they are in the LSM-tree.
* Added DB::Properties::kBlockCacheEntryStats for querying statistics on what percentage of block cache is used by various kinds of blocks, etc. using DB::GetProperty and DB::GetMapProperty. The same information is now dumped to info LOG periodically according to `stats_dump_period_sec`.
* Add an experimental Remote Compaction feature, which allows the user to run Compaction on a different host or process. The feature is still under development, currently only works on some basic use cases. The interface will be changed without backward/forward compatibility support.
* RocksDB would validate total entries read in flush, and compare with counter inserted into it. If flush_verify_memtable_count = true (default), flush will fail. Otherwise, only log to info logs.
* Add `TableProperties::num_filter_entries`, which can be used with `TableProperties::filter_size` to calculate the effective bits per filter entry (unique user key or prefix) for a table file.

### Performance Improvements
* BlockPrefetcher is used by iterators to prefetch data if they anticipate more data to be used in future. It is enabled implicitly by rocksdb. Added change to take in account read pattern if reads are sequential. This would disable prefetching for random reads in MultiGet and iterators as readahead_size is increased exponential doing large prefetches.

### Public API change
* Removed a parameter from TableFactory::NewTableBuilder, which should not be called by user code because TableBuilder is not a public API.
* Removed unused structure `CompactionFilterContext`.
* The `skip_filters` parameter to SstFileWriter is now considered deprecated. Use `BlockBasedTableOptions::filter_policy` to control generation of filters.
* ClockCache is known to have bugs that could lead to crash or corruption, so should not be used until fixed. Use NewLRUCache instead.
* Added a new pure virtual function `ApplyToAllEntries` to `Cache`, to replace `ApplyToAllCacheEntries`. Custom `Cache` implementations must add an implementation. Because this function is for gathering statistics, an empty implementation could be acceptable for some applications.
* Added the ObjectRegistry to the ConfigOptions class.  This registry instance will be used to find any customizable loadable objects during initialization.
* Expanded the ObjectRegistry functionality to allow nested ObjectRegistry instances.  Added methods to register a set of functions with the registry/library as a group.
* Deprecated backupable_db.h and BackupableDBOptions in favor of new versions with appropriate names: backup_engine.h and BackupEngineOptions. Old API compatibility is preserved.

### Default Option Change
* When options.arena_block_size <= 0 (default value 0), still use writer_buffer_size / 8 but cap to 1MB. Too large alloation size might not be friendly to allocator and might cause performance issues in extreme cases.

### Build
* By default, try to build with liburing. For make, if ROCKSDB_USE_IO_URING is not set, treat as enable, which means RocksDB will try to build with liburing. Users can disable it with ROCKSDB_USE_IO_URING=0. For cmake, add WITH_LIBURING to control it, with default on.

## 6.20.0 (2021-04-16)
### Behavior Changes
* `ColumnFamilyOptions::sample_for_compression` now takes effect for creation of all block-based tables. Previously it only took effect for block-based tables created by flush.
* `CompactFiles()` can no longer compact files from lower level to up level, which has the risk to corrupt DB (details: #8063). The validation is also added to all compactions.
* Fixed some cases in which DB::OpenForReadOnly() could write to the filesystem. If you want a Logger with a read-only DB, you must now set DBOptions::info_log yourself, such as using CreateLoggerFromOptions().
* get_iostats_context() will never return nullptr. If thread-local support is not available, and user does not opt-out iostats context, then compilation will fail. The same applies to perf context as well.
* Added support for WriteBatchWithIndex::NewIteratorWithBase when overwrite_key=false.  Previously, this combination was not supported and would assert or return nullptr.
* Improve the behavior of WriteBatchWithIndex for Merge operations.  Now more operations may be stored in order to return the correct merged result.

### Bug Fixes
* Use thread-safe `strerror_r()` to get error messages.
* Fixed a potential hang in shutdown for a DB whose `Env` has high-pri thread pool disabled (`Env::GetBackgroundThreads(Env::Priority::HIGH) == 0`)
* Made BackupEngine thread-safe and added documentation comments to clarify what is safe for multiple BackupEngine objects accessing the same backup directory.
* Fixed crash (divide by zero) when compression dictionary is applied to a file containing only range tombstones.
* Fixed a backward iteration bug with partitioned filter enabled: not including the prefix of the last key of the previous filter partition in current filter partition can cause wrong iteration result.
* Fixed a bug that allowed `DBOptions::max_open_files` to be set with a non-negative integer with `ColumnFamilyOptions::compaction_style = kCompactionStyleFIFO`.

### Performance Improvements
* On ARM platform, use `yield` instead of `wfe` to relax cpu to gain better performance.

### Public API change
* Added `TableProperties::slow_compression_estimated_data_size` and `TableProperties::fast_compression_estimated_data_size`. When `ColumnFamilyOptions::sample_for_compression > 0`, they estimate what `TableProperties::data_size` would have been if the "fast" or "slow" (see `ColumnFamilyOptions::sample_for_compression` API doc for definitions) compression had been used instead.
* Update DB::StartIOTrace and remove Env object from the arguments as its redundant and DB already has Env object that is passed down to IOTracer::StartIOTrace
* Added `FlushReason::kWalFull`, which is reported when a memtable is flushed due to the WAL reaching its size limit; those flushes were previously reported as `FlushReason::kWriteBufferManager`. Also, changed the reason for flushes triggered by the write buffer manager to `FlushReason::kWriteBufferManager`; they were previously reported as `FlushReason::kWriteBufferFull`.
* Extend file_checksum_dump ldb command and DB::GetLiveFilesChecksumInfo API for IntegratedBlobDB and get checksum of blob files along with SST files.

### New Features
* Added the ability to open BackupEngine backups as read-only DBs, using BackupInfo::name_for_open and env_for_open provided by BackupEngine::GetBackupInfo() with include_file_details=true.
* Added BackupEngine support for integrated BlobDB, with blob files shared between backups when table files are shared. Because of current limitations, blob files always use the kLegacyCrc32cAndFileSize naming scheme, and incremental backups must read and checksum all blob files in a DB, even for files that are already backed up.
* Added an optional output parameter to BackupEngine::CreateNewBackup(WithMetadata) to return the BackupID of the new backup.
* Added BackupEngine::GetBackupInfo / GetLatestBackupInfo for querying individual backups.
* Made the Ribbon filter a long-term supported feature in terms of the SST schema(compatible with version >= 6.15.0) though the API for enabling it is expected to change.

## 6.19.0 (2021-03-21)
### Bug Fixes
* Fixed the truncation error found in APIs/tools when dumping block-based SST files in a human-readable format. After fix, the block-based table can be fully dumped as a readable file.
* When hitting a write slowdown condition, no write delay (previously 1 millisecond) is imposed until `delayed_write_rate` is actually exceeded, with an initial burst allowance of 1 millisecond worth of bytes. Also, beyond the initial burst allowance, `delayed_write_rate` is now more strictly enforced, especially with multiple column families.

### Public API change
* Changed default `BackupableDBOptions::share_files_with_checksum` to `true` and deprecated `false` because of potential for data loss. Note that accepting this change in behavior can temporarily increase backup data usage because files are not shared between backups using the two different settings. Also removed obsolete option kFlagMatchInterimNaming.
* Add a new option BlockBasedTableOptions::max_auto_readahead_size. RocksDB does auto-readahead for iterators on noticing more than two reads for a table file if user doesn't provide readahead_size. The readahead starts at 8KB and doubles on every additional read upto max_auto_readahead_size and now max_auto_readahead_size can be configured dynamically as well. Found that 256 KB readahead size provides the best performance, based on experiments, for auto readahead. Experiment data is in PR #3282. If value is set 0 then no automatic prefetching will be done by rocksdb. Also changing the value will only affect files opened after the change.
* Add suppport to extend DB::VerifyFileChecksums API to also verify blob files checksum.
* When using the new BlobDB, the amount of data written by flushes/compactions is now broken down into table files and blob files in the compaction statistics; namely, Write(GB) denotes the amount of data written to table files, while Wblob(GB) means the amount of data written to blob files.
* New default BlockBasedTableOptions::format_version=5 to enable new Bloom filter implementation by default, compatible with RocksDB versions >= 6.6.0.
* Add new SetBufferSize API to WriteBufferManager to allow dynamic management of memory allotted to all write buffers.  This allows user code to adjust memory monitoring provided by WriteBufferManager as process memory needs change datasets grow and shrink.
* Clarified the required semantics of Read() functions in FileSystem and Env APIs. Please ensure any custom implementations are compliant.
* For the new integrated BlobDB implementation, compaction statistics now include the amount of data read from blob files during compaction (due to garbage collection or compaction filters). Write amplification metrics have also been extended to account for data read from blob files.
* Add EqualWithoutTimestamp() to Comparator.
* Extend support to track blob files in SSTFileManager whenever a blob file is created/deleted. Blob files will be scheduled to delete via SSTFileManager and SStFileManager will now take blob files in account while calculating size and space limits along with SST files.
* Add new Append and PositionedAppend API with checksum handoff to legacy Env.

### New Features
* Support compaction filters for the new implementation of BlobDB. Add `FilterBlobByKey()` to `CompactionFilter`. Subclasses can override this method so that compaction filters can determine whether the actual blob value has to be read during compaction. Use a new `kUndetermined` in `CompactionFilter::Decision` to indicated that further action is necessary for compaction filter to make a decision.
* Add support to extend retrieval of checksums for blob files from the MANIFEST when checkpointing. During backup, rocksdb can detect corruption in blob files  during file copies.
* Add new options for db_bench --benchmarks: flush, waitforcompaction, compact0, compact1.
* Add an option to BackupEngine::GetBackupInfo to include the name and size of each backed-up file. Especially in the presence of file sharing among backups, this offers detailed insight into backup space usage.
* Enable backward iteration on keys with user-defined timestamps.
* Add statistics and info log for error handler: counters for bg error, bg io error, bg retryable io error, auto resume count, auto resume total retry number, and auto resume sucess; Histogram for auto resume retry count in each recovery call. Note that, each auto resume attempt will have one or multiple retries.

### Behavior Changes
* During flush, only WAL sync retryable IO error is mapped to hard error, which will stall the writes. When WAL is used but only SST file write has retryable IO error, it will be mapped to soft error and write will not be affected.

## 6.18.0 (2021-02-19)
### Behavior Changes
* When retryable IO error occurs during compaction, it is mapped to soft error and set the BG error. However, auto resume is not called to clean the soft error since compaction will reschedule by itself. In this change, When retryable IO error occurs during compaction, BG error is not set. User will be informed the error via EventHelper.
* Introduce a new trace file format for query tracing and replay and trace file version is bump up to 0.2. A payload map is added as the first portion of the payload. We will not have backward compatible issues when adding new entries to trace records. Added the iterator_upper_bound and iterator_lower_bound in Seek and SeekForPrev tracing function. Added them as the new payload member for iterator tracing.

### New Features
* Add support for key-value integrity protection in live updates from the user buffers provided to `WriteBatch` through the write to RocksDB's in-memory update buffer (memtable). This is intended to detect some cases of in-memory data corruption, due to either software or hardware errors. Users can enable protection by constructing their `WriteBatch` with `protection_bytes_per_key == 8`.
* Add support for updating `full_history_ts_low` option in manual compaction, which is for old timestamp data GC.
* Add a mechanism for using Makefile to build external plugin code into the RocksDB libraries/binaries. This intends to simplify compatibility and distribution for plugins (e.g., special-purpose `FileSystem`s) whose source code resides outside the RocksDB repo. See "plugin/README.md" for developer details, and "PLUGINS.md" for a listing of available plugins.
* Added memory pre-fetching for experimental Ribbon filter, which especially optimizes performance with batched MultiGet.
* A new, experimental version of BlobDB (key-value separation) is now available. The new implementation is integrated into the RocksDB core, i.e. it is accessible via the usual `rocksdb::DB` API, as opposed to the separate `rocksdb::blob_db::BlobDB` interface used by the earlier version, and can be configured on a per-column family basis using the configuration options `enable_blob_files`, `min_blob_size`, `blob_file_size`, `blob_compression_type`, `enable_blob_garbage_collection`, and `blob_garbage_collection_age_cutoff`. It extends RocksDB's consistency guarantees to blobs, and offers more features and better performance. Note that some features, most notably `Merge`, compaction filters, and backup/restore are not yet supported, and there is no support for migrating a database created by the old implementation.

### Bug Fixes
* Since 6.15.0, `TransactionDB` returns error `Status`es from calls to `DeleteRange()` and calls to `Write()` where the `WriteBatch` contains a range deletion. Previously such operations may have succeeded while not providing the expected transactional guarantees. There are certain cases where range deletion can still be used on such DBs; see the API doc on `TransactionDB::DeleteRange()` for details.
* `OptimisticTransactionDB` now returns error `Status`es from calls to `DeleteRange()` and calls to `Write()` where the `WriteBatch` contains a range deletion. Previously such operations may have succeeded while not providing the expected transactional guarantees.
* Fix `WRITE_PREPARED`, `WRITE_UNPREPARED` TransactionDB `MultiGet()` may return uncommitted data with snapshot.
* In DB::OpenForReadOnly, if any error happens while checking Manifest file path, it was overridden by Status::NotFound. It has been fixed and now actual error is returned.

### Public API Change
* Added a "only_mutable_options" flag to the ConfigOptions.  When this flag is "true", the Configurable functions and convenience methods (such as GetDBOptionsFromString) will only deal with options that are marked as mutable.  When this flag is true, only options marked as mutable can be configured (a Status::InvalidArgument will be returned) and options not marked as mutable will not be returned or compared.  The default is "false", meaning to compare all options.
* Add new Append and PositionedAppend APIs to FileSystem to bring the data verification information (data checksum information) from upper layer (e.g., WritableFileWriter) to the storage layer. In this way, the customized FileSystem is able to verify the correctness of data being written to the storage on time. Add checksum_handoff_file_types to DBOptions. User can use this option to control which file types (Currently supported file tyes: kWALFile, kTableFile, kDescriptorFile.) should use the new Append and PositionedAppend APIs to handoff the verification information. Currently, RocksDB only use crc32c to calculate the checksum for write handoff.
* Add an option, `CompressionOptions::max_dict_buffer_bytes`, to limit the in-memory buffering for selecting samples for generating/training a dictionary. The limit is currently loosely adhered to.


## 6.17.0 (2021-01-15)
### Behavior Changes
* When verifying full file checksum with `DB::VerifyFileChecksums()`, we now fail with `Status::InvalidArgument` if the name of the checksum generator used for verification does not match the name of the checksum generator used for protecting the file when it was created.
* Since RocksDB does not continue write the same file if a file write fails for any reason, the file scope write IO error is treated the same as retryable IO error. More information about error handling of file scope IO error is included in `ErrorHandler::SetBGError`.

### Bug Fixes
* Version older than 6.15 cannot decode VersionEdits `WalAddition` and `WalDeletion`, fixed this by changing the encoded format of them to be ignorable by older versions.
* Fix a race condition between DB startups and shutdowns in managing the periodic background worker threads. One effect of this race condition could be the process being terminated.

### Public API Change
* Add a public API WriteBufferManager::dummy_entries_in_cache_usage() which reports the size of dummy entries stored in cache (passed to WriteBufferManager). Dummy entries are used to account for DataBlocks.
* Add a SystemClock class that contains the time-related methods from Env.  The original methods in Env may be deprecated in a future release.  This class will allow easier testing, development, and expansion of time-related features.
* Add a public API GetRocksBuildProperties and GetRocksBuildInfoAsString to get properties about the current build.  These properties may include settings related to the GIT settings (branch, timestamp).  This change also sets the "build date" based on the GIT properties, rather than the actual build time, thereby enabling more reproducible builds.

## 6.16.0 (2020-12-18)
### Behavior Changes
* Attempting to write a merge operand without explicitly configuring `merge_operator` now fails immediately, causing the DB to enter read-only mode. Previously, failure was deferred until the `merge_operator` was needed by a user read or a background operation.

### Bug Fixes
* Truncated WALs ending in incomplete records can no longer produce gaps in the recovered data when `WALRecoveryMode::kPointInTimeRecovery` is used. Gaps are still possible when WALs are truncated exactly on record boundaries; for complete protection, users should enable `track_and_verify_wals_in_manifest`.
* Fix a bug where compressed blocks read by MultiGet are not inserted into the compressed block cache when use_direct_reads = true.
* Fixed the issue of full scanning on obsolete files when there are too many outstanding compactions with ConcurrentTaskLimiter enabled.
* Fixed the logic of populating native data structure for `read_amp_bytes_per_bit` during OPTIONS file parsing on big-endian architecture. Without this fix, original code introduced in PR7659, when running on big-endian machine, can mistakenly store read_amp_bytes_per_bit (an uint32) in little endian format. Future access to `read_amp_bytes_per_bit` will give wrong values. Little endian architecture is not affected.
* Fixed prefix extractor with timestamp issues.
* Fixed a bug in atomic flush: in two-phase commit mode, the minimum WAL log number to keep is incorrect.
* Fixed a bug related to checkpoint in PR7789: if there are multiple column families, and the checkpoint is not opened as read only, then in rare cases, data loss may happen in the checkpoint. Since backup engine relies on checkpoint, it may also be affected.
* When ldb --try_load_options is used with the --column_family option, the ColumnFamilyOptions for the specified column family was not loaded from the OPTIONS file. Fix it so its loaded from OPTIONS and then overridden with command line overrides.

### New Features
* User defined timestamp feature supports `CompactRange` and `GetApproximateSizes`.
* Support getting aggregated table properties (kAggregatedTableProperties and kAggregatedTablePropertiesAtLevel) with DB::GetMapProperty, for easier access to the data in a structured format.
* Experimental option BlockBasedTableOptions::optimize_filters_for_memory now works with experimental Ribbon filter (as well as Bloom filter).

### Public API Change
* Deprecated public but rarely-used FilterBitsBuilder::CalculateNumEntry, which is replaced with ApproximateNumEntries taking a size_t parameter and returning size_t.
* To improve portability the functions `Env::GetChildren` and `Env::GetChildrenFileAttributes` will no longer return entries for the special directories `.` or `..`.
* Added a new option `track_and_verify_wals_in_manifest`. If `true`, the log numbers and sizes of the synced WALs are tracked in MANIFEST, then during DB recovery, if a synced WAL is missing from disk, or the WAL's size does not match the recorded size in MANIFEST, an error will be reported and the recovery will be aborted. Note that this option does not work with secondary instance.
* `rocksdb_approximate_sizes` and `rocksdb_approximate_sizes_cf` in the C API now requires an error pointer (`char** errptr`) for receiving any error.
* All overloads of DB::GetApproximateSizes now return Status, so that any failure to obtain the sizes is indicated to the caller.

## 6.15.0 (2020-11-13)
### Bug Fixes
* Fixed a bug in the following combination of features: indexes with user keys (`format_version >= 3`), indexes are partitioned (`index_type == kTwoLevelIndexSearch`), and some index partitions are pinned in memory (`BlockBasedTableOptions::pin_l0_filter_and_index_blocks_in_cache`). The bug could cause keys to be truncated when read from the index leading to wrong read results or other unexpected behavior.
* Fixed a bug when indexes are partitioned (`index_type == kTwoLevelIndexSearch`), some index partitions are pinned in memory (`BlockBasedTableOptions::pin_l0_filter_and_index_blocks_in_cache`), and partitions reads could be mixed between block cache and directly from the file (e.g., with `enable_index_compression == 1` and `mmap_read == 1`, partitions that were stored uncompressed due to poor compression ratio would be read directly from the file via mmap, while partitions that were stored compressed would be read from block cache). The bug could cause index partitions to be mistakenly considered empty during reads leading to wrong read results.
* Since 6.12, memtable lookup should report unrecognized value_type as corruption (#7121).
* Since 6.14, fix false positive flush/compaction `Status::Corruption` failure when `paranoid_file_checks == true` and range tombstones were written to the compaction output files.
* Since 6.14, fix a bug that could cause a stalled write to crash with mixed of slowdown and no_slowdown writes (`WriteOptions.no_slowdown=true`).
* Fixed a bug which causes hang in closing DB when refit level is set in opt build. It was because ContinueBackgroundWork() was called in assert statement which is a no op. It was introduced in 6.14.
* Fixed a bug which causes Get() to return incorrect result when a key's merge operand is applied twice. This can occur if the thread performing Get() runs concurrently with a background flush thread and another thread writing to the MANIFEST file (PR6069).
* Reverted a behavior change silently introduced in 6.14.2, in which the effects of the `ignore_unknown_options` flag (used in option parsing/loading functions) changed.
* Reverted a behavior change silently introduced in 6.14, in which options parsing/loading functions began returning `NotFound` instead of `InvalidArgument` for option names not available in the present version.
* Fixed MultiGet bugs it doesn't return valid data with user defined timestamp.
* Fixed a potential bug caused by evaluating `TableBuilder::NeedCompact()` before `TableBuilder::Finish()` in compaction job. For example, the `NeedCompact()` method of `CompactOnDeletionCollector` returned by built-in `CompactOnDeletionCollectorFactory` requires `BlockBasedTable::Finish()` to return the correct result. The bug can cause a compaction-generated file not to be marked for future compaction based on deletion ratio.
* Fixed a seek issue with prefix extractor and timestamp.
* Fixed a bug of encoding and parsing BlockBasedTableOptions::read_amp_bytes_per_bit as a 64-bit integer.
* Fixed a bug of a recovery corner case, details in PR7621.

### Public API Change
* Deprecate `BlockBasedTableOptions::pin_l0_filter_and_index_blocks_in_cache` and `BlockBasedTableOptions::pin_top_level_index_and_filter`. These options still take effect until users migrate to the replacement APIs in `BlockBasedTableOptions::metadata_cache_options`. Migration guidance can be found in the API comments on the deprecated options.
* Add new API `DB::VerifyFileChecksums` to verify SST file checksum with corresponding entries in the MANIFEST if present. Current implementation requires scanning and recomputing file checksums.

### Behavior Changes
* The dictionary compression settings specified in `ColumnFamilyOptions::compression_opts` now additionally affect files generated by flush and compaction to non-bottommost level. Previously those settings at most affected files generated by compaction to bottommost level, depending on whether `ColumnFamilyOptions::bottommost_compression_opts` overrode them. Users who relied on dictionary compression settings in `ColumnFamilyOptions::compression_opts` affecting only the bottommost level can keep the behavior by moving their dictionary settings to `ColumnFamilyOptions::bottommost_compression_opts` and setting its `enabled` flag.
* When the `enabled` flag is set in `ColumnFamilyOptions::bottommost_compression_opts`, those compression options now take effect regardless of the value in `ColumnFamilyOptions::bottommost_compression`. Previously, those compression options only took effect when `ColumnFamilyOptions::bottommost_compression != kDisableCompressionOption`. Now, they additionally take effect when `ColumnFamilyOptions::bottommost_compression == kDisableCompressionOption` (such a setting causes bottommost compression type to fall back to `ColumnFamilyOptions::compression_per_level` if configured, and otherwise fall back to `ColumnFamilyOptions::compression`).

### New Features
* An EXPERIMENTAL new Bloom alternative that saves about 30% space compared to Bloom filters, with about 3-4x construction time and similar query times is available using NewExperimentalRibbonFilterPolicy.

## 6.14 (2020-10-09)
### Bug fixes
* Fixed a bug after a `CompactRange()` with `CompactRangeOptions::change_level` set fails due to a conflict in the level change step, which caused all subsequent calls to `CompactRange()` with `CompactRangeOptions::change_level` set to incorrectly fail with a `Status::NotSupported("another thread is refitting")` error.
* Fixed a bug that the bottom most level compaction could still be a trivial move even if `BottommostLevelCompaction.kForce` or `kForceOptimized` is set.

### Public API Change
* The methods to create and manage EncrypedEnv have been changed.  The EncryptionProvider is now passed to NewEncryptedEnv as a shared pointer, rather than a raw pointer.  Comparably, the CTREncryptedProvider now takes a shared pointer, rather than a reference, to a BlockCipher.  CreateFromString methods have been added to BlockCipher and EncryptionProvider to provide a single API by which different ciphers and providers can be created, respectively.
* The internal classes (CTREncryptionProvider, ROT13BlockCipher, CTRCipherStream) associated with the EncryptedEnv have been moved out of the public API.  To create a CTREncryptionProvider, one can either use EncryptionProvider::NewCTRProvider, or EncryptionProvider::CreateFromString("CTR").  To create a new ROT13BlockCipher, one can either use BlockCipher::NewROT13Cipher or BlockCipher::CreateFromString("ROT13").
* The EncryptionProvider::AddCipher method has been added to allow keys to be added to an EncryptionProvider.  This API will allow future providers to support multiple cipher keys.
* Add a new option "allow_data_in_errors". When this new option is set by users, it allows users to opt-in to get error messages containing corrupted keys/values. Corrupt keys, values will be logged in the messages, logs, status etc. that will help users with the useful information regarding affected data. By default value of this option is set false to prevent users data to be exposed in the messages so currently, data will be redacted from logs, messages, status by default.
* AdvancedColumnFamilyOptions::force_consistency_checks is now true by default, for more proactive DB corruption detection at virtually no cost (estimated two extra CPU cycles per million on a major production workload). Corruptions reported by these checks now mention "force_consistency_checks" in case a false positive corruption report is suspected and the option needs to be disabled (unlikely). Since existing column families have a saved setting for force_consistency_checks, only new column families will pick up the new default.

### General Improvements
* The settings of the DBOptions and ColumnFamilyOptions are now managed by Configurable objects (see New Features).  The same convenience methods to configure these options still exist but the backend implementation has been unified under a common implementation.

### New Features

* Methods to configure serialize, and compare -- such as TableFactory -- are exposed directly through the Configurable base class (from which these objects inherit).  This change will allow for better and more thorough configuration management and retrieval in the future.  The options for a Configurable object can be set via the ConfigureFromMap, ConfigureFromString, or ConfigureOption method.  The serialized version of the options of an object can be retrieved via the GetOptionString, ToString, or GetOption methods.  The list of options supported by an object can be obtained via the GetOptionNames method.  The "raw" object (such as the BlockBasedTableOption) for an option may be retrieved via the GetOptions method.  Configurable options can be compared via the AreEquivalent method.  The settings within a Configurable object may be validated via the ValidateOptions method.  The object may be intialized (at which point only mutable options may be updated) via the PrepareOptions method.
* Introduce options.check_flush_compaction_key_order with default value to be true. With this option, during flush and compaction, key order will be checked when writing to each SST file. If the order is violated, the flush or compaction will fail.
* Added is_full_compaction to CompactionJobStats, so that the information is available through the EventListener interface.
* Add more stats for MultiGet in Histogram to get number of data blocks, index blocks, filter blocks and sst files read from file system per level.
* SST files have a new table property called db_host_id, which is set to the hostname by default. A new option in DBOptions, db_host_id, allows the property value to be overridden with a user specified string, or disable it completely by making the option string empty.
* Methods to create customizable extensions -- such as TableFactory -- are exposed directly through the Customizable base class (from which these objects inherit).  This change will allow these Customizable classes to be loaded and configured in a standard way (via CreateFromString).  More information on how to write and use Customizable classes is in the customizable.h header file.

## 6.13 (2020-09-12)
### Bug fixes
* Fix a performance regression introduced in 6.4 that makes a upper bound check for every Next() even if keys are within a data block that is within the upper bound.
* Fix a possible corruption to the LSM state (overlapping files within a level) when a `CompactRange()` for refitting levels (`CompactRangeOptions::change_level == true`) and another manual compaction are executed in parallel.
* Sanitize `recycle_log_file_num` to zero when the user attempts to enable it in combination with `WALRecoveryMode::kTolerateCorruptedTailRecords`. Previously the two features were allowed together, which compromised the user's configured crash-recovery guarantees.
* Fix a bug where a level refitting in CompactRange() might race with an automatic compaction that puts the data to the target level of the refitting. The bug has been there for years.
* Fixed a bug in version 6.12 in which BackupEngine::CreateNewBackup could fail intermittently with non-OK status when backing up a read-write DB configured with a DBOptions::file_checksum_gen_factory.
* Fix useless no-op compactions scheduled upon snapshot release when options.disable-auto-compactions = true.
* Fix a bug when max_write_buffer_size_to_maintain is set, immutable flushed memtable destruction is delayed until the next super version is installed. A memtable is not added to delete list because of its reference hold by super version and super version doesn't switch because of empt delete list. So memory usage keeps on increasing beyond write_buffer_size + max_write_buffer_size_to_maintain.
* Avoid converting MERGES to PUTS when allow_ingest_behind is true.
* Fix compression dictionary sampling together with `SstFileWriter`. Previously, the dictionary would be trained/finalized immediately with zero samples. Now, the whole `SstFileWriter` file is buffered in memory and then sampled.
* Fix a bug with `avoid_unnecessary_blocking_io=1` and creating backups (BackupEngine::CreateNewBackup) or checkpoints (Checkpoint::Create). With this setting and WAL enabled, these operations could randomly fail with non-OK status.
* Fix a bug in which bottommost compaction continues to advance the underlying InternalIterator to skip tombstones even after shutdown.

### New Features
* A new field `std::string requested_checksum_func_name` is added to `FileChecksumGenContext`, which enables the checksum factory to create generators for a suite of different functions.
* Added a new subcommand, `ldb unsafe_remove_sst_file`, which removes a lost or corrupt SST file from a DB's metadata. This command involves data loss and must not be used on a live DB.

### Performance Improvements
* Reduce thread number for multiple DB instances by re-using one global thread for statistics dumping and persisting.
* Reduce write-amp in heavy write bursts in `kCompactionStyleLevel` compaction style with `level_compaction_dynamic_level_bytes` set.
* BackupEngine incremental backups no longer read DB table files that are already saved to a shared part of the backup directory, unless `share_files_with_checksum` is used with `kLegacyCrc32cAndFileSize` naming (discouraged).
  * For `share_files_with_checksum`, we are confident there is no regression (vs. pre-6.12) in detecting DB or backup corruption at backup creation time, mostly because the old design did not leverage this extra checksum computation for detecting inconsistencies at backup creation time.
  * For `share_table_files` without "checksum" (not recommended), there is a regression in detecting fundamentally unsafe use of the option, greatly mitigated by file size checking (under "Behavior Changes"). Almost no reason to use `share_files_with_checksum=false` should remain.
  * `DB::VerifyChecksum` and `BackupEngine::VerifyBackup` with checksum checking are still able to catch corruptions that `CreateNewBackup` does not.

### Public API Change
* Expose kTypeDeleteWithTimestamp in EntryType and update GetEntryType() accordingly.
* Added file_checksum and file_checksum_func_name to TableFileCreationInfo, which can pass the table file checksum information through the OnTableFileCreated callback during flush and compaction.
* A warning is added to `DB::DeleteFile()` API describing its known problems and deprecation plan.
* Add a new stats level, i.e. StatsLevel::kExceptTickers (PR7329) to exclude tickers even if application passes a non-null Statistics object.
* Added a new status code IOStatus::IOFenced() for the Env/FileSystem to indicate that writes from this instance are fenced off. Like any other background error, this error is returned to the user in Put/Merge/Delete/Flush calls and can be checked using Status::IsIOFenced().

### Behavior Changes
* File abstraction `FSRandomAccessFile.Prefetch()` default return status is changed from `OK` to `NotSupported`. If the user inherited file doesn't implement prefetch, RocksDB will create internal prefetch buffer to improve read performance.
* When retryabel IO error happens during Flush (manifest write error is excluded) and WAL is disabled, originally it is mapped to kHardError. Now,it is mapped to soft error. So DB will not stall the writes unless the memtable is full. At the same time, when auto resume is triggered to recover the retryable IO error during Flush, SwitchMemtable is not called to avoid generating to many small immutable memtables. If WAL is enabled, no behavior changes.
* When considering whether a table file is already backed up in a shared part of backup directory, BackupEngine would already query the sizes of source (DB) and pre-existing destination (backup) files. BackupEngine now uses these file sizes to detect corruption, as at least one of (a) old backup, (b) backup in progress, or (c) current DB is corrupt if there's a size mismatch.

### Others
* Error in prefetching partitioned index blocks will not be swallowed. It will fail the query and return the IOError users.

## 6.12 (2020-07-28)
### Public API Change
* Encryption file classes now exposed for inheritance in env_encryption.h
* File I/O listener is extended to cover more I/O operations. Now class `EventListener` in listener.h contains new callback functions: `OnFileFlushFinish()`, `OnFileSyncFinish()`, `OnFileRangeSyncFinish()`, `OnFileTruncateFinish()`, and ``OnFileCloseFinish()``.
* `FileOperationInfo` now reports `duration` measured by `std::chrono::steady_clock` and `start_ts` measured by `std::chrono::system_clock` instead of start and finish timestamps measured by `system_clock`. Note that `system_clock` is called before `steady_clock` in program order at operation starts.
* `DB::GetDbSessionId(std::string& session_id)` is added. `session_id` stores a unique identifier that gets reset every time the DB is opened. This DB session ID should be unique among all open DB instances on all hosts, and should be unique among re-openings of the same or other DBs. This identifier is recorded in the LOG file on the line starting with "DB Session ID:".
* `DB::OpenForReadOnly()` now returns `Status::NotFound` when the specified DB directory does not exist. Previously the error returned depended on the underlying `Env`. This change is available in all 6.11 releases as well.
* A parameter `verify_with_checksum` is added to `BackupEngine::VerifyBackup`, which is false by default. If it is ture, `BackupEngine::VerifyBackup` verifies checksums and file sizes of backup files. Pass `false` for `verify_with_checksum` to maintain the previous behavior and performance of `BackupEngine::VerifyBackup`, by only verifying sizes of backup files.

### Behavior Changes
* Best-efforts recovery ignores CURRENT file completely. If CURRENT file is missing during recovery, best-efforts recovery still proceeds with MANIFEST file(s).
* In best-efforts recovery, an error that is not Corruption or IOError::kNotFound or IOError::kPathNotFound will be overwritten silently. Fix this by checking all non-ok cases and return early.
* When `file_checksum_gen_factory` is set to `GetFileChecksumGenCrc32cFactory()`, BackupEngine will compare the crc32c checksums of table files computed when creating a backup to the expected checksums stored in the DB manifest, and will fail `CreateNewBackup()` on mismatch (corruption). If the `file_checksum_gen_factory` is not set or set to any other customized factory, there is no checksum verification to detect if SST files in a DB are corrupt when read, copied, and independently checksummed by BackupEngine.
* When a DB sets `stats_dump_period_sec > 0`, either as the initial value for DB open or as a dynamic option change, the first stats dump is staggered in the following X seconds, where X is an integer in `[0, stats_dump_period_sec)`. Subsequent stats dumps are still spaced `stats_dump_period_sec` seconds apart.
* When the paranoid_file_checks option is true, a hash is generated of all keys and values are generated when the SST file is written, and then the values are read back in to validate the file.  A corruption is signaled if the two hashes do not match.

### Bug fixes
* Compressed block cache was automatically disabled with read-only DBs by mistake. Now it is fixed: compressed block cache will be in effective with read-only DB too.
* Fix a bug of wrong iterator result if another thread finishes an update and a DB flush between two statement.
* Disable file deletion after MANIFEST write/sync failure until db re-open or Resume() so that subsequent re-open will not see MANIFEST referencing deleted SSTs.
* Fix a bug when index_type == kTwoLevelIndexSearch in PartitionedIndexBuilder to update FlushPolicy to point to internal key partitioner when it changes from user-key mode to internal-key mode in index partition.
* Make compaction report InternalKey corruption while iterating over the input.
* Fix a bug which may cause MultiGet to be slow because it may read more data than requested, but this won't affect correctness. The bug was introduced in 6.10 release.
* Fail recovery and report once hitting a physical log record checksum mismatch, while reading MANIFEST. RocksDB should not continue processing the MANIFEST any further.
* Fixed a bug in size-amp-triggered and periodic-triggered universal compaction, where the compression settings for the first input level were used rather than the compression settings for the output (bottom) level.

### New Features
* DB identity (`db_id`) and DB session identity (`db_session_id`) are added to table properties and stored in SST files. SST files generated from SstFileWriter and Repairer have DB identity “SST Writer” and “DB Repairer”, respectively. Their DB session IDs are generated in the same way as `DB::GetDbSessionId`. The session ID for SstFileWriter (resp., Repairer) resets every time `SstFileWriter::Open` (resp., `Repairer::Run`) is called.
* Added experimental option BlockBasedTableOptions::optimize_filters_for_memory for reducing allocated memory size of Bloom filters (~10% savings with Jemalloc) while preserving the same general accuracy. To have an effect, the option requires format_version=5 and malloc_usable_size. Enabling this option is forward and backward compatible with existing format_version=5.
* `BackupableDBOptions::share_files_with_checksum_naming` is added with new default behavior for naming backup files with `share_files_with_checksum`, to address performance and backup integrity issues. See API comments for details.
* Added auto resume function to automatically recover the DB from background Retryable IO Error. When retryable IOError happens during flush and WAL write, the error is mapped to Hard Error and DB will be in read mode. When retryable IO Error happens during compaction, the error will be mapped to Soft Error. DB is still in write/read mode. Autoresume function will create a thread for a DB to call DB->ResumeImpl() to try the recover for Retryable IO Error during flush and WAL write. Compaction will be rescheduled by itself if retryable IO Error happens. Auto resume may also cause other Retryable IO Error during the recovery, so the recovery will fail. Retry the auto resume may solve the issue, so we use max_bgerror_resume_count to decide how many resume cycles will be tried in total. If it is <=0, auto resume retryable IO Error is disabled. Default is INT_MAX, which will lead to a infinit auto resume. bgerror_resume_retry_interval decides the time interval between two auto resumes.
* Option `max_subcompactions` can be set dynamically using DB::SetDBOptions().
* Added experimental ColumnFamilyOptions::sst_partitioner_factory to define determine the partitioning of sst files. This helps compaction to split the files on interesting boundaries (key prefixes) to make propagation of sst files less write amplifying (covering the whole key space).

### Performance Improvements
* Eliminate key copies for internal comparisons while accessing ingested block-based tables.
* Reduce key comparisons during random access in all block-based tables.
* BackupEngine avoids unnecessary repeated checksum computation for backing up a table file to the `shared_checksum` directory when using `share_files_with_checksum_naming = kUseDbSessionId` (new default), except on SST files generated before this version of RocksDB, which fall back on using `kLegacyCrc32cAndFileSize`.

## 6.11 (2020-06-12)
### Bug Fixes
* Fix consistency checking error swallowing in some cases when options.force_consistency_checks = true.
* Fix possible false NotFound status from batched MultiGet using index type kHashSearch.
* Fix corruption caused by enabling delete triggered compaction (NewCompactOnDeletionCollectorFactory) in universal compaction mode, along with parallel compactions. The bug can result in two parallel compactions picking the same input files, resulting in the DB resurrecting older and deleted versions of some keys.
* Fix a use-after-free bug in best-efforts recovery. column_family_memtables_ needs to point to valid ColumnFamilySet.
* Let best-efforts recovery ignore corrupted files during table loading.
* Fix corrupt key read from ingested file when iterator direction switches from reverse to forward at a key that is a prefix of another key in the same file. It is only possible in files with a non-zero global seqno.
* Fix abnormally large estimate from GetApproximateSizes when a range starts near the end of one SST file and near the beginning of another. Now GetApproximateSizes consistently and fairly includes the size of SST metadata in addition to data blocks, attributing metadata proportionally among the data blocks based on their size.
* Fix potential file descriptor leakage in PosixEnv's IsDirectory() and NewRandomAccessFile().
* Fix false negative from the VerifyChecksum() API when there is a checksum mismatch in an index partition block in a BlockBasedTable format table file (index_type is kTwoLevelIndexSearch).
* Fix sst_dump to return non-zero exit code if the specified file is not a recognized SST file or fails requested checks.
* Fix incorrect results from batched MultiGet for duplicate keys, when the duplicate key matches the largest key of an SST file and the value type for the key in the file is a merge value.

### Public API Change
* Flush(..., column_family) may return Status::ColumnFamilyDropped() instead of Status::InvalidArgument() if column_family is dropped while processing the flush request.
* BlobDB now explicitly disallows using the default column family's storage directories as blob directory.
* DeleteRange now returns `Status::InvalidArgument` if the range's end key comes before its start key according to the user comparator. Previously the behavior was undefined.
* ldb now uses options.force_consistency_checks = true by default and "--disable_consistency_checks" is added to disable it.
* DB::OpenForReadOnly no longer creates files or directories if the named DB does not exist, unless create_if_missing is set to true.
* The consistency checks that validate LSM state changes (table file additions/deletions during flushes and compactions) are now stricter, more efficient, and no longer optional, i.e. they are performed even if `force_consistency_checks` is `false`.
* Disable delete triggered compaction (NewCompactOnDeletionCollectorFactory) in universal compaction mode and num_levels = 1 in order to avoid a corruption bug.
* `pin_l0_filter_and_index_blocks_in_cache` no longer applies to L0 files larger than `1.5 * write_buffer_size` to give more predictable memory usage. Such L0 files may exist due to intra-L0 compaction, external file ingestion, or user dynamically changing `write_buffer_size` (note, however, that files that are already pinned will continue being pinned, even after such a dynamic change).
* In point-in-time wal recovery mode, fail database recovery in case of IOError while reading the WAL to avoid data loss.
* A new method `Env::LowerThreadPoolCPUPriority(Priority, CpuPriority)` is added to `Env` to be able to lower to a specific priority such as `CpuPriority::kIdle`.

### New Features
* sst_dump to add a new --readahead_size argument. Users can specify read size when scanning the data. Sst_dump also tries to prefetch tail part of the SST files so usually some number of I/Os are saved there too.
* Generate file checksum in SstFileWriter if Options.file_checksum_gen_factory is set. The checksum and checksum function name are stored in ExternalSstFileInfo after the sst file write is finished.
* Add a value_size_soft_limit in read options which limits the cumulative value size of keys read in batches in MultiGet. Once the cumulative value size of found keys exceeds read_options.value_size_soft_limit, all the remaining keys are returned with status Abort without further finding their values. By default the value_size_soft_limit is std::numeric_limits<uint64_t>::max().
* Enable SST file ingestion with file checksum information when calling IngestExternalFiles(const std::vector<IngestExternalFileArg>& args). Added files_checksums and files_checksum_func_names to IngestExternalFileArg such that user can ingest the sst files with their file checksum information. Added verify_file_checksum to IngestExternalFileOptions (default is True). To be backward compatible, if DB does not enable file checksum or user does not provide checksum information (vectors of files_checksums and files_checksum_func_names are both empty), verification of file checksum is always sucessful. If DB enables file checksum, DB will always generate the checksum for each ingested SST file during Prepare stage of ingestion and store the checksum in Manifest, unless verify_file_checksum is False and checksum information is provided by the application. In this case, we only verify the checksum function name and directly store the ingested checksum in Manifest. If verify_file_checksum is set to True, DB will verify the ingested checksum and function name with the genrated ones. Any mismatch will fail the ingestion. Note that, if IngestExternalFileOptions::write_global_seqno is True, the seqno will be changed in the ingested file. Therefore, the checksum of the file will be changed. In this case, a new checksum will be generated after the seqno is updated and be stored in the Manifest.

### Performance Improvements
* Eliminate redundant key comparisons during random access in block-based tables.

## 6.10 (2020-05-02)
### Bug Fixes
* Fix wrong result being read from ingested file. May happen when a key in the file happen to be prefix of another key also in the file. The issue can further cause more data corruption. The issue exists with rocksdb >= 5.0.0 since DB::IngestExternalFile() was introduced.
* Finish implementation of BlockBasedTableOptions::IndexType::kBinarySearchWithFirstKey. It's now ready for use. Significantly reduces read amplification in some setups, especially for iterator seeks.
* Fix a bug by updating CURRENT file so that it points to the correct MANIFEST file after best-efforts recovery.
* Fixed a bug where ColumnFamilyHandle objects were not cleaned up in case an error happened during BlobDB's open after the base DB had been opened.
* Fix a potential undefined behavior caused by trying to dereference nullable pointer (timestamp argument) in DB::MultiGet.
* Fix a bug caused by not including user timestamp in MultiGet LookupKey construction. This can lead to wrong query result since the trailing bytes of a user key, if not shorter than timestamp, will be mistaken for user timestamp.
* Fix a bug caused by using wrong compare function when sorting the input keys of MultiGet with timestamps.
* Upgraded version of bzip library (1.0.6 -> 1.0.8) used with RocksJava to address potential vulnerabilities if an attacker can manipulate compressed data saved and loaded by RocksDB (not normal). See issue #6703.

### Public API Change
* Add a ConfigOptions argument to the APIs dealing with converting options to and from strings and files.  The ConfigOptions is meant to replace some of the options (such as input_strings_escaped and ignore_unknown_options) and allow for more parameters to be passed in the future without changing the function signature.
* Add NewFileChecksumGenCrc32cFactory to the file checksum public API, such that the builtin Crc32c based file checksum generator factory can be used by applications.
* Add IsDirectory to Env and FS to indicate if a path is a directory.

### New Features
* Added support for pipelined & parallel compression optimization for `BlockBasedTableBuilder`. This optimization makes block building, block compression and block appending a pipeline, and uses multiple threads to accelerate block compression. Users can set `CompressionOptions::parallel_threads` greater than 1 to enable compression parallelism. This feature is experimental for now.
* Provide an allocator for memkind to be used with block cache. This is to work with memory technologies (Intel DCPMM is one such technology currently available) that require different libraries for allocation and management (such as PMDK and memkind). The high capacities available make it possible to provision large caches (up to several TBs in size) beyond what is achievable with DRAM.
* Option `max_background_flushes` can be set dynamically using DB::SetDBOptions().
* Added functionality in sst_dump tool to check the compressed file size for different compression levels and print the time spent on compressing files with each compression type. Added arguments `--compression_level_from` and `--compression_level_to` to report size of all compression levels and one compression_type must be specified with it so that it will report compressed sizes of one compression type with different levels.
* Added statistics for redundant insertions into block cache: rocksdb.block.cache.*add.redundant. (There is currently no coordination to ensure that only one thread loads a table block when many threads are trying to access that same table block.)

### Bug Fixes
* Fix a bug when making options.bottommost_compression, options.compression_opts and options.bottommost_compression_opts dynamically changeable: the modified values are not written to option files or returned back to users when being queried.
* Fix a bug where index key comparisons were unaccounted in `PerfContext::user_key_comparison_count` for lookups in files written with `format_version >= 3`.
* Fix many bloom.filter statistics not being updated in batch MultiGet.

### Performance Improvements
* Improve performance of batch MultiGet with partitioned filters, by sharing block cache lookups to applicable filter blocks.
* Reduced memory copies when fetching and uncompressing compressed blocks from sst files.

## 6.9.0 (2020-03-29)
### Behavior changes
* Since RocksDB 6.8, ttl-based FIFO compaction can drop a file whose oldest key becomes older than options.ttl while others have not. This fix reverts this and makes ttl-based FIFO compaction use the file's flush time as the criterion. This fix also requires that max_open_files = -1 and compaction_options_fifo.allow_compaction = false to function properly.

### Public API Change
* Fix spelling so that API now has correctly spelled transaction state name `COMMITTED`, while the old misspelled `COMMITED` is still available as an alias.
* Updated default format_version in BlockBasedTableOptions from 2 to 4. SST files generated with the new default can be read by RocksDB versions 5.16 and newer, and use more efficient encoding of keys in index blocks.
* A new parameter `CreateBackupOptions` is added to both `BackupEngine::CreateNewBackup` and `BackupEngine::CreateNewBackupWithMetadata`, you can decrease CPU priority of `BackupEngine`'s background threads by setting `decrease_background_thread_cpu_priority` and `background_thread_cpu_priority` in `CreateBackupOptions`.
* Updated the public API of SST file checksum. Introduce the FileChecksumGenFactory to create the FileChecksumGenerator for each SST file, such that the FileChecksumGenerator is not shared and it can be more general for checksum implementations. Changed the FileChecksumGenerator interface from Value, Extend, and GetChecksum to Update, Finalize, and GetChecksum. Finalize should be only called once after all data is processed to generate the final checksum. Temproal data should be maintained by the FileChecksumGenerator object itself and finally it can return the checksum string.

### Bug Fixes
* Fix a bug where range tombstone blocks in ingested files were cached incorrectly during ingestion. If range tombstones were read from those incorrectly cached blocks, the keys they covered would be exposed.
* Fix a data race that might cause crash when calling DB::GetCreationTimeOfOldestFile() by a small chance. The bug was introduced in 6.6 Release.
* Fix a bug where a boolean value optimize_filters_for_hits was for max threads when calling load table handles after a flush or compaction. The value is correct to 1. The bug should not cause user visible problems.
* Fix a bug which might crash the service when write buffer manager fails to insert the dummy handle to the block cache.

### Performance Improvements
* In CompactRange, for levels starting from 0, if the level does not have any file with any key falling in the specified range, the level is skipped. So instead of always compacting from level 0, the compaction starts from the first level with keys in the specified range until the last such level.
* Reduced memory copy when reading sst footer and blobdb in direct IO mode.
* When restarting a database with large numbers of sst files, large amount of CPU time is spent on getting logical block size of the sst files, which slows down the starting progress, this inefficiency is optimized away with an internal cache for the logical block sizes.

### New Features
* Basic support for user timestamp in iterator. Seek/SeekToFirst/Next and lower/upper bounds are supported. Reverse iteration is not supported. Merge is not considered.
* When file lock failure when the lock is held by the current process, return acquiring time and thread ID in the error message.
* Added a new option, best_efforts_recovery (default: false), to allow database to open in a db dir with missing table files. During best efforts recovery, missing table files are ignored, and database recovers to the most recent state without missing table file. Cross-column-family consistency is not guaranteed even if WAL is enabled.
* options.bottommost_compression, options.compression_opts and options.bottommost_compression_opts are now dynamically changeable.

## 6.8.0 (2020-02-24)
### Java API Changes
* Major breaking changes to Java comparators, toward standardizing on ByteBuffer for performant, locale-neutral operations on keys (#6252).
* Added overloads of common API methods using direct ByteBuffers for keys and values (#2283).

### Bug Fixes
* Fix incorrect results while block-based table uses kHashSearch, together with Prev()/SeekForPrev().
* Fix a bug that prevents opening a DB after two consecutive crash with TransactionDB, where the first crash recovers from a corrupted WAL with kPointInTimeRecovery but the second cannot.
* Fixed issue #6316 that can cause a corruption of the MANIFEST file in the middle when writing to it fails due to no disk space.
* Add DBOptions::skip_checking_sst_file_sizes_on_db_open. It disables potentially expensive checking of all sst file sizes in DB::Open().
* BlobDB now ignores trivially moved files when updating the mapping between blob files and SSTs. This should mitigate issue #6338 where out of order flush/compaction notifications could trigger an assertion with the earlier code.
* Batched MultiGet() ignores IO errors while reading data blocks, causing it to potentially continue looking for a key and returning stale results.
* `WriteBatchWithIndex::DeleteRange` returns `Status::NotSupported`. Previously it returned success even though reads on the batch did not account for range tombstones. The corresponding language bindings now cannot be used. In C, that includes `rocksdb_writebatch_wi_delete_range`, `rocksdb_writebatch_wi_delete_range_cf`, `rocksdb_writebatch_wi_delete_rangev`, and `rocksdb_writebatch_wi_delete_rangev_cf`. In Java, that includes `WriteBatchWithIndex::deleteRange`.
* Assign new MANIFEST file number when caller tries to create a new MANIFEST by calling LogAndApply(..., new_descriptor_log=true). This bug can cause MANIFEST being overwritten during recovery if options.write_dbid_to_manifest = true and there are WAL file(s).

### Performance Improvements
* Perfom readahead when reading from option files. Inside DB, options.log_readahead_size will be used as the readahead size. In other cases, a default 512KB is used.

### Public API Change
* The BlobDB garbage collector now emits the statistics `BLOB_DB_GC_NUM_FILES` (number of blob files obsoleted during GC), `BLOB_DB_GC_NUM_NEW_FILES` (number of new blob files generated during GC), `BLOB_DB_GC_FAILURES` (number of failed GC passes), `BLOB_DB_GC_NUM_KEYS_RELOCATED` (number of blobs relocated during GC), and `BLOB_DB_GC_BYTES_RELOCATED` (total size of blobs relocated during GC). On the other hand, the following statistics, which are not relevant for the new GC implementation, are now deprecated: `BLOB_DB_GC_NUM_KEYS_OVERWRITTEN`, `BLOB_DB_GC_NUM_KEYS_EXPIRED`, `BLOB_DB_GC_BYTES_OVERWRITTEN`, `BLOB_DB_GC_BYTES_EXPIRED`, and `BLOB_DB_GC_MICROS`.
* Disable recycle_log_file_num when an inconsistent recovery modes are requested: kPointInTimeRecovery and kAbsoluteConsistency

### New Features
* Added the checksum for each SST file generated by Flush or Compaction. Added sst_file_checksum_func to Options such that user can plugin their own SST file checksum function via override the FileChecksumFunc class. If user does not set the sst_file_checksum_func, SST file checksum calculation will not be enabled. The checksum information inlcuding uint32_t checksum value and a checksum function name (string). The checksum information is stored in FileMetadata in version store and also logged to MANIFEST. A new tool is added to LDB such that user can dump out a list of file checksum information from MANIFEST (stored in an unordered_map).
* `db_bench` now supports `value_size_distribution_type`, `value_size_min`, `value_size_max` options for generating random variable sized value. Added `blob_db_compression_type` option for BlobDB to enable blob compression.
* Replace RocksDB namespace "rocksdb" with flag "ROCKSDB_NAMESPACE" which if is not defined, defined as "rocksdb" in header file rocksdb_namespace.h.

## 6.7.0 (2020-01-21)
### Public API Change
* Added a rocksdb::FileSystem class in include/rocksdb/file_system.h to encapsulate file creation/read/write operations, and an option DBOptions::file_system to allow a user to pass in an instance of rocksdb::FileSystem. If its a non-null value, this will take precendence over DBOptions::env for file operations. A new API rocksdb::FileSystem::Default() returns a platform default object. The DBOptions::env option and Env::Default() API will continue to be used for threading and other OS related functions, and where DBOptions::file_system is not specified, for file operations. For storage developers who are accustomed to rocksdb::Env, the interface in rocksdb::FileSystem is new and will probably undergo some changes as more storage systems are ported to it from rocksdb::Env. As of now, no env other than Posix has been ported to the new interface.
* A new rocksdb::NewSstFileManager() API that allows the caller to pass in separate Env and FileSystem objects.
* Changed Java API for RocksDB.keyMayExist functions to use Holder<byte[]> instead of StringBuilder, so that retrieved values need not decode to Strings.
* A new `OptimisticTransactionDBOptions` Option that allows users to configure occ validation policy. The default policy changes from kValidateSerial to kValidateParallel to reduce mutex contention.

### Bug Fixes
* Fix a bug that can cause unnecessary bg thread to be scheduled(#6104).
* Fix crash caused by concurrent CF iterations and drops(#6147).
* Fix a race condition for cfd->log_number_ between manifest switch and memtable switch (PR 6249) when number of column families is greater than 1.
* Fix a bug on fractional cascading index when multiple files at the same level contain the same smallest user key, and those user keys are for merge operands. In this case, Get() the exact key may miss some merge operands.
* Delcare kHashSearch index type feature-incompatible with index_block_restart_interval larger than 1.
* Fixed an issue where the thread pools were not resized upon setting `max_background_jobs` dynamically through the `SetDBOptions` interface.
* Fix a bug that can cause write threads to hang when a slowdown/stall happens and there is a mix of writers with WriteOptions::no_slowdown set/unset.
* Fixed an issue where an incorrect "number of input records" value was used to compute the "records dropped" statistics for compactions.
* Fix a regression bug that causes segfault when hash is used, max_open_files != -1 and total order seek is used and switched back.

### New Features
* It is now possible to enable periodic compactions for the base DB when using BlobDB.
* BlobDB now garbage collects non-TTL blobs when `enable_garbage_collection` is set to `true` in `BlobDBOptions`. Garbage collection is performed during compaction: any valid blobs located in the oldest N files (where N is the number of non-TTL blob files multiplied by the value of `BlobDBOptions::garbage_collection_cutoff`) encountered during compaction get relocated to new blob files, and old blob files are dropped once they are no longer needed. Note: we recommend enabling periodic compactions for the base DB when using this feature to deal with the case when some old blob files are kept alive by SSTs that otherwise do not get picked for compaction.
* `db_bench` now supports the `garbage_collection_cutoff` option for BlobDB.
* Introduce ReadOptions.auto_prefix_mode. When set to true, iterator will return the same result as total order seek, but may choose to use prefix seek internally based on seek key and iterator upper bound.
* MultiGet() can use IO Uring to parallelize read from the same SST file. This featuer is by default disabled. It can be enabled with environment variable ROCKSDB_USE_IO_URING.

## 6.6.2 (2020-01-13)
### Bug Fixes
* Fixed a bug where non-L0 compaction input files were not considered to compute the `creation_time` of new compaction outputs.

## 6.6.1 (2020-01-02)
### Bug Fixes
* Fix a bug in WriteBatchWithIndex::MultiGetFromBatchAndDB, which is called by Transaction::MultiGet, that causes due to stale pointer access when the number of keys is > 32
* Fixed two performance issues related to memtable history trimming. First, a new SuperVersion is now created only if some memtables were actually trimmed. Second, trimming is only scheduled if there is at least one flushed memtable that is kept in memory for the purposes of transaction conflict checking.
* BlobDB no longer updates the SST to blob file mapping upon failed compactions.
* Fix a bug in which a snapshot read through an iterator could be affected by a DeleteRange after the snapshot (#6062).
* Fixed a bug where BlobDB was comparing the `ColumnFamilyHandle` pointers themselves instead of only the column family IDs when checking whether an API call uses the default column family or not.
* Delete superversions in BackgroundCallPurge.
* Fix use-after-free and double-deleting files in BackgroundCallPurge().

## 6.6.0 (2019-11-25)
### Bug Fixes
* Fix data corruption caused by output of intra-L0 compaction on ingested file not being placed in correct order in L0.
* Fix a data race between Version::GetColumnFamilyMetaData() and Compaction::MarkFilesBeingCompacted() for access to being_compacted (#6056). The current fix acquires the db mutex during Version::GetColumnFamilyMetaData(), which may cause regression.
* Fix a bug in DBIter that is_blob_ state isn't updated when iterating backward using seek.
* Fix a bug when format_version=3, partitioned filters, and prefix search are used in conjunction. The bug could result into Seek::(prefix) returning NotFound for an existing prefix.
* Revert the feature "Merging iterator to avoid child iterator reseek for some cases (#5286)" since it might cause strong results when reseek happens with a different iterator upper bound.
* Fix a bug causing a crash during ingest external file when background compaction cause severe error (file not found).
* Fix a bug when partitioned filters and prefix search are used in conjunction, ::SeekForPrev could return invalid for an existing prefix. ::SeekForPrev might be called by the user, or internally on ::Prev, or within ::Seek if the return value involves Delete or a Merge operand.
* Fix OnFlushCompleted fired before flush result persisted in MANIFEST when there's concurrent flush job. The bug exists since OnFlushCompleted was introduced in rocksdb 3.8.
* Fixed an sst_dump crash on some plain table SST files.
* Fixed a memory leak in some error cases of opening plain table SST files.
* Fix a bug when a crash happens while calling WriteLevel0TableForRecovery for multiple column families, leading to a column family's log number greater than the first corrutped log number when the DB is being opened in PointInTime recovery mode during next recovery attempt (#5856).

### New Features
* Universal compaction to support options.periodic_compaction_seconds. A full compaction will be triggered if any file is over the threshold.
* `GetLiveFilesMetaData` and `GetColumnFamilyMetaData` now expose the file number of SST files as well as the oldest blob file referenced by each SST.
* A batched MultiGet API (DB::MultiGet()) that supports retrieving keys from multiple column families.
* Full and partitioned filters in the block-based table use an improved Bloom filter implementation, enabled with format_version 5 (or above) because previous releases cannot read this filter. This replacement is faster and more accurate, especially for high bits per key or millions of keys in a single (full) filter. For example, the new Bloom filter has the same false positive rate at 9.55 bits per key as the old one at 10 bits per key, and a lower false positive rate at 16 bits per key than the old one at 100 bits per key.
* Added AVX2 instructions to USE_SSE builds to accelerate the new Bloom filter and XXH3-based hash function on compatible x86_64 platforms (Haswell and later, ~2014).
* Support options.ttl or options.periodic_compaction_seconds with options.max_open_files = -1. File's oldest ancester time and file creation time will be written to manifest. If it is availalbe, this information will be used instead of creation_time and file_creation_time in table properties.
* Setting options.ttl for universal compaction now has the same meaning as setting periodic_compaction_seconds.
* SstFileMetaData also returns file creation time and oldest ancester time.
* The `sst_dump` command line tool `recompress` command now displays how many blocks were compressed and how many were not, in particular how many were not compressed because the compression ratio was not met (12.5% threshold for GoodCompressionRatio), as seen in the `number.block.not_compressed` counter stat since version 6.0.0.
* The block cache usage is now takes into account the overhead of metadata per each entry. This results into more accurate management of memory. A side-effect of this feature is that less items are fit into the block cache of the same size, which would result to higher cache miss rates. This can be remedied by increasing the block cache size or passing kDontChargeCacheMetadata to its constuctor to restore the old behavior.
* When using BlobDB, a mapping is maintained and persisted in the MANIFEST between each SST file and the oldest non-TTL blob file it references.
* `db_bench` now supports and by default issues non-TTL Puts to BlobDB. TTL Puts can be enabled by specifying a non-zero value for the `blob_db_max_ttl_range` command line parameter explicitly.
* `sst_dump` now supports printing BlobDB blob indexes in a human-readable format. This can be enabled by specifying the `decode_blob_index` flag on the command line.
* A number of new information elements are now exposed through the EventListener interface. For flushes, the file numbers of the new SST file and the oldest blob file referenced by the SST are propagated. For compactions, the level, file number, and the oldest blob file referenced are passed to the client for each compaction input and output file.

### Public API Change
* RocksDB release 4.1 or older will not be able to open DB generated by the new release. 4.2 was released on Feb 23, 2016.
* TTL Compactions in Level compaction style now initiate successive cascading compactions on a key range so that it reaches the bottom level quickly on TTL expiry. `creation_time` table property for compaction output files is now set to the minimum of the creation times of all compaction inputs.
* With FIFO compaction style, options.periodic_compaction_seconds will have the same meaning as options.ttl. Whichever stricter will be used. With the default options.periodic_compaction_seconds value with options.ttl's default of 0, RocksDB will give a default of 30 days.
* Added an API GetCreationTimeOfOldestFile(uint64_t* creation_time) to get the file_creation_time of the oldest SST file in the DB.
* FilterPolicy now exposes additional API to make it possible to choose filter configurations based on context, such as table level and compaction style. See `LevelAndStyleCustomFilterPolicy` in db_bloom_filter_test.cc. While most existing custom implementations of FilterPolicy should continue to work as before, those wrapping the return of NewBloomFilterPolicy will require overriding new function `GetBuilderWithContext()`, because calling `GetFilterBitsBuilder()` on the FilterPolicy returned by NewBloomFilterPolicy is no longer supported.
* An unlikely usage of FilterPolicy is no longer supported. Calling GetFilterBitsBuilder() on the FilterPolicy returned by NewBloomFilterPolicy will now cause an assertion violation in debug builds, because RocksDB has internally migrated to a more elaborate interface that is expected to evolve further. Custom implementations of FilterPolicy should work as before, except those wrapping the return of NewBloomFilterPolicy, which will require a new override of a protected function in FilterPolicy.
* NewBloomFilterPolicy now takes bits_per_key as a double instead of an int. This permits finer control over the memory vs. accuracy trade-off in the new Bloom filter implementation and should not change source code compatibility.
* The option BackupableDBOptions::max_valid_backups_to_open is now only used when opening BackupEngineReadOnly. When opening a read/write BackupEngine, anything but the default value logs a warning and is treated as the default. This change ensures that backup deletion has proper accounting of shared files to ensure they are deleted when no longer referenced by a backup.
* Deprecate `snap_refresh_nanos` option.
* Added DisableManualCompaction/EnableManualCompaction to stop and resume manual compaction.
* Add TryCatchUpWithPrimary() to StackableDB in non-LITE mode.
* Add a new Env::LoadEnv() overloaded function to return a shared_ptr to Env.
* Flush sets file name to "(nil)" for OnTableFileCreationCompleted() if the flush does not produce any L0. This can happen if the file is empty thus delete by RocksDB.

### Default Option Changes
* Changed the default value of periodic_compaction_seconds to `UINT64_MAX - 1` which allows RocksDB to auto-tune periodic compaction scheduling. When using the default value, periodic compactions are now auto-enabled if a compaction filter is used. A value of `0` will turn off the feature completely.
* Changed the default value of ttl to `UINT64_MAX - 1` which allows RocksDB to auto-tune ttl value. When using the default value, TTL will be auto-enabled to 30 days, when the feature is supported. To revert the old behavior, you can explicitly set it to 0.

### Performance Improvements
* For 64-bit hashing, RocksDB is standardizing on a slightly modified preview version of XXH3. This function is now used for many non-persisted hashes, along with fastrange64() in place of the modulus operator, and some benchmarks show a slight improvement.
* Level iterator to invlidate the iterator more often in prefix seek and the level is filtered out by prefix bloom.

## 6.5.2 (2019-11-15)
### Bug Fixes
* Fix a assertion failure in MultiGet() when BlockBasedTableOptions::no_block_cache is true and there is no compressed block cache
* Fix a buffer overrun problem in BlockBasedTable::MultiGet() when compression is enabled and no compressed block cache is configured.
* If a call to BackupEngine::PurgeOldBackups or BackupEngine::DeleteBackup suffered a crash, power failure, or I/O error, files could be left over from old backups that could only be purged with a call to GarbageCollect. Any call to PurgeOldBackups, DeleteBackup, or GarbageCollect should now suffice to purge such files.

## 6.5.1 (2019-10-16)
### Bug Fixes
* Revert the feature "Merging iterator to avoid child iterator reseek for some cases (#5286)" since it might cause strange results when reseek happens with a different iterator upper bound.
* Fix a bug in BlockBasedTableIterator that might return incorrect results when reseek happens with a different iterator upper bound.
* Fix a bug when partitioned filters and prefix search are used in conjunction, ::SeekForPrev could return invalid for an existing prefix. ::SeekForPrev might be called by the user, or internally on ::Prev, or within ::Seek if the return value involves Delete or a Merge operand.

## 6.5.0 (2019-09-13)
### Bug Fixes
* Fixed a number of data races in BlobDB.
* Fix a bug where the compaction snapshot refresh feature is not disabled as advertised when `snap_refresh_nanos` is set to 0..
* Fix bloom filter lookups by the MultiGet batching API when BlockBasedTableOptions::whole_key_filtering is false, by checking that a key is in the perfix_extractor domain and extracting the prefix before looking up.
* Fix a bug in file ingestion caused by incorrect file number allocation when the number of column families involved in the ingestion exceeds 2.

### New Features
* Introduced DBOptions::max_write_batch_group_size_bytes to configure maximum limit on number of bytes that are written in a single batch of WAL or memtable write. It is followed when the leader write size is larger than 1/8 of this limit.
* VerifyChecksum() by default will issue readahead. Allow ReadOptions to be passed in to those functions to override the readhead size. For checksum verifying before external SST file ingestion, a new option IngestExternalFileOptions.verify_checksums_readahead_size, is added for this readahead setting.
* When user uses options.force_consistency_check in RocksDb, instead of crashing the process, we now pass the error back to the users without killing the process.
* Add an option `memtable_insert_hint_per_batch` to WriteOptions. If it is true, each WriteBatch will maintain its own insert hints for each memtable in concurrent write. See include/rocksdb/options.h for more details.

### Public API Change
* Added max_write_buffer_size_to_maintain option to better control memory usage of immutable memtables.
* Added a lightweight API GetCurrentWalFile() to get last live WAL filename and size. Meant to be used as a helper for backup/restore tooling in a larger ecosystem such as MySQL with a MyRocks storage engine.
* The MemTable Bloom filter, when enabled, now always uses cache locality. Options::bloom_locality now only affects the PlainTable SST format.

### Performance Improvements
* Improve the speed of the MemTable Bloom filter, reducing the write overhead of enabling it by 1/3 to 1/2, with similar benefit to read performance.

## 6.4.0 (2019-07-30)
### Default Option Change
* LRUCacheOptions.high_pri_pool_ratio is set to 0.5 (previously 0.0) by default, which means that by default midpoint insertion is enabled. The same change is made for the default value of high_pri_pool_ratio argument in NewLRUCache(). When block cache is not explicitly created, the small block cache created by BlockBasedTable will still has this option to be 0.0.
* Change BlockBasedTableOptions.cache_index_and_filter_blocks_with_high_priority's default value from false to true.

### Public API Change
* Filter and compression dictionary blocks are now handled similarly to data blocks with regards to the block cache: instead of storing objects in the cache, only the blocks themselves are cached. In addition, filter and compression dictionary blocks (as well as filter partitions) no longer get evicted from the cache when a table is closed.
* Due to the above refactoring, block cache eviction statistics for filter and compression dictionary blocks are temporarily broken. We plan to reintroduce them in a later phase.
* The semantics of the per-block-type block read counts in the performance context now match those of the generic block_read_count.
* Errors related to the retrieval of the compression dictionary are now propagated to the user.
* db_bench adds a "benchmark" stats_history, which prints out the whole stats history.
* Overload GetAllKeyVersions() to support non-default column family.
* Added new APIs ExportColumnFamily() and CreateColumnFamilyWithImport() to support export and import of a Column Family. https://github.com/facebook/rocksdb/issues/3469
* ldb sometimes uses a string-append merge operator if no merge operator is passed in. This is to allow users to print keys from a DB with a merge operator.
* Replaces old Registra with ObjectRegistry to allow user to create custom object from string, also add LoadEnv() to Env.
* Added new overload of GetApproximateSizes which gets SizeApproximationOptions object and returns a Status. The older overloads are redirecting their calls to this new method and no longer assert if the include_flags doesn't have either of INCLUDE_MEMTABLES or INCLUDE_FILES bits set. It's recommended to use the new method only, as it is more type safe and returns a meaningful status in case of errors.
* LDBCommandRunner::RunCommand() to return the status code as an integer, rather than call exit() using the code.

### New Features
* Add argument `--secondary_path` to ldb to open the database as the secondary instance. This would keep the original DB intact.
* Compression dictionary blocks are now prefetched and pinned in the cache (based on the customer's settings) the same way as index and filter blocks.
* Added DBOptions::log_readahead_size which specifies the number of bytes to prefetch when reading the log. This is mostly useful for reading a remotely located log, as it can save the number of round-trips. If 0 (default), then the prefetching is disabled.
* Added new option in SizeApproximationOptions used with DB::GetApproximateSizes. When approximating the files total size that is used to store a keys range, allow approximation with an error margin of up to total_files_size * files_size_error_margin. This allows to take some shortcuts in files size approximation, resulting in better performance, while guaranteeing the resulting error is within a reasonable margin.
* Support loading custom objects in unit tests. In the affected unit tests, RocksDB will create custom Env objects based on environment variable TEST_ENV_URI. Users need to make sure custom object types are properly registered. For example, a static library should expose a `RegisterCustomObjects` function. By linking the unit test binary with the static library, the unit test can execute this function.

### Performance Improvements
* Reduce iterator key comparison for upper/lower bound check.
* Improve performance of row_cache: make reads with newer snapshots than data in an SST file share the same cache key, except in some transaction cases.
* The compression dictionary is no longer copied to a new object upon retrieval.

### Bug Fixes
* Fix ingested file and directory not being fsync.
* Return TryAgain status in place of Corruption when new tail is not visible to TransactionLogIterator.
* Fixed a regression where the fill_cache read option also affected index blocks.
* Fixed an issue where using cache_index_and_filter_blocks==false affected partitions of partitioned indexes/filters as well.

## 6.3.2 (2019-08-15)
### Public API Change
* The semantics of the per-block-type block read counts in the performance context now match those of the generic block_read_count.

### Bug Fixes
* Fixed a regression where the fill_cache read option also affected index blocks.
* Fixed an issue where using cache_index_and_filter_blocks==false affected partitions of partitioned indexes as well.

## 6.3.1 (2019-07-24)
### Bug Fixes
* Fix auto rolling bug introduced in 6.3.0, which causes segfault if log file creation fails.

## 6.3.0 (2019-06-18)
### Public API Change
* Now DB::Close() will return Aborted() error when there is unreleased snapshot. Users can retry after all snapshots are released.
* Index blocks are now handled similarly to data blocks with regards to the block cache: instead of storing objects in the cache, only the blocks themselves are cached. In addition, index blocks no longer get evicted from the cache when a table is closed, can now use the compressed block cache (if any), and can be shared among multiple table readers.
* Partitions of partitioned indexes no longer affect the read amplification statistics.
* Due to the above refactoring, block cache eviction statistics for indexes are temporarily broken. We plan to reintroduce them in a later phase.
* options.keep_log_file_num will be enforced strictly all the time. File names of all log files will be tracked, which may take significantly amount of memory if options.keep_log_file_num is large and either of options.max_log_file_size or options.log_file_time_to_roll is set.
* Add initial support for Get/Put with user timestamps. Users can specify timestamps via ReadOptions and WriteOptions when calling DB::Get and DB::Put.
* Accessing a partition of a partitioned filter or index through a pinned reference is no longer considered a cache hit.
* Add C bindings for secondary instance, i.e. DBImplSecondary.
* Rate limited deletion of WALs is only enabled if DBOptions::wal_dir is not set, or explicitly set to db_name passed to DB::Open and DBOptions::db_paths is empty, or same as db_paths[0].path

### New Features
* Add an option `snap_refresh_nanos` (default to 0) to periodically refresh the snapshot list in compaction jobs. Assign to 0 to disable the feature.
* Add an option `unordered_write` which trades snapshot guarantees with higher write throughput. When used with WRITE_PREPARED transactions with two_write_queues=true, it offers higher throughput with however no compromise on guarantees.
* Allow DBImplSecondary to remove memtables with obsolete data after replaying MANIFEST and WAL.
* Add an option `failed_move_fall_back_to_copy` (default is true) for external SST ingestion. When `move_files` is true and hard link fails, ingestion falls back to copy if `failed_move_fall_back_to_copy` is true. Otherwise, ingestion reports an error.
* Add command `list_file_range_deletes` in ldb, which prints out tombstones in SST files.

### Performance Improvements
* Reduce binary search when iterator reseek into the same data block.
* DBIter::Next() can skip user key checking if previous entry's seqnum is 0.
* Merging iterator to avoid child iterator reseek for some cases
* Log Writer will flush after finishing the whole record, rather than a fragment.
* Lower MultiGet batching API latency by reading data blocks from disk in parallel

### General Improvements
* Added new status code kColumnFamilyDropped to distinguish between Column Family Dropped and DB Shutdown in progress.
* Improve ColumnFamilyOptions validation when creating a new column family.

### Bug Fixes
* Fix a bug in WAL replay of secondary instance by skipping write batches with older sequence numbers than the current last sequence number.
* Fix flush's/compaction's merge processing logic which allowed `Put`s covered by range tombstones to reappear. Note `Put`s may exist even if the user only ever called `Merge()` due to an internal conversion during compaction to the bottommost level.
* Fix/improve memtable earliest sequence assignment and WAL replay so that WAL entries of unflushed column families will not be skipped after replaying the MANIFEST and increasing db sequence due to another flushed/compacted column family.
* Fix a bug caused by secondary not skipping the beginning of new MANIFEST.
* On DB open, delete WAL trash files left behind in wal_dir

## 6.2.0 (2019-04-30)
### New Features
* Add an option `strict_bytes_per_sync` that causes a file-writing thread to block rather than exceed the limit on bytes pending writeback specified by `bytes_per_sync` or `wal_bytes_per_sync`.
* Improve range scan performance by avoiding per-key upper bound check in BlockBasedTableIterator.
* Introduce Periodic Compaction for Level style compaction. Files are re-compacted periodically and put in the same level.
* Block-based table index now contains exact highest key in the file, rather than an upper bound. This may improve Get() and iterator Seek() performance in some situations, especially when direct IO is enabled and block cache is disabled. A setting BlockBasedTableOptions::index_shortening is introduced to control this behavior. Set it to kShortenSeparatorsAndSuccessor to get the old behavior.
* When reading from option file/string/map, customized envs can be filled according to object registry.
* Improve range scan performance when using explicit user readahead by not creating new table readers for every iterator.
* Add index type BlockBasedTableOptions::IndexType::kBinarySearchWithFirstKey. It significantly reduces read amplification in some setups, especially for iterator seeks. It's not fully implemented yet: IO errors are not handled right.

### Public API Change
* Change the behavior of OptimizeForPointLookup(): move away from hash-based block-based-table index, and use whole key memtable filtering.
* Change the behavior of OptimizeForSmallDb(): use a 16MB block cache, put index and filter blocks into it, and cost the memtable size to it. DBOptions.OptimizeForSmallDb() and ColumnFamilyOptions.OptimizeForSmallDb() start to take an optional cache object.
* Added BottommostLevelCompaction::kForceOptimized to avoid double compacting newly compacted files in the bottommost level compaction of manual compaction. Note this option may prohibit the manual compaction to produce a single file in the bottommost level.

### Bug Fixes
* Adjust WriteBufferManager's dummy entry size to block cache from 1MB to 256KB.
* Fix a race condition between WritePrepared::Get and ::Put with duplicate keys.
* Fix crash when memtable prefix bloom is enabled and read/write a key out of domain of prefix extractor.
* Close a WAL file before another thread deletes it.
* Fix an assertion failure `IsFlushPending() == true` caused by one bg thread releasing the db mutex in ~ColumnFamilyData and another thread clearing `flush_requested_` flag.

## 6.1.1 (2019-04-09)
### New Features
* When reading from option file/string/map, customized comparators and/or merge operators can be filled according to object registry.

### Public API Change

### Bug Fixes
* Fix a bug in 2PC where a sequence of txn prepare, memtable flush, and crash could result in losing the prepared transaction.
* Fix a bug in Encryption Env which could cause encrypted files to be read beyond file boundaries.

## 6.1.0 (2019-03-27)
### New Features
* Introduce two more stats levels, kExceptHistogramOrTimers and kExceptTimers.
* Added a feature to perform data-block sampling for compressibility, and report stats to user.
* Add support for trace filtering.
* Add DBOptions.avoid_unnecessary_blocking_io. If true, we avoid file deletion when destroying ColumnFamilyHandle and Iterator. Instead, a job is scheduled to delete the files in background.

### Public API Change
* Remove bundled fbson library.
* statistics.stats_level_ becomes atomic. It is preferred to use statistics.set_stats_level() and statistics.get_stats_level() to access it.
* Introduce a new IOError subcode, PathNotFound, to indicate trying to open a nonexistent file or directory for read.
* Add initial support for multiple db instances sharing the same data in single-writer, multi-reader mode.
* Removed some "using std::xxx" from public headers.

### Bug Fixes
* Fix JEMALLOC_CXX_THROW macro missing from older Jemalloc versions, causing build failures on some platforms.
* Fix SstFileReader not able to open file ingested with write_glbal_seqno=true.

## 6.0.0 (2019-02-19)
### New Features
* Enabled checkpoint on readonly db (DBImplReadOnly).
* Make DB ignore dropped column families while committing results of atomic flush.
* RocksDB may choose to preopen some files even if options.max_open_files != -1. This may make DB open slightly longer.
* For users of dictionary compression with ZSTD v0.7.0+, we now reuse the same digested dictionary when compressing each of an SST file's data blocks for faster compression speeds.
* For all users of dictionary compression who set `cache_index_and_filter_blocks == true`, we now store dictionary data used for decompression in the block cache for better control over memory usage. For users of ZSTD v1.1.4+ who compile with -DZSTD_STATIC_LINKING_ONLY, this includes a digested dictionary, which is used to increase decompression speed.
* Add support for block checksums verification for external SST files before ingestion.
* Introduce stats history which periodically saves Statistics snapshots and added `GetStatsHistory` API to retrieve these snapshots.
* Add a place holder in manifest which indicate a record from future that can be safely ignored.
* Add support for trace sampling.
* Enable properties block checksum verification for block-based tables.
* For all users of dictionary compression, we now generate a separate dictionary for compressing each bottom-level SST file. Previously we reused a single dictionary for a whole compaction to bottom level. The new approach achieves better compression ratios; however, it uses more memory and CPU for buffering/sampling data blocks and training dictionaries.
* Add whole key bloom filter support in memtable.
* Files written by `SstFileWriter` will now use dictionary compression if it is configured in the file writer's `CompressionOptions`.

### Public API Change
* Disallow CompactionFilter::IgnoreSnapshots() = false, because it is not very useful and the behavior is confusing. The filter will filter everything if there is no snapshot declared by the time the compaction starts. However, users can define a snapshot after the compaction starts and before it finishes and this new snapshot won't be repeatable, because after the compaction finishes, some keys may be dropped.
* CompactionPri = kMinOverlappingRatio also uses compensated file size, which boosts file with lots of tombstones to be compacted first.
* Transaction::GetForUpdate is extended with a do_validate parameter with default value of true. If false it skips validating the snapshot before doing the read. Similarly ::Merge, ::Put, ::Delete, and ::SingleDelete are extended with assume_tracked with default value of false. If true it indicates that call is assumed to be after a ::GetForUpdate.
* `TableProperties::num_entries` and `TableProperties::num_deletions` now also account for number of range tombstones.
* Remove geodb, spatial_db, document_db, json_document, date_tiered_db, and redis_lists.
* With "ldb ----try_load_options", when wal_dir specified by the option file doesn't exist, ignore it.
* Change time resolution in FileOperationInfo.
* Deleting Blob files also go through SStFileManager.
* Remove CuckooHash memtable.
* The counter stat `number.block.not_compressed` now also counts blocks not compressed due to poor compression ratio.
* Remove ttl option from `CompactionOptionsFIFO`. The option has been deprecated and ttl in `ColumnFamilyOptions` is used instead.
* Support SST file ingestion across multiple column families via DB::IngestExternalFiles. See the function's comment about atomicity.
* Remove Lua compaction filter.

### Bug Fixes
* Fix a deadlock caused by compaction and file ingestion waiting for each other in the event of write stalls.
* Fix a memory leak when files with range tombstones are read in mmap mode and block cache is enabled
* Fix handling of corrupt range tombstone blocks such that corruptions cannot cause deleted keys to reappear
* Lock free MultiGet
* Fix incorrect `NotFound` point lookup result when querying the endpoint of a file that has been extended by a range tombstone.
* Fix with pipelined write, write leaders's callback failure lead to the whole write group fail.

### Change Default Options
* Change options.compaction_pri's default to kMinOverlappingRatio

## 5.18.0 (2018-11-30)
### New Features
* Introduced `JemallocNodumpAllocator` memory allocator. When being use, block cache will be excluded from core dump.
* Introduced `PerfContextByLevel` as part of `PerfContext` which allows storing perf context at each level. Also replaced `__thread` with `thread_local` keyword for perf_context. Added per-level perf context for bloom filter and `Get` query.
* With level_compaction_dynamic_level_bytes = true, level multiplier may be adjusted automatically when Level 0 to 1 compaction is lagged behind.
* Introduced DB option `atomic_flush`. If true, RocksDB supports flushing multiple column families and atomically committing the result to MANIFEST. Useful when WAL is disabled.
* Added `num_deletions` and `num_merge_operands` members to `TableProperties`.
* Added "rocksdb.min-obsolete-sst-number-to-keep" DB property that reports the lower bound on SST file numbers that are being kept from deletion, even if the SSTs are obsolete.
* Add xxhash64 checksum support
* Introduced `MemoryAllocator`, which lets the user specify custom memory allocator for block based table.
* Improved `DeleteRange` to prevent read performance degradation. The feature is no longer marked as experimental.

### Public API Change
* `DBOptions::use_direct_reads` now affects reads issued by `BackupEngine` on the database's SSTs.
* `NO_ITERATORS` is divided into two counters `NO_ITERATOR_CREATED` and `NO_ITERATOR_DELETE`. Both of them are only increasing now, just as other counters.

### Bug Fixes
* Fix corner case where a write group leader blocked due to write stall blocks other writers in queue with WriteOptions::no_slowdown set.
* Fix in-memory range tombstone truncation to avoid erroneously covering newer keys at a lower level, and include range tombstones in compacted files whose largest key is the range tombstone's start key.
* Properly set the stop key for a truncated manual CompactRange
* Fix slow flush/compaction when DB contains many snapshots. The problem became noticeable to us in DBs with 100,000+ snapshots, though it will affect others at different thresholds.
* Fix the bug that WriteBatchWithIndex's SeekForPrev() doesn't see the entries with the same key.
* Fix the bug where user comparator was sometimes fed with InternalKey instead of the user key. The bug manifests when during GenerateBottommostFiles.
* Fix a bug in WritePrepared txns where if the number of old snapshots goes beyond the snapshot cache size (128 default) the rest will not be checked when evicting a commit entry from the commit cache.
* Fixed Get correctness bug in the presence of range tombstones where merge operands covered by a range tombstone always result in NotFound.
* Start populating `NO_FILE_CLOSES` ticker statistic, which was always zero previously.
* The default value of NewBloomFilterPolicy()'s argument use_block_based_builder is changed to false. Note that this new default may cause large temp memory usage when building very large SST files.

## 5.17.0 (2018-10-05)
### Public API Change
* `OnTableFileCreated` will now be called for empty files generated during compaction. In that case, `TableFileCreationInfo::file_path` will be "(nil)" and `TableFileCreationInfo::file_size` will be zero.
* Add `FlushOptions::allow_write_stall`, which controls whether Flush calls start working immediately, even if it causes user writes to stall, or will wait until flush can be performed without causing write stall (similar to `CompactRangeOptions::allow_write_stall`). Note that the default value is false, meaning we add delay to Flush calls until stalling can be avoided when possible. This is behavior change compared to previous RocksDB versions, where Flush calls didn't check if they might cause stall or not.
* Application using PessimisticTransactionDB is expected to rollback/commit recovered transactions before starting new ones. This assumption is used to skip concurrency control during recovery.
* Expose column family id to `OnCompactionCompleted`.

### New Features
* TransactionOptions::skip_concurrency_control allows pessimistic transactions to skip the overhead of concurrency control. Could be used for optimizing certain transactions or during recovery.

### Bug Fixes
* Avoid creating empty SSTs and subsequently deleting them in certain cases during compaction.
* Sync CURRENT file contents during checkpoint.

## 5.16.3 (2018-10-01)
### Bug Fixes
* Fix crash caused when `CompactFiles` run with `CompactionOptions::compression == CompressionType::kDisableCompressionOption`. Now that setting causes the compression type to be chosen according to the column family-wide compression options.

## 5.16.2 (2018-09-21)
### Bug Fixes
* Fix bug in partition filters with format_version=4.

## 5.16.1 (2018-09-17)
### Bug Fixes
* Remove trace_analyzer_tool from rocksdb_lib target in TARGETS file.
* Fix RocksDB Java build and tests.
* Remove sync point in Block destructor.

## 5.16.0 (2018-08-21)
### Public API Change
* The merge operands are passed to `MergeOperator::ShouldMerge` in the reversed order relative to how they were merged (passed to FullMerge or FullMergeV2) for performance reasons
* GetAllKeyVersions() to take an extra argument of `max_num_ikeys`.
* Using ZSTD dictionary trainer (i.e., setting `CompressionOptions::zstd_max_train_bytes` to a nonzero value) now requires ZSTD version 1.1.3 or later.

### New Features
* Changes the format of index blocks by delta encoding the index values, which are the block handles. This saves the encoding of BlockHandle::offset of the non-head index entries in each restart interval. The feature is backward compatible but not forward compatible. It is disabled by default unless format_version 4 or above is used.
* Add a new tool: trace_analyzer. Trace_analyzer analyzes the trace file generated by using trace_replay API. It can convert the binary format trace file to a human readable txt file, output the statistics of the analyzed query types such as access statistics and size statistics, combining the dumped whole key space file to analyze, support query correlation analyzing, and etc. Current supported query types are: Get, Put, Delete, SingleDelete, DeleteRange, Merge, Iterator (Seek, SeekForPrev only).
* Add hash index support to data blocks, which helps reducing the cpu utilization of point-lookup operations. This feature is backward compatible with the data block created without the hash index. It is disabled by default unless BlockBasedTableOptions::data_block_index_type is set to data_block_index_type = kDataBlockBinaryAndHash.

### Bug Fixes
* Fix a bug in misreporting the estimated partition index size in properties block.

## 5.15.0 (2018-07-17)
### Public API Change
* Remove managed iterator. ReadOptions.managed is not effective anymore.
* For bottommost_compression, a compatible CompressionOptions is added via `bottommost_compression_opts`. To keep backward compatible, a new boolean `enabled` is added to CompressionOptions. For compression_opts, it will be always used no matter what value of `enabled` is. For bottommost_compression_opts, it will only be used when user set `enabled=true`, otherwise, compression_opts will be used for bottommost_compression as default.
* With LRUCache, when high_pri_pool_ratio > 0, midpoint insertion strategy will be enabled to put low-pri items to the tail of low-pri list (the midpoint) when they first inserted into the cache. This is to make cache entries never get hit age out faster, improving cache efficiency when large background scan presents.
* For users of `Statistics` objects created via `CreateDBStatistics()`, the format of the string returned by its `ToString()` method has changed.
* The "rocksdb.num.entries" table property no longer counts range deletion tombstones as entries.

### New Features
* Changes the format of index blocks by storing the key in their raw form rather than converting them to InternalKey. This saves 8 bytes per index key. The feature is backward compatible but not forward compatible. It is disabled by default unless format_version 3 or above is used.
* Avoid memcpy when reading mmap files with OpenReadOnly and max_open_files==-1.
* Support dynamically changing `ColumnFamilyOptions::ttl` via `SetOptions()`.
* Add a new table property, "rocksdb.num.range-deletions", which counts the number of range deletion tombstones in the table.
* Improve the performance of iterators doing long range scans by using readahead, when using direct IO.
* pin_top_level_index_and_filter (default true) in BlockBasedTableOptions can be used in combination with cache_index_and_filter_blocks to prefetch and pin the top-level index of partitioned index and filter blocks in cache. It has no impact when cache_index_and_filter_blocks is false.
* Write properties meta-block at the end of block-based table to save read-ahead IO.

### Bug Fixes
* Fix deadlock with enable_pipelined_write=true and max_successive_merges > 0
* Check conflict at output level in CompactFiles.
* Fix corruption in non-iterator reads when mmap is used for file reads
* Fix bug with prefix search in partition filters where a shared prefix would be ignored from the later partitions. The bug could report an eixstent key as missing. The bug could be triggered if prefix_extractor is set and partition filters is enabled.
* Change default value of `bytes_max_delete_chunk` to 0 in NewSstFileManager() as it doesn't work well with checkpoints.
* Fix a bug caused by not copying the block trailer with compressed SST file, direct IO, prefetcher and no compressed block cache.
* Fix write can stuck indefinitely if enable_pipelined_write=true. The issue exists since pipelined write was introduced in 5.5.0.

## 5.14.0 (2018-05-16)
### Public API Change
* Add a BlockBasedTableOption to align uncompressed data blocks on the smaller of block size or page size boundary, to reduce flash reads by avoiding reads spanning 4K pages.
* The background thread naming convention changed (on supporting platforms) to "rocksdb:<thread pool priority><thread number>", e.g., "rocksdb:low0".
* Add a new ticker stat rocksdb.number.multiget.keys.found to count number of keys successfully read in MultiGet calls
* Touch-up to write-related counters in PerfContext. New counters added: write_scheduling_flushes_compactions_time, write_thread_wait_nanos. Counters whose behavior was fixed or modified: write_memtable_time, write_pre_and_post_process_time, write_delay_time.
* Posix Env's NewRandomRWFile() will fail if the file doesn't exist.
* Now, `DBOptions::use_direct_io_for_flush_and_compaction` only applies to background writes, and `DBOptions::use_direct_reads` applies to both user reads and background reads. This conforms with Linux's `open(2)` manpage, which advises against simultaneously reading a file in buffered and direct modes, due to possibly undefined behavior and degraded performance.
* Iterator::Valid() always returns false if !status().ok(). So, now when doing a Seek() followed by some Next()s, there's no need to check status() after every operation.
* Iterator::Seek()/SeekForPrev()/SeekToFirst()/SeekToLast() always resets status().
* Introduced `CompressionOptions::kDefaultCompressionLevel`, which is a generic way to tell RocksDB to use the compression library's default level. It is now the default value for `CompressionOptions::level`. Previously the level defaulted to -1, which gave poor compression ratios in ZSTD.

### New Features
* Introduce TTL for level compaction so that all files older than ttl go through the compaction process to get rid of old data.
* TransactionDBOptions::write_policy can be configured to enable WritePrepared 2PC transactions. Read more about them in the wiki.
* Add DB properties "rocksdb.block-cache-capacity", "rocksdb.block-cache-usage", "rocksdb.block-cache-pinned-usage" to show block cache usage.
* Add `Env::LowerThreadPoolCPUPriority(Priority)` method, which lowers the CPU priority of background (esp. compaction) threads to minimize interference with foreground tasks.
* Fsync parent directory after deleting a file in delete scheduler.
* In level-based compaction, if bottom-pri thread pool was setup via `Env::SetBackgroundThreads()`, compactions to the bottom level will be delegated to that thread pool.
* `prefix_extractor` has been moved from ImmutableCFOptions to MutableCFOptions, meaning it can be dynamically changed without a DB restart.

### Bug Fixes
* Fsync after writing global seq number to the ingestion file in ExternalSstFileIngestionJob.
* Fix WAL corruption caused by race condition between user write thread and FlushWAL when two_write_queue is not set.
* Fix `BackupableDBOptions::max_valid_backups_to_open` to not delete backup files when refcount cannot be accurately determined.
* Fix memory leak when pin_l0_filter_and_index_blocks_in_cache is used with partitioned filters
* Disable rollback of merge operands in WritePrepared transactions to work around an issue in MyRocks. It can be enabled back by setting TransactionDBOptions::rollback_merge_operands to true.
* Fix wrong results by ReverseBytewiseComparator::FindShortSuccessor()

### Java API Changes
* Add `BlockBasedTableConfig.setBlockCache` to allow sharing a block cache across DB instances.
* Added SstFileManager to the Java API to allow managing SST files across DB instances.

## 5.13.0 (2018-03-20)
### Public API Change
* RocksDBOptionsParser::Parse()'s `ignore_unknown_options` argument will only be effective if the option file shows it is generated using a higher version of RocksDB than the current version.
* Remove CompactionEventListener.

### New Features
* SstFileManager now can cancel compactions if they will result in max space errors. SstFileManager users can also use SetCompactionBufferSize to specify how much space must be leftover during a compaction for auxiliary file functions such as logging and flushing.
* Avoid unnecessarily flushing in `CompactRange()` when the range specified by the user does not overlap unflushed memtables.
* If `ColumnFamilyOptions::max_subcompactions` is set greater than one, we now parallelize large manual level-based compactions.
* Add "rocksdb.live-sst-files-size" DB property to return total bytes of all SST files belong to the latest LSM tree.
* NewSstFileManager to add an argument bytes_max_delete_chunk with default 64MB. With this argument, a file larger than 64MB will be ftruncated multiple times based on this size.

### Bug Fixes
* Fix a leak in prepared_section_completed_ where the zeroed entries would not removed from the map.
* Fix WAL corruption caused by race condition between user write thread and backup/checkpoint thread.

## 5.12.0 (2018-02-14)
### Public API Change
* Iterator::SeekForPrev is now a pure virtual method. This is to prevent user who implement the Iterator interface fail to implement SeekForPrev by mistake.
* Add `include_end` option to make the range end exclusive when `include_end == false` in `DeleteFilesInRange()`.
* Add `CompactRangeOptions::allow_write_stall`, which makes `CompactRange` start working immediately, even if it causes user writes to stall. The default value is false, meaning we add delay to `CompactRange` calls until stalling can be avoided when possible. Note this delay is not present in previous RocksDB versions.
* Creating checkpoint with empty directory now returns `Status::InvalidArgument`; previously, it returned `Status::IOError`.
* Adds a BlockBasedTableOption to turn off index block compression.
* Close() method now returns a status when closing a db.

### New Features
* Improve the performance of iterators doing long range scans by using readahead.
* Add new function `DeleteFilesInRanges()` to delete files in multiple ranges at once for better performance.
* FreeBSD build support for RocksDB and RocksJava.
* Improved performance of long range scans with readahead.
* Updated to and now continuously tested in Visual Studio 2017.

### Bug Fixes
* Fix `DisableFileDeletions()` followed by `GetSortedWalFiles()` to not return obsolete WAL files that `PurgeObsoleteFiles()` is going to delete.
* Fix Handle error return from WriteBuffer() during WAL file close and DB close.
* Fix advance reservation of arena block addresses.
* Fix handling of empty string as checkpoint directory.

## 5.11.0 (2018-01-08)
### Public API Change
* Add `autoTune` and `getBytesPerSecond()` to RocksJava RateLimiter

### New Features
* Add a new histogram stat called rocksdb.db.flush.micros for memtable flush.
* Add "--use_txn" option to use transactional API in db_stress.
* Disable onboard cache for compaction output in Windows platform.
* Improve the performance of iterators doing long range scans by using readahead.

### Bug Fixes
* Fix a stack-use-after-scope bug in ForwardIterator.
* Fix builds on platforms including Linux, Windows, and PowerPC.
* Fix buffer overrun in backup engine for DBs with huge number of files.
* Fix a mislabel bug for bottom-pri compaction threads.
* Fix DB::Flush() keep waiting after flush finish under certain condition.

## 5.10.0 (2017-12-11)
### Public API Change
* When running `make` with environment variable `USE_SSE` set and `PORTABLE` unset, will use all machine features available locally. Previously this combination only compiled SSE-related features.

### New Features
* Provide lifetime hints when writing files on Linux. This reduces hardware write-amp on storage devices supporting multiple streams.
* Add a DB stat, `NUMBER_ITER_SKIP`, which returns how many internal keys were skipped during iterations (e.g., due to being tombstones or duplicate versions of a key).
* Add PerfContext counters, `key_lock_wait_count` and `key_lock_wait_time`, which measure the number of times transactions wait on key locks and total amount of time waiting.

### Bug Fixes
* Fix IOError on WAL write doesn't propagate to write group follower
* Make iterator invalid on merge error.
* Fix performance issue in `IngestExternalFile()` affecting databases with large number of SST files.
* Fix possible corruption to LSM structure when `DeleteFilesInRange()` deletes a subset of files spanned by a `DeleteRange()` marker.

## 5.9.0 (2017-11-01)
### Public API Change
* `BackupableDBOptions::max_valid_backups_to_open == 0` now means no backups will be opened during BackupEngine initialization. Previously this condition disabled limiting backups opened.
* `DBOptions::preserve_deletes` is a new option that allows one to specify that DB should not drop tombstones for regular deletes if they have sequence number larger than what was set by the new API call `DB::SetPreserveDeletesSequenceNumber(SequenceNumber seqnum)`. Disabled by default.
* API call `DB::SetPreserveDeletesSequenceNumber(SequenceNumber seqnum)` was added, users who wish to preserve deletes are expected to periodically call this function to advance the cutoff seqnum (all deletes made before this seqnum can be dropped by DB). It's user responsibility to figure out how to advance the seqnum in the way so the tombstones are kept for the desired period of time, yet are eventually processed in time and don't eat up too much space.
* `ReadOptions::iter_start_seqnum` was added;
if set to something > 0 user will see 2 changes in iterators behavior 1) only keys written with sequence larger than this parameter would be returned and 2) the `Slice` returned by iter->key() now points to the memory that keep User-oriented representation of the internal key, rather than user key. New struct `FullKey` was added to represent internal keys, along with a new helper function `ParseFullKey(const Slice& internal_key, FullKey* result);`.
* Deprecate trash_dir param in NewSstFileManager, right now we will rename deleted files to <name>.trash instead of moving them to trash directory
* Allow setting a custom trash/DB size ratio limit in the SstFileManager, after which files that are to be scheduled for deletion are deleted immediately, regardless of any delete ratelimit.
* Return an error on write if write_options.sync = true and write_options.disableWAL = true to warn user of inconsistent options. Previously we will not write to WAL and not respecting the sync options in this case.

### New Features
* CRC32C is now using the 3-way pipelined SSE algorithm `crc32c_3way` on supported platforms to improve performance. The system will choose to use this algorithm on supported platforms automatically whenever possible. If PCLMULQDQ is not supported it will fall back to the old Fast_CRC32 algorithm.
* `DBOptions::writable_file_max_buffer_size` can now be changed dynamically.
* `DBOptions::bytes_per_sync`, `DBOptions::compaction_readahead_size`, and `DBOptions::wal_bytes_per_sync` can now be changed dynamically, `DBOptions::wal_bytes_per_sync` will flush all memtables and switch to a new WAL file.
* Support dynamic adjustment of rate limit according to demand for background I/O. It can be enabled by passing `true` to the `auto_tuned` parameter in `NewGenericRateLimiter()`. The value passed as `rate_bytes_per_sec` will still be respected as an upper-bound.
* Support dynamically changing `ColumnFamilyOptions::compaction_options_fifo`.
* Introduce `EventListener::OnStallConditionsChanged()` callback. Users can implement it to be notified when user writes are stalled, stopped, or resumed.
* Add a new db property "rocksdb.estimate-oldest-key-time" to return oldest data timestamp. The property is available only for FIFO compaction with compaction_options_fifo.allow_compaction = false.
* Upon snapshot release, recompact bottommost files containing deleted/overwritten keys that previously could not be dropped due to the snapshot. This alleviates space-amp caused by long-held snapshots.
* Support lower bound on iterators specified via `ReadOptions::iterate_lower_bound`.
* Support for differential snapshots (via iterator emitting the sequence of key-values representing the difference between DB state at two different sequence numbers). Supports preserving and emitting puts and regular deletes, doesn't support SingleDeletes, MergeOperator, Blobs and Range Deletes.

### Bug Fixes
* Fix a potential data inconsistency issue during point-in-time recovery. `DB:Open()` will abort if column family inconsistency is found during PIT recovery.
* Fix possible metadata corruption in databases using `DeleteRange()`.

## 5.8.0 (2017-08-30)
### Public API Change
* Users of `Statistics::getHistogramString()` will see fewer histogram buckets and different bucket endpoints.
* `Slice::compare` and BytewiseComparator `Compare` no longer accept `Slice`s containing nullptr.
* `Transaction::Get` and `Transaction::GetForUpdate` variants with `PinnableSlice` added.

### New Features
* Add Iterator::Refresh(), which allows users to update the iterator state so that they can avoid some initialization costs of recreating iterators.
* Replace dynamic_cast<> (except unit test) so people can choose to build with RTTI off. With make, release mode is by default built with -fno-rtti and debug mode is built without it. Users can override it by setting USE_RTTI=0 or 1.
* Universal compactions including the bottom level can be executed in a dedicated thread pool. This alleviates head-of-line blocking in the compaction queue, which cause write stalling, particularly in multi-instance use cases. Users can enable this feature via `Env::SetBackgroundThreads(N, Env::Priority::BOTTOM)`, where `N > 0`.
* Allow merge operator to be called even with a single merge operand during compactions, by appropriately overriding `MergeOperator::AllowSingleOperand`.
* Add `DB::VerifyChecksum()`, which verifies the checksums in all SST files in a running DB.
* Block-based table support for disabling checksums by setting `BlockBasedTableOptions::checksum = kNoChecksum`.

### Bug Fixes
* Fix wrong latencies in `rocksdb.db.get.micros`, `rocksdb.db.write.micros`, and `rocksdb.sst.read.micros`.
* Fix incorrect dropping of deletions during intra-L0 compaction.
* Fix transient reappearance of keys covered by range deletions when memtable prefix bloom filter is enabled.
* Fix potentially wrong file smallest key when range deletions separated by snapshot are written together.

## 5.7.0 (2017-07-13)
### Public API Change
* DB property "rocksdb.sstables" now prints keys in hex form.

### New Features
* Measure estimated number of reads per file. The information can be accessed through DB::GetColumnFamilyMetaData or "rocksdb.sstables" DB property.
* RateLimiter support for throttling background reads, or throttling the sum of background reads and writes. This can give more predictable I/O usage when compaction reads more data than it writes, e.g., due to lots of deletions.
* [Experimental] FIFO compaction with TTL support. It can be enabled by setting CompactionOptionsFIFO.ttl > 0.
* Introduce `EventListener::OnBackgroundError()` callback. Users can implement it to be notified of errors causing the DB to enter read-only mode, and optionally override them.
* Partitioned Index/Filters exiting the experimental mode. To enable partitioned indexes set index_type to kTwoLevelIndexSearch and to further enable partitioned filters set partition_filters to true. To configure the partition size set metadata_block_size.


### Bug Fixes
* Fix discarding empty compaction output files when `DeleteRange()` is used together with subcompactions.

## 5.6.0 (2017-06-06)
### Public API Change
* Scheduling flushes and compactions in the same thread pool is no longer supported by setting `max_background_flushes=0`. Instead, users can achieve this by configuring their high-pri thread pool to have zero threads.
* Replace `Options::max_background_flushes`, `Options::max_background_compactions`, and `Options::base_background_compactions` all with `Options::max_background_jobs`, which automatically decides how many threads to allocate towards flush/compaction.
* options.delayed_write_rate by default take the value of options.rate_limiter rate.
* Replace global variable `IOStatsContext iostats_context` with `IOStatsContext* get_iostats_context()`; replace global variable `PerfContext perf_context` with `PerfContext* get_perf_context()`.

### New Features
* Change ticker/histogram statistics implementations to use core-local storage. This improves aggregation speed compared to our previous thread-local approach, particularly for applications with many threads.
* Users can pass a cache object to write buffer manager, so that they can cap memory usage for memtable and block cache using one single limit.
* Flush will be triggered when 7/8 of the limit introduced by write_buffer_manager or db_write_buffer_size is triggered, so that the hard threshold is hard to hit.
* Introduce WriteOptions.low_pri. If it is true, low priority writes will be throttled if the compaction is behind.
* `DB::IngestExternalFile()` now supports ingesting files into a database containing range deletions.

### Bug Fixes
* Shouldn't ignore return value of fsync() in flush.

## 5.5.0 (2017-05-17)
### New Features
* FIFO compaction to support Intra L0 compaction too with CompactionOptionsFIFO.allow_compaction=true.
* DB::ResetStats() to reset internal stats.
* Statistics::Reset() to reset user stats.
* ldb add option --try_load_options, which will open DB with its own option file.
* Introduce WriteBatch::PopSavePoint to pop the most recent save point explicitly.
* Support dynamically change `max_open_files` option via SetDBOptions()
* Added DB::CreateColumnFamilie() and DB::DropColumnFamilies() to bulk create/drop column families.
* Add debugging function `GetAllKeyVersions` to see internal versions of a range of keys.
* Support file ingestion with universal compaction style
* Support file ingestion behind with option `allow_ingest_behind`
* New option enable_pipelined_write which may improve write throughput in case writing from multiple threads and WAL enabled.

### Bug Fixes
* Fix the bug that Direct I/O uses direct reads for non-SST file

## 5.4.0 (2017-04-11)
### Public API Change
* random_access_max_buffer_size no longer has any effect
* Removed Env::EnableReadAhead(), Env::ShouldForwardRawRequest()
* Support dynamically change `stats_dump_period_sec` option via SetDBOptions().
* Added ReadOptions::max_skippable_internal_keys to set a threshold to fail a request as incomplete when too many keys are being skipped when using iterators.
* DB::Get in place of std::string accepts PinnableSlice, which avoids the extra memcpy of value to std::string in most of cases.
    * PinnableSlice releases the pinned resources that contain the value when it is destructed or when ::Reset() is called on it.
    * The old API that accepts std::string, although discouraged, is still supported.
* Replace Options::use_direct_writes with Options::use_direct_io_for_flush_and_compaction. Read Direct IO wiki for details.
* Added CompactionEventListener and EventListener::OnFlushBegin interfaces.

### New Features
* Memtable flush can be avoided during checkpoint creation if total log file size is smaller than a threshold specified by the user.
* Introduce level-based L0->L0 compactions to reduce file count, so write delays are incurred less often.
* (Experimental) Partitioning filters which creates an index on the partitions. The feature can be enabled by setting partition_filters when using kFullFilter. Currently the feature also requires two-level indexing to be enabled. Number of partitions is the same as the number of partitions for indexes, which is controlled by metadata_block_size.

## 5.3.0 (2017-03-08)
### Public API Change
* Remove disableDataSync option.
* Remove timeout_hint_us option from WriteOptions. The option has been deprecated and has no effect since 3.13.0.
* Remove option min_partial_merge_operands. Partial merge operands will always be merged in flush or compaction if there are more than one.
* Remove option verify_checksums_in_compaction. Compaction will always verify checksum.

### Bug Fixes
* Fix the bug that iterator may skip keys

## 5.2.0 (2017-02-08)
### Public API Change
* NewLRUCache() will determine number of shard bits automatically based on capacity, if the user doesn't pass one. This also impacts the default block cache when the user doesn't explicit provide one.
* Change the default of delayed slowdown value to 16MB/s and further increase the L0 stop condition to 36 files.
* Options::use_direct_writes and Options::use_direct_reads are now ready to use.
* (Experimental) Two-level indexing that partition the index and creates a 2nd level index on the partitions. The feature can be enabled by setting kTwoLevelIndexSearch as IndexType and configuring index_per_partition.

### New Features
* Added new overloaded function GetApproximateSizes that allows to specify if memtable stats should be computed only without computing SST files' stats approximations.
* Added new function GetApproximateMemTableStats that approximates both number of records and size of memtables.
* Add Direct I/O mode for SST file I/O

### Bug Fixes
* RangeSync() should work if ROCKSDB_FALLOCATE_PRESENT is not set
* Fix wrong results in a data race case in Get()
* Some fixes related to 2PC.
* Fix bugs of data corruption in direct I/O

## 5.1.0 (2017-01-13)
* Support dynamically change `delete_obsolete_files_period_micros` option via SetDBOptions().
* Added EventListener::OnExternalFileIngested which will be called when IngestExternalFile() add a file successfully.
* BackupEngine::Open and BackupEngineReadOnly::Open now always return error statuses matching those of the backup Env.

### Bug Fixes
* Fix the bug that if 2PC is enabled, checkpoints may loss some recent transactions.
* When file copying is needed when creating checkpoints or bulk loading files, fsync the file after the file copying.

## 5.0.0 (2016-11-17)
### Public API Change
* Options::max_bytes_for_level_multiplier is now a double along with all getters and setters.
* Support dynamically change `delayed_write_rate` and `max_total_wal_size` options via SetDBOptions().
* Introduce DB::DeleteRange for optimized deletion of large ranges of contiguous keys.
* Support dynamically change `delayed_write_rate` option via SetDBOptions().
* Options::allow_concurrent_memtable_write and Options::enable_write_thread_adaptive_yield are now true by default.
* Remove Tickers::SEQUENCE_NUMBER to avoid confusion if statistics object is shared among RocksDB instance. Alternatively DB::GetLatestSequenceNumber() can be used to get the same value.
* Options.level0_stop_writes_trigger default value changes from 24 to 32.
* New compaction filter API: CompactionFilter::FilterV2(). Allows to drop ranges of keys.
* Removed flashcache support.
* DB::AddFile() is deprecated and is replaced with DB::IngestExternalFile(). DB::IngestExternalFile() remove all the restrictions that existed for DB::AddFile.

### New Features
* Add avoid_flush_during_shutdown option, which speeds up DB shutdown by not flushing unpersisted data (i.e. with disableWAL = true). Unpersisted data will be lost. The options is dynamically changeable via SetDBOptions().
* Add memtable_insert_with_hint_prefix_extractor option. The option is mean to reduce CPU usage for inserting keys into memtable, if keys can be group by prefix and insert for each prefix are sequential or almost sequential. See include/rocksdb/options.h for more details.
* Add LuaCompactionFilter in utilities.  This allows developers to write compaction filters in Lua.  To use this feature, LUA_PATH needs to be set to the root directory of Lua.
* No longer populate "LATEST_BACKUP" file in backup directory, which formerly contained the number of the latest backup. The latest backup can be determined by finding the highest numbered file in the "meta/" subdirectory.

## 4.13.0 (2016-10-18)
### Public API Change
* DB::GetOptions() reflect dynamic changed options (i.e. through DB::SetOptions()) and return copy of options instead of reference.
* Added Statistics::getAndResetTickerCount().

### New Features
* Add DB::SetDBOptions() to dynamic change base_background_compactions and max_background_compactions.
* Added Iterator::SeekForPrev(). This new API will seek to the last key that less than or equal to the target key.

## 4.12.0 (2016-09-12)
### Public API Change
* CancelAllBackgroundWork() flushes all memtables for databases containing writes that have bypassed the WAL (writes issued with WriteOptions::disableWAL=true) before shutting down background threads.
* Merge options source_compaction_factor, max_grandparent_overlap_bytes and expanded_compaction_factor into max_compaction_bytes.
* Remove ImmutableCFOptions.
* Add a compression type ZSTD, which can work with ZSTD 0.8.0 or up. Still keep ZSTDNotFinal for compatibility reasons.

### New Features
* Introduce NewClockCache, which is based on CLOCK algorithm with better concurrent performance in some cases. It can be used to replace the default LRU-based block cache and table cache. To use it, RocksDB need to be linked with TBB lib.
* Change ticker/histogram statistics implementations to accumulate data in thread-local storage, which improves CPU performance by reducing cache coherency costs. Callers of CreateDBStatistics do not need to change anything to use this feature.
* Block cache mid-point insertion, where index and filter block are inserted into LRU block cache with higher priority. The feature can be enabled by setting BlockBasedTableOptions::cache_index_and_filter_blocks_with_high_priority to true and high_pri_pool_ratio > 0 when creating NewLRUCache.

## 4.11.0 (2016-08-01)
### Public API Change
* options.memtable_prefix_bloom_huge_page_tlb_size => memtable_huge_page_size. When it is set, RocksDB will try to allocate memory from huge page for memtable too, rather than just memtable bloom filter.

### New Features
* A tool to migrate DB after options change. See include/rocksdb/utilities/option_change_migration.h.
* Add ReadOptions.background_purge_on_iterator_cleanup. If true, we avoid file deletion when destroying iterators.

## 4.10.0 (2016-07-05)
### Public API Change
* options.memtable_prefix_bloom_bits changes to options.memtable_prefix_bloom_bits_ratio and deprecate options.memtable_prefix_bloom_probes
* enum type CompressionType and PerfLevel changes from char to unsigned char. Value of all PerfLevel shift by one.
* Deprecate options.filter_deletes.

### New Features
* Add avoid_flush_during_recovery option.
* Add a read option background_purge_on_iterator_cleanup to avoid deleting files in foreground when destroying iterators. Instead, a job is scheduled in high priority queue and would be executed in a separate background thread.
* RepairDB support for column families. RepairDB now associates data with non-default column families using information embedded in the SST/WAL files (4.7 or later). For data written by 4.6 or earlier, RepairDB associates it with the default column family.
* Add options.write_buffer_manager which allows users to control total memtable sizes across multiple DB instances.

## 4.9.0 (2016-06-09)
### Public API changes
* Add bottommost_compression option, This option can be used to set a specific compression algorithm for the bottommost level (Last level containing files in the DB).
* Introduce CompactionJobInfo::compression, This field state the compression algorithm used to generate the output files of the compaction.
* Deprecate BlockBaseTableOptions.hash_index_allow_collision=false
* Deprecate options builder (GetOptions()).

### New Features
* Introduce NewSimCache() in rocksdb/utilities/sim_cache.h. This function creates a block cache that is able to give simulation results (mainly hit rate) of simulating block behavior with a configurable cache size.

## 4.8.0 (2016-05-02)
### Public API Change
* Allow preset compression dictionary for improved compression of block-based tables. This is supported for zlib, zstd, and lz4. The compression dictionary's size is configurable via CompressionOptions::max_dict_bytes.
* Delete deprecated classes for creating backups (BackupableDB) and restoring from backups (RestoreBackupableDB). Now, BackupEngine should be used for creating backups, and BackupEngineReadOnly should be used for restorations. For more details, see https://github.com/facebook/rocksdb/wiki/How-to-backup-RocksDB%3F
* Expose estimate of per-level compression ratio via DB property: "rocksdb.compression-ratio-at-levelN".
* Added EventListener::OnTableFileCreationStarted. EventListener::OnTableFileCreated will be called on failure case. User can check creation status via TableFileCreationInfo::status.

### New Features
* Add ReadOptions::readahead_size. If non-zero, NewIterator will create a new table reader which performs reads of the given size.

## 4.7.0 (2016-04-08)
### Public API Change
* rename options compaction_measure_io_stats to report_bg_io_stats and include flush too.
* Change some default options. Now default options will optimize for server-workloads. Also enable slowdown and full stop triggers for pending compaction bytes. These changes may cause sub-optimal performance or significant increase of resource usage. To avoid these risks, users can open existing RocksDB with options extracted from RocksDB option files. See https://github.com/facebook/rocksdb/wiki/RocksDB-Options-File for how to use RocksDB option files. Or you can call Options.OldDefaults() to recover old defaults. DEFAULT_OPTIONS_HISTORY.md will track change history of default options.

## 4.6.0 (2016-03-10)
### Public API Changes
* Change default of BlockBasedTableOptions.format_version to 2. It means default DB created by 4.6 or up cannot be opened by RocksDB version 3.9 or earlier.
* Added strict_capacity_limit option to NewLRUCache. If the flag is set to true, insert to cache will fail if no enough capacity can be free. Signature of Cache::Insert() is updated accordingly.
* Tickers [NUMBER_DB_NEXT, NUMBER_DB_PREV, NUMBER_DB_NEXT_FOUND, NUMBER_DB_PREV_FOUND, ITER_BYTES_READ] are not updated immediately. The are updated when the Iterator is deleted.
* Add monotonically increasing counter (DB property "rocksdb.current-super-version-number") that increments upon any change to the LSM tree.

### New Features
* Add CompactionPri::kMinOverlappingRatio, a compaction picking mode friendly to write amplification.
* Deprecate Iterator::IsKeyPinned() and replace it with Iterator::GetProperty() with prop_name="rocksdb.iterator.is.key.pinned"

## 4.5.0 (2016-02-05)
### Public API Changes
* Add a new perf context level between kEnableCount and kEnableTime. Level 2 now does not include timers for mutexes.
* Statistics of mutex operation durations will not be measured by default. If you want to have them enabled, you need to set Statistics::stats_level_ to kAll.
* DBOptions::delete_scheduler and NewDeleteScheduler() are removed, please use DBOptions::sst_file_manager and NewSstFileManager() instead

### New Features
* ldb tool now supports operations to non-default column families.
* Add kPersistedTier to ReadTier.  This option allows Get and MultiGet to read only the persited data and skip mem-tables if writes were done with disableWAL = true.
* Add DBOptions::sst_file_manager. Use NewSstFileManager() in include/rocksdb/sst_file_manager.h to create a SstFileManager that can be used to track the total size of SST files and control the SST files deletion rate.

## 4.4.0 (2016-01-14)
### Public API Changes
* Change names in CompactionPri and add a new one.
* Deprecate options.soft_rate_limit and add options.soft_pending_compaction_bytes_limit.
* If options.max_write_buffer_number > 3, writes will be slowed down when writing to the last write buffer to delay a full stop.
* Introduce CompactionJobInfo::compaction_reason, this field include the reason to trigger the compaction.
* After slow down is triggered, if estimated pending compaction bytes keep increasing, slowdown more.
* Increase default options.delayed_write_rate to 2MB/s.
* Added a new parameter --path to ldb tool. --path accepts the name of either MANIFEST, SST or a WAL file. Either --db or --path can be used when calling ldb.

## 4.3.0 (2015-12-08)
### New Features
* CompactionFilter has new member function called IgnoreSnapshots which allows CompactionFilter to be called even if there are snapshots later than the key.
* RocksDB will now persist options under the same directory as the RocksDB database on successful DB::Open, CreateColumnFamily, DropColumnFamily, and SetOptions.
* Introduce LoadLatestOptions() in rocksdb/utilities/options_util.h.  This function can construct the latest DBOptions / ColumnFamilyOptions used by the specified RocksDB intance.
* Introduce CheckOptionsCompatibility() in rocksdb/utilities/options_util.h.  This function checks whether the input set of options is able to open the specified DB successfully.

### Public API Changes
* When options.db_write_buffer_size triggers, only the column family with the largest column family size will be flushed, not all the column families.

## 4.2.0 (2015-11-09)
### New Features
* Introduce CreateLoggerFromOptions(), this function create a Logger for provided DBOptions.
* Add GetAggregatedIntProperty(), which returns the sum of the GetIntProperty of all the column families.
* Add MemoryUtil in rocksdb/utilities/memory.h.  It currently offers a way to get the memory usage by type from a list rocksdb instances.

### Public API Changes
* CompactionFilter::Context includes information of Column Family ID
* The need-compaction hint given by TablePropertiesCollector::NeedCompact() will be persistent and recoverable after DB recovery. This introduces a breaking format change. If you use this experimental feature, including NewCompactOnDeletionCollectorFactory() in the new version, you may not be able to directly downgrade the DB back to version 4.0 or lower.
* TablePropertiesCollectorFactory::CreateTablePropertiesCollector() now takes an option Context, containing the information of column family ID for the file being written.
* Remove DefaultCompactionFilterFactory.


## 4.1.0 (2015-10-08)
### New Features
* Added single delete operation as a more efficient way to delete keys that have not been overwritten.
* Added experimental AddFile() to DB interface that allow users to add files created by SstFileWriter into an empty Database, see include/rocksdb/sst_file_writer.h and DB::AddFile() for more info.
* Added support for opening SST files with .ldb suffix which enables opening LevelDB databases.
* CompactionFilter now supports filtering of merge operands and merge results.

### Public API Changes
* Added SingleDelete() to the DB interface.
* Added AddFile() to DB interface.
* Added SstFileWriter class.
* CompactionFilter has a new method FilterMergeOperand() that RocksDB applies to every merge operand during compaction to decide whether to filter the operand.
* We removed CompactionFilterV2 interfaces from include/rocksdb/compaction_filter.h. The functionality was deprecated already in version 3.13.

## 4.0.0 (2015-09-09)
### New Features
* Added support for transactions.  See include/rocksdb/utilities/transaction.h for more info.
* DB::GetProperty() now accepts "rocksdb.aggregated-table-properties" and "rocksdb.aggregated-table-properties-at-levelN", in which case it returns aggregated table properties of the target column family, or the aggregated table properties of the specified level N if the "at-level" version is used.
* Add compression option kZSTDNotFinalCompression for people to experiment ZSTD although its format is not finalized.
* We removed the need for LATEST_BACKUP file in BackupEngine. We still keep writing it when we create new backups (because of backward compatibility), but we don't read it anymore.

### Public API Changes
* Removed class Env::RandomRWFile and Env::NewRandomRWFile().
* Renamed DBOptions.num_subcompactions to DBOptions.max_subcompactions to make the name better match the actual functionality of the option.
* Added Equal() method to the Comparator interface that can optionally be overwritten in cases where equality comparisons can be done more efficiently than three-way comparisons.
* Previous 'experimental' OptimisticTransaction class has been replaced by Transaction class.

## 3.13.0 (2015-08-06)
### New Features
* RollbackToSavePoint() in WriteBatch/WriteBatchWithIndex
* Add NewCompactOnDeletionCollectorFactory() in utilities/table_properties_collectors, which allows rocksdb to mark a SST file as need-compaction when it observes at least D deletion entries in any N consecutive entries in that SST file.  Note that this feature depends on an experimental NeedCompact() API --- the result of this API will not persist after DB restart.
* Add DBOptions::delete_scheduler. Use NewDeleteScheduler() in include/rocksdb/delete_scheduler.h to create a DeleteScheduler that can be shared among multiple RocksDB instances to control the file deletion rate of SST files that exist in the first db_path.

### Public API Changes
* Deprecated WriteOptions::timeout_hint_us. We no longer support write timeout. If you really need this option, talk to us and we might consider returning it.
* Deprecated purge_redundant_kvs_while_flush option.
* Removed BackupEngine::NewBackupEngine() and NewReadOnlyBackupEngine() that were deprecated in RocksDB 3.8. Please use BackupEngine::Open() instead.
* Deprecated Compaction Filter V2. We are not aware of any existing use-cases. If you use this filter, your compile will break with RocksDB 3.13. Please let us know if you use it and we'll put it back in RocksDB 3.14.
* Env::FileExists now returns a Status instead of a boolean
* Add statistics::getHistogramString() to print detailed distribution of a histogram metric.
* Add DBOptions::skip_stats_update_on_db_open.  When it is on, DB::Open() will run faster as it skips the random reads required for loading necessary stats from SST files to optimize compaction.

## 3.12.0 (2015-07-02)
### New Features
* Added experimental support for optimistic transactions.  See include/rocksdb/utilities/optimistic_transaction.h for more info.
* Added a new way to report QPS from db_bench (check out --report_file and --report_interval_seconds)
* Added a cache for individual rows. See DBOptions::row_cache for more info.
* Several new features on EventListener (see include/rocksdb/listener.h):
 - OnCompactionCompleted() now returns per-compaction job statistics, defined in include/rocksdb/compaction_job_stats.h.
 - Added OnTableFileCreated() and OnTableFileDeleted().
* Add compaction_options_universal.enable_trivial_move to true, to allow trivial move while performing universal compaction. Trivial move will happen only when all the input files are non overlapping.

### Public API changes
* EventListener::OnFlushCompleted() now passes FlushJobInfo instead of a list of parameters.
* DB::GetDbIdentity() is now a const function.  If this function is overridden in your application, be sure to also make GetDbIdentity() const to avoid compile error.
* Move listeners from ColumnFamilyOptions to DBOptions.
* Add max_write_buffer_number_to_maintain option
* DB::CompactRange()'s parameter reduce_level is changed to change_level, to allow users to move levels to lower levels if allowed. It can be used to migrate a DB from options.level_compaction_dynamic_level_bytes=false to options.level_compaction_dynamic_level_bytes.true.
* Change default value for options.compaction_filter_factory and options.compaction_filter_factory_v2 to nullptr instead of DefaultCompactionFilterFactory and DefaultCompactionFilterFactoryV2.
* If CancelAllBackgroundWork is called without doing a flush after doing loads with WAL disabled, the changes which haven't been flushed before the call to CancelAllBackgroundWork will be lost.
* WBWIIterator::Entry() now returns WriteEntry instead of `const WriteEntry&`
* options.hard_rate_limit is deprecated.
* When options.soft_rate_limit or options.level0_slowdown_writes_trigger is triggered, the way to slow down writes is changed to: write rate to DB is limited to to options.delayed_write_rate.
* DB::GetApproximateSizes() adds a parameter to allow the estimation to include data in mem table, with default to be not to include. It is now only supported in skip list mem table.
* DB::CompactRange() now accept CompactRangeOptions instead of multiple parameters. CompactRangeOptions is defined in include/rocksdb/options.h.
* CompactRange() will now skip bottommost level compaction for level based compaction if there is no compaction filter, bottommost_level_compaction is introduced in CompactRangeOptions to control when it's possible to skip bottommost level compaction. This mean that if you want the compaction to produce a single file you need to set bottommost_level_compaction to BottommostLevelCompaction::kForce.
* Add Cache.GetPinnedUsage() to get the size of memory occupied by entries that are in use by the system.
* DB:Open() will fail if the compression specified in Options is not linked with the binary. If you see this failure, recompile RocksDB with compression libraries present on your system. Also, previously our default compression was snappy. This behavior is now changed. Now, the default compression is snappy only if it's available on the system. If it isn't we change the default to kNoCompression.
* We changed how we account for memory used in block cache. Previously, we only counted the sum of block sizes currently present in block cache. Now, we count the actual memory usage of the blocks. For example, a block of size 4.5KB will use 8KB memory with jemalloc. This might decrease your memory usage and possibly decrease performance. Increase block cache size if you see this happening after an upgrade.
* Add BackupEngineImpl.options_.max_background_operations to specify the maximum number of operations that may be performed in parallel. Add support for parallelized backup and restore.
* Add DB::SyncWAL() that does a WAL sync without blocking writers.

## 3.11.0 (2015-05-19)
### New Features
* Added a new API Cache::SetCapacity(size_t capacity) to dynamically change the maximum configured capacity of the cache. If the new capacity is less than the existing cache usage, the implementation will try to lower the usage by evicting the necessary number of elements following a strict LRU policy.
* Added an experimental API for handling flashcache devices (blacklists background threads from caching their reads) -- NewFlashcacheAwareEnv
* If universal compaction is used and options.num_levels > 1, compact files are tried to be stored in none-L0 with smaller files based on options.target_file_size_base. The limitation of DB size when using universal compaction is greatly mitigated by using more levels. You can set num_levels = 1 to make universal compaction behave as before. If you set num_levels > 1 and want to roll back to a previous version, you need to compact all files to a big file in level 0 (by setting target_file_size_base to be large and CompactRange(<cf_handle>, nullptr, nullptr, true, 0) and reopen the DB with the same version to rewrite the manifest, and then you can open it using previous releases.
* More information about rocksdb background threads are available in Env::GetThreadList(), including the number of bytes read / written by a compaction job, mem-table size and current number of bytes written by a flush job and many more.  Check include/rocksdb/thread_status.h for more detail.

### Public API changes
* TablePropertiesCollector::AddUserKey() is added to replace TablePropertiesCollector::Add(). AddUserKey() exposes key type, sequence number and file size up to now to users.
* DBOptions::bytes_per_sync used to apply to both WAL and table files. As of 3.11 it applies only to table files. If you want to use this option to sync WAL in the background, please use wal_bytes_per_sync

## 3.10.0 (2015-03-24)
### New Features
* GetThreadStatus() is now able to report detailed thread status, including:
 - Thread Operation including flush and compaction.
 - The stage of the current thread operation.
 - The elapsed time in micros since the current thread operation started.
 More information can be found in include/rocksdb/thread_status.h.  In addition, when running db_bench with --thread_status_per_interval, db_bench will also report thread status periodically.
* Changed the LRU caching algorithm so that referenced blocks (by iterators) are never evicted. This change made parameter removeScanCountLimit obsolete. Because of that NewLRUCache doesn't take three arguments anymore. table_cache_remove_scan_limit option is also removed
* By default we now optimize the compilation for the compilation platform (using -march=native). If you want to build portable binary, use 'PORTABLE=1' before the make command.
* We now allow level-compaction to place files in different paths by
  specifying them in db_paths along with the target_size.
  Lower numbered levels will be placed earlier in the db_paths and higher
  numbered levels will be placed later in the db_paths vector.
* Potentially big performance improvements if you're using RocksDB with lots of column families (100-1000)
* Added BlockBasedTableOptions.format_version option, which allows user to specify which version of block based table he wants. As a general guideline, newer versions have more features, but might not be readable by older versions of RocksDB.
* Added new block based table format (version 2), which you can enable by setting BlockBasedTableOptions.format_version = 2. This format changes how we encode size information in compressed blocks and should help with memory allocations if you're using Zlib or BZip2 compressions.
* MemEnv (env that stores data in memory) is now available in default library build. You can create it by calling NewMemEnv().
* Add SliceTransform.SameResultWhenAppended() to help users determine it is safe to apply prefix bloom/hash.
* Block based table now makes use of prefix bloom filter if it is a full fulter.
* Block based table remembers whether a whole key or prefix based bloom filter is supported in SST files. Do a sanity check when reading the file with users' configuration.
* Fixed a bug in ReadOnlyBackupEngine that deleted corrupted backups in some cases, even though the engine was ReadOnly
* options.level_compaction_dynamic_level_bytes, a feature to allow RocksDB to pick dynamic base of bytes for levels. With this feature turned on, we will automatically adjust max bytes for each level. The goal of this feature is to have lower bound on size amplification. For more details, see comments in options.h.
* Added an abstract base class WriteBatchBase for write batches
* Fixed a bug where we start deleting files of a dropped column families even if there are still live references to it

### Public API changes
* Deprecated skip_log_error_on_recovery and table_cache_remove_scan_count_limit options.
* Logger method logv with log level parameter is now virtual

### RocksJava
* Added compression per level API.
* MemEnv is now available in RocksJava via RocksMemEnv class.
* lz4 compression is now included in rocksjava static library when running `make rocksdbjavastatic`.
* Overflowing a size_t when setting rocksdb options now throws an IllegalArgumentException, which removes the necessity for a developer to catch these Exceptions explicitly.

## 3.9.0 (2014-12-08)

### New Features
* Add rocksdb::GetThreadList(), which in the future will return the current status of all
  rocksdb-related threads.  We will have more code instruments in the following RocksDB
  releases.
* Change convert function in rocksdb/utilities/convenience.h to return Status instead of boolean.
  Also add support for nested options in convert function

### Public API changes
* New API to create a checkpoint added. Given a directory name, creates a new
  database which is an image of the existing database.
* New API LinkFile added to Env. If you implement your own Env class, an
  implementation of the API LinkFile will have to be provided.
* MemTableRep takes MemTableAllocator instead of Arena

### Improvements
* RocksDBLite library now becomes smaller and will be compiled with -fno-exceptions flag.

## 3.8.0 (2014-11-14)

### Public API changes
* BackupEngine::NewBackupEngine() was deprecated; please use BackupEngine::Open() from now on.
* BackupableDB/RestoreBackupableDB have new GarbageCollect() methods, which will clean up files from corrupt and obsolete backups.
* BackupableDB/RestoreBackupableDB have new GetCorruptedBackups() methods which list corrupt backups.

### Cleanup
* Bunch of code cleanup, some extra warnings turned on (-Wshadow, -Wshorten-64-to-32, -Wnon-virtual-dtor)

### New features
* CompactFiles and EventListener, although they are still in experimental state
* Full ColumnFamily support in RocksJava.

## 3.7.0 (2014-11-06)
### Public API changes
* Introduce SetOptions() API to allow adjusting a subset of options dynamically online
* Introduce 4 new convenient functions for converting Options from string: GetColumnFamilyOptionsFromMap(), GetColumnFamilyOptionsFromString(), GetDBOptionsFromMap(), GetDBOptionsFromString()
* Remove WriteBatchWithIndex.Delete() overloads using SliceParts
* When opening a DB, if options.max_background_compactions is larger than the existing low pri pool of options.env, it will enlarge it. Similarly, options.max_background_flushes is larger than the existing high pri pool of options.env, it will enlarge it.

## 3.6.0 (2014-10-07)
### Disk format changes
* If you're using RocksDB on ARM platforms and you're using default bloom filter, there is a disk format change you need to be aware of. There are three steps you need to do when you convert to new release: 1. turn off filter policy, 2. compact the whole database, 3. turn on filter policy

### Behavior changes
* We have refactored our system of stalling writes.  Any stall-related statistics' meanings are changed. Instead of per-write stall counts, we now count stalls per-epoch, where epochs are periods between flushes and compactions. You'll find more information in our Tuning Perf Guide once we release RocksDB 3.6.
* When disableDataSync=true, we no longer sync the MANIFEST file.
* Add identity_as_first_hash property to CuckooTable. SST file needs to be rebuilt to be opened by reader properly.

### Public API changes
* Change target_file_size_base type to uint64_t from int.
* Remove allow_thread_local. This feature was proved to be stable, so we are turning it always-on.

## 3.5.0 (2014-09-03)
### New Features
* Add include/utilities/write_batch_with_index.h, providing a utility class to query data out of WriteBatch when building it.
* Move BlockBasedTable related options to BlockBasedTableOptions from Options. Change corresponding JNI interface. Options affected include:
  no_block_cache, block_cache, block_cache_compressed, block_size, block_size_deviation, block_restart_interval, filter_policy, whole_key_filtering. filter_policy is changed to shared_ptr from a raw pointer.
* Remove deprecated options: disable_seek_compaction and db_stats_log_interval
* OptimizeForPointLookup() takes one parameter for block cache size. It now builds hash index, bloom filter, and block cache.

### Public API changes
* The Prefix Extractor used with V2 compaction filters is now passed user key to SliceTransform::Transform instead of unparsed RocksDB key.

## 3.4.0 (2014-08-18)
### New Features
* Support Multiple DB paths in universal style compactions
* Add feature of storing plain table index and bloom filter in SST file.
* CompactRange() will never output compacted files to level 0. This used to be the case when all the compaction input files were at level 0.
* Added iterate_upper_bound to define the extent upto which the forward iterator will return entries. This will prevent iterating over delete markers and overwritten entries for edge cases where you want to break out the iterator anyways. This may improve performance in case there are a large number of delete markers or overwritten entries.

### Public API changes
* DBOptions.db_paths now is a vector of a DBPath structure which indicates both of path and target size
* NewPlainTableFactory instead of bunch of parameters now accepts PlainTableOptions, which is defined in include/rocksdb/table.h
* Moved include/utilities/*.h to include/rocksdb/utilities/*.h
* Statistics APIs now take uint32_t as type instead of Tickers. Also make two access functions getTickerCount and histogramData const
* Add DB property rocksdb.estimate-num-keys, estimated number of live keys in DB.
* Add DB::GetIntProperty(), which returns DB properties that are integer as uint64_t.
* The Prefix Extractor used with V2 compaction filters is now passed user key to SliceTransform::Transform instead of unparsed RocksDB key.

## 3.3.0 (2014-07-10)
### New Features
* Added JSON API prototype.
* HashLinklist reduces performance outlier caused by skewed bucket by switching data in the bucket from linked list to skip list. Add parameter threshold_use_skiplist in NewHashLinkListRepFactory().
* RocksDB is now able to reclaim storage space more effectively during the compaction process.  This is done by compensating the size of each deletion entry by the 2X average value size, which makes compaction to be triggered by deletion entries more easily.
* Add TimeOut API to write.  Now WriteOptions have a variable called timeout_hint_us.  With timeout_hint_us set to non-zero, any write associated with this timeout_hint_us may be aborted when it runs longer than the specified timeout_hint_us, and it is guaranteed that any write completes earlier than the specified time-out will not be aborted due to the time-out condition.
* Add a rate_limiter option, which controls total throughput of flush and compaction. The throughput is specified in bytes/sec. Flush always has precedence over compaction when available bandwidth is constrained.

### Public API changes
* Removed NewTotalOrderPlainTableFactory because it is not used and implemented semantically incorrect.

## 3.2.0 (2014-06-20)

### Public API changes
* We removed seek compaction as a concept from RocksDB because:
1) It makes more sense for spinning disk workloads, while RocksDB is primarily designed for flash and memory,
2) It added some complexity to the important code-paths,
3) None of our internal customers were really using it.
Because of that, Options::disable_seek_compaction is now obsolete. It is still a parameter in Options, so it does not break the build, but it does not have any effect. We plan to completely remove it at some point, so we ask users to please remove this option from your code base.
* Add two parameters to NewHashLinkListRepFactory() for logging on too many entries in a hash bucket when flushing.
* Added new option BlockBasedTableOptions::hash_index_allow_collision. When enabled, prefix hash index for block-based table will not store prefix and allow hash collision, reducing memory consumption.

### New Features
* PlainTable now supports a new key encoding: for keys of the same prefix, the prefix is only written once. It can be enabled through encoding_type parameter of NewPlainTableFactory()
* Add AdaptiveTableFactory, which is used to convert from a DB of PlainTable to BlockBasedTabe, or vise versa. It can be created using NewAdaptiveTableFactory()

### Performance Improvements
* Tailing Iterator re-implemeted with ForwardIterator + Cascading Search Hint , see ~20% throughput improvement.

## 3.1.0 (2014-05-21)

### Public API changes
* Replaced ColumnFamilyOptions::table_properties_collectors with ColumnFamilyOptions::table_properties_collector_factories

### New Features
* Hash index for block-based table will be materialized and reconstructed more efficiently. Previously hash index is constructed by scanning the whole table during every table open.
* FIFO compaction style

## 3.0.0 (2014-05-05)

### Public API changes
* Added _LEVEL to all InfoLogLevel enums
* Deprecated ReadOptions.prefix and ReadOptions.prefix_seek. Seek() defaults to prefix-based seek when Options.prefix_extractor is supplied. More detail is documented in https://github.com/facebook/rocksdb/wiki/Prefix-Seek-API-Changes
* MemTableRepFactory::CreateMemTableRep() takes info logger as an extra parameter.

### New Features
* Column family support
* Added an option to use different checksum functions in BlockBasedTableOptions
* Added ApplyToAllCacheEntries() function to Cache

## 2.8.0 (2014-04-04)

* Removed arena.h from public header files.
* By default, checksums are verified on every read from database
* Change default value of several options, including: paranoid_checks=true, max_open_files=5000, level0_slowdown_writes_trigger=20, level0_stop_writes_trigger=24, disable_seek_compaction=true, max_background_flushes=1 and allow_mmap_writes=false
* Added is_manual_compaction to CompactionFilter::Context
* Added "virtual void WaitForJoin()" in class Env. Default operation is no-op.
* Removed BackupEngine::DeleteBackupsNewerThan() function
* Added new option -- verify_checksums_in_compaction
* Changed Options.prefix_extractor from raw pointer to shared_ptr (take ownership)
  Changed HashSkipListRepFactory and HashLinkListRepFactory constructor to not take SliceTransform object (use Options.prefix_extractor implicitly)
* Added Env::GetThreadPoolQueueLen(), which returns the waiting queue length of thread pools
* Added a command "checkconsistency" in ldb tool, which checks
  if file system state matches DB state (file existence and file sizes)
* Separate options related to block based table to a new struct BlockBasedTableOptions.
* WriteBatch has a new function Count() to return total size in the batch, and Data() now returns a reference instead of a copy
* Add more counters to perf context.
* Supports several more DB properties: compaction-pending, background-errors and cur-size-active-mem-table.

### New Features
* If we find one truncated record at the end of the MANIFEST or WAL files,
  we will ignore it. We assume that writers of these records were interrupted
  and that we can safely ignore it.
* A new SST format "PlainTable" is added, which is optimized for memory-only workloads. It can be created through NewPlainTableFactory() or NewTotalOrderPlainTableFactory().
* A new mem table implementation hash linked list optimizing for the case that there are only few keys for each prefix, which can be created through NewHashLinkListRepFactory().
* Merge operator supports a new function PartialMergeMulti() to allow users to do partial merges against multiple operands.
* Now compaction filter has a V2 interface. It buffers the kv-pairs sharing the same key prefix, process them in batches, and return the batched results back to DB. The new interface uses a new structure CompactionFilterContext for the same purpose as CompactionFilter::Context in V1.
* Geo-spatial support for locations and radial-search.

## 2.7.0 (2014-01-28)

### Public API changes

* Renamed `StackableDB::GetRawDB()` to `StackableDB::GetBaseDB()`.
* Renamed `WriteBatch::Data()` `const std::string& Data() const`.
* Renamed class `TableStats` to `TableProperties`.
* Deleted class `PrefixHashRepFactory`. Please use `NewHashSkipListRepFactory()` instead.
* Supported multi-threaded `EnableFileDeletions()` and `DisableFileDeletions()`.
* Added `DB::GetOptions()`.
* Added `DB::GetDbIdentity()`.

### New Features

* Added [BackupableDB](https://github.com/facebook/rocksdb/wiki/How-to-backup-RocksDB%3F)
* Implemented [TailingIterator](https://github.com/facebook/rocksdb/wiki/Tailing-Iterator), a special type of iterator that
  doesn't create a snapshot (can be used to read newly inserted data)
  and is optimized for doing sequential reads.
* Added property block for table, which allows (1) a table to store
  its metadata and (2) end user to collect and store properties they
  are interested in.
* Enabled caching index and filter block in block cache (turned off by default).
* Supported error report when doing manual compaction.
* Supported additional Linux platform flavors and Mac OS.
* Put with `SliceParts` - Variant of `Put()` that gathers output like `writev(2)`
* Bug fixes and code refactor for compatibility with upcoming Column
  Family feature.

### Performance Improvements

* Huge benchmark performance improvements by multiple efforts. For example, increase in readonly QPS from about 530k in 2.6 release to 1.1 million in 2.7 [1]
* Speeding up a way RocksDB deleted obsolete files - no longer listing the whole directory under a lock -- decrease in p99
* Use raw pointer instead of shared pointer for statistics: [5b825d](https://github.com/facebook/rocksdb/commit/5b825d6964e26ec3b4bb6faa708ebb1787f1d7bd) -- huge increase in performance -- shared pointers are slow
* Optimized locking for `Get()` -- [1fdb3f](https://github.com/facebook/rocksdb/commit/1fdb3f7dc60e96394e3e5b69a46ede5d67fb976c) -- 1.5x QPS increase for some workloads
* Cache speedup - [e8d40c3](https://github.com/facebook/rocksdb/commit/e8d40c31b3cca0c3e1ae9abe9b9003b1288026a9)
* Implemented autovector, which allocates first N elements on stack. Most of vectors in RocksDB are small. Also, we never want to allocate heap objects while holding a mutex. -- [c01676e4](https://github.com/facebook/rocksdb/commit/c01676e46d3be08c3c140361ef1f5884f47d3b3c)
* Lots of efforts to move malloc, memcpy and IO outside of locks<|MERGE_RESOLUTION|>--- conflicted
+++ resolved
@@ -37,12 +37,9 @@
 
 ### Behavior changes
 * DB::Open(), DB::OpenAsSecondary() will fail if a Logger cannot be created (#9984)
-<<<<<<< HEAD
-* DB::Write does not hold global `mutex_` if this db instance does not need to switch wal and mem-table.
-=======
+* DB::Write does not hold global `mutex_` if this db instance does not need to switch wal and mem-table (#7516).
 * Removed support for reading Bloom filters using obsolete block-based filter format. (Support for writing such filters was dropped in 7.0.) For good read performance on old DBs using these filters, a full compaction is required.
 * Per KV checksum in write batch is verified before a write batch is written to WAL to detect any corruption to the write batch (#10114).
->>>>>>> f62c1e1e
 
 ## 7.3.0 (05/20/2022)
 ### Bug Fixes
