--- conflicted
+++ resolved
@@ -7,12 +7,9 @@
 ### Bug Fixes
 * Fixed a data race on `ColumnFamilyData::flush_reason` caused by concurrent flushes.
 * Fixed an issue in `Get` and `MultiGet` when user-defined timestamps is enabled in combination with BlobDB.
-<<<<<<< HEAD
-* Fixed `DisableManualCompaction()` and `CompactRangeOptions::canceled` to cancel compactions even when they are waiting on conflicting compactions to finish
-=======
 * Fixed some atypical behaviors for `LockWAL()` such as allowing concurrent/recursive use and not expecting `UnlockWAL()` after non-OK result. See API comments.
 * Fixed a feature interaction bug where for blobs `GetEntity` would expose the blob reference instead of the blob value.
->>>>>>> 753d4d50
+* Fixed `DisableManualCompaction()` and `CompactRangeOptions::canceled` to cancel compactions even when they are waiting on conflicting compactions to finish
 
 ### Feature Removal
 * Remove RocksDB Lite.
