# Rocksdb Change Log
## Unreleased
### Behavior Changes
* Disable delete triggered compaction (NewCompactOnDeletionCollectorFactory) in universal compaction mode and num_levels = 1 in order to avoid a corruption bug.

### Bug Fixes
* Fix consistency checking error swallowing in some cases when options.force_consistency_checks = true.
* Fix possible false NotFound status from batched MultiGet using index type kHashSearch.
* Fix corruption caused by enabling delete triggered compaction (NewCompactOnDeletionCollectorFactory) in universal compaction mode, along with parallel compactions. The bug can result in two parallel compactions picking the same input files, resulting in the DB resurrecting older and deleted versions of some keys.
* Fix a use-after-free bug in best-efforts recovery. column_family_memtables_ needs to point to valid ColumnFamilySet.
* Let best-efforts recovery ignore corrupted files during table loading.
<<<<<<< HEAD
* Fix abnormally large estimate from GetApproximateSizes when a range starts near the end of one SST file and near the beginning of another. Now GetApproximateSizes consistently and fairly includes the size of SST metadata in addition to data blocks, attributing metadata proportionally among the data blocks based on their size.
=======
* Fix corrupt key read from ingested file when iterator direction switches from reverse to forward at a key that is a prefix of another key in the same file. It is only possible in files with a non-zero global seqno.
>>>>>>> 038e02d8

### Public API Change
* Flush(..., column_family) may return Status::ColumnFamilyDropped() instead of Status::InvalidArgument() if column_family is dropped while processing the flush request.
* BlobDB now explicitly disallows using the default column family's storage directories as blob directory.
* DeleteRange now returns `Status::InvalidArgument` if the range's end key comes before its start key according to the user comparator. Previously the behavior was undefined.
* ldb now uses options.force_consistency_checks = true by default and "--disable_consistency_checks" is added to disable it.

### New Feature
* sst_dump to add a new --readahead_size argument. Users can specify read size when scanning the data. Sst_dump also tries to prefetch tail part of the SST files so usually some number of I/Os are saved there too.
* Generate file checksum in SstFileWriter if Options.file_checksum_gen_factory is set. The checksum and checksum function name are stored in ExternalSstFileInfo after the sst file write is finished.
* Add a value_size_soft_limit in read options which limits the cumulative value size of keys read in batches in MultiGet. Once the cumulative value size of found keys exceeds read_options.value_size_soft_limit, all the remaining keys are returned with status Abort without further finding their values. By default the value_size_soft_limit is std::numeric_limits<uint64_t>::max().

## 6.10 (5/2/2020)
### Bug Fixes
* Fix wrong result being read from ingested file. May happen when a key in the file happen to be prefix of another key also in the file. The issue can further cause more data corruption. The issue exists with rocksdb >= 5.0.0 since DB::IngestExternalFile() was introduced.
* Finish implementation of BlockBasedTableOptions::IndexType::kBinarySearchWithFirstKey. It's now ready for use. Significantly reduces read amplification in some setups, especially for iterator seeks.
* Fix a bug by updating CURRENT file so that it points to the correct MANIFEST file after best-efforts recovery.
* Fixed a bug where ColumnFamilyHandle objects were not cleaned up in case an error happened during BlobDB's open after the base DB had been opened.
* Fix a potential undefined behavior caused by trying to dereference nullable pointer (timestamp argument) in DB::MultiGet.
* Fix a bug caused by not including user timestamp in MultiGet LookupKey construction. This can lead to wrong query result since the trailing bytes of a user key, if not shorter than timestamp, will be mistaken for user timestamp.
* Fix a bug caused by using wrong compare function when sorting the input keys of MultiGet with timestamps.
* Upgraded version of bzip library (1.0.6 -> 1.0.8) used with RocksJava to address potential vulnerabilities if an attacker can manipulate compressed data saved and loaded by RocksDB (not normal). See issue #6703.

### Public API Change
* Add a ConfigOptions argument to the APIs dealing with converting options to and from strings and files.  The ConfigOptions is meant to replace some of the options (such as input_strings_escaped and ignore_unknown_options) and allow for more parameters to be passed in the future without changing the function signature.
* Add NewFileChecksumGenCrc32cFactory to the file checksum public API, such that the builtin Crc32c based file checksum generator factory can be used by applications.
* Add IsDirectory to Env and FS to indicate if a path is a directory.

### New Features
* Added support for pipelined & parallel compression optimization for `BlockBasedTableBuilder`. This optimization makes block building, block compression and block appending a pipeline, and uses multiple threads to accelerate block compression. Users can set `CompressionOptions::parallel_threads` greater than 1 to enable compression parallelism. This feature is experimental for now.
* Provide an allocator for memkind to be used with block cache. This is to work with memory technologies (Intel DCPMM is one such technology currently available) that require different libraries for allocation and management (such as PMDK and memkind). The high capacities available make it possible to provision large caches (up to several TBs in size) beyond what is achievable with DRAM.
* Option `max_background_flushes` can be set dynamically using DB::SetDBOptions().
* Added functionality in sst_dump tool to check the compressed file size for different compression levels and print the time spent on compressing files with each compression type. Added arguments `--compression_level_from` and `--compression_level_to` to report size of all compression levels and one compression_type must be specified with it so that it will report compressed sizes of one compression type with different levels.
* Added statistics for redundant insertions into block cache: rocksdb.block.cache.*add.redundant. (There is currently no coordination to ensure that only one thread loads a table block when many threads are trying to access that same table block.)

### Bug Fixes
* Fix a bug when making options.bottommost_compression, options.compression_opts and options.bottommost_compression_opts dynamically changeable: the modified values are not written to option files or returned back to users when being queried.
* Fix a bug where index key comparisons were unaccounted in `PerfContext::user_key_comparison_count` for lookups in files written with `format_version >= 3`.
* Fix many bloom.filter statistics not being updated in batch MultiGet.

### Performance Improvements
* Improve performance of batch MultiGet with partitioned filters, by sharing block cache lookups to applicable filter blocks.
* Reduced memory copies when fetching and uncompressing compressed blocks from sst files.

## 6.9.0 (03/29/2020)
### Behavior changes
* Since RocksDB 6.8, ttl-based FIFO compaction can drop a file whose oldest key becomes older than options.ttl while others have not. This fix reverts this and makes ttl-based FIFO compaction use the file's flush time as the criterion. This fix also requires that max_open_files = -1 and compaction_options_fifo.allow_compaction = false to function properly.

### Public API Change
* Fix spelling so that API now has correctly spelled transaction state name `COMMITTED`, while the old misspelled `COMMITED` is still available as an alias.
* Updated default format_version in BlockBasedTableOptions from 2 to 4. SST files generated with the new default can be read by RocksDB versions 5.16 and newer, and use more efficient encoding of keys in index blocks.
* A new parameter `CreateBackupOptions` is added to both `BackupEngine::CreateNewBackup` and `BackupEngine::CreateNewBackupWithMetadata`, you can decrease CPU priority of `BackupEngine`'s background threads by setting `decrease_background_thread_cpu_priority` and `background_thread_cpu_priority` in `CreateBackupOptions`.
* Updated the public API of SST file checksum. Introduce the FileChecksumGenFactory to create the FileChecksumGenerator for each SST file, such that the FileChecksumGenerator is not shared and it can be more general for checksum implementations. Changed the FileChecksumGenerator interface from Value, Extend, and GetChecksum to Update, Finalize, and GetChecksum. Finalize should be only called once after all data is processed to generate the final checksum. Temproal data should be maintained by the FileChecksumGenerator object itself and finally it can return the checksum string.

### Bug Fixes
* Fix a bug where range tombstone blocks in ingested files were cached incorrectly during ingestion. If range tombstones were read from those incorrectly cached blocks, the keys they covered would be exposed.
* Fix a data race that might cause crash when calling DB::GetCreationTimeOfOldestFile() by a small chance. The bug was introduced in 6.6 Release.
* Fix a bug where a boolean value optimize_filters_for_hits was for max threads when calling load table handles after a flush or compaction. The value is correct to 1. The bug should not cause user visible problems.
* Fix a bug which might crash the service when write buffer manager fails to insert the dummy handle to the block cache.

### Performance Improvements
* In CompactRange, for levels starting from 0, if the level does not have any file with any key falling in the specified range, the level is skipped. So instead of always compacting from level 0, the compaction starts from the first level with keys in the specified range until the last such level.
* Reduced memory copy when reading sst footer and blobdb in direct IO mode.
* When restarting a database with large numbers of sst files, large amount of CPU time is spent on getting logical block size of the sst files, which slows down the starting progress, this inefficiency is optimized away with an internal cache for the logical block sizes.

### New Features
* Basic support for user timestamp in iterator. Seek/SeekToFirst/Next and lower/upper bounds are supported. Reverse iteration is not supported. Merge is not considered.
* When file lock failure when the lock is held by the current process, return acquiring time and thread ID in the error message.
* Added a new option, best_efforts_recovery (default: false), to allow database to open in a db dir with missing table files. During best efforts recovery, missing table files are ignored, and database recovers to the most recent state without missing table file. Cross-column-family consistency is not guaranteed even if WAL is enabled.
* options.bottommost_compression, options.compression_opts and options.bottommost_compression_opts are now dynamically changeable.

## 6.8.0 (02/24/2020)
### Java API Changes
* Major breaking changes to Java comparators, toward standardizing on ByteBuffer for performant, locale-neutral operations on keys (#6252).
* Added overloads of common API methods using direct ByteBuffers for keys and values (#2283).

### Bug Fixes
* Fix incorrect results while block-based table uses kHashSearch, together with Prev()/SeekForPrev().
* Fix a bug that prevents opening a DB after two consecutive crash with TransactionDB, where the first crash recovers from a corrupted WAL with kPointInTimeRecovery but the second cannot.
* Fixed issue #6316 that can cause a corruption of the MANIFEST file in the middle when writing to it fails due to no disk space.
* Add DBOptions::skip_checking_sst_file_sizes_on_db_open. It disables potentially expensive checking of all sst file sizes in DB::Open().
* BlobDB now ignores trivially moved files when updating the mapping between blob files and SSTs. This should mitigate issue #6338 where out of order flush/compaction notifications could trigger an assertion with the earlier code.
* Batched MultiGet() ignores IO errors while reading data blocks, causing it to potentially continue looking for a key and returning stale results.
* `WriteBatchWithIndex::DeleteRange` returns `Status::NotSupported`. Previously it returned success even though reads on the batch did not account for range tombstones. The corresponding language bindings now cannot be used. In C, that includes `rocksdb_writebatch_wi_delete_range`, `rocksdb_writebatch_wi_delete_range_cf`, `rocksdb_writebatch_wi_delete_rangev`, and `rocksdb_writebatch_wi_delete_rangev_cf`. In Java, that includes `WriteBatchWithIndex::deleteRange`.
* Assign new MANIFEST file number when caller tries to create a new MANIFEST by calling LogAndApply(..., new_descriptor_log=true). This bug can cause MANIFEST being overwritten during recovery if options.write_dbid_to_manifest = true and there are WAL file(s).

### Performance Improvements
* Perfom readahead when reading from option files. Inside DB, options.log_readahead_size will be used as the readahead size. In other cases, a default 512KB is used.

### Public API Change
* The BlobDB garbage collector now emits the statistics `BLOB_DB_GC_NUM_FILES` (number of blob files obsoleted during GC), `BLOB_DB_GC_NUM_NEW_FILES` (number of new blob files generated during GC), `BLOB_DB_GC_FAILURES` (number of failed GC passes), `BLOB_DB_GC_NUM_KEYS_RELOCATED` (number of blobs relocated during GC), and `BLOB_DB_GC_BYTES_RELOCATED` (total size of blobs relocated during GC). On the other hand, the following statistics, which are not relevant for the new GC implementation, are now deprecated: `BLOB_DB_GC_NUM_KEYS_OVERWRITTEN`, `BLOB_DB_GC_NUM_KEYS_EXPIRED`, `BLOB_DB_GC_BYTES_OVERWRITTEN`, `BLOB_DB_GC_BYTES_EXPIRED`, and `BLOB_DB_GC_MICROS`.
* Disable recycle_log_file_num when an inconsistent recovery modes are requested: kPointInTimeRecovery and kAbsoluteConsistency

### New Features
* Added the checksum for each SST file generated by Flush or Compaction. Added sst_file_checksum_func to Options such that user can plugin their own SST file checksum function via override the FileChecksumFunc class. If user does not set the sst_file_checksum_func, SST file checksum calculation will not be enabled. The checksum information inlcuding uint32_t checksum value and a checksum function name (string). The checksum information is stored in FileMetadata in version store and also logged to MANIFEST. A new tool is added to LDB such that user can dump out a list of file checksum information from MANIFEST (stored in an unordered_map).
* `db_bench` now supports `value_size_distribution_type`, `value_size_min`, `value_size_max` options for generating random variable sized value. Added `blob_db_compression_type` option for BlobDB to enable blob compression.
* Replace RocksDB namespace "rocksdb" with flag "ROCKSDB_NAMESPACE" which if is not defined, defined as "rocksdb" in header file rocksdb_namespace.h.

## 6.7.0 (01/21/2020)
### Public API Change
* Added a rocksdb::FileSystem class in include/rocksdb/file_system.h to encapsulate file creation/read/write operations, and an option DBOptions::file_system to allow a user to pass in an instance of rocksdb::FileSystem. If its a non-null value, this will take precendence over DBOptions::env for file operations. A new API rocksdb::FileSystem::Default() returns a platform default object. The DBOptions::env option and Env::Default() API will continue to be used for threading and other OS related functions, and where DBOptions::file_system is not specified, for file operations. For storage developers who are accustomed to rocksdb::Env, the interface in rocksdb::FileSystem is new and will probably undergo some changes as more storage systems are ported to it from rocksdb::Env. As of now, no env other than Posix has been ported to the new interface.
* A new rocksdb::NewSstFileManager() API that allows the caller to pass in separate Env and FileSystem objects.
* Changed Java API for RocksDB.keyMayExist functions to use Holder<byte[]> instead of StringBuilder, so that retrieved values need not decode to Strings.
* A new `OptimisticTransactionDBOptions` Option that allows users to configure occ validation policy. The default policy changes from kValidateSerial to kValidateParallel to reduce mutex contention.

### Bug Fixes
* Fix a bug that can cause unnecessary bg thread to be scheduled(#6104).
* Fix crash caused by concurrent CF iterations and drops(#6147).
* Fix a race condition for cfd->log_number_ between manifest switch and memtable switch (PR 6249) when number of column families is greater than 1.
* Fix a bug on fractional cascading index when multiple files at the same level contain the same smallest user key, and those user keys are for merge operands. In this case, Get() the exact key may miss some merge operands.
* Delcare kHashSearch index type feature-incompatible with index_block_restart_interval larger than 1.
* Fixed an issue where the thread pools were not resized upon setting `max_background_jobs` dynamically through the `SetDBOptions` interface.
* Fix a bug that can cause write threads to hang when a slowdown/stall happens and there is a mix of writers with WriteOptions::no_slowdown set/unset.
* Fixed an issue where an incorrect "number of input records" value was used to compute the "records dropped" statistics for compactions.
* Fix a regression bug that causes segfault when hash is used, max_open_files != -1 and total order seek is used and switched back.

### New Features
* It is now possible to enable periodic compactions for the base DB when using BlobDB.
* BlobDB now garbage collects non-TTL blobs when `enable_garbage_collection` is set to `true` in `BlobDBOptions`. Garbage collection is performed during compaction: any valid blobs located in the oldest N files (where N is the number of non-TTL blob files multiplied by the value of `BlobDBOptions::garbage_collection_cutoff`) encountered during compaction get relocated to new blob files, and old blob files are dropped once they are no longer needed. Note: we recommend enabling periodic compactions for the base DB when using this feature to deal with the case when some old blob files are kept alive by SSTs that otherwise do not get picked for compaction.
* `db_bench` now supports the `garbage_collection_cutoff` option for BlobDB.
* Introduce ReadOptions.auto_prefix_mode. When set to true, iterator will return the same result as total order seek, but may choose to use prefix seek internally based on seek key and iterator upper bound.
* MultiGet() can use IO Uring to parallelize read from the same SST file. This featuer is by default disabled. It can be enabled with environment variable ROCKSDB_USE_IO_URING.

## 6.6.2 (01/13/2020)
### Bug Fixes
* Fixed a bug where non-L0 compaction input files were not considered to compute the `creation_time` of new compaction outputs.

## 6.6.1 (01/02/2020)
### Bug Fixes
* Fix a bug in WriteBatchWithIndex::MultiGetFromBatchAndDB, which is called by Transaction::MultiGet, that causes due to stale pointer access when the number of keys is > 32
* Fixed two performance issues related to memtable history trimming. First, a new SuperVersion is now created only if some memtables were actually trimmed. Second, trimming is only scheduled if there is at least one flushed memtable that is kept in memory for the purposes of transaction conflict checking.
* BlobDB no longer updates the SST to blob file mapping upon failed compactions.
* Fix a bug in which a snapshot read through an iterator could be affected by a DeleteRange after the snapshot (#6062).
* Fixed a bug where BlobDB was comparing the `ColumnFamilyHandle` pointers themselves instead of only the column family IDs when checking whether an API call uses the default column family or not.
* Delete superversions in BackgroundCallPurge.
* Fix use-after-free and double-deleting files in BackgroundCallPurge().

## 6.6.0 (11/25/2019)
### Bug Fixes
* Fix data corruption caused by output of intra-L0 compaction on ingested file not being placed in correct order in L0.
* Fix a data race between Version::GetColumnFamilyMetaData() and Compaction::MarkFilesBeingCompacted() for access to being_compacted (#6056). The current fix acquires the db mutex during Version::GetColumnFamilyMetaData(), which may cause regression.
* Fix a bug in DBIter that is_blob_ state isn't updated when iterating backward using seek.
* Fix a bug when format_version=3, partitioned filters, and prefix search are used in conjunction. The bug could result into Seek::(prefix) returning NotFound for an existing prefix.
* Revert the feature "Merging iterator to avoid child iterator reseek for some cases (#5286)" since it might cause strong results when reseek happens with a different iterator upper bound.
* Fix a bug causing a crash during ingest external file when background compaction cause severe error (file not found).
* Fix a bug when partitioned filters and prefix search are used in conjunction, ::SeekForPrev could return invalid for an existing prefix. ::SeekForPrev might be called by the user, or internally on ::Prev, or within ::Seek if the return value involves Delete or a Merge operand.
* Fix OnFlushCompleted fired before flush result persisted in MANIFEST when there's concurrent flush job. The bug exists since OnFlushCompleted was introduced in rocksdb 3.8.
* Fixed an sst_dump crash on some plain table SST files.
* Fixed a memory leak in some error cases of opening plain table SST files.
* Fix a bug when a crash happens while calling WriteLevel0TableForRecovery for multiple column families, leading to a column family's log number greater than the first corrutped log number when the DB is being opened in PointInTime recovery mode during next recovery attempt (#5856).

### New Features
* Universal compaction to support options.periodic_compaction_seconds. A full compaction will be triggered if any file is over the threshold.
* `GetLiveFilesMetaData` and `GetColumnFamilyMetaData` now expose the file number of SST files as well as the oldest blob file referenced by each SST.
* A batched MultiGet API (DB::MultiGet()) that supports retrieving keys from multiple column families.
* Full and partitioned filters in the block-based table use an improved Bloom filter implementation, enabled with format_version 5 (or above) because previous releases cannot read this filter. This replacement is faster and more accurate, especially for high bits per key or millions of keys in a single (full) filter. For example, the new Bloom filter has the same false positive rate at 9.55 bits per key as the old one at 10 bits per key, and a lower false positive rate at 16 bits per key than the old one at 100 bits per key.
* Added AVX2 instructions to USE_SSE builds to accelerate the new Bloom filter and XXH3-based hash function on compatible x86_64 platforms (Haswell and later, ~2014).
* Support options.ttl or options.periodic_compaction_seconds with options.max_open_files = -1. File's oldest ancester time and file creation time will be written to manifest. If it is availalbe, this information will be used instead of creation_time and file_creation_time in table properties.
* Setting options.ttl for universal compaction now has the same meaning as setting periodic_compaction_seconds.
* SstFileMetaData also returns file creation time and oldest ancester time.
* The `sst_dump` command line tool `recompress` command now displays how many blocks were compressed and how many were not, in particular how many were not compressed because the compression ratio was not met (12.5% threshold for GoodCompressionRatio), as seen in the `number.block.not_compressed` counter stat since version 6.0.0.
* The block cache usage is now takes into account the overhead of metadata per each entry. This results into more accurate management of memory. A side-effect of this feature is that less items are fit into the block cache of the same size, which would result to higher cache miss rates. This can be remedied by increasing the block cache size or passing kDontChargeCacheMetadata to its constuctor to restore the old behavior.
* When using BlobDB, a mapping is maintained and persisted in the MANIFEST between each SST file and the oldest non-TTL blob file it references.
* `db_bench` now supports and by default issues non-TTL Puts to BlobDB. TTL Puts can be enabled by specifying a non-zero value for the `blob_db_max_ttl_range` command line parameter explicitly.
* `sst_dump` now supports printing BlobDB blob indexes in a human-readable format. This can be enabled by specifying the `decode_blob_index` flag on the command line.
* A number of new information elements are now exposed through the EventListener interface. For flushes, the file numbers of the new SST file and the oldest blob file referenced by the SST are propagated. For compactions, the level, file number, and the oldest blob file referenced are passed to the client for each compaction input and output file.

### Public API Change
* RocksDB release 4.1 or older will not be able to open DB generated by the new release. 4.2 was released on Feb 23, 2016.
* TTL Compactions in Level compaction style now initiate successive cascading compactions on a key range so that it reaches the bottom level quickly on TTL expiry. `creation_time` table property for compaction output files is now set to the minimum of the creation times of all compaction inputs.
* With FIFO compaction style, options.periodic_compaction_seconds will have the same meaning as options.ttl. Whichever stricter will be used. With the default options.periodic_compaction_seconds value with options.ttl's default of 0, RocksDB will give a default of 30 days.
* Added an API GetCreationTimeOfOldestFile(uint64_t* creation_time) to get the file_creation_time of the oldest SST file in the DB.
* FilterPolicy now exposes additional API to make it possible to choose filter configurations based on context, such as table level and compaction style. See `LevelAndStyleCustomFilterPolicy` in db_bloom_filter_test.cc. While most existing custom implementations of FilterPolicy should continue to work as before, those wrapping the return of NewBloomFilterPolicy will require overriding new function `GetBuilderWithContext()`, because calling `GetFilterBitsBuilder()` on the FilterPolicy returned by NewBloomFilterPolicy is no longer supported.
* An unlikely usage of FilterPolicy is no longer supported. Calling GetFilterBitsBuilder() on the FilterPolicy returned by NewBloomFilterPolicy will now cause an assertion violation in debug builds, because RocksDB has internally migrated to a more elaborate interface that is expected to evolve further. Custom implementations of FilterPolicy should work as before, except those wrapping the return of NewBloomFilterPolicy, which will require a new override of a protected function in FilterPolicy.
* NewBloomFilterPolicy now takes bits_per_key as a double instead of an int. This permits finer control over the memory vs. accuracy trade-off in the new Bloom filter implementation and should not change source code compatibility.
* The option BackupableDBOptions::max_valid_backups_to_open is now only used when opening BackupEngineReadOnly. When opening a read/write BackupEngine, anything but the default value logs a warning and is treated as the default. This change ensures that backup deletion has proper accounting of shared files to ensure they are deleted when no longer referenced by a backup.
* Deprecate `snap_refresh_nanos` option.
* Added DisableManualCompaction/EnableManualCompaction to stop and resume manual compaction.
* Add TryCatchUpWithPrimary() to StackableDB in non-LITE mode.
* Add a new Env::LoadEnv() overloaded function to return a shared_ptr to Env.
* Flush sets file name to "(nil)" for OnTableFileCreationCompleted() if the flush does not produce any L0. This can happen if the file is empty thus delete by RocksDB.

### Default Option Changes
* Changed the default value of periodic_compaction_seconds to `UINT64_MAX - 1` which allows RocksDB to auto-tune periodic compaction scheduling. When using the default value, periodic compactions are now auto-enabled if a compaction filter is used. A value of `0` will turn off the feature completely.
* Changed the default value of ttl to `UINT64_MAX - 1` which allows RocksDB to auto-tune ttl value. When using the default value, TTL will be auto-enabled to 30 days, when the feature is supported. To revert the old behavior, you can explicitly set it to 0.

### Performance Improvements
* For 64-bit hashing, RocksDB is standardizing on a slightly modified preview version of XXH3. This function is now used for many non-persisted hashes, along with fastrange64() in place of the modulus operator, and some benchmarks show a slight improvement.
* Level iterator to invlidate the iterator more often in prefix seek and the level is filtered out by prefix bloom.

## 6.5.2 (11/15/2019)
### Bug Fixes
* Fix a assertion failure in MultiGet() when BlockBasedTableOptions::no_block_cache is true and there is no compressed block cache
* Fix a buffer overrun problem in BlockBasedTable::MultiGet() when compression is enabled and no compressed block cache is configured.
* If a call to BackupEngine::PurgeOldBackups or BackupEngine::DeleteBackup suffered a crash, power failure, or I/O error, files could be left over from old backups that could only be purged with a call to GarbageCollect. Any call to PurgeOldBackups, DeleteBackup, or GarbageCollect should now suffice to purge such files.

## 6.5.1 (10/16/2019)
### Bug Fixes
* Revert the feature "Merging iterator to avoid child iterator reseek for some cases (#5286)" since it might cause strange results when reseek happens with a different iterator upper bound.
* Fix a bug in BlockBasedTableIterator that might return incorrect results when reseek happens with a different iterator upper bound.
* Fix a bug when partitioned filters and prefix search are used in conjunction, ::SeekForPrev could return invalid for an existing prefix. ::SeekForPrev might be called by the user, or internally on ::Prev, or within ::Seek if the return value involves Delete or a Merge operand.

## 6.5.0 (9/13/2019)
### Bug Fixes
* Fixed a number of data races in BlobDB.
* Fix a bug where the compaction snapshot refresh feature is not disabled as advertised when `snap_refresh_nanos` is set to 0..
* Fix bloom filter lookups by the MultiGet batching API when BlockBasedTableOptions::whole_key_filtering is false, by checking that a key is in the perfix_extractor domain and extracting the prefix before looking up.
* Fix a bug in file ingestion caused by incorrect file number allocation when the number of column families involved in the ingestion exceeds 2.

### New Features
* Introduced DBOptions::max_write_batch_group_size_bytes to configure maximum limit on number of bytes that are written in a single batch of WAL or memtable write. It is followed when the leader write size is larger than 1/8 of this limit.
* VerifyChecksum() by default will issue readahead. Allow ReadOptions to be passed in to those functions to override the readhead size. For checksum verifying before external SST file ingestion, a new option IngestExternalFileOptions.verify_checksums_readahead_size, is added for this readahead setting.
* When user uses options.force_consistency_check in RocksDb, instead of crashing the process, we now pass the error back to the users without killing the process.
* Add an option `memtable_insert_hint_per_batch` to WriteOptions. If it is true, each WriteBatch will maintain its own insert hints for each memtable in concurrent write. See include/rocksdb/options.h for more details.

### Public API Change
* Added max_write_buffer_size_to_maintain option to better control memory usage of immutable memtables.
* Added a lightweight API GetCurrentWalFile() to get last live WAL filename and size. Meant to be used as a helper for backup/restore tooling in a larger ecosystem such as MySQL with a MyRocks storage engine.
* The MemTable Bloom filter, when enabled, now always uses cache locality. Options::bloom_locality now only affects the PlainTable SST format.

### Performance Improvements
* Improve the speed of the MemTable Bloom filter, reducing the write overhead of enabling it by 1/3 to 1/2, with similar benefit to read performance.

## 6.4.0 (7/30/2019)
### Default Option Change
* LRUCacheOptions.high_pri_pool_ratio is set to 0.5 (previously 0.0) by default, which means that by default midpoint insertion is enabled. The same change is made for the default value of high_pri_pool_ratio argument in NewLRUCache(). When block cache is not explicitly created, the small block cache created by BlockBasedTable will still has this option to be 0.0.
* Change BlockBasedTableOptions.cache_index_and_filter_blocks_with_high_priority's default value from false to true.

### Public API Change
* Filter and compression dictionary blocks are now handled similarly to data blocks with regards to the block cache: instead of storing objects in the cache, only the blocks themselves are cached. In addition, filter and compression dictionary blocks (as well as filter partitions) no longer get evicted from the cache when a table is closed.
* Due to the above refactoring, block cache eviction statistics for filter and compression dictionary blocks are temporarily broken. We plan to reintroduce them in a later phase.
* The semantics of the per-block-type block read counts in the performance context now match those of the generic block_read_count.
* Errors related to the retrieval of the compression dictionary are now propagated to the user.
* db_bench adds a "benchmark" stats_history, which prints out the whole stats history.
* Overload GetAllKeyVersions() to support non-default column family.
* Added new APIs ExportColumnFamily() and CreateColumnFamilyWithImport() to support export and import of a Column Family. https://github.com/facebook/rocksdb/issues/3469
* ldb sometimes uses a string-append merge operator if no merge operator is passed in. This is to allow users to print keys from a DB with a merge operator.
* Replaces old Registra with ObjectRegistry to allow user to create custom object from string, also add LoadEnv() to Env.
* Added new overload of GetApproximateSizes which gets SizeApproximationOptions object and returns a Status. The older overloads are redirecting their calls to this new method and no longer assert if the include_flags doesn't have either of INCLUDE_MEMTABLES or INCLUDE_FILES bits set. It's recommended to use the new method only, as it is more type safe and returns a meaningful status in case of errors.
* LDBCommandRunner::RunCommand() to return the status code as an integer, rather than call exit() using the code.

### New Features
* Add argument `--secondary_path` to ldb to open the database as the secondary instance. This would keep the original DB intact.
* Compression dictionary blocks are now prefetched and pinned in the cache (based on the customer's settings) the same way as index and filter blocks.
* Added DBOptions::log_readahead_size which specifies the number of bytes to prefetch when reading the log. This is mostly useful for reading a remotely located log, as it can save the number of round-trips. If 0 (default), then the prefetching is disabled.
* Added new option in SizeApproximationOptions used with DB::GetApproximateSizes. When approximating the files total size that is used to store a keys range, allow approximation with an error margin of up to total_files_size * files_size_error_margin. This allows to take some shortcuts in files size approximation, resulting in better performance, while guaranteeing the resulting error is within a reasonable margin.
* Support loading custom objects in unit tests. In the affected unit tests, RocksDB will create custom Env objects based on environment variable TEST_ENV_URI. Users need to make sure custom object types are properly registered. For example, a static library should expose a `RegisterCustomObjects` function. By linking the unit test binary with the static library, the unit test can execute this function.

### Performance Improvements
* Reduce iterator key comparison for upper/lower bound check.
* Improve performance of row_cache: make reads with newer snapshots than data in an SST file share the same cache key, except in some transaction cases.
* The compression dictionary is no longer copied to a new object upon retrieval.

### Bug Fixes
* Fix ingested file and directory not being fsync.
* Return TryAgain status in place of Corruption when new tail is not visible to TransactionLogIterator.
* Fixed a regression where the fill_cache read option also affected index blocks.
* Fixed an issue where using cache_index_and_filter_blocks==false affected partitions of partitioned indexes/filters as well.

## 6.3.2 (8/15/2019)
### Public API Change
* The semantics of the per-block-type block read counts in the performance context now match those of the generic block_read_count.

### Bug Fixes
* Fixed a regression where the fill_cache read option also affected index blocks.
* Fixed an issue where using cache_index_and_filter_blocks==false affected partitions of partitioned indexes as well.

## 6.3.1 (7/24/2019)
### Bug Fixes
* Fix auto rolling bug introduced in 6.3.0, which causes segfault if log file creation fails.

## 6.3.0 (6/18/2019)
### Public API Change
* Now DB::Close() will return Aborted() error when there is unreleased snapshot. Users can retry after all snapshots are released.
* Index blocks are now handled similarly to data blocks with regards to the block cache: instead of storing objects in the cache, only the blocks themselves are cached. In addition, index blocks no longer get evicted from the cache when a table is closed, can now use the compressed block cache (if any), and can be shared among multiple table readers.
* Partitions of partitioned indexes no longer affect the read amplification statistics.
* Due to the above refactoring, block cache eviction statistics for indexes are temporarily broken. We plan to reintroduce them in a later phase.
* options.keep_log_file_num will be enforced strictly all the time. File names of all log files will be tracked, which may take significantly amount of memory if options.keep_log_file_num is large and either of options.max_log_file_size or options.log_file_time_to_roll is set.
* Add initial support for Get/Put with user timestamps. Users can specify timestamps via ReadOptions and WriteOptions when calling DB::Get and DB::Put.
* Accessing a partition of a partitioned filter or index through a pinned reference is no longer considered a cache hit.
* Add C bindings for secondary instance, i.e. DBImplSecondary.
* Rate limited deletion of WALs is only enabled if DBOptions::wal_dir is not set, or explicitly set to db_name passed to DB::Open and DBOptions::db_paths is empty, or same as db_paths[0].path

### New Features
* Add an option `snap_refresh_nanos` (default to 0) to periodically refresh the snapshot list in compaction jobs. Assign to 0 to disable the feature.
* Add an option `unordered_write` which trades snapshot guarantees with higher write throughput. When used with WRITE_PREPARED transactions with two_write_queues=true, it offers higher throughput with however no compromise on guarantees.
* Allow DBImplSecondary to remove memtables with obsolete data after replaying MANIFEST and WAL.
* Add an option `failed_move_fall_back_to_copy` (default is true) for external SST ingestion. When `move_files` is true and hard link fails, ingestion falls back to copy if `failed_move_fall_back_to_copy` is true. Otherwise, ingestion reports an error.
* Add command `list_file_range_deletes` in ldb, which prints out tombstones in SST files.

### Performance Improvements
* Reduce binary search when iterator reseek into the same data block.
* DBIter::Next() can skip user key checking if previous entry's seqnum is 0.
* Merging iterator to avoid child iterator reseek for some cases
* Log Writer will flush after finishing the whole record, rather than a fragment.
* Lower MultiGet batching API latency by reading data blocks from disk in parallel

### General Improvements
* Added new status code kColumnFamilyDropped to distinguish between Column Family Dropped and DB Shutdown in progress.
* Improve ColumnFamilyOptions validation when creating a new column family.

### Bug Fixes
* Fix a bug in WAL replay of secondary instance by skipping write batches with older sequence numbers than the current last sequence number.
* Fix flush's/compaction's merge processing logic which allowed `Put`s covered by range tombstones to reappear. Note `Put`s may exist even if the user only ever called `Merge()` due to an internal conversion during compaction to the bottommost level.
* Fix/improve memtable earliest sequence assignment and WAL replay so that WAL entries of unflushed column families will not be skipped after replaying the MANIFEST and increasing db sequence due to another flushed/compacted column family.
* Fix a bug caused by secondary not skipping the beginning of new MANIFEST.
* On DB open, delete WAL trash files left behind in wal_dir

## 6.2.0 (4/30/2019)
### New Features
* Add an option `strict_bytes_per_sync` that causes a file-writing thread to block rather than exceed the limit on bytes pending writeback specified by `bytes_per_sync` or `wal_bytes_per_sync`.
* Improve range scan performance by avoiding per-key upper bound check in BlockBasedTableIterator.
* Introduce Periodic Compaction for Level style compaction. Files are re-compacted periodically and put in the same level.
* Block-based table index now contains exact highest key in the file, rather than an upper bound. This may improve Get() and iterator Seek() performance in some situations, especially when direct IO is enabled and block cache is disabled. A setting BlockBasedTableOptions::index_shortening is introduced to control this behavior. Set it to kShortenSeparatorsAndSuccessor to get the old behavior.
* When reading from option file/string/map, customized envs can be filled according to object registry.
* Improve range scan performance when using explicit user readahead by not creating new table readers for every iterator.
* Add index type BlockBasedTableOptions::IndexType::kBinarySearchWithFirstKey. It significantly reduces read amplification in some setups, especially for iterator seeks. It's not fully implemented yet: IO errors are not handled right.

### Public API Change
* Change the behavior of OptimizeForPointLookup(): move away from hash-based block-based-table index, and use whole key memtable filtering.
* Change the behavior of OptimizeForSmallDb(): use a 16MB block cache, put index and filter blocks into it, and cost the memtable size to it. DBOptions.OptimizeForSmallDb() and ColumnFamilyOptions.OptimizeForSmallDb() start to take an optional cache object.
* Added BottommostLevelCompaction::kForceOptimized to avoid double compacting newly compacted files in the bottommost level compaction of manual compaction. Note this option may prohibit the manual compaction to produce a single file in the bottommost level.

### Bug Fixes
* Adjust WriteBufferManager's dummy entry size to block cache from 1MB to 256KB.
* Fix a race condition between WritePrepared::Get and ::Put with duplicate keys.
* Fix crash when memtable prefix bloom is enabled and read/write a key out of domain of prefix extractor.
* Close a WAL file before another thread deletes it.
* Fix an assertion failure `IsFlushPending() == true` caused by one bg thread releasing the db mutex in ~ColumnFamilyData and another thread clearing `flush_requested_` flag.

## 6.1.1 (4/9/2019)
### New Features
* When reading from option file/string/map, customized comparators and/or merge operators can be filled according to object registry.

### Public API Change

### Bug Fixes
* Fix a bug in 2PC where a sequence of txn prepare, memtable flush, and crash could result in losing the prepared transaction.
* Fix a bug in Encryption Env which could cause encrypted files to be read beyond file boundaries.

## 6.1.0 (3/27/2019)
### New Features
* Introduce two more stats levels, kExceptHistogramOrTimers and kExceptTimers.
* Added a feature to perform data-block sampling for compressibility, and report stats to user.
* Add support for trace filtering.
* Add DBOptions.avoid_unnecessary_blocking_io. If true, we avoid file deletion when destroying ColumnFamilyHandle and Iterator. Instead, a job is scheduled to delete the files in background.

### Public API Change
* Remove bundled fbson library.
* statistics.stats_level_ becomes atomic. It is preferred to use statistics.set_stats_level() and statistics.get_stats_level() to access it.
* Introduce a new IOError subcode, PathNotFound, to indicate trying to open a nonexistent file or directory for read.
* Add initial support for multiple db instances sharing the same data in single-writer, multi-reader mode.
* Removed some "using std::xxx" from public headers.

### Bug Fixes
* Fix JEMALLOC_CXX_THROW macro missing from older Jemalloc versions, causing build failures on some platforms.
* Fix SstFileReader not able to open file ingested with write_glbal_seqno=true.

## 6.0.0 (2/19/2019)
### New Features
* Enabled checkpoint on readonly db (DBImplReadOnly).
* Make DB ignore dropped column families while committing results of atomic flush.
* RocksDB may choose to preopen some files even if options.max_open_files != -1. This may make DB open slightly longer.
* For users of dictionary compression with ZSTD v0.7.0+, we now reuse the same digested dictionary when compressing each of an SST file's data blocks for faster compression speeds.
* For all users of dictionary compression who set `cache_index_and_filter_blocks == true`, we now store dictionary data used for decompression in the block cache for better control over memory usage. For users of ZSTD v1.1.4+ who compile with -DZSTD_STATIC_LINKING_ONLY, this includes a digested dictionary, which is used to increase decompression speed.
* Add support for block checksums verification for external SST files before ingestion.
* Introduce stats history which periodically saves Statistics snapshots and added `GetStatsHistory` API to retrieve these snapshots.
* Add a place holder in manifest which indicate a record from future that can be safely ignored.
* Add support for trace sampling.
* Enable properties block checksum verification for block-based tables.
* For all users of dictionary compression, we now generate a separate dictionary for compressing each bottom-level SST file. Previously we reused a single dictionary for a whole compaction to bottom level. The new approach achieves better compression ratios; however, it uses more memory and CPU for buffering/sampling data blocks and training dictionaries.
* Add whole key bloom filter support in memtable.
* Files written by `SstFileWriter` will now use dictionary compression if it is configured in the file writer's `CompressionOptions`.

### Public API Change
* Disallow CompactionFilter::IgnoreSnapshots() = false, because it is not very useful and the behavior is confusing. The filter will filter everything if there is no snapshot declared by the time the compaction starts. However, users can define a snapshot after the compaction starts and before it finishes and this new snapshot won't be repeatable, because after the compaction finishes, some keys may be dropped.
* CompactionPri = kMinOverlappingRatio also uses compensated file size, which boosts file with lots of tombstones to be compacted first.
* Transaction::GetForUpdate is extended with a do_validate parameter with default value of true. If false it skips validating the snapshot before doing the read. Similarly ::Merge, ::Put, ::Delete, and ::SingleDelete are extended with assume_tracked with default value of false. If true it indicates that call is assumed to be after a ::GetForUpdate.
* `TableProperties::num_entries` and `TableProperties::num_deletions` now also account for number of range tombstones.
* Remove geodb, spatial_db, document_db, json_document, date_tiered_db, and redis_lists.
* With "ldb ----try_load_options", when wal_dir specified by the option file doesn't exist, ignore it.
* Change time resolution in FileOperationInfo.
* Deleting Blob files also go through SStFileManager.
* Remove CuckooHash memtable.
* The counter stat `number.block.not_compressed` now also counts blocks not compressed due to poor compression ratio.
* Remove ttl option from `CompactionOptionsFIFO`. The option has been deprecated and ttl in `ColumnFamilyOptions` is used instead.
* Support SST file ingestion across multiple column families via DB::IngestExternalFiles. See the function's comment about atomicity.
* Remove Lua compaction filter.

### Bug Fixes
* Fix a deadlock caused by compaction and file ingestion waiting for each other in the event of write stalls.
* Fix a memory leak when files with range tombstones are read in mmap mode and block cache is enabled
* Fix handling of corrupt range tombstone blocks such that corruptions cannot cause deleted keys to reappear
* Lock free MultiGet
* Fix incorrect `NotFound` point lookup result when querying the endpoint of a file that has been extended by a range tombstone.
* Fix with pipelined write, write leaders's callback failure lead to the whole write group fail.

### Change Default Options
* Change options.compaction_pri's default to kMinOverlappingRatio

## 5.18.0 (11/30/2018)
### New Features
* Introduced `JemallocNodumpAllocator` memory allocator. When being use, block cache will be excluded from core dump.
* Introduced `PerfContextByLevel` as part of `PerfContext` which allows storing perf context at each level. Also replaced `__thread` with `thread_local` keyword for perf_context. Added per-level perf context for bloom filter and `Get` query.
* With level_compaction_dynamic_level_bytes = true, level multiplier may be adjusted automatically when Level 0 to 1 compaction is lagged behind.
* Introduced DB option `atomic_flush`. If true, RocksDB supports flushing multiple column families and atomically committing the result to MANIFEST. Useful when WAL is disabled.
* Added `num_deletions` and `num_merge_operands` members to `TableProperties`.
* Added "rocksdb.min-obsolete-sst-number-to-keep" DB property that reports the lower bound on SST file numbers that are being kept from deletion, even if the SSTs are obsolete.
* Add xxhash64 checksum support
* Introduced `MemoryAllocator`, which lets the user specify custom memory allocator for block based table.
* Improved `DeleteRange` to prevent read performance degradation. The feature is no longer marked as experimental.

### Public API Change
* `DBOptions::use_direct_reads` now affects reads issued by `BackupEngine` on the database's SSTs.
* `NO_ITERATORS` is divided into two counters `NO_ITERATOR_CREATED` and `NO_ITERATOR_DELETE`. Both of them are only increasing now, just as other counters.

### Bug Fixes
* Fix corner case where a write group leader blocked due to write stall blocks other writers in queue with WriteOptions::no_slowdown set.
* Fix in-memory range tombstone truncation to avoid erroneously covering newer keys at a lower level, and include range tombstones in compacted files whose largest key is the range tombstone's start key.
* Properly set the stop key for a truncated manual CompactRange
* Fix slow flush/compaction when DB contains many snapshots. The problem became noticeable to us in DBs with 100,000+ snapshots, though it will affect others at different thresholds.
* Fix the bug that WriteBatchWithIndex's SeekForPrev() doesn't see the entries with the same key.
* Fix the bug where user comparator was sometimes fed with InternalKey instead of the user key. The bug manifests when during GenerateBottommostFiles.
* Fix a bug in WritePrepared txns where if the number of old snapshots goes beyond the snapshot cache size (128 default) the rest will not be checked when evicting a commit entry from the commit cache.
* Fixed Get correctness bug in the presence of range tombstones where merge operands covered by a range tombstone always result in NotFound.
* Start populating `NO_FILE_CLOSES` ticker statistic, which was always zero previously.
* The default value of NewBloomFilterPolicy()'s argument use_block_based_builder is changed to false. Note that this new default may cause large temp memory usage when building very large SST files.

## 5.17.0 (10/05/2018)
### Public API Change
* `OnTableFileCreated` will now be called for empty files generated during compaction. In that case, `TableFileCreationInfo::file_path` will be "(nil)" and `TableFileCreationInfo::file_size` will be zero.
* Add `FlushOptions::allow_write_stall`, which controls whether Flush calls start working immediately, even if it causes user writes to stall, or will wait until flush can be performed without causing write stall (similar to `CompactRangeOptions::allow_write_stall`). Note that the default value is false, meaning we add delay to Flush calls until stalling can be avoided when possible. This is behavior change compared to previous RocksDB versions, where Flush calls didn't check if they might cause stall or not.
* Application using PessimisticTransactionDB is expected to rollback/commit recovered transactions before starting new ones. This assumption is used to skip concurrency control during recovery.
* Expose column family id to `OnCompactionCompleted`.

### New Features
* TransactionOptions::skip_concurrency_control allows pessimistic transactions to skip the overhead of concurrency control. Could be used for optimizing certain transactions or during recovery.

### Bug Fixes
* Avoid creating empty SSTs and subsequently deleting them in certain cases during compaction.
* Sync CURRENT file contents during checkpoint.

## 5.16.3 (10/1/2018)
### Bug Fixes
* Fix crash caused when `CompactFiles` run with `CompactionOptions::compression == CompressionType::kDisableCompressionOption`. Now that setting causes the compression type to be chosen according to the column family-wide compression options.

## 5.16.2 (9/21/2018)
### Bug Fixes
* Fix bug in partition filters with format_version=4.

## 5.16.1 (9/17/2018)
### Bug Fixes
* Remove trace_analyzer_tool from rocksdb_lib target in TARGETS file.
* Fix RocksDB Java build and tests.
* Remove sync point in Block destructor.

## 5.16.0 (8/21/2018)
### Public API Change
* The merge operands are passed to `MergeOperator::ShouldMerge` in the reversed order relative to how they were merged (passed to FullMerge or FullMergeV2) for performance reasons
* GetAllKeyVersions() to take an extra argument of `max_num_ikeys`.
* Using ZSTD dictionary trainer (i.e., setting `CompressionOptions::zstd_max_train_bytes` to a nonzero value) now requires ZSTD version 1.1.3 or later.

### New Features
* Changes the format of index blocks by delta encoding the index values, which are the block handles. This saves the encoding of BlockHandle::offset of the non-head index entries in each restart interval. The feature is backward compatible but not forward compatible. It is disabled by default unless format_version 4 or above is used.
* Add a new tool: trace_analyzer. Trace_analyzer analyzes the trace file generated by using trace_replay API. It can convert the binary format trace file to a human readable txt file, output the statistics of the analyzed query types such as access statistics and size statistics, combining the dumped whole key space file to analyze, support query correlation analyzing, and etc. Current supported query types are: Get, Put, Delete, SingleDelete, DeleteRange, Merge, Iterator (Seek, SeekForPrev only).
* Add hash index support to data blocks, which helps reducing the cpu utilization of point-lookup operations. This feature is backward compatible with the data block created without the hash index. It is disabled by default unless BlockBasedTableOptions::data_block_index_type is set to data_block_index_type = kDataBlockBinaryAndHash.

### Bug Fixes
* Fix a bug in misreporting the estimated partition index size in properties block.

## 5.15.0 (7/17/2018)
### Public API Change
* Remove managed iterator. ReadOptions.managed is not effective anymore.
* For bottommost_compression, a compatible CompressionOptions is added via `bottommost_compression_opts`. To keep backward compatible, a new boolean `enabled` is added to CompressionOptions. For compression_opts, it will be always used no matter what value of `enabled` is. For bottommost_compression_opts, it will only be used when user set `enabled=true`, otherwise, compression_opts will be used for bottommost_compression as default.
* With LRUCache, when high_pri_pool_ratio > 0, midpoint insertion strategy will be enabled to put low-pri items to the tail of low-pri list (the midpoint) when they first inserted into the cache. This is to make cache entries never get hit age out faster, improving cache efficiency when large background scan presents.
* For users of `Statistics` objects created via `CreateDBStatistics()`, the format of the string returned by its `ToString()` method has changed.
* The "rocksdb.num.entries" table property no longer counts range deletion tombstones as entries.

### New Features
* Changes the format of index blocks by storing the key in their raw form rather than converting them to InternalKey. This saves 8 bytes per index key. The feature is backward compatible but not forward compatible. It is disabled by default unless format_version 3 or above is used.
* Avoid memcpy when reading mmap files with OpenReadOnly and max_open_files==-1.
* Support dynamically changing `ColumnFamilyOptions::ttl` via `SetOptions()`.
* Add a new table property, "rocksdb.num.range-deletions", which counts the number of range deletion tombstones in the table.
* Improve the performance of iterators doing long range scans by using readahead, when using direct IO.
* pin_top_level_index_and_filter (default true) in BlockBasedTableOptions can be used in combination with cache_index_and_filter_blocks to prefetch and pin the top-level index of partitioned index and filter blocks in cache. It has no impact when cache_index_and_filter_blocks is false.
* Write properties meta-block at the end of block-based table to save read-ahead IO.

### Bug Fixes
* Fix deadlock with enable_pipelined_write=true and max_successive_merges > 0
* Check conflict at output level in CompactFiles.
* Fix corruption in non-iterator reads when mmap is used for file reads
* Fix bug with prefix search in partition filters where a shared prefix would be ignored from the later partitions. The bug could report an eixstent key as missing. The bug could be triggered if prefix_extractor is set and partition filters is enabled.
* Change default value of `bytes_max_delete_chunk` to 0 in NewSstFileManager() as it doesn't work well with checkpoints.
* Fix a bug caused by not copying the block trailer with compressed SST file, direct IO, prefetcher and no compressed block cache.
* Fix write can stuck indefinitely if enable_pipelined_write=true. The issue exists since pipelined write was introduced in 5.5.0.

## 5.14.0 (5/16/2018)
### Public API Change
* Add a BlockBasedTableOption to align uncompressed data blocks on the smaller of block size or page size boundary, to reduce flash reads by avoiding reads spanning 4K pages.
* The background thread naming convention changed (on supporting platforms) to "rocksdb:<thread pool priority><thread number>", e.g., "rocksdb:low0".
* Add a new ticker stat rocksdb.number.multiget.keys.found to count number of keys successfully read in MultiGet calls
* Touch-up to write-related counters in PerfContext. New counters added: write_scheduling_flushes_compactions_time, write_thread_wait_nanos. Counters whose behavior was fixed or modified: write_memtable_time, write_pre_and_post_process_time, write_delay_time.
* Posix Env's NewRandomRWFile() will fail if the file doesn't exist.
* Now, `DBOptions::use_direct_io_for_flush_and_compaction` only applies to background writes, and `DBOptions::use_direct_reads` applies to both user reads and background reads. This conforms with Linux's `open(2)` manpage, which advises against simultaneously reading a file in buffered and direct modes, due to possibly undefined behavior and degraded performance.
* Iterator::Valid() always returns false if !status().ok(). So, now when doing a Seek() followed by some Next()s, there's no need to check status() after every operation.
* Iterator::Seek()/SeekForPrev()/SeekToFirst()/SeekToLast() always resets status().
* Introduced `CompressionOptions::kDefaultCompressionLevel`, which is a generic way to tell RocksDB to use the compression library's default level. It is now the default value for `CompressionOptions::level`. Previously the level defaulted to -1, which gave poor compression ratios in ZSTD.

### New Features
* Introduce TTL for level compaction so that all files older than ttl go through the compaction process to get rid of old data.
* TransactionDBOptions::write_policy can be configured to enable WritePrepared 2PC transactions. Read more about them in the wiki.
* Add DB properties "rocksdb.block-cache-capacity", "rocksdb.block-cache-usage", "rocksdb.block-cache-pinned-usage" to show block cache usage.
* Add `Env::LowerThreadPoolCPUPriority(Priority)` method, which lowers the CPU priority of background (esp. compaction) threads to minimize interference with foreground tasks.
* Fsync parent directory after deleting a file in delete scheduler.
* In level-based compaction, if bottom-pri thread pool was setup via `Env::SetBackgroundThreads()`, compactions to the bottom level will be delegated to that thread pool.
* `prefix_extractor` has been moved from ImmutableCFOptions to MutableCFOptions, meaning it can be dynamically changed without a DB restart.

### Bug Fixes
* Fsync after writing global seq number to the ingestion file in ExternalSstFileIngestionJob.
* Fix WAL corruption caused by race condition between user write thread and FlushWAL when two_write_queue is not set.
* Fix `BackupableDBOptions::max_valid_backups_to_open` to not delete backup files when refcount cannot be accurately determined.
* Fix memory leak when pin_l0_filter_and_index_blocks_in_cache is used with partitioned filters
* Disable rollback of merge operands in WritePrepared transactions to work around an issue in MyRocks. It can be enabled back by setting TransactionDBOptions::rollback_merge_operands to true.
* Fix wrong results by ReverseBytewiseComparator::FindShortSuccessor()

### Java API Changes
* Add `BlockBasedTableConfig.setBlockCache` to allow sharing a block cache across DB instances.
* Added SstFileManager to the Java API to allow managing SST files across DB instances.

## 5.13.0 (3/20/2018)
### Public API Change
* RocksDBOptionsParser::Parse()'s `ignore_unknown_options` argument will only be effective if the option file shows it is generated using a higher version of RocksDB than the current version.
* Remove CompactionEventListener.

### New Features
* SstFileManager now can cancel compactions if they will result in max space errors. SstFileManager users can also use SetCompactionBufferSize to specify how much space must be leftover during a compaction for auxiliary file functions such as logging and flushing.
* Avoid unnecessarily flushing in `CompactRange()` when the range specified by the user does not overlap unflushed memtables.
* If `ColumnFamilyOptions::max_subcompactions` is set greater than one, we now parallelize large manual level-based compactions.
* Add "rocksdb.live-sst-files-size" DB property to return total bytes of all SST files belong to the latest LSM tree.
* NewSstFileManager to add an argument bytes_max_delete_chunk with default 64MB. With this argument, a file larger than 64MB will be ftruncated multiple times based on this size.

### Bug Fixes
* Fix a leak in prepared_section_completed_ where the zeroed entries would not removed from the map.
* Fix WAL corruption caused by race condition between user write thread and backup/checkpoint thread.

## 5.12.0 (2/14/2018)
### Public API Change
* Iterator::SeekForPrev is now a pure virtual method. This is to prevent user who implement the Iterator interface fail to implement SeekForPrev by mistake.
* Add `include_end` option to make the range end exclusive when `include_end == false` in `DeleteFilesInRange()`.
* Add `CompactRangeOptions::allow_write_stall`, which makes `CompactRange` start working immediately, even if it causes user writes to stall. The default value is false, meaning we add delay to `CompactRange` calls until stalling can be avoided when possible. Note this delay is not present in previous RocksDB versions.
* Creating checkpoint with empty directory now returns `Status::InvalidArgument`; previously, it returned `Status::IOError`.
* Adds a BlockBasedTableOption to turn off index block compression.
* Close() method now returns a status when closing a db.

### New Features
* Improve the performance of iterators doing long range scans by using readahead.
* Add new function `DeleteFilesInRanges()` to delete files in multiple ranges at once for better performance.
* FreeBSD build support for RocksDB and RocksJava.
* Improved performance of long range scans with readahead.
* Updated to and now continuously tested in Visual Studio 2017.

### Bug Fixes
* Fix `DisableFileDeletions()` followed by `GetSortedWalFiles()` to not return obsolete WAL files that `PurgeObsoleteFiles()` is going to delete.
* Fix Handle error return from WriteBuffer() during WAL file close and DB close.
* Fix advance reservation of arena block addresses.
* Fix handling of empty string as checkpoint directory.

## 5.11.0 (01/08/2018)
### Public API Change
* Add `autoTune` and `getBytesPerSecond()` to RocksJava RateLimiter

### New Features
* Add a new histogram stat called rocksdb.db.flush.micros for memtable flush.
* Add "--use_txn" option to use transactional API in db_stress.
* Disable onboard cache for compaction output in Windows platform.
* Improve the performance of iterators doing long range scans by using readahead.

### Bug Fixes
* Fix a stack-use-after-scope bug in ForwardIterator.
* Fix builds on platforms including Linux, Windows, and PowerPC.
* Fix buffer overrun in backup engine for DBs with huge number of files.
* Fix a mislabel bug for bottom-pri compaction threads.
* Fix DB::Flush() keep waiting after flush finish under certain condition.

## 5.10.0 (12/11/2017)
### Public API Change
* When running `make` with environment variable `USE_SSE` set and `PORTABLE` unset, will use all machine features available locally. Previously this combination only compiled SSE-related features.

### New Features
* Provide lifetime hints when writing files on Linux. This reduces hardware write-amp on storage devices supporting multiple streams.
* Add a DB stat, `NUMBER_ITER_SKIP`, which returns how many internal keys were skipped during iterations (e.g., due to being tombstones or duplicate versions of a key).
* Add PerfContext counters, `key_lock_wait_count` and `key_lock_wait_time`, which measure the number of times transactions wait on key locks and total amount of time waiting.

### Bug Fixes
* Fix IOError on WAL write doesn't propagate to write group follower
* Make iterator invalid on merge error.
* Fix performance issue in `IngestExternalFile()` affecting databases with large number of SST files.
* Fix possible corruption to LSM structure when `DeleteFilesInRange()` deletes a subset of files spanned by a `DeleteRange()` marker.

## 5.9.0 (11/1/2017)
### Public API Change
* `BackupableDBOptions::max_valid_backups_to_open == 0` now means no backups will be opened during BackupEngine initialization. Previously this condition disabled limiting backups opened.
* `DBOptions::preserve_deletes` is a new option that allows one to specify that DB should not drop tombstones for regular deletes if they have sequence number larger than what was set by the new API call `DB::SetPreserveDeletesSequenceNumber(SequenceNumber seqnum)`. Disabled by default.
* API call `DB::SetPreserveDeletesSequenceNumber(SequenceNumber seqnum)` was added, users who wish to preserve deletes are expected to periodically call this function to advance the cutoff seqnum (all deletes made before this seqnum can be dropped by DB). It's user responsibility to figure out how to advance the seqnum in the way so the tombstones are kept for the desired period of time, yet are eventually processed in time and don't eat up too much space.
* `ReadOptions::iter_start_seqnum` was added;
if set to something > 0 user will see 2 changes in iterators behavior 1) only keys written with sequence larger than this parameter would be returned and 2) the `Slice` returned by iter->key() now points to the memory that keep User-oriented representation of the internal key, rather than user key. New struct `FullKey` was added to represent internal keys, along with a new helper function `ParseFullKey(const Slice& internal_key, FullKey* result);`.
* Deprecate trash_dir param in NewSstFileManager, right now we will rename deleted files to <name>.trash instead of moving them to trash directory
* Allow setting a custom trash/DB size ratio limit in the SstFileManager, after which files that are to be scheduled for deletion are deleted immediately, regardless of any delete ratelimit.
* Return an error on write if write_options.sync = true and write_options.disableWAL = true to warn user of inconsistent options. Previously we will not write to WAL and not respecting the sync options in this case.

### New Features
* CRC32C is now using the 3-way pipelined SSE algorithm `crc32c_3way` on supported platforms to improve performance. The system will choose to use this algorithm on supported platforms automatically whenever possible. If PCLMULQDQ is not supported it will fall back to the old Fast_CRC32 algorithm.
* `DBOptions::writable_file_max_buffer_size` can now be changed dynamically.
* `DBOptions::bytes_per_sync`, `DBOptions::compaction_readahead_size`, and `DBOptions::wal_bytes_per_sync` can now be changed dynamically, `DBOptions::wal_bytes_per_sync` will flush all memtables and switch to a new WAL file.
* Support dynamic adjustment of rate limit according to demand for background I/O. It can be enabled by passing `true` to the `auto_tuned` parameter in `NewGenericRateLimiter()`. The value passed as `rate_bytes_per_sec` will still be respected as an upper-bound.
* Support dynamically changing `ColumnFamilyOptions::compaction_options_fifo`.
* Introduce `EventListener::OnStallConditionsChanged()` callback. Users can implement it to be notified when user writes are stalled, stopped, or resumed.
* Add a new db property "rocksdb.estimate-oldest-key-time" to return oldest data timestamp. The property is available only for FIFO compaction with compaction_options_fifo.allow_compaction = false.
* Upon snapshot release, recompact bottommost files containing deleted/overwritten keys that previously could not be dropped due to the snapshot. This alleviates space-amp caused by long-held snapshots.
* Support lower bound on iterators specified via `ReadOptions::iterate_lower_bound`.
* Support for differential snapshots (via iterator emitting the sequence of key-values representing the difference between DB state at two different sequence numbers). Supports preserving and emitting puts and regular deletes, doesn't support SingleDeletes, MergeOperator, Blobs and Range Deletes.

### Bug Fixes
* Fix a potential data inconsistency issue during point-in-time recovery. `DB:Open()` will abort if column family inconsistency is found during PIT recovery.
* Fix possible metadata corruption in databases using `DeleteRange()`.

## 5.8.0 (08/30/2017)
### Public API Change
* Users of `Statistics::getHistogramString()` will see fewer histogram buckets and different bucket endpoints.
* `Slice::compare` and BytewiseComparator `Compare` no longer accept `Slice`s containing nullptr.
* `Transaction::Get` and `Transaction::GetForUpdate` variants with `PinnableSlice` added.

### New Features
* Add Iterator::Refresh(), which allows users to update the iterator state so that they can avoid some initialization costs of recreating iterators.
* Replace dynamic_cast<> (except unit test) so people can choose to build with RTTI off. With make, release mode is by default built with -fno-rtti and debug mode is built without it. Users can override it by setting USE_RTTI=0 or 1.
* Universal compactions including the bottom level can be executed in a dedicated thread pool. This alleviates head-of-line blocking in the compaction queue, which cause write stalling, particularly in multi-instance use cases. Users can enable this feature via `Env::SetBackgroundThreads(N, Env::Priority::BOTTOM)`, where `N > 0`.
* Allow merge operator to be called even with a single merge operand during compactions, by appropriately overriding `MergeOperator::AllowSingleOperand`.
* Add `DB::VerifyChecksum()`, which verifies the checksums in all SST files in a running DB.
* Block-based table support for disabling checksums by setting `BlockBasedTableOptions::checksum = kNoChecksum`.

### Bug Fixes
* Fix wrong latencies in `rocksdb.db.get.micros`, `rocksdb.db.write.micros`, and `rocksdb.sst.read.micros`.
* Fix incorrect dropping of deletions during intra-L0 compaction.
* Fix transient reappearance of keys covered by range deletions when memtable prefix bloom filter is enabled.
* Fix potentially wrong file smallest key when range deletions separated by snapshot are written together.

## 5.7.0 (07/13/2017)
### Public API Change
* DB property "rocksdb.sstables" now prints keys in hex form.

### New Features
* Measure estimated number of reads per file. The information can be accessed through DB::GetColumnFamilyMetaData or "rocksdb.sstables" DB property.
* RateLimiter support for throttling background reads, or throttling the sum of background reads and writes. This can give more predictable I/O usage when compaction reads more data than it writes, e.g., due to lots of deletions.
* [Experimental] FIFO compaction with TTL support. It can be enabled by setting CompactionOptionsFIFO.ttl > 0.
* Introduce `EventListener::OnBackgroundError()` callback. Users can implement it to be notified of errors causing the DB to enter read-only mode, and optionally override them.
* Partitioned Index/Filters exiting the experimental mode. To enable partitioned indexes set index_type to kTwoLevelIndexSearch and to further enable partitioned filters set partition_filters to true. To configure the partition size set metadata_block_size.


### Bug Fixes
* Fix discarding empty compaction output files when `DeleteRange()` is used together with subcompactions.

## 5.6.0 (06/06/2017)
### Public API Change
* Scheduling flushes and compactions in the same thread pool is no longer supported by setting `max_background_flushes=0`. Instead, users can achieve this by configuring their high-pri thread pool to have zero threads.
* Replace `Options::max_background_flushes`, `Options::max_background_compactions`, and `Options::base_background_compactions` all with `Options::max_background_jobs`, which automatically decides how many threads to allocate towards flush/compaction.
* options.delayed_write_rate by default take the value of options.rate_limiter rate.
* Replace global variable `IOStatsContext iostats_context` with `IOStatsContext* get_iostats_context()`; replace global variable `PerfContext perf_context` with `PerfContext* get_perf_context()`.

### New Features
* Change ticker/histogram statistics implementations to use core-local storage. This improves aggregation speed compared to our previous thread-local approach, particularly for applications with many threads.
* Users can pass a cache object to write buffer manager, so that they can cap memory usage for memtable and block cache using one single limit.
* Flush will be triggered when 7/8 of the limit introduced by write_buffer_manager or db_write_buffer_size is triggered, so that the hard threshold is hard to hit.
* Introduce WriteOptions.low_pri. If it is true, low priority writes will be throttled if the compaction is behind.
* `DB::IngestExternalFile()` now supports ingesting files into a database containing range deletions.

### Bug Fixes
* Shouldn't ignore return value of fsync() in flush.

## 5.5.0 (05/17/2017)
### New Features
* FIFO compaction to support Intra L0 compaction too with CompactionOptionsFIFO.allow_compaction=true.
* DB::ResetStats() to reset internal stats.
* Statistics::Reset() to reset user stats.
* ldb add option --try_load_options, which will open DB with its own option file.
* Introduce WriteBatch::PopSavePoint to pop the most recent save point explicitly.
* Support dynamically change `max_open_files` option via SetDBOptions()
* Added DB::CreateColumnFamilie() and DB::DropColumnFamilies() to bulk create/drop column families.
* Add debugging function `GetAllKeyVersions` to see internal versions of a range of keys.
* Support file ingestion with universal compaction style
* Support file ingestion behind with option `allow_ingest_behind`
* New option enable_pipelined_write which may improve write throughput in case writing from multiple threads and WAL enabled.

### Bug Fixes
* Fix the bug that Direct I/O uses direct reads for non-SST file

## 5.4.0 (04/11/2017)
### Public API Change
* random_access_max_buffer_size no longer has any effect
* Removed Env::EnableReadAhead(), Env::ShouldForwardRawRequest()
* Support dynamically change `stats_dump_period_sec` option via SetDBOptions().
* Added ReadOptions::max_skippable_internal_keys to set a threshold to fail a request as incomplete when too many keys are being skipped when using iterators.
* DB::Get in place of std::string accepts PinnableSlice, which avoids the extra memcpy of value to std::string in most of cases.
    * PinnableSlice releases the pinned resources that contain the value when it is destructed or when ::Reset() is called on it.
    * The old API that accepts std::string, although discouraged, is still supported.
* Replace Options::use_direct_writes with Options::use_direct_io_for_flush_and_compaction. Read Direct IO wiki for details.
* Added CompactionEventListener and EventListener::OnFlushBegin interfaces.

### New Features
* Memtable flush can be avoided during checkpoint creation if total log file size is smaller than a threshold specified by the user.
* Introduce level-based L0->L0 compactions to reduce file count, so write delays are incurred less often.
* (Experimental) Partitioning filters which creates an index on the partitions. The feature can be enabled by setting partition_filters when using kFullFilter. Currently the feature also requires two-level indexing to be enabled. Number of partitions is the same as the number of partitions for indexes, which is controlled by metadata_block_size.

## 5.3.0 (03/08/2017)
### Public API Change
* Remove disableDataSync option.
* Remove timeout_hint_us option from WriteOptions. The option has been deprecated and has no effect since 3.13.0.
* Remove option min_partial_merge_operands. Partial merge operands will always be merged in flush or compaction if there are more than one.
* Remove option verify_checksums_in_compaction. Compaction will always verify checksum.

### Bug Fixes
* Fix the bug that iterator may skip keys

## 5.2.0 (02/08/2017)
### Public API Change
* NewLRUCache() will determine number of shard bits automatically based on capacity, if the user doesn't pass one. This also impacts the default block cache when the user doesn't explicit provide one.
* Change the default of delayed slowdown value to 16MB/s and further increase the L0 stop condition to 36 files.
* Options::use_direct_writes and Options::use_direct_reads are now ready to use.
* (Experimental) Two-level indexing that partition the index and creates a 2nd level index on the partitions. The feature can be enabled by setting kTwoLevelIndexSearch as IndexType and configuring index_per_partition.

### New Features
* Added new overloaded function GetApproximateSizes that allows to specify if memtable stats should be computed only without computing SST files' stats approximations.
* Added new function GetApproximateMemTableStats that approximates both number of records and size of memtables.
* Add Direct I/O mode for SST file I/O

### Bug Fixes
* RangeSync() should work if ROCKSDB_FALLOCATE_PRESENT is not set
* Fix wrong results in a data race case in Get()
* Some fixes related to 2PC.
* Fix bugs of data corruption in direct I/O

## 5.1.0 (01/13/2017)
* Support dynamically change `delete_obsolete_files_period_micros` option via SetDBOptions().
* Added EventListener::OnExternalFileIngested which will be called when IngestExternalFile() add a file successfully.
* BackupEngine::Open and BackupEngineReadOnly::Open now always return error statuses matching those of the backup Env.

### Bug Fixes
* Fix the bug that if 2PC is enabled, checkpoints may loss some recent transactions.
* When file copying is needed when creating checkpoints or bulk loading files, fsync the file after the file copying.

## 5.0.0 (11/17/2016)
### Public API Change
* Options::max_bytes_for_level_multiplier is now a double along with all getters and setters.
* Support dynamically change `delayed_write_rate` and `max_total_wal_size` options via SetDBOptions().
* Introduce DB::DeleteRange for optimized deletion of large ranges of contiguous keys.
* Support dynamically change `delayed_write_rate` option via SetDBOptions().
* Options::allow_concurrent_memtable_write and Options::enable_write_thread_adaptive_yield are now true by default.
* Remove Tickers::SEQUENCE_NUMBER to avoid confusion if statistics object is shared among RocksDB instance. Alternatively DB::GetLatestSequenceNumber() can be used to get the same value.
* Options.level0_stop_writes_trigger default value changes from 24 to 32.
* New compaction filter API: CompactionFilter::FilterV2(). Allows to drop ranges of keys.
* Removed flashcache support.
* DB::AddFile() is deprecated and is replaced with DB::IngestExternalFile(). DB::IngestExternalFile() remove all the restrictions that existed for DB::AddFile.

### New Features
* Add avoid_flush_during_shutdown option, which speeds up DB shutdown by not flushing unpersisted data (i.e. with disableWAL = true). Unpersisted data will be lost. The options is dynamically changeable via SetDBOptions().
* Add memtable_insert_with_hint_prefix_extractor option. The option is mean to reduce CPU usage for inserting keys into memtable, if keys can be group by prefix and insert for each prefix are sequential or almost sequential. See include/rocksdb/options.h for more details.
* Add LuaCompactionFilter in utilities.  This allows developers to write compaction filters in Lua.  To use this feature, LUA_PATH needs to be set to the root directory of Lua.
* No longer populate "LATEST_BACKUP" file in backup directory, which formerly contained the number of the latest backup. The latest backup can be determined by finding the highest numbered file in the "meta/" subdirectory.

## 4.13.0 (10/18/2016)
### Public API Change
* DB::GetOptions() reflect dynamic changed options (i.e. through DB::SetOptions()) and return copy of options instead of reference.
* Added Statistics::getAndResetTickerCount().

### New Features
* Add DB::SetDBOptions() to dynamic change base_background_compactions and max_background_compactions.
* Added Iterator::SeekForPrev(). This new API will seek to the last key that less than or equal to the target key.

## 4.12.0 (9/12/2016)
### Public API Change
* CancelAllBackgroundWork() flushes all memtables for databases containing writes that have bypassed the WAL (writes issued with WriteOptions::disableWAL=true) before shutting down background threads.
* Merge options source_compaction_factor, max_grandparent_overlap_bytes and expanded_compaction_factor into max_compaction_bytes.
* Remove ImmutableCFOptions.
* Add a compression type ZSTD, which can work with ZSTD 0.8.0 or up. Still keep ZSTDNotFinal for compatibility reasons.

### New Features
* Introduce NewClockCache, which is based on CLOCK algorithm with better concurrent performance in some cases. It can be used to replace the default LRU-based block cache and table cache. To use it, RocksDB need to be linked with TBB lib.
* Change ticker/histogram statistics implementations to accumulate data in thread-local storage, which improves CPU performance by reducing cache coherency costs. Callers of CreateDBStatistics do not need to change anything to use this feature.
* Block cache mid-point insertion, where index and filter block are inserted into LRU block cache with higher priority. The feature can be enabled by setting BlockBasedTableOptions::cache_index_and_filter_blocks_with_high_priority to true and high_pri_pool_ratio > 0 when creating NewLRUCache.

## 4.11.0 (8/1/2016)
### Public API Change
* options.memtable_prefix_bloom_huge_page_tlb_size => memtable_huge_page_size. When it is set, RocksDB will try to allocate memory from huge page for memtable too, rather than just memtable bloom filter.

### New Features
* A tool to migrate DB after options change. See include/rocksdb/utilities/option_change_migration.h.
* Add ReadOptions.background_purge_on_iterator_cleanup. If true, we avoid file deletion when destroying iterators.

## 4.10.0 (7/5/2016)
### Public API Change
* options.memtable_prefix_bloom_bits changes to options.memtable_prefix_bloom_bits_ratio and deprecate options.memtable_prefix_bloom_probes
* enum type CompressionType and PerfLevel changes from char to unsigned char. Value of all PerfLevel shift by one.
* Deprecate options.filter_deletes.

### New Features
* Add avoid_flush_during_recovery option.
* Add a read option background_purge_on_iterator_cleanup to avoid deleting files in foreground when destroying iterators. Instead, a job is scheduled in high priority queue and would be executed in a separate background thread.
* RepairDB support for column families. RepairDB now associates data with non-default column families using information embedded in the SST/WAL files (4.7 or later). For data written by 4.6 or earlier, RepairDB associates it with the default column family.
* Add options.write_buffer_manager which allows users to control total memtable sizes across multiple DB instances.

## 4.9.0 (6/9/2016)
### Public API changes
* Add bottommost_compression option, This option can be used to set a specific compression algorithm for the bottommost level (Last level containing files in the DB).
* Introduce CompactionJobInfo::compression, This field state the compression algorithm used to generate the output files of the compaction.
* Deprecate BlockBaseTableOptions.hash_index_allow_collision=false
* Deprecate options builder (GetOptions()).

### New Features
* Introduce NewSimCache() in rocksdb/utilities/sim_cache.h. This function creates a block cache that is able to give simulation results (mainly hit rate) of simulating block behavior with a configurable cache size.

## 4.8.0 (5/2/2016)
### Public API Change
* Allow preset compression dictionary for improved compression of block-based tables. This is supported for zlib, zstd, and lz4. The compression dictionary's size is configurable via CompressionOptions::max_dict_bytes.
* Delete deprecated classes for creating backups (BackupableDB) and restoring from backups (RestoreBackupableDB). Now, BackupEngine should be used for creating backups, and BackupEngineReadOnly should be used for restorations. For more details, see https://github.com/facebook/rocksdb/wiki/How-to-backup-RocksDB%3F
* Expose estimate of per-level compression ratio via DB property: "rocksdb.compression-ratio-at-levelN".
* Added EventListener::OnTableFileCreationStarted. EventListener::OnTableFileCreated will be called on failure case. User can check creation status via TableFileCreationInfo::status.

### New Features
* Add ReadOptions::readahead_size. If non-zero, NewIterator will create a new table reader which performs reads of the given size.

## 4.7.0 (4/8/2016)
### Public API Change
* rename options compaction_measure_io_stats to report_bg_io_stats and include flush too.
* Change some default options. Now default options will optimize for server-workloads. Also enable slowdown and full stop triggers for pending compaction bytes. These changes may cause sub-optimal performance or significant increase of resource usage. To avoid these risks, users can open existing RocksDB with options extracted from RocksDB option files. See https://github.com/facebook/rocksdb/wiki/RocksDB-Options-File for how to use RocksDB option files. Or you can call Options.OldDefaults() to recover old defaults. DEFAULT_OPTIONS_HISTORY.md will track change history of default options.

## 4.6.0 (3/10/2016)
### Public API Changes
* Change default of BlockBasedTableOptions.format_version to 2. It means default DB created by 4.6 or up cannot be opened by RocksDB version 3.9 or earlier.
* Added strict_capacity_limit option to NewLRUCache. If the flag is set to true, insert to cache will fail if no enough capacity can be free. Signature of Cache::Insert() is updated accordingly.
* Tickers [NUMBER_DB_NEXT, NUMBER_DB_PREV, NUMBER_DB_NEXT_FOUND, NUMBER_DB_PREV_FOUND, ITER_BYTES_READ] are not updated immediately. The are updated when the Iterator is deleted.
* Add monotonically increasing counter (DB property "rocksdb.current-super-version-number") that increments upon any change to the LSM tree.

### New Features
* Add CompactionPri::kMinOverlappingRatio, a compaction picking mode friendly to write amplification.
* Deprecate Iterator::IsKeyPinned() and replace it with Iterator::GetProperty() with prop_name="rocksdb.iterator.is.key.pinned"

## 4.5.0 (2/5/2016)
### Public API Changes
* Add a new perf context level between kEnableCount and kEnableTime. Level 2 now does not include timers for mutexes.
* Statistics of mutex operation durations will not be measured by default. If you want to have them enabled, you need to set Statistics::stats_level_ to kAll.
* DBOptions::delete_scheduler and NewDeleteScheduler() are removed, please use DBOptions::sst_file_manager and NewSstFileManager() instead

### New Features
* ldb tool now supports operations to non-default column families.
* Add kPersistedTier to ReadTier.  This option allows Get and MultiGet to read only the persited data and skip mem-tables if writes were done with disableWAL = true.
* Add DBOptions::sst_file_manager. Use NewSstFileManager() in include/rocksdb/sst_file_manager.h to create a SstFileManager that can be used to track the total size of SST files and control the SST files deletion rate.

## 4.4.0 (1/14/2016)
### Public API Changes
* Change names in CompactionPri and add a new one.
* Deprecate options.soft_rate_limit and add options.soft_pending_compaction_bytes_limit.
* If options.max_write_buffer_number > 3, writes will be slowed down when writing to the last write buffer to delay a full stop.
* Introduce CompactionJobInfo::compaction_reason, this field include the reason to trigger the compaction.
* After slow down is triggered, if estimated pending compaction bytes keep increasing, slowdown more.
* Increase default options.delayed_write_rate to 2MB/s.
* Added a new parameter --path to ldb tool. --path accepts the name of either MANIFEST, SST or a WAL file. Either --db or --path can be used when calling ldb.

## 4.3.0 (12/8/2015)
### New Features
* CompactionFilter has new member function called IgnoreSnapshots which allows CompactionFilter to be called even if there are snapshots later than the key.
* RocksDB will now persist options under the same directory as the RocksDB database on successful DB::Open, CreateColumnFamily, DropColumnFamily, and SetOptions.
* Introduce LoadLatestOptions() in rocksdb/utilities/options_util.h.  This function can construct the latest DBOptions / ColumnFamilyOptions used by the specified RocksDB intance.
* Introduce CheckOptionsCompatibility() in rocksdb/utilities/options_util.h.  This function checks whether the input set of options is able to open the specified DB successfully.

### Public API Changes
* When options.db_write_buffer_size triggers, only the column family with the largest column family size will be flushed, not all the column families.

## 4.2.0 (11/9/2015)
### New Features
* Introduce CreateLoggerFromOptions(), this function create a Logger for provided DBOptions.
* Add GetAggregatedIntProperty(), which returns the sum of the GetIntProperty of all the column families.
* Add MemoryUtil in rocksdb/utilities/memory.h.  It currently offers a way to get the memory usage by type from a list rocksdb instances.

### Public API Changes
* CompactionFilter::Context includes information of Column Family ID
* The need-compaction hint given by TablePropertiesCollector::NeedCompact() will be persistent and recoverable after DB recovery. This introduces a breaking format change. If you use this experimental feature, including NewCompactOnDeletionCollectorFactory() in the new version, you may not be able to directly downgrade the DB back to version 4.0 or lower.
* TablePropertiesCollectorFactory::CreateTablePropertiesCollector() now takes an option Context, containing the information of column family ID for the file being written.
* Remove DefaultCompactionFilterFactory.


## 4.1.0 (10/8/2015)
### New Features
* Added single delete operation as a more efficient way to delete keys that have not been overwritten.
* Added experimental AddFile() to DB interface that allow users to add files created by SstFileWriter into an empty Database, see include/rocksdb/sst_file_writer.h and DB::AddFile() for more info.
* Added support for opening SST files with .ldb suffix which enables opening LevelDB databases.
* CompactionFilter now supports filtering of merge operands and merge results.

### Public API Changes
* Added SingleDelete() to the DB interface.
* Added AddFile() to DB interface.
* Added SstFileWriter class.
* CompactionFilter has a new method FilterMergeOperand() that RocksDB applies to every merge operand during compaction to decide whether to filter the operand.
* We removed CompactionFilterV2 interfaces from include/rocksdb/compaction_filter.h. The functionality was deprecated already in version 3.13.

## 4.0.0 (9/9/2015)
### New Features
* Added support for transactions.  See include/rocksdb/utilities/transaction.h for more info.
* DB::GetProperty() now accepts "rocksdb.aggregated-table-properties" and "rocksdb.aggregated-table-properties-at-levelN", in which case it returns aggregated table properties of the target column family, or the aggregated table properties of the specified level N if the "at-level" version is used.
* Add compression option kZSTDNotFinalCompression for people to experiment ZSTD although its format is not finalized.
* We removed the need for LATEST_BACKUP file in BackupEngine. We still keep writing it when we create new backups (because of backward compatibility), but we don't read it anymore.

### Public API Changes
* Removed class Env::RandomRWFile and Env::NewRandomRWFile().
* Renamed DBOptions.num_subcompactions to DBOptions.max_subcompactions to make the name better match the actual functionality of the option.
* Added Equal() method to the Comparator interface that can optionally be overwritten in cases where equality comparisons can be done more efficiently than three-way comparisons.
* Previous 'experimental' OptimisticTransaction class has been replaced by Transaction class.

## 3.13.0 (8/6/2015)
### New Features
* RollbackToSavePoint() in WriteBatch/WriteBatchWithIndex
* Add NewCompactOnDeletionCollectorFactory() in utilities/table_properties_collectors, which allows rocksdb to mark a SST file as need-compaction when it observes at least D deletion entries in any N consecutive entries in that SST file.  Note that this feature depends on an experimental NeedCompact() API --- the result of this API will not persist after DB restart.
* Add DBOptions::delete_scheduler. Use NewDeleteScheduler() in include/rocksdb/delete_scheduler.h to create a DeleteScheduler that can be shared among multiple RocksDB instances to control the file deletion rate of SST files that exist in the first db_path.

### Public API Changes
* Deprecated WriteOptions::timeout_hint_us. We no longer support write timeout. If you really need this option, talk to us and we might consider returning it.
* Deprecated purge_redundant_kvs_while_flush option.
* Removed BackupEngine::NewBackupEngine() and NewReadOnlyBackupEngine() that were deprecated in RocksDB 3.8. Please use BackupEngine::Open() instead.
* Deprecated Compaction Filter V2. We are not aware of any existing use-cases. If you use this filter, your compile will break with RocksDB 3.13. Please let us know if you use it and we'll put it back in RocksDB 3.14.
* Env::FileExists now returns a Status instead of a boolean
* Add statistics::getHistogramString() to print detailed distribution of a histogram metric.
* Add DBOptions::skip_stats_update_on_db_open.  When it is on, DB::Open() will run faster as it skips the random reads required for loading necessary stats from SST files to optimize compaction.

## 3.12.0 (7/2/2015)
### New Features
* Added experimental support for optimistic transactions.  See include/rocksdb/utilities/optimistic_transaction.h for more info.
* Added a new way to report QPS from db_bench (check out --report_file and --report_interval_seconds)
* Added a cache for individual rows. See DBOptions::row_cache for more info.
* Several new features on EventListener (see include/rocksdb/listener.h):
 - OnCompationCompleted() now returns per-compaction job statistics, defined in include/rocksdb/compaction_job_stats.h.
 - Added OnTableFileCreated() and OnTableFileDeleted().
* Add compaction_options_universal.enable_trivial_move to true, to allow trivial move while performing universal compaction. Trivial move will happen only when all the input files are non overlapping.

### Public API changes
* EventListener::OnFlushCompleted() now passes FlushJobInfo instead of a list of parameters.
* DB::GetDbIdentity() is now a const function.  If this function is overridden in your application, be sure to also make GetDbIdentity() const to avoid compile error.
* Move listeners from ColumnFamilyOptions to DBOptions.
* Add max_write_buffer_number_to_maintain option
* DB::CompactRange()'s parameter reduce_level is changed to change_level, to allow users to move levels to lower levels if allowed. It can be used to migrate a DB from options.level_compaction_dynamic_level_bytes=false to options.level_compaction_dynamic_level_bytes.true.
* Change default value for options.compaction_filter_factory and options.compaction_filter_factory_v2 to nullptr instead of DefaultCompactionFilterFactory and DefaultCompactionFilterFactoryV2.
* If CancelAllBackgroundWork is called without doing a flush after doing loads with WAL disabled, the changes which haven't been flushed before the call to CancelAllBackgroundWork will be lost.
* WBWIIterator::Entry() now returns WriteEntry instead of `const WriteEntry&`
* options.hard_rate_limit is deprecated.
* When options.soft_rate_limit or options.level0_slowdown_writes_trigger is triggered, the way to slow down writes is changed to: write rate to DB is limited to to options.delayed_write_rate.
* DB::GetApproximateSizes() adds a parameter to allow the estimation to include data in mem table, with default to be not to include. It is now only supported in skip list mem table.
* DB::CompactRange() now accept CompactRangeOptions instead of multiple parameters. CompactRangeOptions is defined in include/rocksdb/options.h.
* CompactRange() will now skip bottommost level compaction for level based compaction if there is no compaction filter, bottommost_level_compaction is introduced in CompactRangeOptions to control when it's possible to skip bottommost level compaction. This mean that if you want the compaction to produce a single file you need to set bottommost_level_compaction to BottommostLevelCompaction::kForce.
* Add Cache.GetPinnedUsage() to get the size of memory occupied by entries that are in use by the system.
* DB:Open() will fail if the compression specified in Options is not linked with the binary. If you see this failure, recompile RocksDB with compression libraries present on your system. Also, previously our default compression was snappy. This behavior is now changed. Now, the default compression is snappy only if it's available on the system. If it isn't we change the default to kNoCompression.
* We changed how we account for memory used in block cache. Previously, we only counted the sum of block sizes currently present in block cache. Now, we count the actual memory usage of the blocks. For example, a block of size 4.5KB will use 8KB memory with jemalloc. This might decrease your memory usage and possibly decrease performance. Increase block cache size if you see this happening after an upgrade.
* Add BackupEngineImpl.options_.max_background_operations to specify the maximum number of operations that may be performed in parallel. Add support for parallelized backup and restore.
* Add DB::SyncWAL() that does a WAL sync without blocking writers.

## 3.11.0 (5/19/2015)
### New Features
* Added a new API Cache::SetCapacity(size_t capacity) to dynamically change the maximum configured capacity of the cache. If the new capacity is less than the existing cache usage, the implementation will try to lower the usage by evicting the necessary number of elements following a strict LRU policy.
* Added an experimental API for handling flashcache devices (blacklists background threads from caching their reads) -- NewFlashcacheAwareEnv
* If universal compaction is used and options.num_levels > 1, compact files are tried to be stored in none-L0 with smaller files based on options.target_file_size_base. The limitation of DB size when using universal compaction is greatly mitigated by using more levels. You can set num_levels = 1 to make universal compaction behave as before. If you set num_levels > 1 and want to roll back to a previous version, you need to compact all files to a big file in level 0 (by setting target_file_size_base to be large and CompactRange(<cf_handle>, nullptr, nullptr, true, 0) and reopen the DB with the same version to rewrite the manifest, and then you can open it using previous releases.
* More information about rocksdb background threads are available in Env::GetThreadList(), including the number of bytes read / written by a compaction job, mem-table size and current number of bytes written by a flush job and many more.  Check include/rocksdb/thread_status.h for more detail.

### Public API changes
* TablePropertiesCollector::AddUserKey() is added to replace TablePropertiesCollector::Add(). AddUserKey() exposes key type, sequence number and file size up to now to users.
* DBOptions::bytes_per_sync used to apply to both WAL and table files. As of 3.11 it applies only to table files. If you want to use this option to sync WAL in the background, please use wal_bytes_per_sync

## 3.10.0 (3/24/2015)
### New Features
* GetThreadStatus() is now able to report detailed thread status, including:
 - Thread Operation including flush and compaction.
 - The stage of the current thread operation.
 - The elapsed time in micros since the current thread operation started.
 More information can be found in include/rocksdb/thread_status.h.  In addition, when running db_bench with --thread_status_per_interval, db_bench will also report thread status periodically.
* Changed the LRU caching algorithm so that referenced blocks (by iterators) are never evicted. This change made parameter removeScanCountLimit obsolete. Because of that NewLRUCache doesn't take three arguments anymore. table_cache_remove_scan_limit option is also removed
* By default we now optimize the compilation for the compilation platform (using -march=native). If you want to build portable binary, use 'PORTABLE=1' before the make command.
* We now allow level-compaction to place files in different paths by
  specifying them in db_paths along with the target_size.
  Lower numbered levels will be placed earlier in the db_paths and higher
  numbered levels will be placed later in the db_paths vector.
* Potentially big performance improvements if you're using RocksDB with lots of column families (100-1000)
* Added BlockBasedTableOptions.format_version option, which allows user to specify which version of block based table he wants. As a general guideline, newer versions have more features, but might not be readable by older versions of RocksDB.
* Added new block based table format (version 2), which you can enable by setting BlockBasedTableOptions.format_version = 2. This format changes how we encode size information in compressed blocks and should help with memory allocations if you're using Zlib or BZip2 compressions.
* MemEnv (env that stores data in memory) is now available in default library build. You can create it by calling NewMemEnv().
* Add SliceTransform.SameResultWhenAppended() to help users determine it is safe to apply prefix bloom/hash.
* Block based table now makes use of prefix bloom filter if it is a full fulter.
* Block based table remembers whether a whole key or prefix based bloom filter is supported in SST files. Do a sanity check when reading the file with users' configuration.
* Fixed a bug in ReadOnlyBackupEngine that deleted corrupted backups in some cases, even though the engine was ReadOnly
* options.level_compaction_dynamic_level_bytes, a feature to allow RocksDB to pick dynamic base of bytes for levels. With this feature turned on, we will automatically adjust max bytes for each level. The goal of this feature is to have lower bound on size amplification. For more details, see comments in options.h.
* Added an abstract base class WriteBatchBase for write batches
* Fixed a bug where we start deleting files of a dropped column families even if there are still live references to it

### Public API changes
* Deprecated skip_log_error_on_recovery and table_cache_remove_scan_count_limit options.
* Logger method logv with log level parameter is now virtual

### RocksJava
* Added compression per level API.
* MemEnv is now available in RocksJava via RocksMemEnv class.
* lz4 compression is now included in rocksjava static library when running `make rocksdbjavastatic`.
* Overflowing a size_t when setting rocksdb options now throws an IllegalArgumentException, which removes the necessity for a developer to catch these Exceptions explicitly.

## 3.9.0 (12/8/2014)

### New Features
* Add rocksdb::GetThreadList(), which in the future will return the current status of all
  rocksdb-related threads.  We will have more code instruments in the following RocksDB
  releases.
* Change convert function in rocksdb/utilities/convenience.h to return Status instead of boolean.
  Also add support for nested options in convert function

### Public API changes
* New API to create a checkpoint added. Given a directory name, creates a new
  database which is an image of the existing database.
* New API LinkFile added to Env. If you implement your own Env class, an
  implementation of the API LinkFile will have to be provided.
* MemTableRep takes MemTableAllocator instead of Arena

### Improvements
* RocksDBLite library now becomes smaller and will be compiled with -fno-exceptions flag.

## 3.8.0 (11/14/2014)

### Public API changes
* BackupEngine::NewBackupEngine() was deprecated; please use BackupEngine::Open() from now on.
* BackupableDB/RestoreBackupableDB have new GarbageCollect() methods, which will clean up files from corrupt and obsolete backups.
* BackupableDB/RestoreBackupableDB have new GetCorruptedBackups() methods which list corrupt backups.

### Cleanup
* Bunch of code cleanup, some extra warnings turned on (-Wshadow, -Wshorten-64-to-32, -Wnon-virtual-dtor)

### New features
* CompactFiles and EventListener, although they are still in experimental state
* Full ColumnFamily support in RocksJava.

## 3.7.0 (11/6/2014)
### Public API changes
* Introduce SetOptions() API to allow adjusting a subset of options dynamically online
* Introduce 4 new convenient functions for converting Options from string: GetColumnFamilyOptionsFromMap(), GetColumnFamilyOptionsFromString(), GetDBOptionsFromMap(), GetDBOptionsFromString()
* Remove WriteBatchWithIndex.Delete() overloads using SliceParts
* When opening a DB, if options.max_background_compactions is larger than the existing low pri pool of options.env, it will enlarge it. Similarly, options.max_background_flushes is larger than the existing high pri pool of options.env, it will enlarge it.

## 3.6.0 (10/7/2014)
### Disk format changes
* If you're using RocksDB on ARM platforms and you're using default bloom filter, there is a disk format change you need to be aware of. There are three steps you need to do when you convert to new release: 1. turn off filter policy, 2. compact the whole database, 3. turn on filter policy

### Behavior changes
* We have refactored our system of stalling writes.  Any stall-related statistics' meanings are changed. Instead of per-write stall counts, we now count stalls per-epoch, where epochs are periods between flushes and compactions. You'll find more information in our Tuning Perf Guide once we release RocksDB 3.6.
* When disableDataSync=true, we no longer sync the MANIFEST file.
* Add identity_as_first_hash property to CuckooTable. SST file needs to be rebuilt to be opened by reader properly.

### Public API changes
* Change target_file_size_base type to uint64_t from int.
* Remove allow_thread_local. This feature was proved to be stable, so we are turning it always-on.

## 3.5.0 (9/3/2014)
### New Features
* Add include/utilities/write_batch_with_index.h, providing a utility class to query data out of WriteBatch when building it.
* Move BlockBasedTable related options to BlockBasedTableOptions from Options. Change corresponding JNI interface. Options affected include:
  no_block_cache, block_cache, block_cache_compressed, block_size, block_size_deviation, block_restart_interval, filter_policy, whole_key_filtering. filter_policy is changed to shared_ptr from a raw pointer.
* Remove deprecated options: disable_seek_compaction and db_stats_log_interval
* OptimizeForPointLookup() takes one parameter for block cache size. It now builds hash index, bloom filter, and block cache.

### Public API changes
* The Prefix Extractor used with V2 compaction filters is now passed user key to SliceTransform::Transform instead of unparsed RocksDB key.

## 3.4.0 (8/18/2014)
### New Features
* Support Multiple DB paths in universal style compactions
* Add feature of storing plain table index and bloom filter in SST file.
* CompactRange() will never output compacted files to level 0. This used to be the case when all the compaction input files were at level 0.
* Added iterate_upper_bound to define the extent upto which the forward iterator will return entries. This will prevent iterating over delete markers and overwritten entries for edge cases where you want to break out the iterator anyways. This may improve performance in case there are a large number of delete markers or overwritten entries.

### Public API changes
* DBOptions.db_paths now is a vector of a DBPath structure which indicates both of path and target size
* NewPlainTableFactory instead of bunch of parameters now accepts PlainTableOptions, which is defined in include/rocksdb/table.h
* Moved include/utilities/*.h to include/rocksdb/utilities/*.h
* Statistics APIs now take uint32_t as type instead of Tickers. Also make two access functions getTickerCount and histogramData const
* Add DB property rocksdb.estimate-num-keys, estimated number of live keys in DB.
* Add DB::GetIntProperty(), which returns DB properties that are integer as uint64_t.
* The Prefix Extractor used with V2 compaction filters is now passed user key to SliceTransform::Transform instead of unparsed RocksDB key.

## 3.3.0 (7/10/2014)
### New Features
* Added JSON API prototype.
* HashLinklist reduces performance outlier caused by skewed bucket by switching data in the bucket from linked list to skip list. Add parameter threshold_use_skiplist in NewHashLinkListRepFactory().
* RocksDB is now able to reclaim storage space more effectively during the compaction process.  This is done by compensating the size of each deletion entry by the 2X average value size, which makes compaction to be triggered by deletion entries more easily.
* Add TimeOut API to write.  Now WriteOptions have a variable called timeout_hint_us.  With timeout_hint_us set to non-zero, any write associated with this timeout_hint_us may be aborted when it runs longer than the specified timeout_hint_us, and it is guaranteed that any write completes earlier than the specified time-out will not be aborted due to the time-out condition.
* Add a rate_limiter option, which controls total throughput of flush and compaction. The throughput is specified in bytes/sec. Flush always has precedence over compaction when available bandwidth is constrained.

### Public API changes
* Removed NewTotalOrderPlainTableFactory because it is not used and implemented semantically incorrect.

## 3.2.0 (06/20/2014)

### Public API changes
* We removed seek compaction as a concept from RocksDB because:
1) It makes more sense for spinning disk workloads, while RocksDB is primarily designed for flash and memory,
2) It added some complexity to the important code-paths,
3) None of our internal customers were really using it.
Because of that, Options::disable_seek_compaction is now obsolete. It is still a parameter in Options, so it does not break the build, but it does not have any effect. We plan to completely remove it at some point, so we ask users to please remove this option from your code base.
* Add two parameters to NewHashLinkListRepFactory() for logging on too many entries in a hash bucket when flushing.
* Added new option BlockBasedTableOptions::hash_index_allow_collision. When enabled, prefix hash index for block-based table will not store prefix and allow hash collision, reducing memory consumption.

### New Features
* PlainTable now supports a new key encoding: for keys of the same prefix, the prefix is only written once. It can be enabled through encoding_type parameter of NewPlainTableFactory()
* Add AdaptiveTableFactory, which is used to convert from a DB of PlainTable to BlockBasedTabe, or vise versa. It can be created using NewAdaptiveTableFactory()

### Performance Improvements
* Tailing Iterator re-implemeted with ForwardIterator + Cascading Search Hint , see ~20% throughput improvement.

## 3.1.0 (05/21/2014)

### Public API changes
* Replaced ColumnFamilyOptions::table_properties_collectors with ColumnFamilyOptions::table_properties_collector_factories

### New Features
* Hash index for block-based table will be materialized and reconstructed more efficiently. Previously hash index is constructed by scanning the whole table during every table open.
* FIFO compaction style

## 3.0.0 (05/05/2014)

### Public API changes
* Added _LEVEL to all InfoLogLevel enums
* Deprecated ReadOptions.prefix and ReadOptions.prefix_seek. Seek() defaults to prefix-based seek when Options.prefix_extractor is supplied. More detail is documented in https://github.com/facebook/rocksdb/wiki/Prefix-Seek-API-Changes
* MemTableRepFactory::CreateMemTableRep() takes info logger as an extra parameter.

### New Features
* Column family support
* Added an option to use different checksum functions in BlockBasedTableOptions
* Added ApplyToAllCacheEntries() function to Cache

## 2.8.0 (04/04/2014)

* Removed arena.h from public header files.
* By default, checksums are verified on every read from database
* Change default value of several options, including: paranoid_checks=true, max_open_files=5000, level0_slowdown_writes_trigger=20, level0_stop_writes_trigger=24, disable_seek_compaction=true, max_background_flushes=1 and allow_mmap_writes=false
* Added is_manual_compaction to CompactionFilter::Context
* Added "virtual void WaitForJoin()" in class Env. Default operation is no-op.
* Removed BackupEngine::DeleteBackupsNewerThan() function
* Added new option -- verify_checksums_in_compaction
* Changed Options.prefix_extractor from raw pointer to shared_ptr (take ownership)
  Changed HashSkipListRepFactory and HashLinkListRepFactory constructor to not take SliceTransform object (use Options.prefix_extractor implicitly)
* Added Env::GetThreadPoolQueueLen(), which returns the waiting queue length of thread pools
* Added a command "checkconsistency" in ldb tool, which checks
  if file system state matches DB state (file existence and file sizes)
* Separate options related to block based table to a new struct BlockBasedTableOptions.
* WriteBatch has a new function Count() to return total size in the batch, and Data() now returns a reference instead of a copy
* Add more counters to perf context.
* Supports several more DB properties: compaction-pending, background-errors and cur-size-active-mem-table.

### New Features
* If we find one truncated record at the end of the MANIFEST or WAL files,
  we will ignore it. We assume that writers of these records were interrupted
  and that we can safely ignore it.
* A new SST format "PlainTable" is added, which is optimized for memory-only workloads. It can be created through NewPlainTableFactory() or NewTotalOrderPlainTableFactory().
* A new mem table implementation hash linked list optimizing for the case that there are only few keys for each prefix, which can be created through NewHashLinkListRepFactory().
* Merge operator supports a new function PartialMergeMulti() to allow users to do partial merges against multiple operands.
* Now compaction filter has a V2 interface. It buffers the kv-pairs sharing the same key prefix, process them in batches, and return the batched results back to DB. The new interface uses a new structure CompactionFilterContext for the same purpose as CompactionFilter::Context in V1.
* Geo-spatial support for locations and radial-search.

## 2.7.0 (01/28/2014)

### Public API changes

* Renamed `StackableDB::GetRawDB()` to `StackableDB::GetBaseDB()`.
* Renamed `WriteBatch::Data()` `const std::string& Data() const`.
* Renamed class `TableStats` to `TableProperties`.
* Deleted class `PrefixHashRepFactory`. Please use `NewHashSkipListRepFactory()` instead.
* Supported multi-threaded `EnableFileDeletions()` and `DisableFileDeletions()`.
* Added `DB::GetOptions()`.
* Added `DB::GetDbIdentity()`.

### New Features

* Added [BackupableDB](https://github.com/facebook/rocksdb/wiki/How-to-backup-RocksDB%3F)
* Implemented [TailingIterator](https://github.com/facebook/rocksdb/wiki/Tailing-Iterator), a special type of iterator that
  doesn't create a snapshot (can be used to read newly inserted data)
  and is optimized for doing sequential reads.
* Added property block for table, which allows (1) a table to store
  its metadata and (2) end user to collect and store properties they
  are interested in.
* Enabled caching index and filter block in block cache (turned off by default).
* Supported error report when doing manual compaction.
* Supported additional Linux platform flavors and Mac OS.
* Put with `SliceParts` - Variant of `Put()` that gathers output like `writev(2)`
* Bug fixes and code refactor for compatibility with upcoming Column
  Family feature.

### Performance Improvements

* Huge benchmark performance improvements by multiple efforts. For example, increase in readonly QPS from about 530k in 2.6 release to 1.1 million in 2.7 [1]
* Speeding up a way RocksDB deleted obsolete files - no longer listing the whole directory under a lock -- decrease in p99
* Use raw pointer instead of shared pointer for statistics: [5b825d](https://github.com/facebook/rocksdb/commit/5b825d6964e26ec3b4bb6faa708ebb1787f1d7bd) -- huge increase in performance -- shared pointers are slow
* Optimized locking for `Get()` -- [1fdb3f](https://github.com/facebook/rocksdb/commit/1fdb3f7dc60e96394e3e5b69a46ede5d67fb976c) -- 1.5x QPS increase for some workloads
* Cache speedup - [e8d40c3](https://github.com/facebook/rocksdb/commit/e8d40c31b3cca0c3e1ae9abe9b9003b1288026a9)
* Implemented autovector, which allocates first N elements on stack. Most of vectors in RocksDB are small. Also, we never want to allocate heap objects while holding a mutex. -- [c01676e4](https://github.com/facebook/rocksdb/commit/c01676e46d3be08c3c140361ef1f5884f47d3b3c)
* Lots of efforts to move malloc, memcpy and IO outside of locks<|MERGE_RESOLUTION|>--- conflicted
+++ resolved
@@ -9,11 +9,8 @@
 * Fix corruption caused by enabling delete triggered compaction (NewCompactOnDeletionCollectorFactory) in universal compaction mode, along with parallel compactions. The bug can result in two parallel compactions picking the same input files, resulting in the DB resurrecting older and deleted versions of some keys.
 * Fix a use-after-free bug in best-efforts recovery. column_family_memtables_ needs to point to valid ColumnFamilySet.
 * Let best-efforts recovery ignore corrupted files during table loading.
-<<<<<<< HEAD
+* Fix corrupt key read from ingested file when iterator direction switches from reverse to forward at a key that is a prefix of another key in the same file. It is only possible in files with a non-zero global seqno.
 * Fix abnormally large estimate from GetApproximateSizes when a range starts near the end of one SST file and near the beginning of another. Now GetApproximateSizes consistently and fairly includes the size of SST metadata in addition to data blocks, attributing metadata proportionally among the data blocks based on their size.
-=======
-* Fix corrupt key read from ingested file when iterator direction switches from reverse to forward at a key that is a prefix of another key in the same file. It is only possible in files with a non-zero global seqno.
->>>>>>> 038e02d8
 
 ### Public API Change
 * Flush(..., column_family) may return Status::ColumnFamilyDropped() instead of Status::InvalidArgument() if column_family is dropped while processing the flush request.
