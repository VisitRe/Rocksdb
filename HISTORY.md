--- conflicted
+++ resolved
@@ -23,18 +23,14 @@
 * Removed unused structure `CompactionFilterContext`.
 * The `skip_filters` parameter to SstFileWriter is now considered deprecated. Use `BlockBasedTableOptions::filter_policy` to control generation of filters.
 * ClockCache is known to have bugs that could lead to crash or corruption, so should not be used until fixed. Use NewLRUCache instead.
-<<<<<<< HEAD
 * Added the ObjectRegistry to the ConfigOptions class.  This registry instance will be used to find any customizable loadable objects during initialization.
 * Expanded the ObjectRegistry functionality to allow nested ObjectRegistry instances.  Added methods to register a set of functions with the registry/library as a group.
-## 6.20.0 (04/16/2021)
-=======
 * Deprecated backupable_db.h and BackupableDBOptions in favor of new versions with appropriate names: backup_engine.h and BackupEngineOptions. Old API compatibility is preserved.
 
 ### Default Option Change
 * When options.arena_block_size <= 0 (default value 0), still use writer_buffer_size / 8 but cap to 1MB. Too large alloation size might not be friendly to allocator and might cause performance issues in extreme cases.
 
 ## 6.20.0 (2021-04-16)
->>>>>>> ff463742
 ### Behavior Changes
 * `ColumnFamilyOptions::sample_for_compression` now takes effect for creation of all block-based tables. Previously it only took effect for block-based tables created by flush.
 * `CompactFiles()` can no longer compact files from lower level to up level, which has the risk to corrupt DB (details: #8063). The validation is also added to all compactions.
