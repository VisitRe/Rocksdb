# Rocksdb Change Log
## Unreleased
### Public API Change
* Major breaking changes to Java comparators, toward standardizing on ByteBuffer for performant, locale-neutral operations on keys (#6252).

### Bug Fixes
* Fix incorrect results while block-based table uses kHashSearch, together with Prev()/SeekForPrev().
* Fix a bug that prevents opening a DB after two consecutive crash with TransactionDB, where the first crash recovers from a corrupted WAL with kPointInTimeRecovery but the second cannot.
* Fixed issue #6316 that can cause a corruption of the MANIFEST file in the middle when writing to it fails due to no disk space.
<<<<<<< HEAD
* Fixed an issue where listeners could receive out of order OnFlushCompleted/OnCompactionCompleted notifications. This could cause a crash in BlobDB when garbage collection is enabled (see #6338).
=======
* Add DBOptions::skip_checking_sst_file_sizes_on_db_open. It disables potentially expensive checking of all sst file sizes in DB::Open().
>>>>>>> 1ed7d9b1

### Public API Change
* The BlobDB garbage collector now emits the statistics `BLOB_DB_GC_NUM_FILES` (number of blob files obsoleted during GC), `BLOB_DB_GC_NUM_NEW_FILES` (number of new blob files generated during GC), `BLOB_DB_GC_FAILURES` (number of failed GC passes), `BLOB_DB_GC_NUM_KEYS_RELOCATED` (number of blobs relocated during GC), and `BLOB_DB_GC_BYTES_RELOCATED` (total size of blobs relocated during GC). On the other hand, the following statistics, which are not relevant for the new GC implementation, are now deprecated: `BLOB_DB_GC_NUM_KEYS_OVERWRITTEN`, `BLOB_DB_GC_NUM_KEYS_EXPIRED`, `BLOB_DB_GC_BYTES_OVERWRITTEN`, `BLOB_DB_GC_BYTES_EXPIRED`, and `BLOB_DB_GC_MICROS`.
* Disable recycle_log_file_num when an inconsistent recovery modes are requested: kPointInTimeRecovery and kAbsoluteConsistency

## 6.7.0 (01/21/2020)
### Public API Change
* Added a rocksdb::FileSystem class in include/rocksdb/file_system.h to encapsulate file creation/read/write operations, and an option DBOptions::file_system to allow a user to pass in an instance of rocksdb::FileSystem. If its a non-null value, this will take precendence over DBOptions::env for file operations. A new API rocksdb::FileSystem::Default() returns a platform default object. The DBOptions::env option and Env::Default() API will continue to be used for threading and other OS related functions, and where DBOptions::file_system is not specified, for file operations. For storage developers who are accustomed to rocksdb::Env, the interface in rocksdb::FileSystem is new and will probably undergo some changes as more storage systems are ported to it from rocksdb::Env. As of now, no env other than Posix has been ported to the new interface.
* A new rocksdb::NewSstFileManager() API that allows the caller to pass in separate Env and FileSystem objects.
* Changed Java API for RocksDB.keyMayExist functions to use Holder<byte[]> instead of StringBuilder, so that retrieved values need not decode to Strings.
* A new `OptimisticTransactionDBOptions` Option that allows users to configure occ validation policy. The default policy changes from kValidateSerial to kValidateParallel to reduce mutex contention.

### Bug Fixes
* Fix a bug that can cause unnecessary bg thread to be scheduled(#6104).
* Fix crash caused by concurrent CF iterations and drops(#6147).
* Fix a race condition for cfd->log_number_ between manifest switch and memtable switch (PR 6249) when number of column families is greater than 1.
* Fix a bug on fractional cascading index when multiple files at the same level contain the same smallest user key, and those user keys are for merge operands. In this case, Get() the exact key may miss some merge operands.
* Delcare kHashSearch index type feature-incompatible with index_block_restart_interval larger than 1.
* Fixed an issue where the thread pools were not resized upon setting `max_background_jobs` dynamically through the `SetDBOptions` interface.
* Fix a bug that can cause write threads to hang when a slowdown/stall happens and there is a mix of writers with WriteOptions::no_slowdown set/unset.
* Fixed an issue where an incorrect "number of input records" value was used to compute the "records dropped" statistics for compactions.
* Fix a regression bug that causes segfault when hash is used, max_open_files != -1 and total order seek is used and switched back.

### New Features
* It is now possible to enable periodic compactions for the base DB when using BlobDB.
* BlobDB now garbage collects non-TTL blobs when `enable_garbage_collection` is set to `true` in `BlobDBOptions`. Garbage collection is performed during compaction: any valid blobs located in the oldest N files (where N is the number of non-TTL blob files multiplied by the value of `BlobDBOptions::garbage_collection_cutoff`) encountered during compaction get relocated to new blob files, and old blob files are dropped once they are no longer needed. Note: we recommend enabling periodic compactions for the base DB when using this feature to deal with the case when some old blob files are kept alive by SSTs that otherwise do not get picked for compaction.
* `db_bench` now supports the `garbage_collection_cutoff` option for BlobDB.
* Introduce ReadOptions.auto_prefix_mode. When set to true, iterator will return the same result as total order seek, but may choose to use prefix seek internally based on seek key and iterator upper bound.

## 6.6.2 (01/13/2020)
### Bug Fixes
* Fixed a bug where non-L0 compaction input files were not considered to compute the `creation_time` of new compaction outputs.

## 6.6.1 (01/02/2020)
### Bug Fixes
* Fix a bug in WriteBatchWithIndex::MultiGetFromBatchAndDB, which is called by Transaction::MultiGet, that causes due to stale pointer access when the number of keys is > 32
* Fixed two performance issues related to memtable history trimming. First, a new SuperVersion is now created only if some memtables were actually trimmed. Second, trimming is only scheduled if there is at least one flushed memtable that is kept in memory for the purposes of transaction conflict checking.
* BlobDB no longer updates the SST to blob file mapping upon failed compactions.
* Fix a bug in which a snapshot read through an iterator could be affected by a DeleteRange after the snapshot (#6062).
* Fixed a bug where BlobDB was comparing the `ColumnFamilyHandle` pointers themselves instead of only the column family IDs when checking whether an API call uses the default column family or not.
* Delete superversions in BackgroundCallPurge.
* Fix use-after-free and double-deleting files in BackgroundCallPurge().

## 6.6.0 (11/25/2019)
### Bug Fixes
* Fix data corruption caused by output of intra-L0 compaction on ingested file not being placed in correct order in L0.
* Fix a data race between Version::GetColumnFamilyMetaData() and Compaction::MarkFilesBeingCompacted() for access to being_compacted (#6056). The current fix acquires the db mutex during Version::GetColumnFamilyMetaData(), which may cause regression.
* Fix a bug in DBIter that is_blob_ state isn't updated when iterating backward using seek.
* Fix a bug when format_version=3, partitioned filters, and prefix search are used in conjunction. The bug could result into Seek::(prefix) returning NotFound for an existing prefix.
* Revert the feature "Merging iterator to avoid child iterator reseek for some cases (#5286)" since it might cause strong results when reseek happens with a different iterator upper bound.
* Fix a bug causing a crash during ingest external file when background compaction cause severe error (file not found).
* Fix a bug when partitioned filters and prefix search are used in conjunction, ::SeekForPrev could return invalid for an existing prefix. ::SeekForPrev might be called by the user, or internally on ::Prev, or within ::Seek if the return value involves Delete or a Merge operand.
* Fix OnFlushCompleted fired before flush result persisted in MANIFEST when there's concurrent flush job. The bug exists since OnFlushCompleted was introduced in rocksdb 3.8.
* Fixed an sst_dump crash on some plain table SST files.
* Fixed a memory leak in some error cases of opening plain table SST files.
* Fix a bug when a crash happens while calling WriteLevel0TableForRecovery for multiple column families, leading to a column family's log number greater than the first corrutped log number when the DB is being opened in PointInTime recovery mode during next recovery attempt (#5856).

### New Features
* Universal compaction to support options.periodic_compaction_seconds. A full compaction will be triggered if any file is over the threshold.
* `GetLiveFilesMetaData` and `GetColumnFamilyMetaData` now expose the file number of SST files as well as the oldest blob file referenced by each SST.
* A batched MultiGet API (DB::MultiGet()) that supports retrieving keys from multiple column families.
* Full and partitioned filters in the block-based table use an improved Bloom filter implementation, enabled with format_version 5 (or above) because previous releases cannot read this filter. This replacement is faster and more accurate, especially for high bits per key or millions of keys in a single (full) filter. For example, the new Bloom filter has the same false positive rate at 9.55 bits per key as the old one at 10 bits per key, and a lower false positive rate at 16 bits per key than the old one at 100 bits per key.
* Added AVX2 instructions to USE_SSE builds to accelerate the new Bloom filter and XXH3-based hash function on compatible x86_64 platforms (Haswell and later, ~2014).
* Support options.ttl or options.periodic_compaction_seconds with options.max_open_files = -1. File's oldest ancester time and file creation time will be written to manifest. If it is availalbe, this information will be used instead of creation_time and file_creation_time in table properties.
* Setting options.ttl for universal compaction now has the same meaning as setting periodic_compaction_seconds.
* SstFileMetaData also returns file creation time and oldest ancester time.
* The `sst_dump` command line tool `recompress` command now displays how many blocks were compressed and how many were not, in particular how many were not compressed because the compression ratio was not met (12.5% threshold for GoodCompressionRatio), as seen in the `number.block.not_compressed` counter stat since version 6.0.0.
* The block cache usage is now takes into account the overhead of metadata per each entry. This results into more accurate management of memory. A side-effect of this feature is that less items are fit into the block cache of the same size, which would result to higher cache miss rates. This can be remedied by increasing the block cache size or passing kDontChargeCacheMetadata to its constuctor to restore the old behavior.
* When using BlobDB, a mapping is maintained and persisted in the MANIFEST between each SST file and the oldest non-TTL blob file it references.
* `db_bench` now supports and by default issues non-TTL Puts to BlobDB. TTL Puts can be enabled by specifying a non-zero value for the `blob_db_max_ttl_range` command line parameter explicitly.
* `sst_dump` now supports printing BlobDB blob indexes in a human-readable format. This can be enabled by specifying the `decode_blob_index` flag on the command line.
* A number of new information elements are now exposed through the EventListener interface. For flushes, the file numbers of the new SST file and the oldest blob file referenced by the SST are propagated. For compactions, the level, file number, and the oldest blob file referenced are passed to the client for each compaction input and output file.

### Public API Change
* RocksDB release 4.1 or older will not be able to open DB generated by the new release. 4.2 was released on Feb 23, 2016.
* TTL Compactions in Level compaction style now initiate successive cascading compactions on a key range so that it reaches the bottom level quickly on TTL expiry. `creation_time` table property for compaction output files is now set to the minimum of the creation times of all compaction inputs.
* With FIFO compaction style, options.periodic_compaction_seconds will have the same meaning as options.ttl. Whichever stricter will be used. With the default options.periodic_compaction_seconds value with options.ttl's default of 0, RocksDB will give a default of 30 days.
* Added an API GetCreationTimeOfOldestFile(uint64_t* creation_time) to get the file_creation_time of the oldest SST file in the DB.
* FilterPolicy now exposes additional API to make it possible to choose filter configurations based on context, such as table level and compaction style. See `LevelAndStyleCustomFilterPolicy` in db_bloom_filter_test.cc. While most existing custom implementations of FilterPolicy should continue to work as before, those wrapping the return of NewBloomFilterPolicy will require overriding new function `GetBuilderWithContext()`, because calling `GetFilterBitsBuilder()` on the FilterPolicy returned by NewBloomFilterPolicy is no longer supported.
* An unlikely usage of FilterPolicy is no longer supported. Calling GetFilterBitsBuilder() on the FilterPolicy returned by NewBloomFilterPolicy will now cause an assertion violation in debug builds, because RocksDB has internally migrated to a more elaborate interface that is expected to evolve further. Custom implementations of FilterPolicy should work as before, except those wrapping the return of NewBloomFilterPolicy, which will require a new override of a protected function in FilterPolicy.
* NewBloomFilterPolicy now takes bits_per_key as a double instead of an int. This permits finer control over the memory vs. accuracy trade-off in the new Bloom filter implementation and should not change source code compatibility.
* The option BackupableDBOptions::max_valid_backups_to_open is now only used when opening BackupEngineReadOnly. When opening a read/write BackupEngine, anything but the default value logs a warning and is treated as the default. This change ensures that backup deletion has proper accounting of shared files to ensure they are deleted when no longer referenced by a backup.
* Deprecate `snap_refresh_nanos` option.
* Added DisableManualCompaction/EnableManualCompaction to stop and resume manual compaction.
* Add TryCatchUpWithPrimary() to StackableDB in non-LITE mode.
* Add a new Env::LoadEnv() overloaded function to return a shared_ptr to Env.
* Flush sets file name to "(nil)" for OnTableFileCreationCompleted() if the flush does not produce any L0. This can happen if the file is empty thus delete by RocksDB.

### Default Option Changes
* Changed the default value of periodic_compaction_seconds to `UINT64_MAX - 1` which allows RocksDB to auto-tune periodic compaction scheduling. When using the default value, periodic compactions are now auto-enabled if a compaction filter is used. A value of `0` will turn off the feature completely.
* Changed the default value of ttl to `UINT64_MAX - 1` which allows RocksDB to auto-tune ttl value. When using the default value, TTL will be auto-enabled to 30 days, when the feature is supported. To revert the old behavior, you can explicitly set it to 0.

### Performance Improvements
* For 64-bit hashing, RocksDB is standardizing on a slightly modified preview version of XXH3. This function is now used for many non-persisted hashes, along with fastrange64() in place of the modulus operator, and some benchmarks show a slight improvement.
* Level iterator to invlidate the iterator more often in prefix seek and the level is filtered out by prefix bloom.

## 6.5.2 (11/15/2019)
### Bug Fixes
* Fix a assertion failure in MultiGet() when BlockBasedTableOptions::no_block_cache is true and there is no compressed block cache
* Fix a buffer overrun problem in BlockBasedTable::MultiGet() when compression is enabled and no compressed block cache is configured.
* If a call to BackupEngine::PurgeOldBackups or BackupEngine::DeleteBackup suffered a crash, power failure, or I/O error, files could be left over from old backups that could only be purged with a call to GarbageCollect. Any call to PurgeOldBackups, DeleteBackup, or GarbageCollect should now suffice to purge such files.

## 6.5.1 (10/16/2019)
### Bug Fixes
* Revert the feature "Merging iterator to avoid child iterator reseek for some cases (#5286)" since it might cause strange results when reseek happens with a different iterator upper bound.
* Fix a bug in BlockBasedTableIterator that might return incorrect results when reseek happens with a different iterator upper bound.
* Fix a bug when partitioned filters and prefix search are used in conjunction, ::SeekForPrev could return invalid for an existing prefix. ::SeekForPrev might be called by the user, or internally on ::Prev, or within ::Seek if the return value involves Delete or a Merge operand.

## 6.5.0 (9/13/2019)
### Bug Fixes
* Fixed a number of data races in BlobDB.
* Fix a bug where the compaction snapshot refresh feature is not disabled as advertised when `snap_refresh_nanos` is set to 0..
* Fix bloom filter lookups by the MultiGet batching API when BlockBasedTableOptions::whole_key_filtering is false, by checking that a key is in the perfix_extractor domain and extracting the prefix before looking up.
* Fix a bug in file ingestion caused by incorrect file number allocation when the number of column families involved in the ingestion exceeds 2.

### New Features
* Introduced DBOptions::max_write_batch_group_size_bytes to configure maximum limit on number of bytes that are written in a single batch of WAL or memtable write. It is followed when the leader write size is larger than 1/8 of this limit.
* VerifyChecksum() by default will issue readahead. Allow ReadOptions to be passed in to those functions to override the readhead size. For checksum verifying before external SST file ingestion, a new option IngestExternalFileOptions.verify_checksums_readahead_size, is added for this readahead setting.
* When user uses options.force_consistency_check in RocksDb, instead of crashing the process, we now pass the error back to the users without killing the process.
* Add an option `memtable_insert_hint_per_batch` to WriteOptions. If it is true, each WriteBatch will maintain its own insert hints for each memtable in concurrent write. See include/rocksdb/options.h for more details.

### Public API Change
* Added max_write_buffer_size_to_maintain option to better control memory usage of immutable memtables.
* Added a lightweight API GetCurrentWalFile() to get last live WAL filename and size. Meant to be used as a helper for backup/restore tooling in a larger ecosystem such as MySQL with a MyRocks storage engine.
* The MemTable Bloom filter, when enabled, now always uses cache locality. Options::bloom_locality now only affects the PlainTable SST format.

### Performance Improvements
* Improve the speed of the MemTable Bloom filter, reducing the write overhead of enabling it by 1/3 to 1/2, with similar benefit to read performance.

## 6.4.0 (7/30/2019)
### Default Option Change
* LRUCacheOptions.high_pri_pool_ratio is set to 0.5 (previously 0.0) by default, which means that by default midpoint insertion is enabled. The same change is made for the default value of high_pri_pool_ratio argument in NewLRUCache(). When block cache is not explicitly created, the small block cache created by BlockBasedTable will still has this option to be 0.0.
* Change BlockBasedTableOptions.cache_index_and_filter_blocks_with_high_priority's default value from false to true.

### Public API Change
* Filter and compression dictionary blocks are now handled similarly to data blocks with regards to the block cache: instead of storing objects in the cache, only the blocks themselves are cached. In addition, filter and compression dictionary blocks (as well as filter partitions) no longer get evicted from the cache when a table is closed.
* Due to the above refactoring, block cache eviction statistics for filter and compression dictionary blocks are temporarily broken. We plan to reintroduce them in a later phase.
* The semantics of the per-block-type block read counts in the performance context now match those of the generic block_read_count.
* Errors related to the retrieval of the compression dictionary are now propagated to the user.
* db_bench adds a "benchmark" stats_history, which prints out the whole stats history.
* Overload GetAllKeyVersions() to support non-default column family.
* Added new APIs ExportColumnFamily() and CreateColumnFamilyWithImport() to support export and import of a Column Family. https://github.com/facebook/rocksdb/issues/3469
* ldb sometimes uses a string-append merge operator if no merge operator is passed in. This is to allow users to print keys from a DB with a merge operator.
* Replaces old Registra with ObjectRegistry to allow user to create custom object from string, also add LoadEnv() to Env.
* Added new overload of GetApproximateSizes which gets SizeApproximationOptions object and returns a Status. The older overloads are redirecting their calls to this new method and no longer assert if the include_flags doesn't have either of INCLUDE_MEMTABLES or INCLUDE_FILES bits set. It's recommended to use the new method only, as it is more type safe and returns a meaningful status in case of errors.
* LDBCommandRunner::RunCommand() to return the status code as an integer, rather than call exit() using the code.

### New Features
* Add argument `--secondary_path` to ldb to open the database as the secondary instance. This would keep the original DB intact.
* Compression dictionary blocks are now prefetched and pinned in the cache (based on the customer's settings) the same way as index and filter blocks.
* Added DBOptions::log_readahead_size which specifies the number of bytes to prefetch when reading the log. This is mostly useful for reading a remotely located log, as it can save the number of round-trips. If 0 (default), then the prefetching is disabled.
* Added new option in SizeApproximationOptions used with DB::GetApproximateSizes. When approximating the files total size that is used to store a keys range, allow approximation with an error margin of up to total_files_size * files_size_error_margin. This allows to take some shortcuts in files size approximation, resulting in better performance, while guaranteeing the resulting error is within a reasonable margin.
* Support loading custom objects in unit tests. In the affected unit tests, RocksDB will create custom Env objects based on environment variable TEST_ENV_URI. Users need to make sure custom object types are properly registered. For example, a static library should expose a `RegisterCustomObjects` function. By linking the unit test binary with the static library, the unit test can execute this function.

### Performance Improvements
* Reduce iterator key comparison for upper/lower bound check.
* Improve performance of row_cache: make reads with newer snapshots than data in an SST file share the same cache key, except in some transaction cases.
* The compression dictionary is no longer copied to a new object upon retrieval.

### Bug Fixes
* Fix ingested file and directory not being fsync.
* Return TryAgain status in place of Corruption when new tail is not visible to TransactionLogIterator.
* Fixed a regression where the fill_cache read option also affected index blocks.
* Fixed an issue where using cache_index_and_filter_blocks==false affected partitions of partitioned indexes/filters as well.

## 6.3.2 (8/15/2019)
### Public API Change
* The semantics of the per-block-type block read counts in the performance context now match those of the generic block_read_count.

### Bug Fixes
* Fixed a regression where the fill_cache read option also affected index blocks.
* Fixed an issue where using cache_index_and_filter_blocks==false affected partitions of partitioned indexes as well.

## 6.3.1 (7/24/2019)
### Bug Fixes
* Fix auto rolling bug introduced in 6.3.0, which causes segfault if log file creation fails.

## 6.3.0 (6/18/2019)
### Public API Change
* Now DB::Close() will return Aborted() error when there is unreleased snapshot. Users can retry after all snapshots are released.
* Index blocks are now handled similarly to data blocks with regards to the block cache: instead of storing objects in the cache, only the blocks themselves are cached. In addition, index blocks no longer get evicted from the cache when a table is closed, can now use the compressed block cache (if any), and can be shared among multiple table readers.
* Partitions of partitioned indexes no longer affect the read amplification statistics.
* Due to the above refactoring, block cache eviction statistics for indexes are temporarily broken. We plan to reintroduce them in a later phase.
* options.keep_log_file_num will be enforced strictly all the time. File names of all log files will be tracked, which may take significantly amount of memory if options.keep_log_file_num is large and either of options.max_log_file_size or options.log_file_time_to_roll is set.
* Add initial support for Get/Put with user timestamps. Users can specify timestamps via ReadOptions and WriteOptions when calling DB::Get and DB::Put.
* Accessing a partition of a partitioned filter or index through a pinned reference is no longer considered a cache hit.
* Add C bindings for secondary instance, i.e. DBImplSecondary.
* Rate limited deletion of WALs is only enabled if DBOptions::wal_dir is not set, or explicitly set to db_name passed to DB::Open and DBOptions::db_paths is empty, or same as db_paths[0].path

### New Features
* Add an option `snap_refresh_nanos` (default to 0) to periodically refresh the snapshot list in compaction jobs. Assign to 0 to disable the feature.
* Add an option `unordered_write` which trades snapshot guarantees with higher write throughput. When used with WRITE_PREPARED transactions with two_write_queues=true, it offers higher throughput with however no compromise on guarantees.
* Allow DBImplSecondary to remove memtables with obsolete data after replaying MANIFEST and WAL.
* Add an option `failed_move_fall_back_to_copy` (default is true) for external SST ingestion. When `move_files` is true and hard link fails, ingestion falls back to copy if `failed_move_fall_back_to_copy` is true. Otherwise, ingestion reports an error.
* Add command `list_file_range_deletes` in ldb, which prints out tombstones in SST files.

### Performance Improvements
* Reduce binary search when iterator reseek into the same data block.
* DBIter::Next() can skip user key checking if previous entry's seqnum is 0.
* Merging iterator to avoid child iterator reseek for some cases
* Log Writer will flush after finishing the whole record, rather than a fragment.
* Lower MultiGet batching API latency by reading data blocks from disk in parallel

### General Improvements
* Added new status code kColumnFamilyDropped to distinguish between Column Family Dropped and DB Shutdown in progress.
* Improve ColumnFamilyOptions validation when creating a new column family.

### Bug Fixes
* Fix a bug in WAL replay of secondary instance by skipping write batches with older sequence numbers than the current last sequence number.
* Fix flush's/compaction's merge processing logic which allowed `Put`s covered by range tombstones to reappear. Note `Put`s may exist even if the user only ever called `Merge()` due to an internal conversion during compaction to the bottommost level.
* Fix/improve memtable earliest sequence assignment and WAL replay so that WAL entries of unflushed column families will not be skipped after replaying the MANIFEST and increasing db sequence due to another flushed/compacted column family.
* Fix a bug caused by secondary not skipping the beginning of new MANIFEST.
* On DB open, delete WAL trash files left behind in wal_dir

## 6.2.0 (4/30/2019)
### New Features
* Add an option `strict_bytes_per_sync` that causes a file-writing thread to block rather than exceed the limit on bytes pending writeback specified by `bytes_per_sync` or `wal_bytes_per_sync`.
* Improve range scan performance by avoiding per-key upper bound check in BlockBasedTableIterator.
* Introduce Periodic Compaction for Level style compaction. Files are re-compacted periodically and put in the same level.
* Block-based table index now contains exact highest key in the file, rather than an upper bound. This may improve Get() and iterator Seek() performance in some situations, especially when direct IO is enabled and block cache is disabled. A setting BlockBasedTableOptions::index_shortening is introduced to control this behavior. Set it to kShortenSeparatorsAndSuccessor to get the old behavior.
* When reading from option file/string/map, customized envs can be filled according to object registry.
* Improve range scan performance when using explicit user readahead by not creating new table readers for every iterator.
* Add index type BlockBasedTableOptions::IndexType::kBinarySearchWithFirstKey. It significantly reduces read amplification in some setups, especially for iterator seeks. It's not fully implemented yet: IO errors are not handled right.

### Public API Change
* Change the behavior of OptimizeForPointLookup(): move away from hash-based block-based-table index, and use whole key memtable filtering.
* Change the behavior of OptimizeForSmallDb(): use a 16MB block cache, put index and filter blocks into it, and cost the memtable size to it. DBOptions.OptimizeForSmallDb() and ColumnFamilyOptions.OptimizeForSmallDb() start to take an optional cache object.
* Added BottommostLevelCompaction::kForceOptimized to avoid double compacting newly compacted files in the bottommost level compaction of manual compaction. Note this option may prohibit the manual compaction to produce a single file in the bottommost level.

### Bug Fixes
* Adjust WriteBufferManager's dummy entry size to block cache from 1MB to 256KB.
* Fix a race condition between WritePrepared::Get and ::Put with duplicate keys.
* Fix crash when memtable prefix bloom is enabled and read/write a key out of domain of prefix extractor.
* Close a WAL file before another thread deletes it.
* Fix an assertion failure `IsFlushPending() == true` caused by one bg thread releasing the db mutex in ~ColumnFamilyData and another thread clearing `flush_requested_` flag.

## 6.1.1 (4/9/2019)
### New Features
* When reading from option file/string/map, customized comparators and/or merge operators can be filled according to object registry.

### Public API Change

### Bug Fixes
* Fix a bug in 2PC where a sequence of txn prepare, memtable flush, and crash could result in losing the prepared transaction.
* Fix a bug in Encryption Env which could cause encrypted files to be read beyond file boundaries.

## 6.1.0 (3/27/2019)
### New Features
* Introduce two more stats levels, kExceptHistogramOrTimers and kExceptTimers.
* Added a feature to perform data-block sampling for compressibility, and report stats to user.
* Add support for trace filtering.
* Add DBOptions.avoid_unnecessary_blocking_io. If true, we avoid file deletion when destroying ColumnFamilyHandle and Iterator. Instead, a job is scheduled to delete the files in background.

### Public API Change
* Remove bundled fbson library.
* statistics.stats_level_ becomes atomic. It is preferred to use statistics.set_stats_level() and statistics.get_stats_level() to access it.
* Introduce a new IOError subcode, PathNotFound, to indicate trying to open a nonexistent file or directory for read.
* Add initial support for multiple db instances sharing the same data in single-writer, multi-reader mode.
* Removed some "using std::xxx" from public headers.

### Bug Fixes
* Fix JEMALLOC_CXX_THROW macro missing from older Jemalloc versions, causing build failures on some platforms.
* Fix SstFileReader not able to open file ingested with write_glbal_seqno=true.

## 6.0.0 (2/19/2019)
### New Features
* Enabled checkpoint on readonly db (DBImplReadOnly).
* Make DB ignore dropped column families while committing results of atomic flush.
* RocksDB may choose to preopen some files even if options.max_open_files != -1. This may make DB open slightly longer.
* For users of dictionary compression with ZSTD v0.7.0+, we now reuse the same digested dictionary when compressing each of an SST file's data blocks for faster compression speeds.
* For all users of dictionary compression who set `cache_index_and_filter_blocks == true`, we now store dictionary data used for decompression in the block cache for better control over memory usage. For users of ZSTD v1.1.4+ who compile with -DZSTD_STATIC_LINKING_ONLY, this includes a digested dictionary, which is used to increase decompression speed.
* Add support for block checksums verification for external SST files before ingestion.
* Introduce stats history which periodically saves Statistics snapshots and added `GetStatsHistory` API to retrieve these snapshots.
* Add a place holder in manifest which indicate a record from future that can be safely ignored.
* Add support for trace sampling.
* Enable properties block checksum verification for block-based tables.
* For all users of dictionary compression, we now generate a separate dictionary for compressing each bottom-level SST file. Previously we reused a single dictionary for a whole compaction to bottom level. The new approach achieves better compression ratios; however, it uses more memory and CPU for buffering/sampling data blocks and training dictionaries.
* Add whole key bloom filter support in memtable.
* Files written by `SstFileWriter` will now use dictionary compression if it is configured in the file writer's `CompressionOptions`.

### Public API Change
* Disallow CompactionFilter::IgnoreSnapshots() = false, because it is not very useful and the behavior is confusing. The filter will filter everything if there is no snapshot declared by the time the compaction starts. However, users can define a snapshot after the compaction starts and before it finishes and this new snapshot won't be repeatable, because after the compaction finishes, some keys may be dropped.
* CompactionPri = kMinOverlappingRatio also uses compensated file size, which boosts file with lots of tombstones to be compacted first.
* Transaction::GetForUpdate is extended with a do_validate parameter with default value of true. If false it skips validating the snapshot before doing the read. Similarly ::Merge, ::Put, ::Delete, and ::SingleDelete are extended with assume_tracked with default value of false. If true it indicates that call is assumed to be after a ::GetForUpdate.
* `TableProperties::num_entries` and `TableProperties::num_deletions` now also account for number of range tombstones.
* Remove geodb, spatial_db, document_db, json_document, date_tiered_db, and redis_lists.
* With "ldb ----try_load_options", when wal_dir specified by the option file doesn't exist, ignore it.
* Change time resolution in FileOperationInfo.
* Deleting Blob files also go through SStFileManager.
* Remove CuckooHash memtable.
* The counter stat `number.block.not_compressed` now also counts blocks not compressed due to poor compression ratio.
* Remove ttl option from `CompactionOptionsFIFO`. The option has been deprecated and ttl in `ColumnFamilyOptions` is used instead.
* Support SST file ingestion across multiple column families via DB::IngestExternalFiles. See the function's comment about atomicity.
* Remove Lua compaction filter.

### Bug Fixes
* Fix a deadlock caused by compaction and file ingestion waiting for each other in the event of write stalls.
* Fix a memory leak when files with range tombstones are read in mmap mode and block cache is enabled
* Fix handling of corrupt range tombstone blocks such that corruptions cannot cause deleted keys to reappear
* Lock free MultiGet
* Fix incorrect `NotFound` point lookup result when querying the endpoint of a file that has been extended by a range tombstone.
* Fix with pipelined write, write leaders's callback failure lead to the whole write group fail.

### Change Default Options
* Change options.compaction_pri's default to kMinOverlappingRatio

## 5.18.0 (11/30/2018)
### New Features
* Introduced `JemallocNodumpAllocator` memory allocator. When being use, block cache will be excluded from core dump.
* Introduced `PerfContextByLevel` as part of `PerfContext` which allows storing perf context at each level. Also replaced `__thread` with `thread_local` keyword for perf_context. Added per-level perf context for bloom filter and `Get` query.
* With level_compaction_dynamic_level_bytes = true, level multiplier may be adjusted automatically when Level 0 to 1 compaction is lagged behind.
* Introduced DB option `atomic_flush`. If true, RocksDB supports flushing multiple column families and atomically committing the result to MANIFEST. Useful when WAL is disabled.
* Added `num_deletions` and `num_merge_operands` members to `TableProperties`.
* Added "rocksdb.min-obsolete-sst-number-to-keep" DB property that reports the lower bound on SST file numbers that are being kept from deletion, even if the SSTs are obsolete.
* Add xxhash64 checksum support
* Introduced `MemoryAllocator`, which lets the user specify custom memory allocator for block based table.
* Improved `DeleteRange` to prevent read performance degradation. The feature is no longer marked as experimental.

### Public API Change
* `DBOptions::use_direct_reads` now affects reads issued by `BackupEngine` on the database's SSTs.
* `NO_ITERATORS` is divided into two counters `NO_ITERATOR_CREATED` and `NO_ITERATOR_DELETE`. Both of them are only increasing now, just as other counters.

### Bug Fixes
* Fix corner case where a write group leader blocked due to write stall blocks other writers in queue with WriteOptions::no_slowdown set.
* Fix in-memory range tombstone truncation to avoid erroneously covering newer keys at a lower level, and include range tombstones in compacted files whose largest key is the range tombstone's start key.
* Properly set the stop key for a truncated manual CompactRange
* Fix slow flush/compaction when DB contains many snapshots. The problem became noticeable to us in DBs with 100,000+ snapshots, though it will affect others at different thresholds.
* Fix the bug that WriteBatchWithIndex's SeekForPrev() doesn't see the entries with the same key.
* Fix the bug where user comparator was sometimes fed with InternalKey instead of the user key. The bug manifests when during GenerateBottommostFiles.
* Fix a bug in WritePrepared txns where if the number of old snapshots goes beyond the snapshot cache size (128 default) the rest will not be checked when evicting a commit entry from the commit cache.
* Fixed Get correctness bug in the presence of range tombstones where merge operands covered by a range tombstone always result in NotFound.
* Start populating `NO_FILE_CLOSES` ticker statistic, which was always zero previously.
* The default value of NewBloomFilterPolicy()'s argument use_block_based_builder is changed to false. Note that this new default may cause large temp memory usage when building very large SST files.

## 5.17.0 (10/05/2018)
### Public API Change
* `OnTableFileCreated` will now be called for empty files generated during compaction. In that case, `TableFileCreationInfo::file_path` will be "(nil)" and `TableFileCreationInfo::file_size` will be zero.
* Add `FlushOptions::allow_write_stall`, which controls whether Flush calls start working immediately, even if it causes user writes to stall, or will wait until flush can be performed without causing write stall (similar to `CompactRangeOptions::allow_write_stall`). Note that the default value is false, meaning we add delay to Flush calls until stalling can be avoided when possible. This is behavior change compared to previous RocksDB versions, where Flush calls didn't check if they might cause stall or not.
* Application using PessimisticTransactionDB is expected to rollback/commit recovered transactions before starting new ones. This assumption is used to skip concurrency control during recovery.
* Expose column family id to `OnCompactionCompleted`.

### New Features
* TransactionOptions::skip_concurrency_control allows pessimistic transactions to skip the overhead of concurrency control. Could be used for optimizing certain transactions or during recovery.

### Bug Fixes
* Avoid creating empty SSTs and subsequently deleting them in certain cases during compaction.
* Sync CURRENT file contents during checkpoint.

## 5.16.3 (10/1/2018)
### Bug Fixes
* Fix crash caused when `CompactFiles` run with `CompactionOptions::compression == CompressionType::kDisableCompressionOption`. Now that setting causes the compression type to be chosen according to the column family-wide compression options.

## 5.16.2 (9/21/2018)
### Bug Fixes
* Fix bug in partition filters with format_version=4.

## 5.16.1 (9/17/2018)
### Bug Fixes
* Remove trace_analyzer_tool from rocksdb_lib target in TARGETS file.
* Fix RocksDB Java build and tests.
* Remove sync point in Block destructor.

## 5.16.0 (8/21/2018)
### Public API Change
* The merge operands are passed to `MergeOperator::ShouldMerge` in the reversed order relative to how they were merged (passed to FullMerge or FullMergeV2) for performance reasons
* GetAllKeyVersions() to take an extra argument of `max_num_ikeys`.
* Using ZSTD dictionary trainer (i.e., setting `CompressionOptions::zstd_max_train_bytes` to a nonzero value) now requires ZSTD version 1.1.3 or later.

### New Features
* Changes the format of index blocks by delta encoding the index values, which are the block handles. This saves the encoding of BlockHandle::offset of the non-head index entries in each restart interval. The feature is backward compatible but not forward compatible. It is disabled by default unless format_version 4 or above is used.
* Add a new tool: trace_analyzer. Trace_analyzer analyzes the trace file generated by using trace_replay API. It can convert the binary format trace file to a human readable txt file, output the statistics of the analyzed query types such as access statistics and size statistics, combining the dumped whole key space file to analyze, support query correlation analyzing, and etc. Current supported query types are: Get, Put, Delete, SingleDelete, DeleteRange, Merge, Iterator (Seek, SeekForPrev only).
* Add hash index support to data blocks, which helps reducing the cpu utilization of point-lookup operations. This feature is backward compatible with the data block created without the hash index. It is disabled by default unless BlockBasedTableOptions::data_block_index_type is set to data_block_index_type = kDataBlockBinaryAndHash.

### Bug Fixes
* Fix a bug in misreporting the estimated partition index size in properties block.

## 5.15.0 (7/17/2018)
### Public API Change
* Remove managed iterator. ReadOptions.managed is not effective anymore.
* For bottommost_compression, a compatible CompressionOptions is added via `bottommost_compression_opts`. To keep backward compatible, a new boolean `enabled` is added to CompressionOptions. For compression_opts, it will be always used no matter what value of `enabled` is. For bottommost_compression_opts, it will only be used when user set `enabled=true`, otherwise, compression_opts will be used for bottommost_compression as default.
* With LRUCache, when high_pri_pool_ratio > 0, midpoint insertion strategy will be enabled to put low-pri items to the tail of low-pri list (the midpoint) when they first inserted into the cache. This is to make cache entries never get hit age out faster, improving cache efficiency when large background scan presents.
* For users of `Statistics` objects created via `CreateDBStatistics()`, the format of the string returned by its `ToString()` method has changed.
* The "rocksdb.num.entries" table property no longer counts range deletion tombstones as entries.

### New Features
* Changes the format of index blocks by storing the key in their raw form rather than converting them to InternalKey. This saves 8 bytes per index key. The feature is backward compatible but not forward compatible. It is disabled by default unless format_version 3 or above is used.
* Avoid memcpy when reading mmap files with OpenReadOnly and max_open_files==-1.
* Support dynamically changing `ColumnFamilyOptions::ttl` via `SetOptions()`.
* Add a new table property, "rocksdb.num.range-deletions", which counts the number of range deletion tombstones in the table.
* Improve the performance of iterators doing long range scans by using readahead, when using direct IO.
* pin_top_level_index_and_filter (default true) in BlockBasedTableOptions can be used in combination with cache_index_and_filter_blocks to prefetch and pin the top-level index of partitioned index and filter blocks in cache. It has no impact when cache_index_and_filter_blocks is false.
* Write properties meta-block at the end of block-based table to save read-ahead IO.

### Bug Fixes
* Fix deadlock with enable_pipelined_write=true and max_successive_merges > 0
* Check conflict at output level in CompactFiles.
* Fix corruption in non-iterator reads when mmap is used for file reads
* Fix bug with prefix search in partition filters where a shared prefix would be ignored from the later partitions. The bug could report an eixstent key as missing. The bug could be triggered if prefix_extractor is set and partition filters is enabled.
* Change default value of `bytes_max_delete_chunk` to 0 in NewSstFileManager() as it doesn't work well with checkpoints.
* Fix a bug caused by not copying the block trailer with compressed SST file, direct IO, prefetcher and no compressed block cache.
* Fix write can stuck indefinitely if enable_pipelined_write=true. The issue exists since pipelined write was introduced in 5.5.0.

## 5.14.0 (5/16/2018)
### Public API Change
* Add a BlockBasedTableOption to align uncompressed data blocks on the smaller of block size or page size boundary, to reduce flash reads by avoiding reads spanning 4K pages.
* The background thread naming convention changed (on supporting platforms) to "rocksdb:<thread pool priority><thread number>", e.g., "rocksdb:low0".
* Add a new ticker stat rocksdb.number.multiget.keys.found to count number of keys successfully read in MultiGet calls
* Touch-up to write-related counters in PerfContext. New counters added: write_scheduling_flushes_compactions_time, write_thread_wait_nanos. Counters whose behavior was fixed or modified: write_memtable_time, write_pre_and_post_process_time, write_delay_time.
* Posix Env's NewRandomRWFile() will fail if the file doesn't exist.
* Now, `DBOptions::use_direct_io_for_flush_and_compaction` only applies to background writes, and `DBOptions::use_direct_reads` applies to both user reads and background reads. This conforms with Linux's `open(2)` manpage, which advises against simultaneously reading a file in buffered and direct modes, due to possibly undefined behavior and degraded performance.
* Iterator::Valid() always returns false if !status().ok(). So, now when doing a Seek() followed by some Next()s, there's no need to check status() after every operation.
* Iterator::Seek()/SeekForPrev()/SeekToFirst()/SeekToLast() always resets status().
* Introduced `CompressionOptions::kDefaultCompressionLevel`, which is a generic way to tell RocksDB to use the compression library's default level. It is now the default value for `CompressionOptions::level`. Previously the level defaulted to -1, which gave poor compression ratios in ZSTD.

### New Features
* Introduce TTL for level compaction so that all files older than ttl go through the compaction process to get rid of old data.
* TransactionDBOptions::write_policy can be configured to enable WritePrepared 2PC transactions. Read more about them in the wiki.
* Add DB properties "rocksdb.block-cache-capacity", "rocksdb.block-cache-usage", "rocksdb.block-cache-pinned-usage" to show block cache usage.
* Add `Env::LowerThreadPoolCPUPriority(Priority)` method, which lowers the CPU priority of background (esp. compaction) threads to minimize interference with foreground tasks.
* Fsync parent directory after deleting a file in delete scheduler.
* In level-based compaction, if bottom-pri thread pool was setup via `Env::SetBackgroundThreads()`, compactions to the bottom level will be delegated to that thread pool.
* `prefix_extractor` has been moved from ImmutableCFOptions to MutableCFOptions, meaning it can be dynamically changed without a DB restart.

### Bug Fixes
* Fsync after writing global seq number to the ingestion file in ExternalSstFileIngestionJob.
* Fix WAL corruption caused by race condition between user write thread and FlushWAL when two_write_queue is not set.
* Fix `BackupableDBOptions::max_valid_backups_to_open` to not delete backup files when refcount cannot be accurately determined.
* Fix memory leak when pin_l0_filter_and_index_blocks_in_cache is used with partitioned filters
* Disable rollback of merge operands in WritePrepared transactions to work around an issue in MyRocks. It can be enabled back by setting TransactionDBOptions::rollback_merge_operands to true.
* Fix wrong results by ReverseBytewiseComparator::FindShortSuccessor()

### Java API Changes
* Add `BlockBasedTableConfig.setBlockCache` to allow sharing a block cache across DB instances.
* Added SstFileManager to the Java API to allow managing SST files across DB instances.

## 5.13.0 (3/20/2018)
### Public API Change
* RocksDBOptionsParser::Parse()'s `ignore_unknown_options` argument will only be effective if the option file shows it is generated using a higher version of RocksDB than the current version.
* Remove CompactionEventListener.

### New Features
* SstFileManager now can cancel compactions if they will result in max space errors. SstFileManager users can also use SetCompactionBufferSize to specify how much space must be leftover during a compaction for auxiliary file functions such as logging and flushing.
* Avoid unnecessarily flushing in `CompactRange()` when the range specified by the user does not overlap unflushed memtables.
* If `ColumnFamilyOptions::max_subcompactions` is set greater than one, we now parallelize large manual level-based compactions.
* Add "rocksdb.live-sst-files-size" DB property to return total bytes of all SST files belong to the latest LSM tree.
* NewSstFileManager to add an argument bytes_max_delete_chunk with default 64MB. With this argument, a file larger than 64MB will be ftruncated multiple times based on this size.

### Bug Fixes
* Fix a leak in prepared_section_completed_ where the zeroed entries would not removed from the map.
* Fix WAL corruption caused by race condition between user write thread and backup/checkpoint thread.

## 5.12.0 (2/14/2018)
### Public API Change
* Iterator::SeekForPrev is now a pure virtual method. This is to prevent user who implement the Iterator interface fail to implement SeekForPrev by mistake.
* Add `include_end` option to make the range end exclusive when `include_end == false` in `DeleteFilesInRange()`.
* Add `CompactRangeOptions::allow_write_stall`, which makes `CompactRange` start working immediately, even if it causes user writes to stall. The default value is false, meaning we add delay to `CompactRange` calls until stalling can be avoided when possible. Note this delay is not present in previous RocksDB versions.
* Creating checkpoint with empty directory now returns `Status::InvalidArgument`; previously, it returned `Status::IOError`.
* Adds a BlockBasedTableOption to turn off index block compression.
* Close() method now returns a status when closing a db.

### New Features
* Improve the performance of iterators doing long range scans by using readahead.
* Add new function `DeleteFilesInRanges()` to delete files in multiple ranges at once for better performance.
* FreeBSD build support for RocksDB and RocksJava.
* Improved performance of long range scans with readahead.
* Updated to and now continuously tested in Visual Studio 2017.

### Bug Fixes
* Fix `DisableFileDeletions()` followed by `GetSortedWalFiles()` to not return obsolete WAL files that `PurgeObsoleteFiles()` is going to delete.
* Fix Handle error return from WriteBuffer() during WAL file close and DB close.
* Fix advance reservation of arena block addresses.
* Fix handling of empty string as checkpoint directory.

## 5.11.0 (01/08/2018)
### Public API Change
* Add `autoTune` and `getBytesPerSecond()` to RocksJava RateLimiter

### New Features
* Add a new histogram stat called rocksdb.db.flush.micros for memtable flush.
* Add "--use_txn" option to use transactional API in db_stress.
* Disable onboard cache for compaction output in Windows platform.
* Improve the performance of iterators doing long range scans by using readahead.

### Bug Fixes
* Fix a stack-use-after-scope bug in ForwardIterator.
* Fix builds on platforms including Linux, Windows, and PowerPC.
* Fix buffer overrun in backup engine for DBs with huge number of files.
* Fix a mislabel bug for bottom-pri compaction threads.
* Fix DB::Flush() keep waiting after flush finish under certain condition.

## 5.10.0 (12/11/2017)
### Public API Change
* When running `make` with environment variable `USE_SSE` set and `PORTABLE` unset, will use all machine features available locally. Previously this combination only compiled SSE-related features.

### New Features
* Provide lifetime hints when writing files on Linux. This reduces hardware write-amp on storage devices supporting multiple streams.
* Add a DB stat, `NUMBER_ITER_SKIP`, which returns how many internal keys were skipped during iterations (e.g., due to being tombstones or duplicate versions of a key).
* Add PerfContext counters, `key_lock_wait_count` and `key_lock_wait_time`, which measure the number of times transactions wait on key locks and total amount of time waiting.

### Bug Fixes
* Fix IOError on WAL write doesn't propagate to write group follower
* Make iterator invalid on merge error.
* Fix performance issue in `IngestExternalFile()` affecting databases with large number of SST files.
* Fix possible corruption to LSM structure when `DeleteFilesInRange()` deletes a subset of files spanned by a `DeleteRange()` marker.

## 5.9.0 (11/1/2017)
### Public API Change
* `BackupableDBOptions::max_valid_backups_to_open == 0` now means no backups will be opened during BackupEngine initialization. Previously this condition disabled limiting backups opened.
* `DBOptions::preserve_deletes` is a new option that allows one to specify that DB should not drop tombstones for regular deletes if they have sequence number larger than what was set by the new API call `DB::SetPreserveDeletesSequenceNumber(SequenceNumber seqnum)`. Disabled by default.
* API call `DB::SetPreserveDeletesSequenceNumber(SequenceNumber seqnum)` was added, users who wish to preserve deletes are expected to periodically call this function to advance the cutoff seqnum (all deletes made before this seqnum can be dropped by DB). It's user responsibility to figure out how to advance the seqnum in the way so the tombstones are kept for the desired period of time, yet are eventually processed in time and don't eat up too much space.
* `ReadOptions::iter_start_seqnum` was added;
if set to something > 0 user will see 2 changes in iterators behavior 1) only keys written with sequence larger than this parameter would be returned and 2) the `Slice` returned by iter->key() now points to the memory that keep User-oriented representation of the internal key, rather than user key. New struct `FullKey` was added to represent internal keys, along with a new helper function `ParseFullKey(const Slice& internal_key, FullKey* result);`.
* Deprecate trash_dir param in NewSstFileManager, right now we will rename deleted files to <name>.trash instead of moving them to trash directory
* Allow setting a custom trash/DB size ratio limit in the SstFileManager, after which files that are to be scheduled for deletion are deleted immediately, regardless of any delete ratelimit.
* Return an error on write if write_options.sync = true and write_options.disableWAL = true to warn user of inconsistent options. Previously we will not write to WAL and not respecting the sync options in this case.

### New Features
* CRC32C is now using the 3-way pipelined SSE algorithm `crc32c_3way` on supported platforms to improve performance. The system will choose to use this algorithm on supported platforms automatically whenever possible. If PCLMULQDQ is not supported it will fall back to the old Fast_CRC32 algorithm.
* `DBOptions::writable_file_max_buffer_size` can now be changed dynamically.
* `DBOptions::bytes_per_sync`, `DBOptions::compaction_readahead_size`, and `DBOptions::wal_bytes_per_sync` can now be changed dynamically, `DBOptions::wal_bytes_per_sync` will flush all memtables and switch to a new WAL file.
* Support dynamic adjustment of rate limit according to demand for background I/O. It can be enabled by passing `true` to the `auto_tuned` parameter in `NewGenericRateLimiter()`. The value passed as `rate_bytes_per_sec` will still be respected as an upper-bound.
* Support dynamically changing `ColumnFamilyOptions::compaction_options_fifo`.
* Introduce `EventListener::OnStallConditionsChanged()` callback. Users can implement it to be notified when user writes are stalled, stopped, or resumed.
* Add a new db property "rocksdb.estimate-oldest-key-time" to return oldest data timestamp. The property is available only for FIFO compaction with compaction_options_fifo.allow_compaction = false.
* Upon snapshot release, recompact bottommost files containing deleted/overwritten keys that previously could not be dropped due to the snapshot. This alleviates space-amp caused by long-held snapshots.
* Support lower bound on iterators specified via `ReadOptions::iterate_lower_bound`.
* Support for differential snapshots (via iterator emitting the sequence of key-values representing the difference between DB state at two different sequence numbers). Supports preserving and emitting puts and regular deletes, doesn't support SingleDeletes, MergeOperator, Blobs and Range Deletes.

### Bug Fixes
* Fix a potential data inconsistency issue during point-in-time recovery. `DB:Open()` will abort if column family inconsistency is found during PIT recovery.
* Fix possible metadata corruption in databases using `DeleteRange()`.

## 5.8.0 (08/30/2017)
### Public API Change
* Users of `Statistics::getHistogramString()` will see fewer histogram buckets and different bucket endpoints.
* `Slice::compare` and BytewiseComparator `Compare` no longer accept `Slice`s containing nullptr.
* `Transaction::Get` and `Transaction::GetForUpdate` variants with `PinnableSlice` added.

### New Features
* Add Iterator::Refresh(), which allows users to update the iterator state so that they can avoid some initialization costs of recreating iterators.
* Replace dynamic_cast<> (except unit test) so people can choose to build with RTTI off. With make, release mode is by default built with -fno-rtti and debug mode is built without it. Users can override it by setting USE_RTTI=0 or 1.
* Universal compactions including the bottom level can be executed in a dedicated thread pool. This alleviates head-of-line blocking in the compaction queue, which cause write stalling, particularly in multi-instance use cases. Users can enable this feature via `Env::SetBackgroundThreads(N, Env::Priority::BOTTOM)`, where `N > 0`.
* Allow merge operator to be called even with a single merge operand during compactions, by appropriately overriding `MergeOperator::AllowSingleOperand`.
* Add `DB::VerifyChecksum()`, which verifies the checksums in all SST files in a running DB.
* Block-based table support for disabling checksums by setting `BlockBasedTableOptions::checksum = kNoChecksum`.

### Bug Fixes
* Fix wrong latencies in `rocksdb.db.get.micros`, `rocksdb.db.write.micros`, and `rocksdb.sst.read.micros`.
* Fix incorrect dropping of deletions during intra-L0 compaction.
* Fix transient reappearance of keys covered by range deletions when memtable prefix bloom filter is enabled.
* Fix potentially wrong file smallest key when range deletions separated by snapshot are written together.

## 5.7.0 (07/13/2017)
### Public API Change
* DB property "rocksdb.sstables" now prints keys in hex form.

### New Features
* Measure estimated number of reads per file. The information can be accessed through DB::GetColumnFamilyMetaData or "rocksdb.sstables" DB property.
* RateLimiter support for throttling background reads, or throttling the sum of background reads and writes. This can give more predictable I/O usage when compaction reads more data than it writes, e.g., due to lots of deletions.
* [Experimental] FIFO compaction with TTL support. It can be enabled by setting CompactionOptionsFIFO.ttl > 0.
* Introduce `EventListener::OnBackgroundError()` callback. Users can implement it to be notified of errors causing the DB to enter read-only mode, and optionally override them.
* Partitioned Index/Filters exiting the experimental mode. To enable partitioned indexes set index_type to kTwoLevelIndexSearch and to further enable partitioned filters set partition_filters to true. To configure the partition size set metadata_block_size.


### Bug Fixes
* Fix discarding empty compaction output files when `DeleteRange()` is used together with subcompactions.

## 5.6.0 (06/06/2017)
### Public API Change
* Scheduling flushes and compactions in the same thread pool is no longer supported by setting `max_background_flushes=0`. Instead, users can achieve this by configuring their high-pri thread pool to have zero threads.
* Replace `Options::max_background_flushes`, `Options::max_background_compactions`, and `Options::base_background_compactions` all with `Options::max_background_jobs`, which automatically decides how many threads to allocate towards flush/compaction.
* options.delayed_write_rate by default take the value of options.rate_limiter rate.
* Replace global variable `IOStatsContext iostats_context` with `IOStatsContext* get_iostats_context()`; replace global variable `PerfContext perf_context` with `PerfContext* get_perf_context()`.

### New Features
* Change ticker/histogram statistics implementations to use core-local storage. This improves aggregation speed compared to our previous thread-local approach, particularly for applications with many threads.
* Users can pass a cache object to write buffer manager, so that they can cap memory usage for memtable and block cache using one single limit.
* Flush will be triggered when 7/8 of the limit introduced by write_buffer_manager or db_write_buffer_size is triggered, so that the hard threshold is hard to hit.
* Introduce WriteOptions.low_pri. If it is true, low priority writes will be throttled if the compaction is behind.
* `DB::IngestExternalFile()` now supports ingesting files into a database containing range deletions.

### Bug Fixes
* Shouldn't ignore return value of fsync() in flush.

## 5.5.0 (05/17/2017)
### New Features
* FIFO compaction to support Intra L0 compaction too with CompactionOptionsFIFO.allow_compaction=true.
* DB::ResetStats() to reset internal stats.
* Statistics::Reset() to reset user stats.
* ldb add option --try_load_options, which will open DB with its own option file.
* Introduce WriteBatch::PopSavePoint to pop the most recent save point explicitly.
* Support dynamically change `max_open_files` option via SetDBOptions()
* Added DB::CreateColumnFamilie() and DB::DropColumnFamilies() to bulk create/drop column families.
* Add debugging function `GetAllKeyVersions` to see internal versions of a range of keys.
* Support file ingestion with universal compaction style
* Support file ingestion behind with option `allow_ingest_behind`
* New option enable_pipelined_write which may improve write throughput in case writing from multiple threads and WAL enabled.

### Bug Fixes
* Fix the bug that Direct I/O uses direct reads for non-SST file

## 5.4.0 (04/11/2017)
### Public API Change
* random_access_max_buffer_size no longer has any effect
* Removed Env::EnableReadAhead(), Env::ShouldForwardRawRequest()
* Support dynamically change `stats_dump_period_sec` option via SetDBOptions().
* Added ReadOptions::max_skippable_internal_keys to set a threshold to fail a request as incomplete when too many keys are being skipped when using iterators.
* DB::Get in place of std::string accepts PinnableSlice, which avoids the extra memcpy of value to std::string in most of cases.
    * PinnableSlice releases the pinned resources that contain the value when it is destructed or when ::Reset() is called on it.
    * The old API that accepts std::string, although discouraged, is still supported.
* Replace Options::use_direct_writes with Options::use_direct_io_for_flush_and_compaction. Read Direct IO wiki for details.
* Added CompactionEventListener and EventListener::OnFlushBegin interfaces.

### New Features
* Memtable flush can be avoided during checkpoint creation if total log file size is smaller than a threshold specified by the user.
* Introduce level-based L0->L0 compactions to reduce file count, so write delays are incurred less often.
* (Experimental) Partitioning filters which creates an index on the partitions. The feature can be enabled by setting partition_filters when using kFullFilter. Currently the feature also requires two-level indexing to be enabled. Number of partitions is the same as the number of partitions for indexes, which is controlled by metadata_block_size.

## 5.3.0 (03/08/2017)
### Public API Change
* Remove disableDataSync option.
* Remove timeout_hint_us option from WriteOptions. The option has been deprecated and has no effect since 3.13.0.
* Remove option min_partial_merge_operands. Partial merge operands will always be merged in flush or compaction if there are more than one.
* Remove option verify_checksums_in_compaction. Compaction will always verify checksum.

### Bug Fixes
* Fix the bug that iterator may skip keys

## 5.2.0 (02/08/2017)
### Public API Change
* NewLRUCache() will determine number of shard bits automatically based on capacity, if the user doesn't pass one. This also impacts the default block cache when the user doesn't explicit provide one.
* Change the default of delayed slowdown value to 16MB/s and further increase the L0 stop condition to 36 files.
* Options::use_direct_writes and Options::use_direct_reads are now ready to use.
* (Experimental) Two-level indexing that partition the index and creates a 2nd level index on the partitions. The feature can be enabled by setting kTwoLevelIndexSearch as IndexType and configuring index_per_partition.

### New Features
* Added new overloaded function GetApproximateSizes that allows to specify if memtable stats should be computed only without computing SST files' stats approximations.
* Added new function GetApproximateMemTableStats that approximates both number of records and size of memtables.
* Add Direct I/O mode for SST file I/O

### Bug Fixes
* RangeSync() should work if ROCKSDB_FALLOCATE_PRESENT is not set
* Fix wrong results in a data race case in Get()
* Some fixes related to 2PC.
* Fix bugs of data corruption in direct I/O

## 5.1.0 (01/13/2017)
* Support dynamically change `delete_obsolete_files_period_micros` option via SetDBOptions().
* Added EventListener::OnExternalFileIngested which will be called when IngestExternalFile() add a file successfully.
* BackupEngine::Open and BackupEngineReadOnly::Open now always return error statuses matching those of the backup Env.

### Bug Fixes
* Fix the bug that if 2PC is enabled, checkpoints may loss some recent transactions.
* When file copying is needed when creating checkpoints or bulk loading files, fsync the file after the file copying.

## 5.0.0 (11/17/2016)
### Public API Change
* Options::max_bytes_for_level_multiplier is now a double along with all getters and setters.
* Support dynamically change `delayed_write_rate` and `max_total_wal_size` options via SetDBOptions().
* Introduce DB::DeleteRange for optimized deletion of large ranges of contiguous keys.
* Support dynamically change `delayed_write_rate` option via SetDBOptions().
* Options::allow_concurrent_memtable_write and Options::enable_write_thread_adaptive_yield are now true by default.
* Remove Tickers::SEQUENCE_NUMBER to avoid confusion if statistics object is shared among RocksDB instance. Alternatively DB::GetLatestSequenceNumber() can be used to get the same value.
* Options.level0_stop_writes_trigger default value changes from 24 to 32.
* New compaction filter API: CompactionFilter::FilterV2(). Allows to drop ranges of keys.
* Removed flashcache support.
* DB::AddFile() is deprecated and is replaced with DB::IngestExternalFile(). DB::IngestExternalFile() remove all the restrictions that existed for DB::AddFile.

### New Features
* Add avoid_flush_during_shutdown option, which speeds up DB shutdown by not flushing unpersisted data (i.e. with disableWAL = true). Unpersisted data will be lost. The options is dynamically changeable via SetDBOptions().
* Add memtable_insert_with_hint_prefix_extractor option. The option is mean to reduce CPU usage for inserting keys into memtable, if keys can be group by prefix and insert for each prefix are sequential or almost sequential. See include/rocksdb/options.h for more details.
* Add LuaCompactionFilter in utilities.  This allows developers to write compaction filters in Lua.  To use this feature, LUA_PATH needs to be set to the root directory of Lua.
* No longer populate "LATEST_BACKUP" file in backup directory, which formerly contained the number of the latest backup. The latest backup can be determined by finding the highest numbered file in the "meta/" subdirectory.

## 4.13.0 (10/18/2016)
### Public API Change
* DB::GetOptions() reflect dynamic changed options (i.e. through DB::SetOptions()) and return copy of options instead of reference.
* Added Statistics::getAndResetTickerCount().

### New Features
* Add DB::SetDBOptions() to dynamic change base_background_compactions and max_background_compactions.
* Added Iterator::SeekForPrev(). This new API will seek to the last key that less than or equal to the target key.

## 4.12.0 (9/12/2016)
### Public API Change
* CancelAllBackgroundWork() flushes all memtables for databases containing writes that have bypassed the WAL (writes issued with WriteOptions::disableWAL=true) before shutting down background threads.
* Merge options source_compaction_factor, max_grandparent_overlap_bytes and expanded_compaction_factor into max_compaction_bytes.
* Remove ImmutableCFOptions.
* Add a compression type ZSTD, which can work with ZSTD 0.8.0 or up. Still keep ZSTDNotFinal for compatibility reasons.

### New Features
* Introduce NewClockCache, which is based on CLOCK algorithm with better concurrent performance in some cases. It can be used to replace the default LRU-based block cache and table cache. To use it, RocksDB need to be linked with TBB lib.
* Change ticker/histogram statistics implementations to accumulate data in thread-local storage, which improves CPU performance by reducing cache coherency costs. Callers of CreateDBStatistics do not need to change anything to use this feature.
* Block cache mid-point insertion, where index and filter block are inserted into LRU block cache with higher priority. The feature can be enabled by setting BlockBasedTableOptions::cache_index_and_filter_blocks_with_high_priority to true and high_pri_pool_ratio > 0 when creating NewLRUCache.

## 4.11.0 (8/1/2016)
### Public API Change
* options.memtable_prefix_bloom_huge_page_tlb_size => memtable_huge_page_size. When it is set, RocksDB will try to allocate memory from huge page for memtable too, rather than just memtable bloom filter.

### New Features
* A tool to migrate DB after options change. See include/rocksdb/utilities/option_change_migration.h.
* Add ReadOptions.background_purge_on_iterator_cleanup. If true, we avoid file deletion when destroying iterators.

## 4.10.0 (7/5/2016)
### Public API Change
* options.memtable_prefix_bloom_bits changes to options.memtable_prefix_bloom_bits_ratio and deprecate options.memtable_prefix_bloom_probes
* enum type CompressionType and PerfLevel changes from char to unsigned char. Value of all PerfLevel shift by one.
* Deprecate options.filter_deletes.

### New Features
* Add avoid_flush_during_recovery option.
* Add a read option background_purge_on_iterator_cleanup to avoid deleting files in foreground when destroying iterators. Instead, a job is scheduled in high priority queue and would be executed in a separate background thread.
* RepairDB support for column families. RepairDB now associates data with non-default column families using information embedded in the SST/WAL files (4.7 or later). For data written by 4.6 or earlier, RepairDB associates it with the default column family.
* Add options.write_buffer_manager which allows users to control total memtable sizes across multiple DB instances.

## 4.9.0 (6/9/2016)
### Public API changes
* Add bottommost_compression option, This option can be used to set a specific compression algorithm for the bottommost level (Last level containing files in the DB).
* Introduce CompactionJobInfo::compression, This field state the compression algorithm used to generate the output files of the compaction.
* Deprecate BlockBaseTableOptions.hash_index_allow_collision=false
* Deprecate options builder (GetOptions()).

### New Features
* Introduce NewSimCache() in rocksdb/utilities/sim_cache.h. This function creates a block cache that is able to give simulation results (mainly hit rate) of simulating block behavior with a configurable cache size.

## 4.8.0 (5/2/2016)
### Public API Change
* Allow preset compression dictionary for improved compression of block-based tables. This is supported for zlib, zstd, and lz4. The compression dictionary's size is configurable via CompressionOptions::max_dict_bytes.
* Delete deprecated classes for creating backups (BackupableDB) and restoring from backups (RestoreBackupableDB). Now, BackupEngine should be used for creating backups, and BackupEngineReadOnly should be used for restorations. For more details, see https://github.com/facebook/rocksdb/wiki/How-to-backup-RocksDB%3F
* Expose estimate of per-level compression ratio via DB property: "rocksdb.compression-ratio-at-levelN".
* Added EventListener::OnTableFileCreationStarted. EventListener::OnTableFileCreated will be called on failure case. User can check creation status via TableFileCreationInfo::status.

### New Features
* Add ReadOptions::readahead_size. If non-zero, NewIterator will create a new table reader which performs reads of the given size.

## 4.7.0 (4/8/2016)
### Public API Change
* rename options compaction_measure_io_stats to report_bg_io_stats and include flush too.
* Change some default options. Now default options will optimize for server-workloads. Also enable slowdown and full stop triggers for pending compaction bytes. These changes may cause sub-optimal performance or significant increase of resource usage. To avoid these risks, users can open existing RocksDB with options extracted from RocksDB option files. See https://github.com/facebook/rocksdb/wiki/RocksDB-Options-File for how to use RocksDB option files. Or you can call Options.OldDefaults() to recover old defaults. DEFAULT_OPTIONS_HISTORY.md will track change history of default options.

## 4.6.0 (3/10/2016)
### Public API Changes
* Change default of BlockBasedTableOptions.format_version to 2. It means default DB created by 4.6 or up cannot be opened by RocksDB version 3.9 or earlier.
* Added strict_capacity_limit option to NewLRUCache. If the flag is set to true, insert to cache will fail if no enough capacity can be free. Signature of Cache::Insert() is updated accordingly.
* Tickers [NUMBER_DB_NEXT, NUMBER_DB_PREV, NUMBER_DB_NEXT_FOUND, NUMBER_DB_PREV_FOUND, ITER_BYTES_READ] are not updated immediately. The are updated when the Iterator is deleted.
* Add monotonically increasing counter (DB property "rocksdb.current-super-version-number") that increments upon any change to the LSM tree.

### New Features
* Add CompactionPri::kMinOverlappingRatio, a compaction picking mode friendly to write amplification.
* Deprecate Iterator::IsKeyPinned() and replace it with Iterator::GetProperty() with prop_name="rocksdb.iterator.is.key.pinned"

## 4.5.0 (2/5/2016)
### Public API Changes
* Add a new perf context level between kEnableCount and kEnableTime. Level 2 now does not include timers for mutexes.
* Statistics of mutex operation durations will not be measured by default. If you want to have them enabled, you need to set Statistics::stats_level_ to kAll.
* DBOptions::delete_scheduler and NewDeleteScheduler() are removed, please use DBOptions::sst_file_manager and NewSstFileManager() instead

### New Features
* ldb tool now supports operations to non-default column families.
* Add kPersistedTier to ReadTier.  This option allows Get and MultiGet to read only the persited data and skip mem-tables if writes were done with disableWAL = true.
* Add DBOptions::sst_file_manager. Use NewSstFileManager() in include/rocksdb/sst_file_manager.h to create a SstFileManager that can be used to track the total size of SST files and control the SST files deletion rate.

## 4.4.0 (1/14/2016)
### Public API Changes
* Change names in CompactionPri and add a new one.
* Deprecate options.soft_rate_limit and add options.soft_pending_compaction_bytes_limit.
* If options.max_write_buffer_number > 3, writes will be slowed down when writing to the last write buffer to delay a full stop.
* Introduce CompactionJobInfo::compaction_reason, this field include the reason to trigger the compaction.
* After slow down is triggered, if estimated pending compaction bytes keep increasing, slowdown more.
* Increase default options.delayed_write_rate to 2MB/s.
* Added a new parameter --path to ldb tool. --path accepts the name of either MANIFEST, SST or a WAL file. Either --db or --path can be used when calling ldb.

## 4.3.0 (12/8/2015)
### New Features
* CompactionFilter has new member function called IgnoreSnapshots which allows CompactionFilter to be called even if there are snapshots later than the key.
* RocksDB will now persist options under the same directory as the RocksDB database on successful DB::Open, CreateColumnFamily, DropColumnFamily, and SetOptions.
* Introduce LoadLatestOptions() in rocksdb/utilities/options_util.h.  This function can construct the latest DBOptions / ColumnFamilyOptions used by the specified RocksDB intance.
* Introduce CheckOptionsCompatibility() in rocksdb/utilities/options_util.h.  This function checks whether the input set of options is able to open the specified DB successfully.

### Public API Changes
* When options.db_write_buffer_size triggers, only the column family with the largest column family size will be flushed, not all the column families.

## 4.2.0 (11/9/2015)
### New Features
* Introduce CreateLoggerFromOptions(), this function create a Logger for provided DBOptions.
* Add GetAggregatedIntProperty(), which returns the sum of the GetIntProperty of all the column families.
* Add MemoryUtil in rocksdb/utilities/memory.h.  It currently offers a way to get the memory usage by type from a list rocksdb instances.

### Public API Changes
* CompactionFilter::Context includes information of Column Family ID
* The need-compaction hint given by TablePropertiesCollector::NeedCompact() will be persistent and recoverable after DB recovery. This introduces a breaking format change. If you use this experimental feature, including NewCompactOnDeletionCollectorFactory() in the new version, you may not be able to directly downgrade the DB back to version 4.0 or lower.
* TablePropertiesCollectorFactory::CreateTablePropertiesCollector() now takes an option Context, containing the information of column family ID for the file being written.
* Remove DefaultCompactionFilterFactory.


## 4.1.0 (10/8/2015)
### New Features
* Added single delete operation as a more efficient way to delete keys that have not been overwritten.
* Added experimental AddFile() to DB interface that allow users to add files created by SstFileWriter into an empty Database, see include/rocksdb/sst_file_writer.h and DB::AddFile() for more info.
* Added support for opening SST files with .ldb suffix which enables opening LevelDB databases.
* CompactionFilter now supports filtering of merge operands and merge results.

### Public API Changes
* Added SingleDelete() to the DB interface.
* Added AddFile() to DB interface.
* Added SstFileWriter class.
* CompactionFilter has a new method FilterMergeOperand() that RocksDB applies to every merge operand during compaction to decide whether to filter the operand.
* We removed CompactionFilterV2 interfaces from include/rocksdb/compaction_filter.h. The functionality was deprecated already in version 3.13.

## 4.0.0 (9/9/2015)
### New Features
* Added support for transactions.  See include/rocksdb/utilities/transaction.h for more info.
* DB::GetProperty() now accepts "rocksdb.aggregated-table-properties" and "rocksdb.aggregated-table-properties-at-levelN", in which case it returns aggregated table properties of the target column family, or the aggregated table properties of the specified level N if the "at-level" version is used.
* Add compression option kZSTDNotFinalCompression for people to experiment ZSTD although its format is not finalized.
* We removed the need for LATEST_BACKUP file in BackupEngine. We still keep writing it when we create new backups (because of backward compatibility), but we don't read it anymore.

### Public API Changes
* Removed class Env::RandomRWFile and Env::NewRandomRWFile().
* Renamed DBOptions.num_subcompactions to DBOptions.max_subcompactions to make the name better match the actual functionality of the option.
* Added Equal() method to the Comparator interface that can optionally be overwritten in cases where equality comparisons can be done more efficiently than three-way comparisons.
* Previous 'experimental' OptimisticTransaction class has been replaced by Transaction class.

## 3.13.0 (8/6/2015)
### New Features
* RollbackToSavePoint() in WriteBatch/WriteBatchWithIndex
* Add NewCompactOnDeletionCollectorFactory() in utilities/table_properties_collectors, which allows rocksdb to mark a SST file as need-compaction when it observes at least D deletion entries in any N consecutive entries in that SST file.  Note that this feature depends on an experimental NeedCompact() API --- the result of this API will not persist after DB restart.
* Add DBOptions::delete_scheduler. Use NewDeleteScheduler() in include/rocksdb/delete_scheduler.h to create a DeleteScheduler that can be shared among multiple RocksDB instances to control the file deletion rate of SST files that exist in the first db_path.

### Public API Changes
* Deprecated WriteOptions::timeout_hint_us. We no longer support write timeout. If you really need this option, talk to us and we might consider returning it.
* Deprecated purge_redundant_kvs_while_flush option.
* Removed BackupEngine::NewBackupEngine() and NewReadOnlyBackupEngine() that were deprecated in RocksDB 3.8. Please use BackupEngine::Open() instead.
* Deprecated Compaction Filter V2. We are not aware of any existing use-cases. If you use this filter, your compile will break with RocksDB 3.13. Please let us know if you use it and we'll put it back in RocksDB 3.14.
* Env::FileExists now returns a Status instead of a boolean
* Add statistics::getHistogramString() to print detailed distribution of a histogram metric.
* Add DBOptions::skip_stats_update_on_db_open.  When it is on, DB::Open() will run faster as it skips the random reads required for loading necessary stats from SST files to optimize compaction.

## 3.12.0 (7/2/2015)
### New Features
* Added experimental support for optimistic transactions.  See include/rocksdb/utilities/optimistic_transaction.h for more info.
* Added a new way to report QPS from db_bench (check out --report_file and --report_interval_seconds)
* Added a cache for individual rows. See DBOptions::row_cache for more info.
* Several new features on EventListener (see include/rocksdb/listener.h):
 - OnCompationCompleted() now returns per-compaction job statistics, defined in include/rocksdb/compaction_job_stats.h.
 - Added OnTableFileCreated() and OnTableFileDeleted().
* Add compaction_options_universal.enable_trivial_move to true, to allow trivial move while performing universal compaction. Trivial move will happen only when all the input files are non overlapping.

### Public API changes
* EventListener::OnFlushCompleted() now passes FlushJobInfo instead of a list of parameters.
* DB::GetDbIdentity() is now a const function.  If this function is overridden in your application, be sure to also make GetDbIdentity() const to avoid compile error.
* Move listeners from ColumnFamilyOptions to DBOptions.
* Add max_write_buffer_number_to_maintain option
* DB::CompactRange()'s parameter reduce_level is changed to change_level, to allow users to move levels to lower levels if allowed. It can be used to migrate a DB from options.level_compaction_dynamic_level_bytes=false to options.level_compaction_dynamic_level_bytes.true.
* Change default value for options.compaction_filter_factory and options.compaction_filter_factory_v2 to nullptr instead of DefaultCompactionFilterFactory and DefaultCompactionFilterFactoryV2.
* If CancelAllBackgroundWork is called without doing a flush after doing loads with WAL disabled, the changes which haven't been flushed before the call to CancelAllBackgroundWork will be lost.
* WBWIIterator::Entry() now returns WriteEntry instead of `const WriteEntry&`
* options.hard_rate_limit is deprecated.
* When options.soft_rate_limit or options.level0_slowdown_writes_trigger is triggered, the way to slow down writes is changed to: write rate to DB is limited to to options.delayed_write_rate.
* DB::GetApproximateSizes() adds a parameter to allow the estimation to include data in mem table, with default to be not to include. It is now only supported in skip list mem table.
* DB::CompactRange() now accept CompactRangeOptions instead of multiple parameters. CompactRangeOptions is defined in include/rocksdb/options.h.
* CompactRange() will now skip bottommost level compaction for level based compaction if there is no compaction filter, bottommost_level_compaction is introduced in CompactRangeOptions to control when it's possible to skip bottommost level compaction. This mean that if you want the compaction to produce a single file you need to set bottommost_level_compaction to BottommostLevelCompaction::kForce.
* Add Cache.GetPinnedUsage() to get the size of memory occupied by entries that are in use by the system.
* DB:Open() will fail if the compression specified in Options is not linked with the binary. If you see this failure, recompile RocksDB with compression libraries present on your system. Also, previously our default compression was snappy. This behavior is now changed. Now, the default compression is snappy only if it's available on the system. If it isn't we change the default to kNoCompression.
* We changed how we account for memory used in block cache. Previously, we only counted the sum of block sizes currently present in block cache. Now, we count the actual memory usage of the blocks. For example, a block of size 4.5KB will use 8KB memory with jemalloc. This might decrease your memory usage and possibly decrease performance. Increase block cache size if you see this happening after an upgrade.
* Add BackupEngineImpl.options_.max_background_operations to specify the maximum number of operations that may be performed in parallel. Add support for parallelized backup and restore.
* Add DB::SyncWAL() that does a WAL sync without blocking writers.

## 3.11.0 (5/19/2015)
### New Features
* Added a new API Cache::SetCapacity(size_t capacity) to dynamically change the maximum configured capacity of the cache. If the new capacity is less than the existing cache usage, the implementation will try to lower the usage by evicting the necessary number of elements following a strict LRU policy.
* Added an experimental API for handling flashcache devices (blacklists background threads from caching their reads) -- NewFlashcacheAwareEnv
* If universal compaction is used and options.num_levels > 1, compact files are tried to be stored in none-L0 with smaller files based on options.target_file_size_base. The limitation of DB size when using universal compaction is greatly mitigated by using more levels. You can set num_levels = 1 to make universal compaction behave as before. If you set num_levels > 1 and want to roll back to a previous version, you need to compact all files to a big file in level 0 (by setting target_file_size_base to be large and CompactRange(<cf_handle>, nullptr, nullptr, true, 0) and reopen the DB with the same version to rewrite the manifest, and then you can open it using previous releases.
* More information about rocksdb background threads are available in Env::GetThreadList(), including the number of bytes read / written by a compaction job, mem-table size and current number of bytes written by a flush job and many more.  Check include/rocksdb/thread_status.h for more detail.

### Public API changes
* TablePropertiesCollector::AddUserKey() is added to replace TablePropertiesCollector::Add(). AddUserKey() exposes key type, sequence number and file size up to now to users.
* DBOptions::bytes_per_sync used to apply to both WAL and table files. As of 3.11 it applies only to table files. If you want to use this option to sync WAL in the background, please use wal_bytes_per_sync

## 3.10.0 (3/24/2015)
### New Features
* GetThreadStatus() is now able to report detailed thread status, including:
 - Thread Operation including flush and compaction.
 - The stage of the current thread operation.
 - The elapsed time in micros since the current thread operation started.
 More information can be found in include/rocksdb/thread_status.h.  In addition, when running db_bench with --thread_status_per_interval, db_bench will also report thread status periodically.
* Changed the LRU caching algorithm so that referenced blocks (by iterators) are never evicted. This change made parameter removeScanCountLimit obsolete. Because of that NewLRUCache doesn't take three arguments anymore. table_cache_remove_scan_limit option is also removed
* By default we now optimize the compilation for the compilation platform (using -march=native). If you want to build portable binary, use 'PORTABLE=1' before the make command.
* We now allow level-compaction to place files in different paths by
  specifying them in db_paths along with the target_size.
  Lower numbered levels will be placed earlier in the db_paths and higher
  numbered levels will be placed later in the db_paths vector.
* Potentially big performance improvements if you're using RocksDB with lots of column families (100-1000)
* Added BlockBasedTableOptions.format_version option, which allows user to specify which version of block based table he wants. As a general guideline, newer versions have more features, but might not be readable by older versions of RocksDB.
* Added new block based table format (version 2), which you can enable by setting BlockBasedTableOptions.format_version = 2. This format changes how we encode size information in compressed blocks and should help with memory allocations if you're using Zlib or BZip2 compressions.
* MemEnv (env that stores data in memory) is now available in default library build. You can create it by calling NewMemEnv().
* Add SliceTransform.SameResultWhenAppended() to help users determine it is safe to apply prefix bloom/hash.
* Block based table now makes use of prefix bloom filter if it is a full fulter.
* Block based table remembers whether a whole key or prefix based bloom filter is supported in SST files. Do a sanity check when reading the file with users' configuration.
* Fixed a bug in ReadOnlyBackupEngine that deleted corrupted backups in some cases, even though the engine was ReadOnly
* options.level_compaction_dynamic_level_bytes, a feature to allow RocksDB to pick dynamic base of bytes for levels. With this feature turned on, we will automatically adjust max bytes for each level. The goal of this feature is to have lower bound on size amplification. For more details, see comments in options.h.
* Added an abstract base class WriteBatchBase for write batches
* Fixed a bug where we start deleting files of a dropped column families even if there are still live references to it

### Public API changes
* Deprecated skip_log_error_on_recovery and table_cache_remove_scan_count_limit options.
* Logger method logv with log level parameter is now virtual

### RocksJava
* Added compression per level API.
* MemEnv is now available in RocksJava via RocksMemEnv class.
* lz4 compression is now included in rocksjava static library when running `make rocksdbjavastatic`.
* Overflowing a size_t when setting rocksdb options now throws an IllegalArgumentException, which removes the necessity for a developer to catch these Exceptions explicitly.

## 3.9.0 (12/8/2014)

### New Features
* Add rocksdb::GetThreadList(), which in the future will return the current status of all
  rocksdb-related threads.  We will have more code instruments in the following RocksDB
  releases.
* Change convert function in rocksdb/utilities/convenience.h to return Status instead of boolean.
  Also add support for nested options in convert function

### Public API changes
* New API to create a checkpoint added. Given a directory name, creates a new
  database which is an image of the existing database.
* New API LinkFile added to Env. If you implement your own Env class, an
  implementation of the API LinkFile will have to be provided.
* MemTableRep takes MemTableAllocator instead of Arena

### Improvements
* RocksDBLite library now becomes smaller and will be compiled with -fno-exceptions flag.

## 3.8.0 (11/14/2014)

### Public API changes
* BackupEngine::NewBackupEngine() was deprecated; please use BackupEngine::Open() from now on.
* BackupableDB/RestoreBackupableDB have new GarbageCollect() methods, which will clean up files from corrupt and obsolete backups.
* BackupableDB/RestoreBackupableDB have new GetCorruptedBackups() methods which list corrupt backups.

### Cleanup
* Bunch of code cleanup, some extra warnings turned on (-Wshadow, -Wshorten-64-to-32, -Wnon-virtual-dtor)

### New features
* CompactFiles and EventListener, although they are still in experimental state
* Full ColumnFamily support in RocksJava.

## 3.7.0 (11/6/2014)
### Public API changes
* Introduce SetOptions() API to allow adjusting a subset of options dynamically online
* Introduce 4 new convenient functions for converting Options from string: GetColumnFamilyOptionsFromMap(), GetColumnFamilyOptionsFromString(), GetDBOptionsFromMap(), GetDBOptionsFromString()
* Remove WriteBatchWithIndex.Delete() overloads using SliceParts
* When opening a DB, if options.max_background_compactions is larger than the existing low pri pool of options.env, it will enlarge it. Similarly, options.max_background_flushes is larger than the existing high pri pool of options.env, it will enlarge it.

## 3.6.0 (10/7/2014)
### Disk format changes
* If you're using RocksDB on ARM platforms and you're using default bloom filter, there is a disk format change you need to be aware of. There are three steps you need to do when you convert to new release: 1. turn off filter policy, 2. compact the whole database, 3. turn on filter policy

### Behavior changes
* We have refactored our system of stalling writes.  Any stall-related statistics' meanings are changed. Instead of per-write stall counts, we now count stalls per-epoch, where epochs are periods between flushes and compactions. You'll find more information in our Tuning Perf Guide once we release RocksDB 3.6.
* When disableDataSync=true, we no longer sync the MANIFEST file.
* Add identity_as_first_hash property to CuckooTable. SST file needs to be rebuilt to be opened by reader properly.

### Public API changes
* Change target_file_size_base type to uint64_t from int.
* Remove allow_thread_local. This feature was proved to be stable, so we are turning it always-on.

## 3.5.0 (9/3/2014)
### New Features
* Add include/utilities/write_batch_with_index.h, providing a utility class to query data out of WriteBatch when building it.
* Move BlockBasedTable related options to BlockBasedTableOptions from Options. Change corresponding JNI interface. Options affected include:
  no_block_cache, block_cache, block_cache_compressed, block_size, block_size_deviation, block_restart_interval, filter_policy, whole_key_filtering. filter_policy is changed to shared_ptr from a raw pointer.
* Remove deprecated options: disable_seek_compaction and db_stats_log_interval
* OptimizeForPointLookup() takes one parameter for block cache size. It now builds hash index, bloom filter, and block cache.

### Public API changes
* The Prefix Extractor used with V2 compaction filters is now passed user key to SliceTransform::Transform instead of unparsed RocksDB key.

## 3.4.0 (8/18/2014)
### New Features
* Support Multiple DB paths in universal style compactions
* Add feature of storing plain table index and bloom filter in SST file.
* CompactRange() will never output compacted files to level 0. This used to be the case when all the compaction input files were at level 0.
* Added iterate_upper_bound to define the extent upto which the forward iterator will return entries. This will prevent iterating over delete markers and overwritten entries for edge cases where you want to break out the iterator anyways. This may improve performance in case there are a large number of delete markers or overwritten entries.

### Public API changes
* DBOptions.db_paths now is a vector of a DBPath structure which indicates both of path and target size
* NewPlainTableFactory instead of bunch of parameters now accepts PlainTableOptions, which is defined in include/rocksdb/table.h
* Moved include/utilities/*.h to include/rocksdb/utilities/*.h
* Statistics APIs now take uint32_t as type instead of Tickers. Also make two access functions getTickerCount and histogramData const
* Add DB property rocksdb.estimate-num-keys, estimated number of live keys in DB.
* Add DB::GetIntProperty(), which returns DB properties that are integer as uint64_t.
* The Prefix Extractor used with V2 compaction filters is now passed user key to SliceTransform::Transform instead of unparsed RocksDB key.

## 3.3.0 (7/10/2014)
### New Features
* Added JSON API prototype.
* HashLinklist reduces performance outlier caused by skewed bucket by switching data in the bucket from linked list to skip list. Add parameter threshold_use_skiplist in NewHashLinkListRepFactory().
* RocksDB is now able to reclaim storage space more effectively during the compaction process.  This is done by compensating the size of each deletion entry by the 2X average value size, which makes compaction to be triggered by deletion entries more easily.
* Add TimeOut API to write.  Now WriteOptions have a variable called timeout_hint_us.  With timeout_hint_us set to non-zero, any write associated with this timeout_hint_us may be aborted when it runs longer than the specified timeout_hint_us, and it is guaranteed that any write completes earlier than the specified time-out will not be aborted due to the time-out condition.
* Add a rate_limiter option, which controls total throughput of flush and compaction. The throughput is specified in bytes/sec. Flush always has precedence over compaction when available bandwidth is constrained.

### Public API changes
* Removed NewTotalOrderPlainTableFactory because it is not used and implemented semantically incorrect.

## 3.2.0 (06/20/2014)

### Public API changes
* We removed seek compaction as a concept from RocksDB because:
1) It makes more sense for spinning disk workloads, while RocksDB is primarily designed for flash and memory,
2) It added some complexity to the important code-paths,
3) None of our internal customers were really using it.
Because of that, Options::disable_seek_compaction is now obsolete. It is still a parameter in Options, so it does not break the build, but it does not have any effect. We plan to completely remove it at some point, so we ask users to please remove this option from your code base.
* Add two parameters to NewHashLinkListRepFactory() for logging on too many entries in a hash bucket when flushing.
* Added new option BlockBasedTableOptions::hash_index_allow_collision. When enabled, prefix hash index for block-based table will not store prefix and allow hash collision, reducing memory consumption.

### New Features
* PlainTable now supports a new key encoding: for keys of the same prefix, the prefix is only written once. It can be enabled through encoding_type parameter of NewPlainTableFactory()
* Add AdaptiveTableFactory, which is used to convert from a DB of PlainTable to BlockBasedTabe, or vise versa. It can be created using NewAdaptiveTableFactory()

### Performance Improvements
* Tailing Iterator re-implemeted with ForwardIterator + Cascading Search Hint , see ~20% throughput improvement.

## 3.1.0 (05/21/2014)

### Public API changes
* Replaced ColumnFamilyOptions::table_properties_collectors with ColumnFamilyOptions::table_properties_collector_factories

### New Features
* Hash index for block-based table will be materialized and reconstructed more efficiently. Previously hash index is constructed by scanning the whole table during every table open.
* FIFO compaction style

## 3.0.0 (05/05/2014)

### Public API changes
* Added _LEVEL to all InfoLogLevel enums
* Deprecated ReadOptions.prefix and ReadOptions.prefix_seek. Seek() defaults to prefix-based seek when Options.prefix_extractor is supplied. More detail is documented in https://github.com/facebook/rocksdb/wiki/Prefix-Seek-API-Changes
* MemTableRepFactory::CreateMemTableRep() takes info logger as an extra parameter.

### New Features
* Column family support
* Added an option to use different checksum functions in BlockBasedTableOptions
* Added ApplyToAllCacheEntries() function to Cache

## 2.8.0 (04/04/2014)

* Removed arena.h from public header files.
* By default, checksums are verified on every read from database
* Change default value of several options, including: paranoid_checks=true, max_open_files=5000, level0_slowdown_writes_trigger=20, level0_stop_writes_trigger=24, disable_seek_compaction=true, max_background_flushes=1 and allow_mmap_writes=false
* Added is_manual_compaction to CompactionFilter::Context
* Added "virtual void WaitForJoin()" in class Env. Default operation is no-op.
* Removed BackupEngine::DeleteBackupsNewerThan() function
* Added new option -- verify_checksums_in_compaction
* Changed Options.prefix_extractor from raw pointer to shared_ptr (take ownership)
  Changed HashSkipListRepFactory and HashLinkListRepFactory constructor to not take SliceTransform object (use Options.prefix_extractor implicitly)
* Added Env::GetThreadPoolQueueLen(), which returns the waiting queue length of thread pools
* Added a command "checkconsistency" in ldb tool, which checks
  if file system state matches DB state (file existence and file sizes)
* Separate options related to block based table to a new struct BlockBasedTableOptions.
* WriteBatch has a new function Count() to return total size in the batch, and Data() now returns a reference instead of a copy
* Add more counters to perf context.
* Supports several more DB properties: compaction-pending, background-errors and cur-size-active-mem-table.

### New Features
* If we find one truncated record at the end of the MANIFEST or WAL files,
  we will ignore it. We assume that writers of these records were interrupted
  and that we can safely ignore it.
* A new SST format "PlainTable" is added, which is optimized for memory-only workloads. It can be created through NewPlainTableFactory() or NewTotalOrderPlainTableFactory().
* A new mem table implementation hash linked list optimizing for the case that there are only few keys for each prefix, which can be created through NewHashLinkListRepFactory().
* Merge operator supports a new function PartialMergeMulti() to allow users to do partial merges against multiple operands.
* Now compaction filter has a V2 interface. It buffers the kv-pairs sharing the same key prefix, process them in batches, and return the batched results back to DB. The new interface uses a new structure CompactionFilterContext for the same purpose as CompactionFilter::Context in V1.
* Geo-spatial support for locations and radial-search.

## 2.7.0 (01/28/2014)

### Public API changes

* Renamed `StackableDB::GetRawDB()` to `StackableDB::GetBaseDB()`.
* Renamed `WriteBatch::Data()` `const std::string& Data() const`.
* Renamed class `TableStats` to `TableProperties`.
* Deleted class `PrefixHashRepFactory`. Please use `NewHashSkipListRepFactory()` instead.
* Supported multi-threaded `EnableFileDeletions()` and `DisableFileDeletions()`.
* Added `DB::GetOptions()`.
* Added `DB::GetDbIdentity()`.

### New Features

* Added [BackupableDB](https://github.com/facebook/rocksdb/wiki/How-to-backup-RocksDB%3F)
* Implemented [TailingIterator](https://github.com/facebook/rocksdb/wiki/Tailing-Iterator), a special type of iterator that
  doesn't create a snapshot (can be used to read newly inserted data)
  and is optimized for doing sequential reads.
* Added property block for table, which allows (1) a table to store
  its metadata and (2) end user to collect and store properties they
  are interested in.
* Enabled caching index and filter block in block cache (turned off by default).
* Supported error report when doing manual compaction.
* Supported additional Linux platform flavors and Mac OS.
* Put with `SliceParts` - Variant of `Put()` that gathers output like `writev(2)`
* Bug fixes and code refactor for compatibility with upcoming Column
  Family feature.

### Performance Improvements

* Huge benchmark performance improvements by multiple efforts. For example, increase in readonly QPS from about 530k in 2.6 release to 1.1 million in 2.7 [1]
* Speeding up a way RocksDB deleted obsolete files - no longer listing the whole directory under a lock -- decrease in p99
* Use raw pointer instead of shared pointer for statistics: [5b825d](https://github.com/facebook/rocksdb/commit/5b825d6964e26ec3b4bb6faa708ebb1787f1d7bd) -- huge increase in performance -- shared pointers are slow
* Optimized locking for `Get()` -- [1fdb3f](https://github.com/facebook/rocksdb/commit/1fdb3f7dc60e96394e3e5b69a46ede5d67fb976c) -- 1.5x QPS increase for some workloads
* Cache speedup - [e8d40c3](https://github.com/facebook/rocksdb/commit/e8d40c31b3cca0c3e1ae9abe9b9003b1288026a9)
* Implemented autovector, which allocates first N elements on stack. Most of vectors in RocksDB are small. Also, we never want to allocate heap objects while holding a mutex. -- [c01676e4](https://github.com/facebook/rocksdb/commit/c01676e46d3be08c3c140361ef1f5884f47d3b3c)
* Lots of efforts to move malloc, memcpy and IO outside of locks<|MERGE_RESOLUTION|>--- conflicted
+++ resolved
@@ -7,11 +7,8 @@
 * Fix incorrect results while block-based table uses kHashSearch, together with Prev()/SeekForPrev().
 * Fix a bug that prevents opening a DB after two consecutive crash with TransactionDB, where the first crash recovers from a corrupted WAL with kPointInTimeRecovery but the second cannot.
 * Fixed issue #6316 that can cause a corruption of the MANIFEST file in the middle when writing to it fails due to no disk space.
-<<<<<<< HEAD
+* Add DBOptions::skip_checking_sst_file_sizes_on_db_open. It disables potentially expensive checking of all sst file sizes in DB::Open().
 * Fixed an issue where listeners could receive out of order OnFlushCompleted/OnCompactionCompleted notifications. This could cause a crash in BlobDB when garbage collection is enabled (see #6338).
-=======
-* Add DBOptions::skip_checking_sst_file_sizes_on_db_open. It disables potentially expensive checking of all sst file sizes in DB::Open().
->>>>>>> 1ed7d9b1
 
 ### Public API Change
 * The BlobDB garbage collector now emits the statistics `BLOB_DB_GC_NUM_FILES` (number of blob files obsoleted during GC), `BLOB_DB_GC_NUM_NEW_FILES` (number of new blob files generated during GC), `BLOB_DB_GC_FAILURES` (number of failed GC passes), `BLOB_DB_GC_NUM_KEYS_RELOCATED` (number of blobs relocated during GC), and `BLOB_DB_GC_BYTES_RELOCATED` (total size of blobs relocated during GC). On the other hand, the following statistics, which are not relevant for the new GC implementation, are now deprecated: `BLOB_DB_GC_NUM_KEYS_OVERWRITTEN`, `BLOB_DB_GC_NUM_KEYS_EXPIRED`, `BLOB_DB_GC_BYTES_OVERWRITTEN`, `BLOB_DB_GC_BYTES_EXPIRED`, and `BLOB_DB_GC_MICROS`.
