--- conflicted
+++ resolved
@@ -18,11 +18,8 @@
 ### Public API Change
 * Add a public API WriteBufferManager::dummy_entries_in_cache_usage() which reports the size of dummy entries stored in cache (passed to WriteBufferManager). Dummy entries are used to account for DataBlocks.
 * Add a SystemClock class that contains the time-related methods from Env.  The original methods in Env may be deprecated in a future release.  This class will allow easier testing, development, and expansion of time-related features.
-<<<<<<< HEAD
-
-=======
 * Add a public API GetRocksBuildProperties and GetRocksBuildInfoAsString to get properties about the current build.  These properties may include settings related to the GIT settings (branch, timestamp).  This change also sets the "build date" based on the GIT properties, rather than the actual build time, thereby enabling more reproducible builds.
->>>>>>> 0a9a05ae
+
 ## 6.16.0 (12/18/2020)
 ### Behavior Changes
 * Attempting to write a merge operand without explicitly configuring `merge_operator` now fails immediately, causing the DB to enter read-only mode. Previously, failure was deferred until the `merge_operator` was needed by a user read or a background operation.
