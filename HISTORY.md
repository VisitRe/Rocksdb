--- conflicted
+++ resolved
@@ -17,16 +17,13 @@
   * `rocksdb_level_metadata_t` and its and its get functions & destroy function.
   * `rocksdb_file_metadata_t` and its and get functions & destroy functions.
 * Add suggest_compact_range() and suggest_compact_range_cf() to C API.
-<<<<<<< HEAD
 * Minor changes to C API for custom comparators.
 
 ### Behavior changes
 * DB::Open will now fail if a `Comparator` satisfying `CanKeysWithDifferentByteContentsBeEqual()` is used with a feature that hashes keys or prefixes, such as Bloom filters or hash indices. RocksDB can return wrong results if these hashing-based features are used with a comparator that can treat different byte strings as equal. Because of this change, some existing custom comparators might need to add an override for `CanKeysWithDifferentByteContentsBeEqual()` to return false if appropriate.
-=======
 * When using block cache strict capacity limit (`LRUCache` with `strict_capacity_limit=true`), DB operations now fail with Status code `kAborted` subcode `kMemoryLimit` (`IsMemoryLimit()`) instead of `kIncomplete` (`IsIncomplete()`) when the capacity limit is reached, because Incomplete can mean other specific things for some operations. In more detail, `Cache::Insert()` now returns the updated Status code and this usually propagates through RocksDB to the user on failure.
 * NewClockCache calls temporarily return an LRUCache (with similar characteristics as the desired ClockCache). This is because ClockCache is being replaced by a new version (the old one had unknown bugs) but this is still under development.
 * Add two functions `int ReserveThreads(int threads_to_be_reserved)` and `int ReleaseThreads(threads_to_be_released)` into `Env` class. In the default implementation, both return 0. Newly added `xxxEnv` class that inherits `Env` should implement these two functions for thread reservation/releasing features.
->>>>>>> a3acf2ef
 
 ### Bug Fixes
 * Fix a bug in which backup/checkpoint can include a WAL deleted by RocksDB.
