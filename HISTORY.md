--- conflicted
+++ resolved
@@ -23,11 +23,8 @@
 * Deleting Blob files also go through SStFileManager.
 * Remove PlainTable's store_index_in_file feature. When opening an existing DB with index in SST files, the index and bloom filter will still be rebuild while SST files are opened, in the same way as there is no index in the file.
 * Remove CuckooHash memtable.
-<<<<<<< HEAD
+* The counter stat `number.block.not_compressed` now also counts blocks not compressed due to poor compression ratio.
 * Remove Lua compaction filter.
-=======
-* The counter stat `number.block.not_compressed` now also counts blocks not compressed due to poor compression ratio.
->>>>>>> 62f70f6d
 
 ### Bug Fixes
 * Fix a deadlock caused by compaction and file ingestion waiting for each other in the event of write stalls.
