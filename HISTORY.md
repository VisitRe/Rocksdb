--- conflicted
+++ resolved
@@ -5,12 +5,9 @@
 
 ### New Features
 * DB::ResetStats() to reset internal stats.
-<<<<<<< HEAD
 * Support dynamically change `max_open_files` option via SetDBOptions()
-=======
 * Statistics::Reset() to reset user stats.
 * ldb add option --try_load_options, which will open DB with its own option file.
->>>>>>> 60847a3b
 
 ## 5.4.0 (04/11/2017)
 ### Public API Change
