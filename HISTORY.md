--- conflicted
+++ resolved
@@ -23,12 +23,9 @@
 
 ### Behavior Change
 * Added checksum handshake during the copying of decompressed WAL fragment. This together with #9875, #10037, #10212, #10114 and #10319 provides end-to-end integrity protection for write batch during recovery.
-<<<<<<< HEAD
 * To minimize the internal fragmentation caused by the variable size of the compressed blocks in `CompressedSecondaryCache`, the original block is split according to the jemalloc bin size in `Insert()` and then merged back in `Lookup()`.
-=======
 * PosixLogger is removed and by default EnvLogger will be used for info logging. The behavior of the two loggers should be very similar when using the default Posix Env.
 * Remove [min|max]_timestamp from VersionEdit for now since they are not tracked in MANIFEST anyway but consume two empty std::string (up to 64 bytes) for each file. Should they be added back in the future, we should store them more compactly.
->>>>>>> 4d36911c
 
 ## 7.5.0 (07/15/2022)
 ### New Features
