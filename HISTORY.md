--- conflicted
+++ resolved
@@ -4,11 +4,8 @@
 * RocksDBOptionsParser::Parse()'s `ignore_unknown_options` argument will only be effective if the option file shows it is generated using a higher version of RocksDB than the current version.
 
 ### New Features
-<<<<<<< HEAD
 * SstFileManager now can cancel compactions if they will result in max space errors. SstFileManager users can also use SetCompactionBufferSize to specify how much space must be leftover during a compaction for auxiliary file functions such as logging and flushing.
-=======
 * Avoid unnecessarily flushing in `CompactRange()` when the range specified by the user does not overlap unflushed memtables.
->>>>>>> 3ae00472
 
 ## 5.12.0 (2/14/2018)
 ### Public API Change
