# Rocksdb Change Log
## Unreleased
### Bug Fixes
* Fix wrong result being read from ingested file. May happen when a key in the file happen to be prefix of another key also in the file. The issue can further cause more data corruption. The issue exists with rocksdb >= 5.0.0 since DB::IngestExternalFile() was introduced.
* Finish implementation of BlockBasedTableOptions::IndexType::kBinarySearchWithFirstKey. It's now ready for use. Significantly reduces read amplification in some setups, especially for iterator seeks.
* Fix a bug by updating CURRENT file so that it points to the correct MANIFEST file after best-efforts recovery.

### Public API Change
* Add a ConfigOptions argument to the APIs dealing with converting options to and from strings and files.  The ConfigOptions is meant to replace some of the options (such as input_strings_escaped and ignore_unknown_options) and allow for more parameters to be passed in the future without changing the function signature.
* Add NewFileChecksumGenCrc32cFactory to the file checksum public API, such that the builtin Crc32c based file checksum generator factory can be used by applications.
* Add IsDirectory to Env and FS to indicate if a path is a directory.

### New Features
* Added support for pipelined & parallel compression optimization for `BlockBasedTableBuilder`. This optimization makes block building, block compression and block appending a pipeline, and uses multiple threads to accelerate block compression. Users can set `CompressionOptions::parallel_threads` greater than 1 to enable compression parallelism.
* Provide an allocator for memkind to be used with block cache. This is to work with memory technologies (Intel DCPMM is one such technology currently available) that require different libraries for allocation and management (such as PMDK and memkind). The high capacities available make it possible to provision large caches (up to several TBs in size) beyond what is achievable with DRAM.
* Option `max_background_flushes` can be set dynamically using DB::SetDBOptions().
<<<<<<< HEAD
* Added a new option `deletion_ratio_compaction_trigger` for level compaction. If a SST file's ratio of deletion entries to total entries exceeds `deletion_ratio_compaction_trigger`, then compact the file to next level. This option can be set dynamically using `DB::SetOptions`.
=======
* Added functionality in sst_dump tool to check the compressed file size for different compression levels and print the time spent on compressing files with each compression type. Added arguments `--compression_level_from` and `--compression_level_to` to report size of all compression levels and one compression_type must be specified with it so that it will report compressed sizes of one compression type with different levels.
>>>>>>> 249eff0f

### Bug Fixes
* Fix a bug when making options.bottommost_compression, options.compression_opts and options.bottommost_compression_opts dynamically changeable: the modified values are not written to option files or returned back to users when being queried.
* Fix a bug where index key comparisons were unaccounted in `PerfContext::user_key_comparison_count` for lookups in files written with `format_version >= 3`.

### Performance Improvements
* Reduced memory copies when fetching and uncompressing compressed blocks from sst files.

## 6.9.0 (03/29/2020)
### Behavior changes
* Since RocksDB 6.8, ttl-based FIFO compaction can drop a file whose oldest key becomes older than options.ttl while others have not. This fix reverts this and makes ttl-based FIFO compaction use the file's flush time as the criterion. This fix also requires that max_open_files = -1 and compaction_options_fifo.allow_compaction = false to function properly.

### Public API Change
* Fix spelling so that API now has correctly spelled transaction state name `COMMITTED`, while the old misspelled `COMMITED` is still available as an alias.
* Updated default format_version in BlockBasedTableOptions from 2 to 4. SST files generated with the new default can be read by RocksDB versions 5.16 and newer, and use more efficient encoding of keys in index blocks.
* A new parameter `CreateBackupOptions` is added to both `BackupEngine::CreateNewBackup` and `BackupEngine::CreateNewBackupWithMetadata`, you can decrease CPU priority of `BackupEngine`'s background threads by setting `decrease_background_thread_cpu_priority` and `background_thread_cpu_priority` in `CreateBackupOptions`.
* Updated the public API of SST file checksum. Introduce the FileChecksumGenFactory to create the FileChecksumGenerator for each SST file, such that the FileChecksumGenerator is not shared and it can be more general for checksum implementations. Changed the FileChecksumGenerator interface from Value, Extend, and GetChecksum to Update, Finalize, and GetChecksum. Finalize should be only called once after all data is processed to generate the final checksum. Temproal data should be maintained by the FileChecksumGenerator object itself and finally it can return the checksum string.

### Bug Fixes
* Fix a bug where range tombstone blocks in ingested files were cached incorrectly during ingestion. If range tombstones were read from those incorrectly cached blocks, the keys they covered would be exposed.
* Fix a data race that might cause crash when calling DB::GetCreationTimeOfOldestFile() by a small chance. The bug was introduced in 6.6 Release.
* Fix a bug where a boolean value optimize_filters_for_hits was for max threads when calling load table handles after a flush or compaction. The value is correct to 1. The bug should not cause user visible problems.
* Fix a bug which might crash the service when write buffer manager fails to insert the dummy handle to the block cache.

### Performance Improvements
* In CompactRange, for levels starting from 0, if the level does not have any file with any key falling in the specified range, the level is skipped. So instead of always compacting from level 0, the compaction starts from the first level with keys in the specified range until the last such level.
* Reduced memory copy when reading sst footer and blobdb in direct IO mode.
* When restarting a database with large numbers of sst files, large amount of CPU time is spent on getting logical block size of the sst files, which slows down the starting progress, this inefficiency is optimized away with an internal cache for the logical block sizes.

### New Features
* Basic support for user timestamp in iterator. Seek/SeekToFirst/Next and lower/upper bounds are supported. Reverse iteration is not supported. Merge is not considered.
* When file lock failure when the lock is held by the current process, return acquiring time and thread ID in the error message.
* Added a new option, best_efforts_recovery (default: false), to allow database to open in a db dir with missing table files. During best efforts recovery, missing table files are ignored, and database recovers to the most recent state without missing table file. Cross-column-family consistency is not guaranteed even if WAL is enabled.
* options.bottommost_compression, options.compression_opts and options.bottommost_compression_opts are now dynamically changeable.

## 6.8.0 (02/24/2020)
### Java API Changes
* Major breaking changes to Java comparators, toward standardizing on ByteBuffer for performant, locale-neutral operations on keys (#6252).
* Added overloads of common API methods using direct ByteBuffers for keys and values (#2283).

### Bug Fixes
* Fix incorrect results while block-based table uses kHashSearch, together with Prev()/SeekForPrev().
* Fix a bug that prevents opening a DB after two consecutive crash with TransactionDB, where the first crash recovers from a corrupted WAL with kPointInTimeRecovery but the second cannot.
* Fixed issue #6316 that can cause a corruption of the MANIFEST file in the middle when writing to it fails due to no disk space.
* Add DBOptions::skip_checking_sst_file_sizes_on_db_open. It disables potentially expensive checking of all sst file sizes in DB::Open().
* BlobDB now ignores trivially moved files when updating the mapping between blob files and SSTs. This should mitigate issue #6338 where out of order flush/compaction notifications could trigger an assertion with the earlier code.
* Batched MultiGet() ignores IO errors while reading data blocks, causing it to potentially continue looking for a key and returning stale results.
* `WriteBatchWithIndex::DeleteRange` returns `Status::NotSupported`. Previously it returned success even though reads on the batch did not account for range tombstones. The corresponding language bindings now cannot be used. In C, that includes `rocksdb_writebatch_wi_delete_range`, `rocksdb_writebatch_wi_delete_range_cf`, `rocksdb_writebatch_wi_delete_rangev`, and `rocksdb_writebatch_wi_delete_rangev_cf`. In Java, that includes `WriteBatchWithIndex::deleteRange`.
* Assign new MANIFEST file number when caller tries to create a new MANIFEST by calling LogAndApply(..., new_descriptor_log=true). This bug can cause MANIFEST being overwritten during recovery if options.write_dbid_to_manifest = true and there are WAL file(s).

### Performance Improvements
* Perfom readahead when reading from option files. Inside DB, options.log_readahead_size will be used as the readahead size. In other cases, a default 512KB is used.

### Public API Change
* The BlobDB garbage collector now emits the statistics `BLOB_DB_GC_NUM_FILES` (number of blob files obsoleted during GC), `BLOB_DB_GC_NUM_NEW_FILES` (number of new blob files generated during GC), `BLOB_DB_GC_FAILURES` (number of failed GC passes), `BLOB_DB_GC_NUM_KEYS_RELOCATED` (number of blobs relocated during GC), and `BLOB_DB_GC_BYTES_RELOCATED` (total size of blobs relocated during GC). On the other hand, the following statistics, which are not relevant for the new GC implementation, are now deprecated: `BLOB_DB_GC_NUM_KEYS_OVERWRITTEN`, `BLOB_DB_GC_NUM_KEYS_EXPIRED`, `BLOB_DB_GC_BYTES_OVERWRITTEN`, `BLOB_DB_GC_BYTES_EXPIRED`, and `BLOB_DB_GC_MICROS`.
* Disable recycle_log_file_num when an inconsistent recovery modes are requested: kPointInTimeRecovery and kAbsoluteConsistency

### New Features
* Added the checksum for each SST file generated by Flush or Compaction. Added sst_file_checksum_func to Options such that user can plugin their own SST file checksum function via override the FileChecksumFunc class. If user does not set the sst_file_checksum_func, SST file checksum calculation will not be enabled. The checksum information inlcuding uint32_t checksum value and a checksum function name (string). The checksum information is stored in FileMetadata in version store and also logged to MANIFEST. A new tool is added to LDB such that user can dump out a list of file checksum information from MANIFEST (stored in an unordered_map).
* `db_bench` now supports `value_size_distribution_type`, `value_size_min`, `value_size_max` options for generating random variable sized value. Added `blob_db_compression_type` option for BlobDB to enable blob compression.
* Replace RocksDB namespace "rocksdb" with flag "ROCKSDB_NAMESPACE" which if is not defined, defined as "rocksdb" in header file rocksdb_namespace.h.

## 6.7.0 (01/21/2020)
### Public API Change
* Added a rocksdb::FileSystem class in include/rocksdb/file_system.h to encapsulate file creation/read/write operations, and an option DBOptions::file_system to allow a user to pass in an instance of rocksdb::FileSystem. If its a non-null value, this will take precendence over DBOptions::env for file operations. A new API rocksdb::FileSystem::Default() returns a platform default object. The DBOptions::env option and Env::Default() API will continue to be used for threading and other OS related functions, and where DBOptions::file_system is not specified, for file operations. For storage developers who are accustomed to rocksdb::Env, the interface in rocksdb::FileSystem is new and will probably undergo some changes as more storage systems are ported to it from rocksdb::Env. As of now, no env other than Posix has been ported to the new interface.
* A new rocksdb::NewSstFileManager() API that allows the caller to pass in separate Env and FileSystem objects.
* Changed Java API for RocksDB.keyMayExist functions to use Holder<byte[]> instead of StringBuilder, so that retrieved values need not decode to Strings.
* A new `OptimisticTransactionDBOptions` Option that allows users to configure occ validation policy. The default policy changes from kValidateSerial to kValidateParallel to reduce mutex contention.

### Bug Fixes
* Fix a bug that can cause unnecessary bg thread to be scheduled(#6104).
* Fix crash caused by concurrent CF iterations and drops(#6147).
* Fix a race condition for cfd->log_number_ between manifest switch and memtable switch (PR 6249) when number of column families is greater than 1.
* Fix a bug on fractional cascading index when multiple files at the same level contain the same smallest user key, and those user keys are for merge operands. In this case, Get() the exact key may miss some merge operands.
* Delcare kHashSearch index type feature-incompatible with index_block_restart_interval larger than 1.
* Fixed an issue where the thread pools were not resized upon setting `max_background_jobs` dynamically through the `SetDBOptions` interface.
* Fix a bug that can cause write threads to hang when a slowdown/stall happens and there is a mix of writers with WriteOptions::no_slowdown set/unset.
* Fixed an issue where an incorrect "number of input records" value was used to compute the "records dropped" statistics for compactions.
* Fix a regression bug that causes segfault when hash is used, max_open_files != -1 and total order seek is used and switched back.

### New Features
* It is now possible to enable periodic compactions for the base DB when using BlobDB.
* BlobDB now garbage collects non-TTL blobs when `enable_garbage_collection` is set to `true` in `BlobDBOptions`. Garbage collection is performed during compaction: any valid blobs located in the oldest N files (where N is the number of non-TTL blob files multiplied by the value of `BlobDBOptions::garbage_collection_cutoff`) encountered during compaction get relocated to new blob files, and old blob files are dropped once they are no longer needed. Note: we recommend enabling periodic compactions for the base DB when using this feature to deal with the case when some old blob files are kept alive by SSTs that otherwise do not get picked for compaction.
* `db_bench` now supports the `garbage_collection_cutoff` option for BlobDB.
* Introduce ReadOptions.auto_prefix_mode. When set to true, iterator will return the same result as total order seek, but may choose to use prefix seek internally based on seek key and iterator upper bound.
* MultiGet() can use IO Uring to parallelize read from the same SST file. This featuer is by default disabled. It can be enabled with environment variable ROCKSDB_USE_IO_URING.

## 6.6.2 (01/13/2020)
### Bug Fixes
* Fixed a bug where non-L0 compaction input files were not considered to compute the `creation_time` of new compaction outputs.

## 6.6.1 (01/02/2020)
### Bug Fixes
* Fix a bug in WriteBatchWithIndex::MultiGetFromBatchAndDB, which is called by Transaction::MultiGet, that causes due to stale pointer access when the number of keys is > 32
* Fixed two performance issues related to memtable history trimming. First, a new SuperVersion is now created only if some memtables were actually trimmed. Second, trimming is only scheduled if there is at least one flushed memtable that is kept in memory for the purposes of transaction conflict checking.
* BlobDB no longer updates the SST to blob file mapping upon failed compactions.
* Fix a bug in which a snapshot read through an iterator could be affected by a DeleteRange after the snapshot (#6062).
* Fixed a bug where BlobDB was comparing the `ColumnFamilyHandle` pointers themselves instead of only the column family IDs when checking whether an API call uses the default column family or not.
* Delete superversions in BackgroundCallPurge.
* Fix use-after-free and double-deleting files in BackgroundCallPurge().

## 6.6.0 (11/25/2019)
### Bug Fixes
* Fix data corruption caused by output of intra-L0 compaction on ingested file not being placed in correct order in L0.
* Fix a data race between Version::GetColumnFamilyMetaData() and Compaction::MarkFilesBeingCompacted() for access to being_compacted (#6056). The current fix acquires the db mutex during Version::GetColumnFamilyMetaData(), which may cause regression.
* Fix a bug in DBIter that is_blob_ state isn't updated when iterating backward using seek.
* Fix a bug when format_version=3, partitioned filters, and prefix search are used in conjunction. The bug could result into Seek::(prefix) returning NotFound for an existing prefix.
* Revert the feature "Merging iterator to avoid child iterator reseek for some cases (#5286)" since it might cause strong results when reseek happens with a different iterator upper bound.
* Fix a bug causing a crash during ingest external file when background compaction cause severe error (file not found).
* Fix a bug when partitioned filters and prefix search are used in conjunction, ::SeekForPrev could return invalid for an existing prefix. ::SeekForPrev might be called by the user, or internally on ::Prev, or within ::Seek if the return value involves Delete or a Merge operand.
* Fix OnFlushCompleted fired before flush result persisted in MANIFEST when there's concurrent flush job. The bug exists since OnFlushCompleted was introduced in rocksdb 3.8.
* Fixed an sst_dump crash on some plain table SST files.
* Fixed a memory leak in some error cases of opening plain table SST files.
* Fix a bug when a crash happens while calling WriteLevel0TableForRecovery for multiple column families, leading to a column family's log number greater than the first corrutped log number when the DB is being opened in PointInTime recovery mode during next recovery attempt (#5856).

### New Features
* Universal compaction to support options.periodic_compaction_seconds. A full compaction will be triggered if any file is over the threshold.
* `GetLiveFilesMetaData` and `GetColumnFamilyMetaData` now expose the file number of SST files as well as the oldest blob file referenced by each SST.
* A batched MultiGet API (DB::MultiGet()) that supports retrieving keys from multiple column families.
* Full and partitioned filters in the block-based table use an improved Bloom filter implementation, enabled with format_version 5 (or above) because previous releases cannot read this filter. This replacement is faster and more accurate, especially for high bits per key or millions of keys in a single (full) filter. For example, the new Bloom filter has the same false positive rate at 9.55 bits per key as the old one at 10 bits per key, and a lower false positive rate at 16 bits per key than the old one at 100 bits per key.
* Added AVX2 instructions to USE_SSE builds to accelerate the new Bloom filter and XXH3-based hash function on compatible x86_64 platforms (Haswell and later, ~2014).
* Support options.ttl or options.periodic_compaction_seconds with options.max_open_files = -1. File's oldest ancester time and file creation time will be written to manifest. If it is availalbe, this information will be used instead of creation_time and file_creation_time in table properties.
* Setting options.ttl for universal compaction now has the same meaning as setting periodic_compaction_seconds.
* SstFileMetaData also returns file creation time and oldest ancester time.
* The `sst_dump` command line tool `recompress` command now displays how many blocks were compressed and how many were not, in particular how many were not compressed because the compression ratio was not met (12.5% threshold for GoodCompressionRatio), as seen in the `number.block.not_compressed` counter stat since version 6.0.0.
* The block cache usage is now takes into account the overhead of metadata per each entry. This results into more accurate management of memory. A side-effect of this feature is that less items are fit into the block cache of the same size, which would result to higher cache miss rates. This can be remedied by increasing the block cache size or passing kDontChargeCacheMetadata to its constuctor to restore the old behavior.
* When using BlobDB, a mapping is maintained and persisted in the MANIFEST between each SST file and the oldest non-TTL blob file it references.
* `db_bench` now supports and by default issues non-TTL Puts to BlobDB. TTL Puts can be enabled by specifying a non-zero value for the `blob_db_max_ttl_range` command line parameter explicitly.
* `sst_dump` now supports printing BlobDB blob indexes in a human-readable format. This can be enabled by specifying the `decode_blob_index` flag on the command line.
* A number of new information elements are now exposed through the EventListener interface. For flushes, the file numbers of the new SST file and the oldest blob file referenced by the SST are propagated. For compactions, the level, file number, and the oldest blob file referenced are passed to the client for each compaction input and output file.

### Public API Change
* RocksDB release 4.1 or older will not be able to open DB generated by the new release. 4.2 was released on Feb 23, 2016.
* TTL Compactions in Level compaction style now initiate successive cascading compactions on a key range so that it reaches the bottom level quickly on TTL expiry. `creation_time` table property for compaction output files is now set to the minimum of the creation times of all compaction inputs.
* With FIFO compaction style, options.periodic_compaction_seconds will have the same meaning as options.ttl. Whichever stricter will be used. With the default options.periodic_compaction_seconds value with options.ttl's default of 0, RocksDB will give a default of 30 days.
* Added an API GetCreationTimeOfOldestFile(uint64_t* creation_time) to get the file_creation_time of the oldest SST file in the DB.
* FilterPolicy now exposes additional API to make it possible to choose filter configurations based on context, such as table level and compaction style. See `LevelAndStyleCustomFilterPolicy` in db_bloom_filter_test.cc. While most existing custom implementations of FilterPolicy should continue to work as before, those wrapping the return of NewBloomFilterPolicy will require overriding new function `GetBuilderWithContext()`, because calling `GetFilterBitsBuilder()` on the FilterPolicy returned by NewBloomFilterPolicy is no longer supported.
* An unlikely usage of FilterPolicy is no longer supported. Calling GetFilterBitsBuilder() on the FilterPolicy returned by NewBloomFilterPolicy will now cause an assertion violation in debug builds, because RocksDB has internally migrated to a more elaborate interface that is expected to evolve further. Custom implementations of FilterPolicy should work as before, except those wrapping the return of NewBloomFilterPolicy, which will require a new override of a protected function in FilterPolicy.
* NewBloomFilterPolicy now takes bits_per_key as a double instead of an int. This permits finer control over the memory vs. accuracy trade-off in the new Bloom filter implementation and should not change source code compatibility.
* The option BackupableDBOptions::max_valid_backups_to_open is now only used when opening BackupEngineReadOnly. When opening a read/write BackupEngine, anything but the default value logs a warning and is treated as the default. This change ensures that backup deletion has proper accounting of shared files to ensure they are deleted when no longer referenced by a backup.
* Deprecate `snap_refresh_nanos` option.
* Added DisableManualCompaction/EnableManualCompaction to stop and resume manual compaction.
* Add TryCatchUpWithPrimary() to StackableDB in non-LITE mode.
* Add a new Env::LoadEnv() overloaded function to return a shared_ptr to Env.
* Flush sets file name to "(nil)" for OnTableFileCreationCompleted() if the flush does not produce any L0. This can happen if the file is empty thus delete by RocksDB.

### Default Option Changes
* Changed the default value of periodic_compaction_seconds to `UINT64_MAX - 1` which allows RocksDB to auto-tune periodic compaction scheduling. When using the default value, periodic compactions are now auto-enabled if a compaction filter is used. A value of `0` will turn off the feature completely.
* Changed the default value of ttl to `UINT64_MAX - 1` which allows RocksDB to auto-tune ttl value. When using the default value, TTL will be auto-enabled to 30 days, when the feature is supported. To revert the old behavior, you can explicitly set it to 0.

### Performance Improvements
* For 64-bit hashing, RocksDB is standardizing on a slightly modified preview version of XXH3. This function is now used for many non-persisted hashes, along with fastrange64() in place of the modulus operator, and some benchmarks show a slight improvement.
* Level iterator to invlidate the iterator more often in prefix seek and the level is filtered out by prefix bloom.

## 6.5.2 (11/15/2019)
### Bug Fixes
* Fix a assertion failure in MultiGet() when BlockBasedTableOptions::no_block_cache is true and there is no compressed block cache
* Fix a buffer overrun problem in BlockBasedTable::MultiGet() when compression is enabled and no compressed block cache is configured.
* If a call to BackupEngine::PurgeOldBackups or BackupEngine::DeleteBackup suffered a crash, power failure, or I/O error, files could be left over from old backups that could only be purged with a call to GarbageCollect. Any call to PurgeOldBackups, DeleteBackup, or GarbageCollect should now suffice to purge such files.

## 6.5.1 (10/16/2019)
### Bug Fixes
* Revert the feature "Merging iterator to avoid child iterator reseek for some cases (#5286)" since it might cause strange results when reseek happens with a different iterator upper bound.
* Fix a bug in BlockBasedTableIterator that might return incorrect results when reseek happens with a different iterator upper bound.
* Fix a bug when partitioned filters and prefix search are used in conjunction, ::SeekForPrev could return invalid for an existing prefix. ::SeekForPrev might be called by the user, or internally on ::Prev, or within ::Seek if the return value involves Delete or a Merge operand.

## 6.5.0 (9/13/2019)
### Bug Fixes
* Fixed a number of data races in BlobDB.
* Fix a bug where the compaction snapshot refresh feature is not disabled as advertised when `snap_refresh_nanos` is set to 0..
* Fix bloom filter lookups by the MultiGet batching API when BlockBasedTableOptions::whole_key_filtering is false, by checking that a key is in the perfix_extractor domain and extracting the prefix before looking up.
* Fix a bug in file ingestion caused by incorrect file number allocation when the number of column families involved in the ingestion exceeds 2.

### New Features
* Introduced DBOptions::max_write_batch_group_size_bytes to configure maximum limit on number of bytes that are written in a single batch of WAL or memtable write. It is followed when the leader write size is larger than 1/8 of this limit.
* VerifyChecksum() by default will issue readahead. Allow ReadOptions to be passed in to those functions to override the readhead size. For checksum verifying before external SST file ingestion, a new option IngestExternalFileOptions.verify_checksums_readahead_size, is added for this readahead setting.
* When user uses options.force_consistency_check in RocksDb, instead of crashing the process, we now pass the error back to the users without killing the process.
* Add an option `memtable_insert_hint_per_batch` to WriteOptions. If it is true, each WriteBatch will maintain its own insert hints for each memtable in concurrent write. See include/rocksdb/options.h for more details.

### Public API Change
* Added max_write_buffer_size_to_maintain option to better control memory usage of immutable memtables.
* Added a lightweight API GetCurrentWalFile() to get last live WAL filename and size. Meant to be used as a helper for backup/restore tooling in a larger ecosystem such as MySQL with a MyRocks storage engine.
* The MemTable Bloom filter, when enabled, now always uses cache locality. Options::bloom_locality now only affects the PlainTable SST format.

### Performance Improvements
* Improve the speed of the MemTable Bloom filter, reducing the write overhead of enabling it by 1/3 to 1/2, with similar benefit to read performance.

## 6.4.0 (7/30/2019)
### Default Option Change
* LRUCacheOptions.high_pri_pool_ratio is set to 0.5 (previously 0.0) by default, which means that by default midpoint insertion is enabled. The same change is made for the default value of high_pri_pool_ratio argument in NewLRUCache(). When block cache is not explicitly created, the small block cache created by BlockBasedTable will still has this option to be 0.0.
* Change BlockBasedTableOptions.cache_index_and_filter_blocks_with_high_priority's default value from false to true.

### Public API Change
* Filter and compression dictionary blocks are now handled similarly to data blocks with regards to the block cache: instead of storing objects in the cache, only the blocks themselves are cached. In addition, filter and compression dictionary blocks (as well as filter partitions) no longer get evicted from the cache when a table is closed.
* Due to the above refactoring, block cache eviction statistics for filter and compression dictionary blocks are temporarily broken. We plan to reintroduce them in a later phase.
* The semantics of the per-block-type block read counts in the performance context now match those of the generic block_read_count.
* Errors related to the retrieval of the compression dictionary are now propagated to the user.
* db_bench adds a "benchmark" stats_history, which prints out the whole stats history.
* Overload GetAllKeyVersions() to support non-default column family.
* Added new APIs ExportColumnFamily() and CreateColumnFamilyWithImport() to support export and import of a Column Family. https://github.com/facebook/rocksdb/issues/3469
* ldb sometimes uses a string-append merge operator if no merge operator is passed in. This is to allow users to print keys from a DB with a merge operator.
* Replaces old Registra with ObjectRegistry to allow user to create custom object from string, also add LoadEnv() to Env.
* Added new overload of GetApproximateSizes which gets SizeApproximationOptions object and returns a Status. The older overloads are redirecting their calls to this new method and no longer assert if the include_flags doesn't have either of INCLUDE_MEMTABLES or INCLUDE_FILES bits set. It's recommended to use the new method only, as it is more type safe and returns a meaningful status in case of errors.
* LDBCommandRunner::RunCommand() to return the status code as an integer, rather than call exit() using the code.

### New Features
* Add argument `--secondary_path` to ldb to open the database as the secondary instance. This would keep the original DB intact.
* Compression dictionary blocks are now prefetched and pinned in the cache (based on the customer's settings) the same way as index and filter blocks.
* Added DBOptions::log_readahead_size which specifies the number of bytes to prefetch when reading the log. This is mostly useful for reading a remotely located log, as it can save the number of round-trips. If 0 (default), then the prefetching is disabled.
* Added new option in SizeApproximationOptions used with DB::GetApproximateSizes. When approximating the files total size that is used to store a keys range, allow approximation with an error margin of up to total_files_size * files_size_error_margin. This allows to take some shortcuts in files size approximation, resulting in better performance, while guaranteeing the resulting error is within a reasonable margin.
* Support loading custom objects in unit tests. In the affected unit tests, RocksDB will create custom Env objects based on environment variable TEST_ENV_URI. Users need to make sure custom object types are properly registered. For example, a static library should expose a `RegisterCustomObjects` function. By linking the unit test binary with the static library, the unit test can execute this function.

### Performance Improvements
* Reduce iterator key comparison for upper/lower bound check.
* Improve performance of row_cache: make reads with newer snapshots than data in an SST file share the same cache key, except in some transaction cases.
* The compression dictionary is no longer copied to a new object upon retrieval.

### Bug Fixes
* Fix ingested file and directory not being fsync.
* Return TryAgain status in place of Corruption when new tail is not visible to TransactionLogIterator.
* Fixed a regression where the fill_cache read option also affected index blocks.
* Fixed an issue where using cache_index_and_filter_blocks==false affected partitions of partitioned indexes/filters as well.

## 6.3.2 (8/15/2019)
### Public API Change
* The semantics of the per-block-type block read counts in the performance context now match those of the generic block_read_count.

### Bug Fixes
* Fixed a regression where the fill_cache read option also affected index blocks.
* Fixed an issue where using cache_index_and_filter_blocks==false affected partitions of partitioned indexes as well.

## 6.3.1 (7/24/2019)
### Bug Fixes
* Fix auto rolling bug introduced in 6.3.0, which causes segfault if log file creation fails.

## 6.3.0 (6/18/2019)
### Public API Change
* Now DB::Close() will return Aborted() error when there is unreleased snapshot. Users can retry after all snapshots are released.
* Index blocks are now handled similarly to data blocks with regards to the block cache: instead of storing objects in the cache, only the blocks themselves are cached. In addition, index blocks no longer get evicted from the cache when a table is closed, can now use the compressed block cache (if any), and can be shared among multiple table readers.
* Partitions of partitioned indexes no longer affect the read amplification statistics.
* Due to the above refactoring, block cache eviction statistics for indexes are temporarily broken. We plan to reintroduce them in a later phase.
* options.keep_log_file_num will be enforced strictly all the time. File names of all log files will be tracked, which may take significantly amount of memory if options.keep_log_file_num is large and either of options.max_log_file_size or options.log_file_time_to_roll is set.
* Add initial support for Get/Put with user timestamps. Users can specify timestamps via ReadOptions and WriteOptions when calling DB::Get and DB::Put.
* Accessing a partition of a partitioned filter or index through a pinned reference is no longer considered a cache hit.
* Add C bindings for secondary instance, i.e. DBImplSecondary.
* Rate limited deletion of WALs is only enabled if DBOptions::wal_dir is not set, or explicitly set to db_name passed to DB::Open and DBOptions::db_paths is empty, or same as db_paths[0].path

### New Features
* Add an option `snap_refresh_nanos` (default to 0) to periodically refresh the snapshot list in compaction jobs. Assign to 0 to disable the feature.
* Add an option `unordered_write` which trades snapshot guarantees with higher write throughput. When used with WRITE_PREPARED transactions with two_write_queues=true, it offers higher throughput with however no compromise on guarantees.
* Allow DBImplSecondary to remove memtables with obsolete data after replaying MANIFEST and WAL.
* Add an option `failed_move_fall_back_to_copy` (default is true) for external SST ingestion. When `move_files` is true and hard link fails, ingestion falls back to copy if `failed_move_fall_back_to_copy` is true. Otherwise, ingestion reports an error.
* Add command `list_file_range_deletes` in ldb, which prints out tombstones in SST files.

### Performance Improvements
* Reduce binary search when iterator reseek into the same data block.
* DBIter::Next() can skip user key checking if previous entry's seqnum is 0.
* Merging iterator to avoid child iterator reseek for some cases
* Log Writer will flush after finishing the whole record, rather than a fragment.
* Lower MultiGet batching API latency by reading data blocks from disk in parallel

### General Improvements
* Added new status code kColumnFamilyDropped to distinguish between Column Family Dropped and DB Shutdown in progress.
* Improve ColumnFamilyOptions validation when creating a new column family.

### Bug Fixes
* Fix a bug in WAL replay of secondary instance by skipping write batches with older sequence numbers than the current last sequence number.
* Fix flush's/compaction's merge processing logic which allowed `Put`s covered by range tombstones to reappear. Note `Put`s may exist even if the user only ever called `Merge()` due to an internal conversion during compaction to the bottommost level.
* Fix/improve memtable earliest sequence assignment and WAL replay so that WAL entries of unflushed column families will not be skipped after replaying the MANIFEST and increasing db sequence due to another flushed/compacted column family.
* Fix a bug caused by secondary not skipping the beginning of new MANIFEST.
* On DB open, delete WAL trash files left behind in wal_dir

## 6.2.0 (4/30/2019)
### New Features
* Add an option `strict_bytes_per_sync` that causes a file-writing thread to block rather than exceed the limit on bytes pending writeback specified by `bytes_per_sync` or `wal_bytes_per_sync`.
* Improve range scan performance by avoiding per-key upper bound check in BlockBasedTableIterator.
* Introduce Periodic Compaction for Level style compaction. Files are re-compacted periodically and put in the same level.
* Block-based table index now contains exact highest key in the file, rather than an upper bound. This may improve Get() and iterator Seek() performance in some situations, especially when direct IO is enabled and block cache is disabled. A setting BlockBasedTableOptions::index_shortening is introduced to control this behavior. Set it to kShortenSeparatorsAndSuccessor to get the old behavior.
* When reading from option file/string/map, customized envs can be filled according to object registry.
* Improve range scan performance when using explicit user readahead by not creating new table readers for every iterator.
* Add index type BlockBasedTableOptions::IndexType::kBinarySearchWithFirstKey. It significantly reduces read amplification in some setups, especially for iterator seeks. It's not fully implemented yet: IO errors are not handled right.

### Public API Change
* Change the behavior of OptimizeForPointLookup(): move away from hash-based block-based-table index, and use whole key memtable filtering.
* Change the behavior of OptimizeForSmallDb(): use a 16MB block cache, put index and filter blocks into it, and cost the memtable size to it. DBOptions.OptimizeForSmallDb() and ColumnFamilyOptions.OptimizeForSmallDb() start to take an optional cache object.
* Added BottommostLevelCompaction::kForceOptimized to avoid double compacting newly compacted files in the bottommost level compaction of manual compaction. Note this option may prohibit the manual compaction to produce a single file in the bottommost level.

### Bug Fixes
* Adjust WriteBufferManager's dummy entry size to block cache from 1MB to 256KB.
* Fix a race condition between WritePrepared::Get and ::Put with duplicate keys.
* Fix crash when memtable prefix bloom is enabled and read/write a key out of domain of prefix extractor.
* Close a WAL file before another thread deletes it.
* Fix an assertion failure `IsFlushPending() == true` caused by one bg thread releasing the db mutex in ~ColumnFamilyData and another thread clearing `flush_requested_` flag.

## 6.1.1 (4/9/2019)
### New Features
* When reading from option file/string/map, customized comparators and/or merge operators can be filled according to object registry.

### Public API Change

### Bug Fixes
* Fix a bug in 2PC where a sequence of txn prepare, memtable flush, and crash could result in losing the prepared transaction.
* Fix a bug in Encryption Env which could cause encrypted files to be read beyond file boundaries.

## 6.1.0 (3/27/2019)
### New Features
* Introduce two more stats levels, kExceptHistogramOrTimers and kExceptTimers.
* Added a feature to perform data-block sampling for compressibility, and report stats to user.
* Add support for trace filtering.
* Add DBOptions.avoid_unnecessary_blocking_io. If true, we avoid file deletion when destroying ColumnFamilyHandle and Iterator. Instead, a job is scheduled to delete the files in background.

### Public API Change
* Remove bundled fbson library.
* statistics.stats_level_ becomes atomic. It is preferred to use statistics.set_stats_level() and statistics.get_stats_level() to access it.
* Introduce a new IOError subcode, PathNotFound, to indicate trying to open a nonexistent file or directory for read.
* Add initial support for multiple db instances sharing the same data in single-writer, multi-reader mode.
* Removed some "using std::xxx" from public headers.

### Bug Fixes
* Fix JEMALLOC_CXX_THROW macro missing from older Jemalloc versions, causing build failures on some platforms.
* Fix SstFileReader not able to open file ingested with write_glbal_seqno=true.

## 6.0.0 (2/19/2019)
### New Features
* Enabled checkpoint on readonly db (DBImplReadOnly).
* Make DB ignore dropped column families while committing results of atomic flush.
* RocksDB may choose to preopen some files even if options.max_open_files != -1. This may make DB open slightly longer.
* For users of dictionary compression with ZSTD v0.7.0+, we now reuse the same digested dictionary when compressing each of an SST file's data blocks for faster compression speeds.
* For all users of dictionary compression who set `cache_index_and_filter_blocks == true`, we now store dictionary data used for decompression in the block cache for better control over memory usage. For users of ZSTD v1.1.4+ who compile with -DZSTD_STATIC_LINKING_ONLY, this includes a digested dictionary, which is used to increase decompression speed.
* Add support for block checksums verification for external SST files before ingestion.
* Introduce stats history which periodically saves Statistics snapshots and added `GetStatsHistory` API to retrieve these snapshots.
* Add a place holder in manifest which indicate a record from future that can be safely ignored.
* Add support for trace sampling.
* Enable properties block checksum verification for block-based tables.
* For all users of dictionary compression, we now generate a separate dictionary for compressing each bottom-level SST file. Previously we reused a single dictionary for a whole compaction to bottom level. The new approach achieves better compression ratios; however, it uses more memory and CPU for buffering/sampling data blocks and training dictionaries.
* Add whole key bloom filter support in memtable.
* Files written by `SstFileWriter` will now use dictionary compression if it is configured in the file writer's `CompressionOptions`.

### Public API Change
* Disallow CompactionFilter::IgnoreSnapshots() = false, because it is not very useful and the behavior is confusing. The filter will filter everything if there is no snapshot declared by the time the compaction starts. However, users can define a snapshot after the compaction starts and before it finishes and this new snapshot won't be repeatable, because after the compaction finishes, some keys may be dropped.
* CompactionPri = kMinOverlappingRatio also uses compensated file size, which boosts file with lots of tombstones to be compacted first.
* Transaction::GetForUpdate is extended with a do_validate parameter with default value of true. If false it skips validating the snapshot before doing the read. Similarly ::Merge, ::Put, ::Delete, and ::SingleDelete are extended with assume_tracked with default value of false. If true it indicates that call is assumed to be after a ::GetForUpdate.
* `TableProperties::num_entries` and `TableProperties::num_deletions` now also account for number of range tombstones.
* Remove geodb, spatial_db, document_db, json_document, date_tiered_db, and redis_lists.
* With "ldb ----try_load_options", when wal_dir specified by the option file doesn't exist, ignore it.
* Change time resolution in FileOperationInfo.
* Deleting Blob files also go through SStFileManager.
* Remove CuckooHash memtable.
* The counter stat `number.block.not_compressed` now also counts blocks not compressed due to poor compression ratio.
* Remove ttl option from `CompactionOptionsFIFO`. The option has been deprecated and ttl in `ColumnFamilyOptions` is used instead.
* Support SST file ingestion across multiple column families via DB::IngestExternalFiles. See the function's comment about atomicity.
* Remove Lua compaction filter.

### Bug Fixes
* Fix a deadlock caused by compaction and file ingestion waiting for each other in the event of write stalls.
* Fix a memory leak when files with range tombstones are read in mmap mode and block cache is enabled
* Fix handling of corrupt range tombstone blocks such that corruptions cannot cause deleted keys to reappear
* Lock free MultiGet
* Fix incorrect `NotFound` point lookup result when querying the endpoint of a file that has been extended by a range tombstone.
* Fix with pipelined write, write leaders's callback failure lead to the whole write group fail.

### Change Default Options
* Change options.compaction_pri's default to kMinOverlappingRatio

## 5.18.0 (11/30/2018)
### New Features
* Introduced `JemallocNodumpAllocator` memory allocator. When being use, block cache will be excluded from core dump.
* Introduced `PerfContextByLevel` as part of `PerfContext` which allows storing perf context at each level. Also replaced `__thread` with `thread_local` keyword for perf_context. Added per-level perf context for bloom filter and `Get` query.
* With level_compaction_dynamic_level_bytes = true, level multiplier may be adjusted automatically when Level 0 to 1 compaction is lagged behind.
* Introduced DB option `atomic_flush`. If true, RocksDB supports flushing multiple column families and atomically committing the result to MANIFEST. Useful when WAL is disabled.
* Added `num_deletions` and `num_merge_operands` members to `TableProperties`.
* Added "rocksdb.min-obsolete-sst-number-to-keep" DB property that reports the lower bound on SST file numbers that are being kept from deletion, even if the SSTs are obsolete.
* Add xxhash64 checksum support
* Introduced `MemoryAllocator`, which lets the user specify custom memory allocator for block based table.
* Improved `DeleteRange` to prevent read performance degradation. The feature is no longer marked as experimental.

### Public API Change
* `DBOptions::use_direct_reads` now affects reads issued by `BackupEngine` on the database's SSTs.
* `NO_ITERATORS` is divided into two counters `NO_ITERATOR_CREATED` and `NO_ITERATOR_DELETE`. Both of them are only increasing now, just as other counters.

### Bug Fixes
* Fix corner case where a write group leader blocked due to write stall blocks other writers in queue with WriteOptions::no_slowdown set.
* Fix in-memory range tombstone truncation to avoid erroneously covering newer keys at a lower level, and include range tombstones in compacted files whose largest key is the range tombstone's start key.
* Properly set the stop key for a truncated manual CompactRange
* Fix slow flush/compaction when DB contains many snapshots. The problem became noticeable to us in DBs with 100,000+ snapshots, though it will affect others at different thresholds.
* Fix the bug that WriteBatchWithIndex's SeekForPrev() doesn't see the entries with the same key.
* Fix the bug where user comparator was sometimes fed with InternalKey instead of the user key. The bug manifests when during GenerateBottommostFiles.
* Fix a bug in WritePrepared txns where if the number of old snapshots goes beyond the snapshot cache size (128 default) the rest will not be checked when evicting a commit entry from the commit cache.
* Fixed Get correctness bug in the presence of range tombstones where merge operands covered by a range tombstone always result in NotFound.
* Start populating `NO_FILE_CLOSES` ticker statistic, which was always zero previously.
* The default value of NewBloomFilterPolicy()'s argument use_block_based_builder is changed to false. Note that this new default may cause large temp memory usage when building very large SST files.

## 5.17.0 (10/05/2018)
### Public API Change
* `OnTableFileCreated` will now be called for empty files generated during compaction. In that case, `TableFileCreationInfo::file_path` will be "(nil)" and `TableFileCreationInfo::file_size` will be zero.
* Add `FlushOptions::allow_write_stall`, which controls whether Flush calls start working immediately, even if it causes user writes to stall, or will wait until flush can be performed without causing write stall (similar to `CompactRangeOptions::allow_write_stall`). Note that the default value is false, meaning we add delay to Flush calls until stalling can be avoided when possible. This is behavior change compared to previous RocksDB versions, where Flush calls didn't check if they might cause stall or not.
* Application using PessimisticTransactionDB is expected to rollback/commit recovered transactions before starting new ones. This assumption is used to skip concurrency control during recovery.
* Expose column family id to `OnCompactionCompleted`.

### New Features
* TransactionOptions::skip_concurrency_control allows pessimistic transactions to skip the overhead of concurrency control. Could be used for optimizing certain transactions or during recovery.

### Bug Fixes
* Avoid creating empty SSTs and subsequently deleting them in certain cases during compaction.
* Sync CURRENT file contents during checkpoint.

## 5.16.3 (10/1/2018)
### Bug Fixes
* Fix crash caused when `CompactFiles` run with `CompactionOptions::compression == CompressionType::kDisableCompressionOption`. Now that setting causes the compression type to be chosen according to the column family-wide compression options.

## 5.16.2 (9/21/2018)
### Bug Fixes
* Fix bug in partition filters with format_version=4.

## 5.16.1 (9/17/2018)
### Bug Fixes
* Remove trace_analyzer_tool from rocksdb_lib target in TARGETS file.
* Fix RocksDB Java build and tests.
* Remove sync point in Block destructor.

## 5.16.0 (8/21/2018)
### Public API Change
* The merge operands are passed to `MergeOperator::ShouldMerge` in the reversed order relative to how they were merged (passed to FullMerge or FullMergeV2) for performance reasons
* GetAllKeyVersions() to take an extra argument of `max_num_ikeys`.
* Using ZSTD dictionary trainer (i.e., setting `CompressionOptions::zstd_max_train_bytes` to a nonzero value) now requires ZSTD version 1.1.3 or later.

### New Features
* Changes the format of index blocks by delta encoding the index values, which are the block handles. This saves the encoding of BlockHandle::offset of the non-head index entries in each restart interval. The feature is backward compatible but not forward compatible. It is disabled by default unless format_version 4 or above is used.
* Add a new tool: trace_analyzer. Trace_analyzer analyzes the trace file generated by using trace_replay API. It can convert the binary format trace file to a human readable txt file, output the statistics of the analyzed query types such as access statistics and size statistics, combining the dumped whole key space file to analyze, support query correlation analyzing, and etc. Current supported query types are: Get, Put, Delete, SingleDelete, DeleteRange, Merge, Iterator (Seek, SeekForPrev only).
* Add hash index support to data blocks, which helps reducing the cpu utilization of point-lookup operations. This feature is backward compatible with the data block created without the hash index. It is disabled by default unless BlockBasedTableOptions::data_block_index_type is set to data_block_index_type = kDataBlockBinaryAndHash.

### Bug Fixes
* Fix a bug in misreporting the estimated partition index size in properties block.

## 5.15.0 (7/17/2018)
### Public API Change
* Remove managed iterator. ReadOptions.managed is not effective anymore.
* For bottommost_compression, a compatible CompressionOptions is added via `bottommost_compression_opts`. To keep backward compatible, a new boolean `enabled` is added to CompressionOptions. For compression_opts, it will be always used no matter what value of `enabled` is. For bottommost_compression_opts, it will only be used when user set `enabled=true`, otherwise, compression_opts will be used for bottommost_compression as default.
* With LRUCache, when high_pri_pool_ratio > 0, midpoint insertion strategy will be enabled to put low-pri items to the tail of low-pri list (the midpoint) when they first inserted into the cache. This is to make cache entries never get hit age out faster, improving cache efficiency when large background scan presents.
* For users of `Statistics` objects created via `CreateDBStatistics()`, the format of the string returned by its `ToString()` method has changed.
* The "rocksdb.num.entries" table property no longer counts range deletion tombstones as entries.

### New Features
* Changes the format of index blocks by storing the key in their raw form rather than converting them to InternalKey. This saves 8 bytes per index key. The feature is backward compatible but not forward compatible. It is disabled by default unless format_version 3 or above is used.
* Avoid memcpy when reading mmap files with OpenReadOnly and max_open_files==-1.
* Support dynamically changing `ColumnFamilyOptions::ttl` via `SetOptions()`.
* Add a new table property, "rocksdb.num.range-deletions", which counts the number of range deletion tombstones in the table.
* Improve the performance of iterators doing long range scans by using readahead, when using direct IO.
* pin_top_level_index_and_filter (default true) in BlockBasedTableOptions can be used in combination with cache_index_and_filter_blocks to prefetch and pin the top-level index of partitioned index and filter blocks in cache. It has no impact when cache_index_and_filter_blocks is false.
* Write properties meta-block at the end of block-based table to save read-ahead IO.

### Bug Fixes
* Fix deadlock with enable_pipelined_write=true and max_successive_merges > 0
* Check conflict at output level in CompactFiles.
* Fix corruption in non-iterator reads when mmap is used for file reads
* Fix bug with prefix search in partition filters where a shared prefix would be ignored from the later partitions. The bug could report an eixstent key as missing. The bug could be triggered if prefix_extractor is set and partition filters is enabled.
* Change default value of `bytes_max_delete_chunk` to 0 in NewSstFileManager() as it doesn't work well with checkpoints.
* Fix a bug caused by not copying the block trailer with compressed SST file, direct IO, prefetcher and no compressed block cache.
* Fix write can stuck indefinitely if enable_pipelined_write=true. The issue exists since pipelined write was introduced in 5.5.0.

## 5.14.0 (5/16/2018)
### Public API Change
* Add a BlockBasedTableOption to align uncompressed data blocks on the smaller of block size or page size boundary, to reduce flash reads by avoiding reads spanning 4K pages.
* The background thread naming convention changed (on supporting platforms) to "rocksdb:<thread pool priority><thread number>", e.g., "rocksdb:low0".
* Add a new ticker stat rocksdb.number.multiget.keys.found to count number of keys successfully read in MultiGet calls
* Touch-up to write-related counters in PerfContext. New counters added: write_scheduling_flushes_compactions_time, write_thread_wait_nanos. Counters whose behavior was fixed or modified: write_memtable_time, write_pre_and_post_process_time, write_delay_time.
* Posix Env's NewRandomRWFile() will fail if the file doesn't exist.
* Now, `DBOptions::use_direct_io_for_flush_and_compaction` only applies to background writes, and `DBOptions::use_direct_reads` applies to both user reads and background reads. This conforms with Linux's `open(2)` manpage, which advises against simultaneously reading a file in buffered and direct modes, due to possibly undefined behavior and degraded performance.
* Iterator::Valid() always returns false if !status().ok(). So, now when doing a Seek() followed by some Next()s, there's no need to check status() after every operation.
* Iterator::Seek()/SeekForPrev()/SeekToFirst()/SeekToLast() always resets status().
* Introduced `CompressionOptions::kDefaultCompressionLevel`, which is a generic way to tell RocksDB to use the compression library's default level. It is now the default value for `CompressionOptions::level`. Previously the level defaulted to -1, which gave poor compression ratios in ZSTD.

### New Features
* Introduce TTL for level compaction so that all files older than ttl go through the compaction process to get rid of old data.
* TransactionDBOptions::write_policy can be configured to enable WritePrepared 2PC transactions. Read more about them in the wiki.
* Add DB properties "rocksdb.block-cache-capacity", "rocksdb.block-cache-usage", "rocksdb.block-cache-pinned-usage" to show block cache usage.
* Add `Env::LowerThreadPoolCPUPriority(Priority)` method, which lowers the CPU priority of background (esp. compaction) threads to minimize interference with foreground tasks.
* Fsync parent directory after deleting a file in delete scheduler.
* In level-based compaction, if bottom-pri thread pool was setup via `Env::SetBackgroundThreads()`, compactions to the bottom level will be delegated to that thread pool.
* `prefix_extractor` has been moved from ImmutableCFOptions to MutableCFOptions, meaning it can be dynamically changed without a DB restart.

### Bug Fixes
* Fsync after writing global seq number to the ingestion file in ExternalSstFileIngestionJob.
* Fix WAL corruption caused by race condition between user write thread and FlushWAL when two_write_queue is not set.
* Fix `BackupableDBOptions::max_valid_backups_to_open` to not delete backup files when refcount cannot be accurately determined.
* Fix memory leak when pin_l0_filter_and_index_blocks_in_cache is used with partitioned filters
* Disable rollback of merge operands in WritePrepared transactions to work around an issue in MyRocks. It can be enabled back by setting TransactionDBOptions::rollback_merge_operands to true.
* Fix wrong results by ReverseBytewiseComparator::FindShortSuccessor()

### Java API Changes
* Add `BlockBasedTableConfig.setBlockCache` to allow sharing a block cache across DB instances.
* Added SstFileManager to the Java API to allow managing SST files across DB instances.

## 5.13.0 (3/20/2018)
### Public API Change
* RocksDBOptionsParser::Parse()'s `ignore_unknown_options` argument will only be effective if the option file shows it is generated using a higher version of RocksDB than the current version.
* Remove CompactionEventListener.

### New Features
* SstFileManager now can cancel compactions if they will result in max space errors. SstFileManager users can also use SetCompactionBufferSize to specify how much space must be leftover during a compaction for auxiliary file functions such as logging and flushing.
* Avoid unnecessarily flushing in `CompactRange()` when the range specified by the user does not overlap unflushed memtables.
* If `ColumnFamilyOptions::max_subcompactions` is set greater than one, we now parallelize large manual level-based compactions.
* Add "rocksdb.live-sst-files-size" DB property to return total bytes of all SST files belong to the latest LSM tree.
* NewSstFileManager to add an argument bytes_max_delete_chunk with default 64MB. With this argument, a file larger than 64MB will be ftruncated multiple times based on this size.

### Bug Fixes
* Fix a leak in prepared_section_completed_ where the zeroed entries would not removed from the map.
* Fix WAL corruption caused by race condition between user write thread and backup/checkpoint thread.

## 5.12.0 (2/14/2018)
### Public API Change
* Iterator::SeekForPrev is now a pure virtual method. This is to prevent user who implement the Iterator interface fail to implement SeekForPrev by mistake.
* Add `include_end` option to make the range end exclusive when `include_end == false` in `DeleteFilesInRange()`.
* Add `CompactRangeOptions::allow_write_stall`, which makes `CompactRange` start working immediately, even if it causes user writes to stall. The default value is false, meaning we add delay to `CompactRange` calls until stalling can be avoided when possible. Note this delay is not present in previous RocksDB versions.
* Creating checkpoint with empty directory now returns `Status::InvalidArgument`; previously, it returned `Status::IOError`.
* Adds a BlockBasedTableOption to turn off index block compression.
* Close() method now returns a status when closing a db.

### New Features
* Improve the performance of iterators doing long range scans by using readahead.
* Add new function `DeleteFilesInRanges()` to delete files in multiple ranges at once for better performance.
* FreeBSD build support for RocksDB and RocksJava.
* Improved performance of long range scans with readahead.
* Updated to and now continuously tested in Visual Studio 2017.

### Bug Fixes
* Fix `DisableFileDeletions()` followed by `GetSortedWalFiles()` to not return obsolete WAL files that `PurgeObsoleteFiles()` is going to delete.
* Fix Handle error return from WriteBuffer() during WAL file close and DB close.
* Fix advance reservation of arena block addresses.
* Fix handling of empty string as checkpoint directory.

## 5.11.0 (01/08/2018)
### Public API Change
* Add `autoTune` and `getBytesPerSecond()` to RocksJava RateLimiter

### New Features
* Add a new histogram stat called rocksdb.db.flush.micros for memtable flush.
* Add "--use_txn" option to use transactional API in db_stress.
* Disable onboard cache for compaction output in Windows platform.
* Improve the performance of iterators doing long range scans by using readahead.

### Bug Fixes
* Fix a stack-use-after-scope bug in ForwardIterator.
* Fix builds on platforms including Linux, Windows, and PowerPC.
* Fix buffer overrun in backup engine for DBs with huge number of files.
* Fix a mislabel bug for bottom-pri compaction threads.
* Fix DB::Flush() keep waiting after flush finish under certain condition.

## 5.10.0 (12/11/2017)
### Public API Change
* When running `make` with environment variable `USE_SSE` set and `PORTABLE` unset, will use all machine features available locally. Previously this combination only compiled SSE-related features.

### New Features
* Provide lifetime hints when writing files on Linux. This reduces hardware write-amp on storage devices supporting multiple streams.
* Add a DB stat, `NUMBER_ITER_SKIP`, which returns how many internal keys were skipped during iterations (e.g., due to being tombstones or duplicate versions of a key).
* Add PerfContext counters, `key_lock_wait_count` and `key_lock_wait_time`, which measure the number of times transactions wait on key locks and total amount of time waiting.

### Bug Fixes
* Fix IOError on WAL write doesn't propagate to write group follower
* Make iterator invalid on merge error.
* Fix performance issue in `IngestExternalFile()` affecting databases with large number of SST files.
* Fix possible corruption to LSM structure when `DeleteFilesInRange()` deletes a subset of files spanned by a `DeleteRange()` marker.

## 5.9.0 (11/1/2017)
### Public API Change
* `BackupableDBOptions::max_valid_backups_to_open == 0` now means no backups will be opened during BackupEngine initialization. Previously this condition disabled limiting backups opened.
* `DBOptions::preserve_deletes` is a new option that allows one to specify that DB should not drop tombstones for regular deletes if they have sequence number larger than what was set by the new API call `DB::SetPreserveDeletesSequenceNumber(SequenceNumber seqnum)`. Disabled by default.
* API call `DB::SetPreserveDeletesSequenceNumber(SequenceNumber seqnum)` was added, users who wish to preserve deletes are expected to periodically call this function to advance the cutoff seqnum (all deletes made before this seqnum can be dropped by DB). It's user responsibility to figure out how to advance the seqnum in the way so the tombstones are kept for the desired period of time, yet are eventually processed in time and don't eat up too much space.
* `ReadOptions::iter_start_seqnum` was added;
if set to something > 0 user will see 2 changes in iterators behavior 1) only keys written with sequence larger than this parameter would be returned and 2) the `Slice` returned by iter->key() now points to the memory that keep User-oriented representation of the internal key, rather than user key. New struct `FullKey` was added to represent internal keys, along with a new helper function `ParseFullKey(const Slice& internal_key, FullKey* result);`.
* Deprecate trash_dir param in NewSstFileManager, right now we will rename deleted files to <name>.trash instead of moving them to trash directory
* Allow setting a custom trash/DB size ratio limit in the SstFileManager, after which files that are to be scheduled for deletion are deleted immediately, regardless of any delete ratelimit.
* Return an error on write if write_options.sync = true and write_options.disableWAL = true to warn user of inconsistent options. Previously we will not write to WAL and not respecting the sync options in this case.

### New Features
* CRC32C is now using the 3-way pipelined SSE algorithm `crc32c_3way` on supported platforms to improve performance. The system will choose to use this algorithm on supported platforms automatically whenever possible. If PCLMULQDQ is not supported it will fall back to the old Fast_CRC32 algorithm.
* `DBOptions::writable_file_max_buffer_size` can now be changed dynamically.
* `DBOptions::bytes_per_sync`, `DBOptions::compaction_readahead_size`, and `DBOptions::wal_bytes_per_sync` can now be changed dynamically, `DBOptions::wal_bytes_per_sync` will flush all memtables and switch to a new WAL file.
* Support dynamic adjustment of rate limit according to demand for background I/O. It can be enabled by passing `true` to the `auto_tuned` parameter in `NewGenericRateLimiter()`. The value passed as `rate_bytes_per_sec` will still be respected as an upper-bound.
* Support dynamically changing `ColumnFamilyOptions::compaction_options_fifo`.
* Introduce `EventListener::OnStallConditionsChanged()` callback. Users can implement it to be notified when user writes are stalled, stopped, or resumed.
* Add a new db property "rocksdb.estimate-oldest-key-time" to return oldest data timestamp. The property is available only for FIFO compaction with compaction_options_fifo.allow_compaction = false.
* Upon snapshot release, recompact bottommost files containing deleted/overwritten keys that previously could not be dropped due to the snapshot. This alleviates space-amp caused by long-held snapshots.
* Support lower bound on iterators specified via `ReadOptions::iterate_lower_bound`.
* Support for differential snapshots (via iterator emitting the sequence of key-values representing the difference between DB state at two different sequence numbers). Supports preserving and emitting puts and regular deletes, doesn't support SingleDeletes, MergeOperator, Blobs and Range Deletes.

### Bug Fixes
* Fix a potential data inconsistency issue during point-in-time recovery. `DB:Open()` will abort if column family inconsistency is found during PIT recovery.
* Fix possible metadata corruption in databases using `DeleteRange()`.

## 5.8.0 (08/30/2017)
### Public API Change
* Users of `Statistics::getHistogramString()` will see fewer histogram buckets and different bucket endpoints.
* `Slice::compare` and BytewiseComparator `Compare` no longer accept `Slice`s containing nullptr.
* `Transaction::Get` and `Transaction::GetForUpdate` variants with `PinnableSlice` added.

### New Features
* Add Iterator::Refresh(), which allows users to update the iterator state so that they can avoid some initialization costs of recreating iterators.
* Replace dynamic_cast<> (except unit test) so people can choose to build with RTTI off. With make, release mode is by default built with -fno-rtti and debug mode is built without it. Users can override it by setting USE_RTTI=0 or 1.
* Universal compactions including the bottom level can be executed in a dedicated thread pool. This alleviates head-of-line blocking in the compaction queue, which cause write stalling, particularly in multi-instance use cases. Users can enable this feature via `Env::SetBackgroundThreads(N, Env::Priority::BOTTOM)`, where `N > 0`.
* Allow merge operator to be called even with a single merge operand during compactions, by appropriately overriding `MergeOperator::AllowSingleOperand`.
* Add `DB::VerifyChecksum()`, which verifies the checksums in all SST files in a running DB.
* Block-based table support for disabling checksums by setting `BlockBasedTableOptions::checksum = kNoChecksum`.

### Bug Fixes
* Fix wrong latencies in `rocksdb.db.get.micros`, `rocksdb.db.write.micros`, and `rocksdb.sst.read.micros`.
* Fix incorrect dropping of deletions during intra-L0 compaction.
* Fix transient reappearance of keys covered by range deletions when memtable prefix bloom filter is enabled.
* Fix potentially wrong file smallest key when range deletions separated by snapshot are written together.

## 5.7.0 (07/13/2017)
### Public API Change
* DB property "rocksdb.sstables" now prints keys in hex form.

### New Features
* Measure estimated number of reads per file. The information can be accessed through DB::GetColumnFamilyMetaData or "rocksdb.sstables" DB property.
* RateLimiter support for throttling background reads, or throttling the sum of background reads and writes. This can give more predictable I/O usage when compaction reads more data than it writes, e.g., due to lots of deletions.
* [Experimental] FIFO compaction with TTL support. It can be enabled by setting CompactionOptionsFIFO.ttl > 0.
* Introduce `EventListener::OnBackgroundError()` callback. Users can implement it to be notified of errors causing the DB to enter read-only mode, and optionally override them.
* Partitioned Index/Filters exiting the experimental mode. To enable partitioned indexes set index_type to kTwoLevelIndexSearch and to further enable partitioned filters set partition_filters to true. To configure the partition size set metadata_block_size.


### Bug Fixes
* Fix discarding empty compaction output files when `DeleteRange()` is used together with subcompactions.

## 5.6.0 (06/06/2017)
### Public API Change
* Scheduling flushes and compactions in the same thread pool is no longer supported by setting `max_background_flushes=0`. Instead, users can achieve this by configuring their high-pri thread pool to have zero threads.
* Replace `Options::max_background_flushes`, `Options::max_background_compactions`, and `Options::base_background_compactions` all with `Options::max_background_jobs`, which automatically decides how many threads to allocate towards flush/compaction.
* options.delayed_write_rate by default take the value of options.rate_limiter rate.
* Replace global variable `IOStatsContext iostats_context` with `IOStatsContext* get_iostats_context()`; replace global variable `PerfContext perf_context` with `PerfContext* get_perf_context()`.

### New Features
* Change ticker/histogram statistics implementations to use core-local storage. This improves aggregation speed compared to our previous thread-local approach, particularly for applications with many threads.
* Users can pass a cache object to write buffer manager, so that they can cap memory usage for memtable and block cache using one single limit.
* Flush will be triggered when 7/8 of the limit introduced by write_buffer_manager or db_write_buffer_size is triggered, so that the hard threshold is hard to hit.
* Introduce WriteOptions.low_pri. If it is true, low priority writes will be throttled if the compaction is behind.
* `DB::IngestExternalFile()` now supports ingesting files into a database containing range deletions.

### Bug Fixes
* Shouldn't ignore return value of fsync() in flush.

## 5.5.0 (05/17/2017)
### New Features
* FIFO compaction to support Intra L0 compaction too with CompactionOptionsFIFO.allow_compaction=true.
* DB::ResetStats() to reset internal stats.
* Statistics::Reset() to reset user stats.
* ldb add option --try_load_options, which will open DB with its own option file.
* Introduce WriteBatch::PopSavePoint to pop the most recent save point explicitly.
* Support dynamically change `max_open_files` option via SetDBOptions()
* Added DB::CreateColumnFamilie() and DB::DropColumnFamilies() to bulk create/drop column families.
* Add debugging function `GetAllKeyVersions` to see internal versions of a range of keys.
* Support file ingestion with universal compaction style
* Support file ingestion behind with option `allow_ingest_behind`
* New option enable_pipelined_write which may improve write throughput in case writing from multiple threads and WAL enabled.

### Bug Fixes
* Fix the bug that Direct I/O uses direct reads for non-SST file

## 5.4.0 (04/11/2017)
### Public API Change
* random_access_max_buffer_size no longer has any effect
* Removed Env::EnableReadAhead(), Env::ShouldForwardRawRequest()
* Support dynamically change `stats_dump_period_sec` option via SetDBOptions().
* Added ReadOptions::max_skippable_internal_keys to set a threshold to fail a request as incomplete when too many keys are being skipped when using iterators.
* DB::Get in place of std::string accepts PinnableSlice, which avoids the extra memcpy of value to std::string in most of cases.
    * PinnableSlice releases the pinned resources that contain the value when it is destructed or when ::Reset() is called on it.
    * The old API that accepts std::string, although discouraged, is still supported.
* Replace Options::use_direct_writes with Options::use_direct_io_for_flush_and_compaction. Read Direct IO wiki for details.
* Added CompactionEventListener and EventListener::OnFlushBegin interfaces.

### New Features
* Memtable flush can be avoided during checkpoint creation if total log file size is smaller than a threshold specified by the user.
* Introduce level-based L0->L0 compactions to reduce file count, so write delays are incurred less often.
* (Experimental) Partitioning filters which creates an index on the partitions. The feature can be enabled by setting partition_filters when using kFullFilter. Currently the feature also requires two-level indexing to be enabled. Number of partitions is the same as the number of partitions for indexes, which is controlled by metadata_block_size.

## 5.3.0 (03/08/2017)
### Public API Change
* Remove disableDataSync option.
* Remove timeout_hint_us option from WriteOptions. The option has been deprecated and has no effect since 3.13.0.
* Remove option min_partial_merge_operands. Partial merge operands will always be merged in flush or compaction if there are more than one.
* Remove option verify_checksums_in_compaction. Compaction will always verify checksum.

### Bug Fixes
* Fix the bug that iterator may skip keys

## 5.2.0 (02/08/2017)
### Public API Change
* NewLRUCache() will determine number of shard bits automatically based on capacity, if the user doesn't pass one. This also impacts the default block cache when the user doesn't explicit provide one.
* Change the default of delayed slowdown value to 16MB/s and further increase the L0 stop condition to 36 files.
* Options::use_direct_writes and Options::use_direct_reads are now ready to use.
* (Experimental) Two-level indexing that partition the index and creates a 2nd level index on the partitions. The feature can be enabled by setting kTwoLevelIndexSearch as IndexType and configuring index_per_partition.

### New Features
* Added new overloaded function GetApproximateSizes that allows to specify if memtable stats should be computed only without computing SST files' stats approximations.
* Added new function GetApproximateMemTableStats that approximates both number of records and size of memtables.
* Add Direct I/O mode for SST file I/O

### Bug Fixes
* RangeSync() should work if ROCKSDB_FALLOCATE_PRESENT is not set
* Fix wrong results in a data race case in Get()
* Some fixes related to 2PC.
* Fix bugs of data corruption in direct I/O

## 5.1.0 (01/13/2017)
* Support dynamically change `delete_obsolete_files_period_micros` option via SetDBOptions().
* Added EventListener::OnExternalFileIngested which will be called when IngestExternalFile() add a file successfully.
* BackupEngine::Open and BackupEngineReadOnly::Open now always return error statuses matching those of the backup Env.

### Bug Fixes
* Fix the bug that if 2PC is enabled, checkpoints may loss some recent transactions.
* When file copying is needed when creating checkpoints or bulk loading files, fsync the file after the file copying.

## 5.0.0 (11/17/2016)
### Public API Change
* Options::max_bytes_for_level_multiplier is now a double along with all getters and setters.
* Support dynamically change `delayed_write_rate` and `max_total_wal_size` options via SetDBOptions().
* Introduce DB::DeleteRange for optimized deletion of large ranges of contiguous keys.
* Support dynamically change `delayed_write_rate` option via SetDBOptions().
* Options::allow_concurrent_memtable_write and Options::enable_write_thread_adaptive_yield are now true by default.
* Remove Tickers::SEQUENCE_NUMBER to avoid confusion if statistics object is shared among RocksDB instance. Alternatively DB::GetLatestSequenceNumber() can be used to get the same value.
* Options.level0_stop_writes_trigger default value changes from 24 to 32.
* New compaction filter API: CompactionFilter::FilterV2(). Allows to drop ranges of keys.
* Removed flashcache support.
* DB::AddFile() is deprecated and is replaced with DB::IngestExternalFile(). DB::IngestExternalFile() remove all the restrictions that existed for DB::AddFile.

### New Features
* Add avoid_flush_during_shutdown option, which speeds up DB shutdown by not flushing unpersisted data (i.e. with disableWAL = true). Unpersisted data will be lost. The options is dynamically changeable via SetDBOptions().
* Add memtable_insert_with_hint_prefix_extractor option. The option is mean to reduce CPU usage for inserting keys into memtable, if keys can be group by prefix and insert for each prefix are sequential or almost sequential. See include/rocksdb/options.h for more details.
* Add LuaCompactionFilter in utilities.  This allows developers to write compaction filters in Lua.  To use this feature, LUA_PATH needs to be set to the root directory of Lua.
* No longer populate "LATEST_BACKUP" file in backup directory, which formerly contained the number of the latest backup. The latest backup can be determined by finding the highest numbered file in the "meta/" subdirectory.

## 4.13.0 (10/18/2016)
### Public API Change
* DB::GetOptions() reflect dynamic changed options (i.e. through DB::SetOptions()) and return copy of options instead of reference.
* Added Statistics::getAndResetTickerCount().

### New Features
* Add DB::SetDBOptions() to dynamic change base_background_compactions and max_background_compactions.
* Added Iterator::SeekForPrev(). This new API will seek to the last key that less than or equal to the target key.

## 4.12.0 (9/12/2016)
### Public API Change
* CancelAllBackgroundWork() flushes all memtables for databases containing writes that have bypassed the WAL (writes issued with WriteOptions::disableWAL=true) before shutting down background threads.
* Merge options source_compaction_factor, max_grandparent_overlap_bytes and expanded_compaction_factor into max_compaction_bytes.
* Remove ImmutableCFOptions.
* Add a compression type ZSTD, which can work with ZSTD 0.8.0 or up. Still keep ZSTDNotFinal for compatibility reasons.

### New Features
* Introduce NewClockCache, which is based on CLOCK algorithm with better concurrent performance in some cases. It can be used to replace the default LRU-based block cache and table cache. To use it, RocksDB need to be linked with TBB lib.
* Change ticker/histogram statistics implementations to accumulate data in thread-local storage, which improves CPU performance by reducing cache coherency costs. Callers of CreateDBStatistics do not need to change anything to use this feature.
* Block cache mid-point insertion, where index and filter block are inserted into LRU block cache with higher priority. The feature can be enabled by setting BlockBasedTableOptions::cache_index_and_filter_blocks_with_high_priority to true and high_pri_pool_ratio > 0 when creating NewLRUCache.

## 4.11.0 (8/1/2016)
### Public API Change
* options.memtable_prefix_bloom_huge_page_tlb_size => memtable_huge_page_size. When it is set, RocksDB will try to allocate memory from huge page for memtable too, rather than just memtable bloom filter.

### New Features
* A tool to migrate DB after options change. See include/rocksdb/utilities/option_change_migration.h.
* Add ReadOptions.background_purge_on_iterator_cleanup. If true, we avoid file deletion when destroying iterators.

## 4.10.0 (7/5/2016)
### Public API Change
* options.memtable_prefix_bloom_bits changes to options.memtable_prefix_bloom_bits_ratio and deprecate options.memtable_prefix_bloom_probes
* enum type CompressionType and PerfLevel changes from char to unsigned char. Value of all PerfLevel shift by one.
* Deprecate options.filter_deletes.

### New Features
* Add avoid_flush_during_recovery option.
* Add a read option background_purge_on_iterator_cleanup to avoid deleting files in foreground when destroying iterators. Instead, a job is scheduled in high priority queue and would be executed in a separate background thread.
* RepairDB support for column families. RepairDB now associates data with non-default column families using information embedded in the SST/WAL files (4.7 or later). For data written by 4.6 or earlier, RepairDB associates it with the default column family.
* Add options.write_buffer_manager which allows users to control total memtable sizes across multiple DB instances.

## 4.9.0 (6/9/2016)
### Public API changes
* Add bottommost_compression option, This option can be used to set a specific compression algorithm for the bottommost level (Last level containing files in the DB).
* Introduce CompactionJobInfo::compression, This field state the compression algorithm used to generate the output files of the compaction.
* Deprecate BlockBaseTableOptions.hash_index_allow_collision=false
* Deprecate options builder (GetOptions()).

### New Features
* Introduce NewSimCache() in rocksdb/utilities/sim_cache.h. This function creates a block cache that is able to give simulation results (mainly hit rate) of simulating block behavior with a configurable cache size.

## 4.8.0 (5/2/2016)
### Public API Change
* Allow preset compression dictionary for improved compression of block-based tables. This is supported for zlib, zstd, and lz4. The compression dictionary's size is configurable via CompressionOptions::max_dict_bytes.
* Delete deprecated classes for creating backups (BackupableDB) and restoring from backups (RestoreBackupableDB). Now, BackupEngine should be used for creating backups, and BackupEngineReadOnly should be used for restorations. For more details, see https://github.com/facebook/rocksdb/wiki/How-to-backup-RocksDB%3F
* Expose estimate of per-level compression ratio via DB property: "rocksdb.compression-ratio-at-levelN".
* Added EventListener::OnTableFileCreationStarted. EventListener::OnTableFileCreated will be called on failure case. User can check creation status via TableFileCreationInfo::status.

### New Features
* Add ReadOptions::readahead_size. If non-zero, NewIterator will create a new table reader which performs reads of the given size.

## 4.7.0 (4/8/2016)
### Public API Change
* rename options compaction_measure_io_stats to report_bg_io_stats and include flush too.
* Change some default options. Now default options will optimize for server-workloads. Also enable slowdown and full stop triggers for pending compaction bytes. These changes may cause sub-optimal performance or significant increase of resource usage. To avoid these risks, users can open existing RocksDB with options extracted from RocksDB option files. See https://github.com/facebook/rocksdb/wiki/RocksDB-Options-File for how to use RocksDB option files. Or you can call Options.OldDefaults() to recover old defaults. DEFAULT_OPTIONS_HISTORY.md will track change history of default options.

## 4.6.0 (3/10/2016)
### Public API Changes
* Change default of BlockBasedTableOptions.format_version to 2. It means default DB created by 4.6 or up cannot be opened by RocksDB version 3.9 or earlier.
* Added strict_capacity_limit option to NewLRUCache. If the flag is set to true, insert to cache will fail if no enough capacity can be free. Signature of Cache::Insert() is updated accordingly.
* Tickers [NUMBER_DB_NEXT, NUMBER_DB_PREV, NUMBER_DB_NEXT_FOUND, NUMBER_DB_PREV_FOUND, ITER_BYTES_READ] are not updated immediately. The are updated when the Iterator is deleted.
* Add monotonically increasing counter (DB property "rocksdb.current-super-version-number") that increments upon any change to the LSM tree.

### New Features
* Add CompactionPri::kMinOverlappingRatio, a compaction picking mode friendly to write amplification.
* Deprecate Iterator::IsKeyPinned() and replace it with Iterator::GetProperty() with prop_name="rocksdb.iterator.is.key.pinned"

## 4.5.0 (2/5/2016)
### Public API Changes
* Add a new perf context level between kEnableCount and kEnableTime. Level 2 now does not include timers for mutexes.
* Statistics of mutex operation durations will not be measured by default. If you want to have them enabled, you need to set Statistics::stats_level_ to kAll.
* DBOptions::delete_scheduler and NewDeleteScheduler() are removed, please use DBOptions::sst_file_manager and NewSstFileManager() instead

### New Features
* ldb tool now supports operations to non-default column families.
* Add kPersistedTier to ReadTier.  This option allows Get and MultiGet to read only the persited data and skip mem-tables if writes were done with disableWAL = true.
* Add DBOptions::sst_file_manager. Use NewSstFileManager() in include/rocksdb/sst_file_manager.h to create a SstFileManager that can be used to track the total size of SST files and control the SST files deletion rate.

## 4.4.0 (1/14/2016)
### Public API Changes
* Change names in CompactionPri and add a new one.
* Deprecate options.soft_rate_limit and add options.soft_pending_compaction_bytes_limit.
* If options.max_write_buffer_number > 3, writes will be slowed down when writing to the last write buffer to delay a full stop.
* Introduce CompactionJobInfo::compaction_reason, this field include the reason to trigger the compaction.
* After slow down is triggered, if estimated pending compaction bytes keep increasing, slowdown more.
* Increase default options.delayed_write_rate to 2MB/s.
* Added a new parameter --path to ldb tool. --path accepts the name of either MANIFEST, SST or a WAL file. Either --db or --path can be used when calling ldb.

## 4.3.0 (12/8/2015)
### New Features
* CompactionFilter has new member function called IgnoreSnapshots which allows CompactionFilter to be called even if there are snapshots later than the key.
* RocksDB will now persist options under the same directory as the RocksDB database on successful DB::Open, CreateColumnFamily, DropColumnFamily, and SetOptions.
* Introduce LoadLatestOptions() in rocksdb/utilities/options_util.h.  This function can construct the latest DBOptions / ColumnFamilyOptions used by the specified RocksDB intance.
* Introduce CheckOptionsCompatibility() in rocksdb/utilities/options_util.h.  This function checks whether the input set of options is able to open the specified DB successfully.

### Public API Changes
* When options.db_write_buffer_size triggers, only the column family with the largest column family size will be flushed, not all the column families.

## 4.2.0 (11/9/2015)
### New Features
* Introduce CreateLoggerFromOptions(), this function create a Logger for provided DBOptions.
* Add GetAggregatedIntProperty(), which returns the sum of the GetIntProperty of all the column families.
* Add MemoryUtil in rocksdb/utilities/memory.h.  It currently offers a way to get the memory usage by type from a list rocksdb instances.

### Public API Changes
* CompactionFilter::Context includes information of Column Family ID
* The need-compaction hint given by TablePropertiesCollector::NeedCompact() will be persistent and recoverable after DB recovery. This introduces a breaking format change. If you use this experimental feature, including NewCompactOnDeletionCollectorFactory() in the new version, you may not be able to directly downgrade the DB back to version 4.0 or lower.
* TablePropertiesCollectorFactory::CreateTablePropertiesCollector() now takes an option Context, containing the information of column family ID for the file being written.
* Remove DefaultCompactionFilterFactory.


## 4.1.0 (10/8/2015)
### New Features
* Added single delete operation as a more efficient way to delete keys that have not been overwritten.
* Added experimental AddFile() to DB interface that allow users to add files created by SstFileWriter into an empty Database, see include/rocksdb/sst_file_writer.h and DB::AddFile() for more info.
* Added support for opening SST files with .ldb suffix which enables opening LevelDB databases.
* CompactionFilter now supports filtering of merge operands and merge results.

### Public API Changes
* Added SingleDelete() to the DB interface.
* Added AddFile() to DB interface.
* Added SstFileWriter class.
* CompactionFilter has a new method FilterMergeOperand() that RocksDB applies to every merge operand during compaction to decide whether to filter the operand.
* We removed CompactionFilterV2 interfaces from include/rocksdb/compaction_filter.h. The functionality was deprecated already in version 3.13.

## 4.0.0 (9/9/2015)
### New Features
* Added support for transactions.  See include/rocksdb/utilities/transaction.h for more info.
* DB::GetProperty() now accepts "rocksdb.aggregated-table-properties" and "rocksdb.aggregated-table-properties-at-levelN", in which case it returns aggregated table properties of the target column family, or the aggregated table properties of the specified level N if the "at-level" version is used.
* Add compression option kZSTDNotFinalCompression for people to experiment ZSTD although its format is not finalized.
* We removed the need for LATEST_BACKUP file in BackupEngine. We still keep writing it when we create new backups (because of backward compatibility), but we don't read it anymore.

### Public API Changes
* Removed class Env::RandomRWFile and Env::NewRandomRWFile().
* Renamed DBOptions.num_subcompactions to DBOptions.max_subcompactions to make the name better match the actual functionality of the option.
* Added Equal() method to the Comparator interface that can optionally be overwritten in cases where equality comparisons can be done more efficiently than three-way comparisons.
* Previous 'experimental' OptimisticTransaction class has been replaced by Transaction class.

## 3.13.0 (8/6/2015)
### New Features
* RollbackToSavePoint() in WriteBatch/WriteBatchWithIndex
* Add NewCompactOnDeletionCollectorFactory() in utilities/table_properties_collectors, which allows rocksdb to mark a SST file as need-compaction when it observes at least D deletion entries in any N consecutive entries in that SST file.  Note that this feature depends on an experimental NeedCompact() API --- the result of this API will not persist after DB restart.
* Add DBOptions::delete_scheduler. Use NewDeleteScheduler() in include/rocksdb/delete_scheduler.h to create a DeleteScheduler that can be shared among multiple RocksDB instances to control the file deletion rate of SST files that exist in the first db_path.

### Public API Changes
* Deprecated WriteOptions::timeout_hint_us. We no longer support write timeout. If you really need this option, talk to us and we might consider returning it.
* Deprecated purge_redundant_kvs_while_flush option.
* Removed BackupEngine::NewBackupEngine() and NewReadOnlyBackupEngine() that were deprecated in RocksDB 3.8. Please use BackupEngine::Open() instead.
* Deprecated Compaction Filter V2. We are not aware of any existing use-cases. If you use this filter, your compile will break with RocksDB 3.13. Please let us know if you use it and we'll put it back in RocksDB 3.14.
* Env::FileExists now returns a Status instead of a boolean
* Add statistics::getHistogramString() to print detailed distribution of a histogram metric.
* Add DBOptions::skip_stats_update_on_db_open.  When it is on, DB::Open() will run faster as it skips the random reads required for loading necessary stats from SST files to optimize compaction.

## 3.12.0 (7/2/2015)
### New Features
* Added experimental support for optimistic transactions.  See include/rocksdb/utilities/optimistic_transaction.h for more info.
* Added a new way to report QPS from db_bench (check out --report_file and --report_interval_seconds)
* Added a cache for individual rows. See DBOptions::row_cache for more info.
* Several new features on EventListener (see include/rocksdb/listener.h):
 - OnCompationCompleted() now returns per-compaction job statistics, defined in include/rocksdb/compaction_job_stats.h.
 - Added OnTableFileCreated() and OnTableFileDeleted().
* Add compaction_options_universal.enable_trivial_move to true, to allow trivial move while performing universal compaction. Trivial move will happen only when all the input files are non overlapping.

### Public API changes
* EventListener::OnFlushCompleted() now passes FlushJobInfo instead of a list of parameters.
* DB::GetDbIdentity() is now a const function.  If this function is overridden in your application, be sure to also make GetDbIdentity() const to avoid compile error.
* Move listeners from ColumnFamilyOptions to DBOptions.
* Add max_write_buffer_number_to_maintain option
* DB::CompactRange()'s parameter reduce_level is changed to change_level, to allow users to move levels to lower levels if allowed. It can be used to migrate a DB from options.level_compaction_dynamic_level_bytes=false to options.level_compaction_dynamic_level_bytes.true.
* Change default value for options.compaction_filter_factory and options.compaction_filter_factory_v2 to nullptr instead of DefaultCompactionFilterFactory and DefaultCompactionFilterFactoryV2.
* If CancelAllBackgroundWork is called without doing a flush after doing loads with WAL disabled, the changes which haven't been flushed before the call to CancelAllBackgroundWork will be lost.
* WBWIIterator::Entry() now returns WriteEntry instead of `const WriteEntry&`
* options.hard_rate_limit is deprecated.
* When options.soft_rate_limit or options.level0_slowdown_writes_trigger is triggered, the way to slow down writes is changed to: write rate to DB is limited to to options.delayed_write_rate.
* DB::GetApproximateSizes() adds a parameter to allow the estimation to include data in mem table, with default to be not to include. It is now only supported in skip list mem table.
* DB::CompactRange() now accept CompactRangeOptions instead of multiple parameters. CompactRangeOptions is defined in include/rocksdb/options.h.
* CompactRange() will now skip bottommost level compaction for level based compaction if there is no compaction filter, bottommost_level_compaction is introduced in CompactRangeOptions to control when it's possible to skip bottommost level compaction. This mean that if you want the compaction to produce a single file you need to set bottommost_level_compaction to BottommostLevelCompaction::kForce.
* Add Cache.GetPinnedUsage() to get the size of memory occupied by entries that are in use by the system.
* DB:Open() will fail if the compression specified in Options is not linked with the binary. If you see this failure, recompile RocksDB with compression libraries present on your system. Also, previously our default compression was snappy. This behavior is now changed. Now, the default compression is snappy only if it's available on the system. If it isn't we change the default to kNoCompression.
* We changed how we account for memory used in block cache. Previously, we only counted the sum of block sizes currently present in block cache. Now, we count the actual memory usage of the blocks. For example, a block of size 4.5KB will use 8KB memory with jemalloc. This might decrease your memory usage and possibly decrease performance. Increase block cache size if you see this happening after an upgrade.
* Add BackupEngineImpl.options_.max_background_operations to specify the maximum number of operations that may be performed in parallel. Add support for parallelized backup and restore.
* Add DB::SyncWAL() that does a WAL sync without blocking writers.

## 3.11.0 (5/19/2015)
### New Features
* Added a new API Cache::SetCapacity(size_t capacity) to dynamically change the maximum configured capacity of the cache. If the new capacity is less than the existing cache usage, the implementation will try to lower the usage by evicting the necessary number of elements following a strict LRU policy.
* Added an experimental API for handling flashcache devices (blacklists background threads from caching their reads) -- NewFlashcacheAwareEnv
* If universal compaction is used and options.num_levels > 1, compact files are tried to be stored in none-L0 with smaller files based on options.target_file_size_base. The limitation of DB size when using universal compaction is greatly mitigated by using more levels. You can set num_levels = 1 to make universal compaction behave as before. If you set num_levels > 1 and want to roll back to a previous version, you need to compact all files to a big file in level 0 (by setting target_file_size_base to be large and CompactRange(<cf_handle>, nullptr, nullptr, true, 0) and reopen the DB with the same version to rewrite the manifest, and then you can open it using previous releases.
* More information about rocksdb background threads are available in Env::GetThreadList(), including the number of bytes read / written by a compaction job, mem-table size and current number of bytes written by a flush job and many more.  Check include/rocksdb/thread_status.h for more detail.

### Public API changes
* TablePropertiesCollector::AddUserKey() is added to replace TablePropertiesCollector::Add(). AddUserKey() exposes key type, sequence number and file size up to now to users.
* DBOptions::bytes_per_sync used to apply to both WAL and table files. As of 3.11 it applies only to table files. If you want to use this option to sync WAL in the background, please use wal_bytes_per_sync

## 3.10.0 (3/24/2015)
### New Features
* GetThreadStatus() is now able to report detailed thread status, including:
 - Thread Operation including flush and compaction.
 - The stage of the current thread operation.
 - The elapsed time in micros since the current thread operation started.
 More information can be found in include/rocksdb/thread_status.h.  In addition, when running db_bench with --thread_status_per_interval, db_bench will also report thread status periodically.
* Changed the LRU caching algorithm so that referenced blocks (by iterators) are never evicted. This change made parameter removeScanCountLimit obsolete. Because of that NewLRUCache doesn't take three arguments anymore. table_cache_remove_scan_limit option is also removed
* By default we now optimize the compilation for the compilation platform (using -march=native). If you want to build portable binary, use 'PORTABLE=1' before the make command.
* We now allow level-compaction to place files in different paths by
  specifying them in db_paths along with the target_size.
  Lower numbered levels will be placed earlier in the db_paths and higher
  numbered levels will be placed later in the db_paths vector.
* Potentially big performance improvements if you're using RocksDB with lots of column families (100-1000)
* Added BlockBasedTableOptions.format_version option, which allows user to specify which version of block based table he wants. As a general guideline, newer versions have more features, but might not be readable by older versions of RocksDB.
* Added new block based table format (version 2), which you can enable by setting BlockBasedTableOptions.format_version = 2. This format changes how we encode size information in compressed blocks and should help with memory allocations if you're using Zlib or BZip2 compressions.
* MemEnv (env that stores data in memory) is now available in default library build. You can create it by calling NewMemEnv().
* Add SliceTransform.SameResultWhenAppended() to help users determine it is safe to apply prefix bloom/hash.
* Block based table now makes use of prefix bloom filter if it is a full fulter.
* Block based table remembers whether a whole key or prefix based bloom filter is supported in SST files. Do a sanity check when reading the file with users' configuration.
* Fixed a bug in ReadOnlyBackupEngine that deleted corrupted backups in some cases, even though the engine was ReadOnly
* options.level_compaction_dynamic_level_bytes, a feature to allow RocksDB to pick dynamic base of bytes for levels. With this feature turned on, we will automatically adjust max bytes for each level. The goal of this feature is to have lower bound on size amplification. For more details, see comments in options.h.
* Added an abstract base class WriteBatchBase for write batches
* Fixed a bug where we start deleting files of a dropped column families even if there are still live references to it

### Public API changes
* Deprecated skip_log_error_on_recovery and table_cache_remove_scan_count_limit options.
* Logger method logv with log level parameter is now virtual

### RocksJava
* Added compression per level API.
* MemEnv is now available in RocksJava via RocksMemEnv class.
* lz4 compression is now included in rocksjava static library when running `make rocksdbjavastatic`.
* Overflowing a size_t when setting rocksdb options now throws an IllegalArgumentException, which removes the necessity for a developer to catch these Exceptions explicitly.

## 3.9.0 (12/8/2014)

### New Features
* Add rocksdb::GetThreadList(), which in the future will return the current status of all
  rocksdb-related threads.  We will have more code instruments in the following RocksDB
  releases.
* Change convert function in rocksdb/utilities/convenience.h to return Status instead of boolean.
  Also add support for nested options in convert function

### Public API changes
* New API to create a checkpoint added. Given a directory name, creates a new
  database which is an image of the existing database.
* New API LinkFile added to Env. If you implement your own Env class, an
  implementation of the API LinkFile will have to be provided.
* MemTableRep takes MemTableAllocator instead of Arena

### Improvements
* RocksDBLite library now becomes smaller and will be compiled with -fno-exceptions flag.

## 3.8.0 (11/14/2014)

### Public API changes
* BackupEngine::NewBackupEngine() was deprecated; please use BackupEngine::Open() from now on.
* BackupableDB/RestoreBackupableDB have new GarbageCollect() methods, which will clean up files from corrupt and obsolete backups.
* BackupableDB/RestoreBackupableDB have new GetCorruptedBackups() methods which list corrupt backups.

### Cleanup
* Bunch of code cleanup, some extra warnings turned on (-Wshadow, -Wshorten-64-to-32, -Wnon-virtual-dtor)

### New features
* CompactFiles and EventListener, although they are still in experimental state
* Full ColumnFamily support in RocksJava.

## 3.7.0 (11/6/2014)
### Public API changes
* Introduce SetOptions() API to allow adjusting a subset of options dynamically online
* Introduce 4 new convenient functions for converting Options from string: GetColumnFamilyOptionsFromMap(), GetColumnFamilyOptionsFromString(), GetDBOptionsFromMap(), GetDBOptionsFromString()
* Remove WriteBatchWithIndex.Delete() overloads using SliceParts
* When opening a DB, if options.max_background_compactions is larger than the existing low pri pool of options.env, it will enlarge it. Similarly, options.max_background_flushes is larger than the existing high pri pool of options.env, it will enlarge it.

## 3.6.0 (10/7/2014)
### Disk format changes
* If you're using RocksDB on ARM platforms and you're using default bloom filter, there is a disk format change you need to be aware of. There are three steps you need to do when you convert to new release: 1. turn off filter policy, 2. compact the whole database, 3. turn on filter policy

### Behavior changes
* We have refactored our system of stalling writes.  Any stall-related statistics' meanings are changed. Instead of per-write stall counts, we now count stalls per-epoch, where epochs are periods between flushes and compactions. You'll find more information in our Tuning Perf Guide once we release RocksDB 3.6.
* When disableDataSync=true, we no longer sync the MANIFEST file.
* Add identity_as_first_hash property to CuckooTable. SST file needs to be rebuilt to be opened by reader properly.

### Public API changes
* Change target_file_size_base type to uint64_t from int.
* Remove allow_thread_local. This feature was proved to be stable, so we are turning it always-on.

## 3.5.0 (9/3/2014)
### New Features
* Add include/utilities/write_batch_with_index.h, providing a utility class to query data out of WriteBatch when building it.
* Move BlockBasedTable related options to BlockBasedTableOptions from Options. Change corresponding JNI interface. Options affected include:
  no_block_cache, block_cache, block_cache_compressed, block_size, block_size_deviation, block_restart_interval, filter_policy, whole_key_filtering. filter_policy is changed to shared_ptr from a raw pointer.
* Remove deprecated options: disable_seek_compaction and db_stats_log_interval
* OptimizeForPointLookup() takes one parameter for block cache size. It now builds hash index, bloom filter, and block cache.

### Public API changes
* The Prefix Extractor used with V2 compaction filters is now passed user key to SliceTransform::Transform instead of unparsed RocksDB key.

## 3.4.0 (8/18/2014)
### New Features
* Support Multiple DB paths in universal style compactions
* Add feature of storing plain table index and bloom filter in SST file.
* CompactRange() will never output compacted files to level 0. This used to be the case when all the compaction input files were at level 0.
* Added iterate_upper_bound to define the extent upto which the forward iterator will return entries. This will prevent iterating over delete markers and overwritten entries for edge cases where you want to break out the iterator anyways. This may improve performance in case there are a large number of delete markers or overwritten entries.

### Public API changes
* DBOptions.db_paths now is a vector of a DBPath structure which indicates both of path and target size
* NewPlainTableFactory instead of bunch of parameters now accepts PlainTableOptions, which is defined in include/rocksdb/table.h
* Moved include/utilities/*.h to include/rocksdb/utilities/*.h
* Statistics APIs now take uint32_t as type instead of Tickers. Also make two access functions getTickerCount and histogramData const
* Add DB property rocksdb.estimate-num-keys, estimated number of live keys in DB.
* Add DB::GetIntProperty(), which returns DB properties that are integer as uint64_t.
* The Prefix Extractor used with V2 compaction filters is now passed user key to SliceTransform::Transform instead of unparsed RocksDB key.

## 3.3.0 (7/10/2014)
### New Features
* Added JSON API prototype.
* HashLinklist reduces performance outlier caused by skewed bucket by switching data in the bucket from linked list to skip list. Add parameter threshold_use_skiplist in NewHashLinkListRepFactory().
* RocksDB is now able to reclaim storage space more effectively during the compaction process.  This is done by compensating the size of each deletion entry by the 2X average value size, which makes compaction to be triggered by deletion entries more easily.
* Add TimeOut API to write.  Now WriteOptions have a variable called timeout_hint_us.  With timeout_hint_us set to non-zero, any write associated with this timeout_hint_us may be aborted when it runs longer than the specified timeout_hint_us, and it is guaranteed that any write completes earlier than the specified time-out will not be aborted due to the time-out condition.
* Add a rate_limiter option, which controls total throughput of flush and compaction. The throughput is specified in bytes/sec. Flush always has precedence over compaction when available bandwidth is constrained.

### Public API changes
* Removed NewTotalOrderPlainTableFactory because it is not used and implemented semantically incorrect.

## 3.2.0 (06/20/2014)

### Public API changes
* We removed seek compaction as a concept from RocksDB because:
1) It makes more sense for spinning disk workloads, while RocksDB is primarily designed for flash and memory,
2) It added some complexity to the important code-paths,
3) None of our internal customers were really using it.
Because of that, Options::disable_seek_compaction is now obsolete. It is still a parameter in Options, so it does not break the build, but it does not have any effect. We plan to completely remove it at some point, so we ask users to please remove this option from your code base.
* Add two parameters to NewHashLinkListRepFactory() for logging on too many entries in a hash bucket when flushing.
* Added new option BlockBasedTableOptions::hash_index_allow_collision. When enabled, prefix hash index for block-based table will not store prefix and allow hash collision, reducing memory consumption.

### New Features
* PlainTable now supports a new key encoding: for keys of the same prefix, the prefix is only written once. It can be enabled through encoding_type parameter of NewPlainTableFactory()
* Add AdaptiveTableFactory, which is used to convert from a DB of PlainTable to BlockBasedTabe, or vise versa. It can be created using NewAdaptiveTableFactory()

### Performance Improvements
* Tailing Iterator re-implemeted with ForwardIterator + Cascading Search Hint , see ~20% throughput improvement.

## 3.1.0 (05/21/2014)

### Public API changes
* Replaced ColumnFamilyOptions::table_properties_collectors with ColumnFamilyOptions::table_properties_collector_factories

### New Features
* Hash index for block-based table will be materialized and reconstructed more efficiently. Previously hash index is constructed by scanning the whole table during every table open.
* FIFO compaction style

## 3.0.0 (05/05/2014)

### Public API changes
* Added _LEVEL to all InfoLogLevel enums
* Deprecated ReadOptions.prefix and ReadOptions.prefix_seek. Seek() defaults to prefix-based seek when Options.prefix_extractor is supplied. More detail is documented in https://github.com/facebook/rocksdb/wiki/Prefix-Seek-API-Changes
* MemTableRepFactory::CreateMemTableRep() takes info logger as an extra parameter.

### New Features
* Column family support
* Added an option to use different checksum functions in BlockBasedTableOptions
* Added ApplyToAllCacheEntries() function to Cache

## 2.8.0 (04/04/2014)

* Removed arena.h from public header files.
* By default, checksums are verified on every read from database
* Change default value of several options, including: paranoid_checks=true, max_open_files=5000, level0_slowdown_writes_trigger=20, level0_stop_writes_trigger=24, disable_seek_compaction=true, max_background_flushes=1 and allow_mmap_writes=false
* Added is_manual_compaction to CompactionFilter::Context
* Added "virtual void WaitForJoin()" in class Env. Default operation is no-op.
* Removed BackupEngine::DeleteBackupsNewerThan() function
* Added new option -- verify_checksums_in_compaction
* Changed Options.prefix_extractor from raw pointer to shared_ptr (take ownership)
  Changed HashSkipListRepFactory and HashLinkListRepFactory constructor to not take SliceTransform object (use Options.prefix_extractor implicitly)
* Added Env::GetThreadPoolQueueLen(), which returns the waiting queue length of thread pools
* Added a command "checkconsistency" in ldb tool, which checks
  if file system state matches DB state (file existence and file sizes)
* Separate options related to block based table to a new struct BlockBasedTableOptions.
* WriteBatch has a new function Count() to return total size in the batch, and Data() now returns a reference instead of a copy
* Add more counters to perf context.
* Supports several more DB properties: compaction-pending, background-errors and cur-size-active-mem-table.

### New Features
* If we find one truncated record at the end of the MANIFEST or WAL files,
  we will ignore it. We assume that writers of these records were interrupted
  and that we can safely ignore it.
* A new SST format "PlainTable" is added, which is optimized for memory-only workloads. It can be created through NewPlainTableFactory() or NewTotalOrderPlainTableFactory().
* A new mem table implementation hash linked list optimizing for the case that there are only few keys for each prefix, which can be created through NewHashLinkListRepFactory().
* Merge operator supports a new function PartialMergeMulti() to allow users to do partial merges against multiple operands.
* Now compaction filter has a V2 interface. It buffers the kv-pairs sharing the same key prefix, process them in batches, and return the batched results back to DB. The new interface uses a new structure CompactionFilterContext for the same purpose as CompactionFilter::Context in V1.
* Geo-spatial support for locations and radial-search.

## 2.7.0 (01/28/2014)

### Public API changes

* Renamed `StackableDB::GetRawDB()` to `StackableDB::GetBaseDB()`.
* Renamed `WriteBatch::Data()` `const std::string& Data() const`.
* Renamed class `TableStats` to `TableProperties`.
* Deleted class `PrefixHashRepFactory`. Please use `NewHashSkipListRepFactory()` instead.
* Supported multi-threaded `EnableFileDeletions()` and `DisableFileDeletions()`.
* Added `DB::GetOptions()`.
* Added `DB::GetDbIdentity()`.

### New Features

* Added [BackupableDB](https://github.com/facebook/rocksdb/wiki/How-to-backup-RocksDB%3F)
* Implemented [TailingIterator](https://github.com/facebook/rocksdb/wiki/Tailing-Iterator), a special type of iterator that
  doesn't create a snapshot (can be used to read newly inserted data)
  and is optimized for doing sequential reads.
* Added property block for table, which allows (1) a table to store
  its metadata and (2) end user to collect and store properties they
  are interested in.
* Enabled caching index and filter block in block cache (turned off by default).
* Supported error report when doing manual compaction.
* Supported additional Linux platform flavors and Mac OS.
* Put with `SliceParts` - Variant of `Put()` that gathers output like `writev(2)`
* Bug fixes and code refactor for compatibility with upcoming Column
  Family feature.

### Performance Improvements

* Huge benchmark performance improvements by multiple efforts. For example, increase in readonly QPS from about 530k in 2.6 release to 1.1 million in 2.7 [1]
* Speeding up a way RocksDB deleted obsolete files - no longer listing the whole directory under a lock -- decrease in p99
* Use raw pointer instead of shared pointer for statistics: [5b825d](https://github.com/facebook/rocksdb/commit/5b825d6964e26ec3b4bb6faa708ebb1787f1d7bd) -- huge increase in performance -- shared pointers are slow
* Optimized locking for `Get()` -- [1fdb3f](https://github.com/facebook/rocksdb/commit/1fdb3f7dc60e96394e3e5b69a46ede5d67fb976c) -- 1.5x QPS increase for some workloads
* Cache speedup - [e8d40c3](https://github.com/facebook/rocksdb/commit/e8d40c31b3cca0c3e1ae9abe9b9003b1288026a9)
* Implemented autovector, which allocates first N elements on stack. Most of vectors in RocksDB are small. Also, we never want to allocate heap objects while holding a mutex. -- [c01676e4](https://github.com/facebook/rocksdb/commit/c01676e46d3be08c3c140361ef1f5884f47d3b3c)
* Lots of efforts to move malloc, memcpy and IO outside of locks<|MERGE_RESOLUTION|>--- conflicted
+++ resolved
@@ -14,11 +14,8 @@
 * Added support for pipelined & parallel compression optimization for `BlockBasedTableBuilder`. This optimization makes block building, block compression and block appending a pipeline, and uses multiple threads to accelerate block compression. Users can set `CompressionOptions::parallel_threads` greater than 1 to enable compression parallelism.
 * Provide an allocator for memkind to be used with block cache. This is to work with memory technologies (Intel DCPMM is one such technology currently available) that require different libraries for allocation and management (such as PMDK and memkind). The high capacities available make it possible to provision large caches (up to several TBs in size) beyond what is achievable with DRAM.
 * Option `max_background_flushes` can be set dynamically using DB::SetDBOptions().
-<<<<<<< HEAD
+* Added functionality in sst_dump tool to check the compressed file size for different compression levels and print the time spent on compressing files with each compression type. Added arguments `--compression_level_from` and `--compression_level_to` to report size of all compression levels and one compression_type must be specified with it so that it will report compressed sizes of one compression type with different levels.
 * Added a new option `deletion_ratio_compaction_trigger` for level compaction. If a SST file's ratio of deletion entries to total entries exceeds `deletion_ratio_compaction_trigger`, then compact the file to next level. This option can be set dynamically using `DB::SetOptions`.
-=======
-* Added functionality in sst_dump tool to check the compressed file size for different compression levels and print the time spent on compressing files with each compression type. Added arguments `--compression_level_from` and `--compression_level_to` to report size of all compression levels and one compression_type must be specified with it so that it will report compressed sizes of one compression type with different levels.
->>>>>>> 249eff0f
 
 ### Bug Fixes
 * Fix a bug when making options.bottommost_compression, options.compression_opts and options.bottommost_compression_opts dynamically changeable: the modified values are not written to option files or returned back to users when being queried.
