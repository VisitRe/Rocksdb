--- conflicted
+++ resolved
@@ -17,11 +17,8 @@
   * `rocksdb_file_metadata_t` and its and get functions & destroy functions.
 * Add suggest_compact_range() and suggest_compact_range_cf() to C API.
 * When using block cache strict capacity limit (`LRUCache` with `strict_capacity_limit=true`), DB operations now fail with Status code `kAborted` subcode `kMemoryLimit` (`IsMemoryLimit()`) instead of `kIncomplete` (`IsIncomplete()`) when the capacity limit is reached, because Incomplete can mean other specific things for some operations. In more detail, `Cache::Insert()` now returns the updated Status code and this usually propagates through RocksDB to the user on failure.
-<<<<<<< HEAD
 * NewClockCache calls temporarily return an LRUCache (with similar characteristics as the desired ClockCache). This is because ClockCache is being replaced by a new version (the old one had unknown bugs) but this is still under development.
-=======
 * Add two functions `int ReserveThreads(int threads_to_be_reserved)` and `int ReleaseThreads(threads_to_be_released)` into `Env` class. In the default implementation, both return 0. Newly added `xxxEnv` class that inherits `Env` should implement these two functions for thread reservation/releasing features.
->>>>>>> 769b156e
 
 ### Bug Fixes
 * Fix a bug in which backup/checkpoint can include a WAL deleted by RocksDB.
