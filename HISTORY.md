--- conflicted
+++ resolved
@@ -1,12 +1,10 @@
 # Rocksdb Change Log
 ## Unreleased
-<<<<<<< HEAD
 ### Bug Fixes
 * Fixed the truncation error found in APIs/tools when dumping block-based SST files in a human-readable format. After fix, the block-based table can be fully dumped as a readable file.
-=======
+
 ### Public API change
 * Add a new option BlockBasedTableOptions::max_auto_readahead_size. RocksDB does auto-readahead for iterators on noticing more than two reads for a table file if user doesn't provide readahead_size. The readahead starts at 8KB and doubles on every additional read upto max_auto_readahead_size and now max_auto_readahead_size can be configured dynamically as well. Found that 256 KB readahead size provides the best performance, based on experiments, for auto readahead. Experiment data is in PR #3282. If value is set 0 then no automatic prefetching will be done by rocksdb. Also changing the value will only affect files opened after the change.
->>>>>>> cd79a009
 
 ## 6.18.0 (02/19/2021)
 ### Behavior Changes
