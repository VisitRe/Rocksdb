--- conflicted
+++ resolved
@@ -22,11 +22,8 @@
 ### Public API Change
 * Added a "only_mutable_options" flag to the ConfigOptions.  When this flag is "true", the Configurable functions and convenience methods (such as GetDBOptionsFromString) will only deal with options that are marked as mutable.  When this flag is true, only options marked as mutable can be configured (a Status::InvalidArgument will be returned) and options not marked as mutable will not be returned or compared.  The default is "false", meaning to compare all options.
 * Add new Append and PositionedAppend APIs to FileSystem to bring the data verification information (data checksum information) from upper layer (e.g., WritableFileWriter) to the storage layer. In this way, the customized FileSystem is able to verify the correctness of data being written to the storage on time. Add checksum_handoff_file_types to DBOptions. User can use this option to control which file types (Currently supported file tyes: kWALFile, kTableFile, kDescriptorFile.) should use the new Append and PositionedAppend APIs to handoff the verification information. Currently, RocksDB only use crc32c to calculate the checksum for write handoff.
-<<<<<<< HEAD
+* Add an option, `CompressionOptions::max_dict_buffer_bytes`, to limit the in-memory buffering for selecting samples for generating/training a dictionary. The limit is currently loosely adhered to.
 * Add new SetBufferSize API to WriteBufferManager to allow dynamic management of memory allotted to all write buffers.  This allows user code to adjust memory monitoring provided by WriteBufferManager as process memory needs change datasets grow and shrink.
-=======
-* Add an option, `CompressionOptions::max_dict_buffer_bytes`, to limit the in-memory buffering for selecting samples for generating/training a dictionary. The limit is currently loosely adhered to.
->>>>>>> 59d91796
 
 ## 6.17.0 (01/15/2021)
 ### Behavior Changes
