# Rocksdb Change Log
## Unreleased
### Bug Fixes
* Fixed a hang when an operation such as `GetLiveFiles` or `CreateNewBackup` is asked to trigger and wait for memtable flush on a read-only DB. Such indirect requests for memtable flush are now ignored on a read-only DB.
* Fixed bug where `FlushWAL(true /* sync */)` (used by `GetLiveFilesStorageInfo()`, which is used by checkpoint and backup) could cause parallel writes at the tail of a WAL file to never be synced.
* Fix periodic_task unable to re-register the same task type, which may cause `SetOptions()` fail to update periodical_task time like: `stats_dump_period_sec`, `stats_persist_period_sec`.
* Fixed a bug in the rocksdb.prefetched.bytes.discarded stat. It was counting the prefetch buffer size, rather than the actual number of bytes discarded from the buffer.
* Fix bug where the directory containing CURRENT can left unsynced after CURRENT is updated to point to the latest MANIFEST, which leads to risk of unsync data loss of CURRENT.
* Update rocksdb.multiget.io.batch.size stat in non-async MultiGet as well.
* Fix a bug in key range overlap checking with concurrent compactions when user-defined timestamp is enabled. User-defined timestamps should be EXCLUDED when checking if two ranges overlap.
* Fixed a bug where the blob cache prepopulating logic did not consider the secondary cache (see #10603).

### Public API changes
* Add `rocksdb_column_family_handle_get_id`, `rocksdb_column_family_handle_get_name` to get name, id of column family in C API
* Add a new stat rocksdb.async.prefetch.abort.micros to measure time spent waiting for async prefetch reads to abort

### Java API Changes
* Add CompactionPriority.RoundRobin.
* Revert to using the default metadata charge policy when creating an LRU cache via the Java API.

### Behavior Change
* DBOptions::verify_sst_unique_id_in_manifest is now an on-by-default feature that verifies SST file identity whenever they are opened by a DB, rather than only at DB::Open time.
* Right now, when the option migration tool (OptionChangeMigration()) migrates to FIFO compaction, it compacts all the data into one single SST file and move to L0. This might create a problem for some users: the giant file may be soon deleted to satisfy max_table_files_size, and might cayse the DB to be almost empty. We change the behavior so that the files are cut to be smaller, but these files might not follow the data insertion order. With the change, after the migration, migrated data might not be dropped by insertion order by FIFO compaction.
* When a block is firstly found from `CompressedSecondaryCache`, we just insert a dummy block into the primary cache and don’t erase the block from `CompressedSecondaryCache`. A standalone handle is returned to the caller. Only if the block is found again from `CompressedSecondaryCache` before the dummy block is evicted, we erase the block from `CompressedSecondaryCache` and insert it into the primary cache.
* When a block is firstly evicted from the primary cache to `CompressedSecondaryCache`, we just insert a dummy block in `CompressedSecondaryCache`. Only if it is evicted again before the dummy block is evicted from the cache, it is treated as a hot block and is inserted into `CompressedSecondaryCache`.
* Improved the estimation of memory used by cached blobs by taking into account the size of the object owning the blob value and also the allocator overhead if `malloc_usable_size` is available (see #10583).
* Blob values now have their own category in the cache occupancy statistics, as opposed to being lumped into the "Misc" bucket (see #10601).

### New Features
*  RocksDB does internal auto prefetching if it notices 2 sequential reads if readahead_size is not specified. New option `num_file_reads_for_auto_readahead` is added in BlockBasedTableOptions which indicates after how many sequential reads internal auto prefetching should be start (default is 2).
<<<<<<< HEAD
* Memory for blobs which are to be inserted into the blob cache is now allocated using the cache's allocator (see #10628 and #10647).
=======
* Added new perf context counters `block_cache_standalone_handle_count`, `block_cache_real_handle_count`,`compressed_sec_cache_insert_real_count`, `compressed_sec_cache_insert_dummy_count`, `compressed_sec_cache_uncompressed_bytes`, and `compressed_sec_cache_compressed_bytes`.
>>>>>>> 4100eb30

### Performance Improvements
* Iterator performance is improved for `DeleteRange()` users. Internally, iterator will skip to the end of a range tombstone when possible, instead of looping through each key and check individually if a key is range deleted.
* Eliminated some allocations and copies in the blob read path. Also, `PinnableSlice` now only points to the blob value and pins the backing resource (cache entry or buffer) in all cases, instead of containing a copy of the blob value. See #10625 and #10647.

## 7.6.0 (08/19/2022)
### New Features
* Added `prepopulate_blob_cache` to ColumnFamilyOptions. If enabled, prepopulate warm/hot blobs which are already in memory into blob cache at the time of flush. On a flush, the blob that is in memory (in memtables) get flushed to the device. If using Direct IO, additional IO is incurred to read this blob back into memory again, which is avoided by enabling this option. This further helps if the workload exhibits high temporal locality, where most of the reads go to recently written data. This also helps in case of the remote file system since it involves network traffic and higher latencies.
* Support using secondary cache with the blob cache. When creating a blob cache, the user can set a secondary blob cache by configuring `secondary_cache` in LRUCacheOptions.
* Charge memory usage of blob cache when the backing cache of the blob cache and the block cache are different. If an operation reserving memory for blob cache exceeds the avaible space left in the block cache at some point (i.e, causing a cache full under `LRUCacheOptions::strict_capacity_limit` = true), creation will fail with `Status::MemoryLimit()`. To opt in this feature, enable charging `CacheEntryRole::kBlobCache` in `BlockBasedTableOptions::cache_usage_options`.
* Improve subcompaction range partition so that it is likely to be more even. More evenly distribution of subcompaction will improve compaction throughput for some workloads. All input files' index blocks to sample some anchor key points from which we pick positions to partition the input range. This would introduce some CPU overhead in compaction preparation phase, if subcompaction is enabled, but it should be a small fraction of the CPU usage of the whole compaction process. This also brings a behavier change: subcompaction number is much more likely to maxed out than before.
* Add CompactionPri::kRoundRobin, a compaction picking mode that cycles through all the files with a compact cursor in a round-robin manner. This feature is available since 7.5.
* Provide support for subcompactions for user_defined_timestamp.
* Added an option `memtable_protection_bytes_per_key` that turns on memtable per key-value checksum protection. Each memtable entry will be suffixed by a checksum that is computed during writes, and verified in reads/compaction. Detected corruption will be logged and with corruption status returned to user.
* Added a blob-specific cache priority level - bottom level. Blobs are typically lower-value targets for caching than data blocks, since 1) with BlobDB, data blocks containing blob references conceptually form an index structure which has to be consulted before we can read the blob value, and 2) cached blobs represent only a single key-value, while cached data blocks generally contain multiple KVs. The user can specify the new option `low_pri_pool_ratio` in `LRUCacheOptions` to configure the ratio of capacity reserved for low priority cache entries (and therefore the remaining ratio is the space reserved for the bottom level), or configuring the new argument `low_pri_pool_ratio` in `NewLRUCache()` to achieve the same effect.

### Public API changes
* Removed Customizable support for RateLimiter and removed its CreateFromString() and Type() functions.
* `CompactRangeOptions::exclusive_manual_compaction` is now false by default. This ensures RocksDB does not introduce artificial parallelism limitations by default.
* Tiered Storage: change `bottommost_temperture` to `last_level_temperture`. The old option name is kept only for migration, please use the new option. The behavior is changed to apply temperature for the `last_level` SST files only.
* Added a new experimental ReadOption flag called optimize_multiget_for_io, which when set attempts to reduce MultiGet latency by spawning coroutines for keys in multiple levels.

### Bug Fixes
* Fix a bug starting in 7.4.0 in which some fsync operations might be skipped in a DB after any DropColumnFamily on that DB, until it is re-opened. This can lead to data loss on power loss. (For custom FileSystem implementations, this could lead to `FSDirectory::Fsync` or `FSDirectory::Close` after the first `FSDirectory::Close`; Also, valgrind could report call to `close()` with `fd=-1`.)
* Fix a bug where `GenericRateLimiter` could revert the bandwidth set dynamically using `SetBytesPerSecond()` when a user configures a structure enclosing it, e.g., using `GetOptionsFromString()` to configure an `Options` that references an existing `RateLimiter` object.
* Fix race conditions in `GenericRateLimiter`.
* Fix a bug in `FIFOCompactionPicker::PickTTLCompaction` where total_size calculating might cause underflow
* Fix data race bug in hash linked list memtable. With this bug, read request might temporarily miss an old record in the memtable in a race condition to the hash bucket.
* Fix a bug that `best_efforts_recovery` may fail to open the db with mmap read.
* Fixed a bug where blobs read during compaction would pollute the cache.
* Fixed a data race in LRUCache when used with a secondary_cache.
* Fixed a bug where blobs read by iterators would be inserted into the cache even with the `fill_cache` read option set to false.
* Fixed the segfault caused by `AllocateData()` in `CompressedSecondaryCache::SplitValueIntoChunks()` and `MergeChunksIntoValueTest`.
* Fixed a bug in BlobDB where a mix of inlined and blob values could result in an incorrect value being passed to the compaction filter (see #10391).
* Fixed a memory leak bug in stress tests caused by `FaultInjectionSecondaryCache`.

### Behavior Change
* Added checksum handshake during the copying of decompressed WAL fragment. This together with #9875, #10037, #10212, #10114 and #10319 provides end-to-end integrity protection for write batch during recovery.
* To minimize the internal fragmentation caused by the variable size of the compressed blocks in `CompressedSecondaryCache`, the original block is split according to the jemalloc bin size in `Insert()` and then merged back in `Lookup()`.
* PosixLogger is removed and by default EnvLogger will be used for info logging. The behavior of the two loggers should be very similar when using the default Posix Env.
* Remove [min|max]_timestamp from VersionEdit for now since they are not tracked in MANIFEST anyway but consume two empty std::string (up to 64 bytes) for each file. Should they be added back in the future, we should store them more compactly.
* Improve universal tiered storage compaction picker to avoid extra major compaction triggered by size amplification. If `preclude_last_level_data_seconds` is enabled, the size amplification is calculated within non last_level data only which skip the last level and use the penultimate level as the size base.
* If an error is hit when writing to a file (append, sync, etc), RocksDB is more strict with not issuing more operations to it, except closing the file, with exceptions of some WAL file operations in error recovery path.
* A `WriteBufferManager` constructed with `allow_stall == false` will no longer trigger write stall implicitly by thrashing until memtable count limit is reached. Instead, a column family can continue accumulating writes while that CF is flushing, which means memory may increase. Users who prefer stalling writes must now explicitly set `allow_stall == true`.
* Add `CompressedSecondaryCache` into the stress tests.
* Block cache keys have changed, which will cause any persistent caches to miss between versions.

### Performance Improvements
* Instead of constructing `FragmentedRangeTombstoneList` during every read operation, it is now constructed once and stored in immutable memtables. This improves speed of querying range tombstones from immutable memtables.
* When using iterators with the integrated BlobDB implementation, blob cache handles are now released immediately when the iterator's position changes.
* MultiGet can now do more IO in parallel by reading data blocks from SST files in multiple levels, if the optimize_multiget_for_io ReadOption flag is set.

## 7.5.0 (07/15/2022)
### New Features
* Mempurge option flag `experimental_mempurge_threshold` is now a ColumnFamilyOptions and can now be dynamically configured using `SetOptions()`.
* Support backward iteration when `ReadOptions::iter_start_ts` is set.
* Provide support for ReadOptions.async_io with direct_io to improve Seek latency by using async IO to parallelize child iterator seek and doing asynchronous prefetching on sequential scans.
* Added support for blob caching in order to cache frequently used blobs for BlobDB.
  * User can configure the new ColumnFamilyOptions `blob_cache` to enable/disable blob caching.
  * Either sharing the backend cache with the block cache or using a completely separate cache is supported.
  * A new abstraction interface called `BlobSource` for blob read logic gives all users access to blobs, whether they are in the blob cache, secondary cache, or (remote) storage. Blobs can be potentially read both while handling user reads (`Get`, `MultiGet`, or iterator) and during compaction (while dealing with compaction filters, Merges, or garbage collection) but eventually all blob reads go through `Version::GetBlob` or, for MultiGet, `Version::MultiGetBlob` (and then get dispatched to the interface -- `BlobSource`).
* Add experimental tiered compaction feature `AdvancedColumnFamilyOptions::preclude_last_level_data_seconds`, which makes sure the new data inserted within preclude_last_level_data_seconds won't be placed on cold tier (the feature is not complete).

### Public API changes
* Add metadata related structs and functions in C API, including
  * `rocksdb_get_column_family_metadata()` and `rocksdb_get_column_family_metadata_cf()` to obtain `rocksdb_column_family_metadata_t`.
  * `rocksdb_column_family_metadata_t` and its get functions & destroy function.
  * `rocksdb_level_metadata_t` and its and its get functions & destroy function.
  * `rocksdb_file_metadata_t` and its and get functions & destroy functions.
* Add suggest_compact_range() and suggest_compact_range_cf() to C API.
* When using block cache strict capacity limit (`LRUCache` with `strict_capacity_limit=true`), DB operations now fail with Status code `kAborted` subcode `kMemoryLimit` (`IsMemoryLimit()`) instead of `kIncomplete` (`IsIncomplete()`) when the capacity limit is reached, because Incomplete can mean other specific things for some operations. In more detail, `Cache::Insert()` now returns the updated Status code and this usually propagates through RocksDB to the user on failure.
* NewClockCache calls temporarily return an LRUCache (with similar characteristics as the desired ClockCache). This is because ClockCache is being replaced by a new version (the old one had unknown bugs) but this is still under development.
* Add two functions `int ReserveThreads(int threads_to_be_reserved)` and `int ReleaseThreads(threads_to_be_released)` into `Env` class. In the default implementation, both return 0. Newly added `xxxEnv` class that inherits `Env` should implement these two functions for thread reservation/releasing features.
* Add `rocksdb_options_get_prepopulate_blob_cache` and `rocksdb_options_set_prepopulate_blob_cache` to C API.
* Add `prepopulateBlobCache` and `setPrepopulateBlobCache` to Java API.

### Bug Fixes
* Fix a bug in which backup/checkpoint can include a WAL deleted by RocksDB.
* Fix a bug where concurrent compactions might cause unnecessary further write stalling. In some cases, this might cause write rate to drop to minimum.
* Fix a bug in Logger where if dbname and db_log_dir are on different filesystems, dbname creation would fail wrt to db_log_dir path returning an error and fails to open the DB.
* Fix a CPU and memory efficiency issue introduce by https://github.com/facebook/rocksdb/pull/8336 which made InternalKeyComparator configurable as an unintended side effect.

## Behavior Change
* In leveled compaction with dynamic levelling, level multiplier is not anymore adjusted due to oversized L0. Instead, compaction score is adjusted by increasing size level target by adding incoming bytes from upper levels. This would deprioritize compactions from upper levels if more data from L0 is coming. This is to fix some unnecessary full stalling due to drastic change of level targets, while not wasting write bandwidth for compaction while writes are overloaded.
* For track_and_verify_wals_in_manifest, revert to the original behavior before #10087: syncing of live WAL file is not tracked, and we track only the synced sizes of **closed** WALs. (PR #10330).
* WAL compression now computes/verifies checksum during compression/decompression.

### Performance Improvements
* Rather than doing total sort against all files in a level, SortFileByOverlappingRatio() to only find the top 50 files based on score. This can improve write throughput for the use cases where data is loaded in increasing key order and there are a lot of files in one LSM-tree, where applying compaction results is the bottleneck.
* In leveled compaction, L0->L1 trivial move will allow more than one file to be moved in one compaction. This would allow L0 files to be moved down faster when data is loaded in sequential order, making slowdown or stop condition harder to hit. Also seek L0->L1 trivial move when only some files qualify.
* In leveled compaction, try to trivial move more than one files if possible, up to 4 files or max_compaction_bytes. This is to allow higher write throughput for some use cases where data is loaded in sequential order, where appying compaction results is the bottleneck.

## 7.4.0 (06/19/2022)
### Bug Fixes
* Fixed a bug in calculating key-value integrity protection for users of in-place memtable updates. In particular, the affected users would be those who configure `protection_bytes_per_key > 0` on `WriteBatch` or `WriteOptions`, and configure `inplace_callback != nullptr`.
* Fixed a bug where a snapshot taken during SST file ingestion would be unstable.
* Fixed a bug for non-TransactionDB with avoid_flush_during_recovery = true and TransactionDB where in case of crash, min_log_number_to_keep may not change on recovery and persisting a new MANIFEST with advanced log_numbers for some column families, results in "column family inconsistency" error on second recovery. As a solution, RocksDB will persist the new MANIFEST after successfully syncing the new WAL. If a future recovery starts from the new MANIFEST, then it means the new WAL is successfully synced. Due to the sentinel empty write batch at the beginning, kPointInTimeRecovery of WAL is guaranteed to go after this point. If future recovery starts from the old MANIFEST, it means the writing the new MANIFEST failed. We won't have the "SST ahead of WAL" error.
* Fixed a bug where RocksDB DB::Open() may creates and writes to two new MANIFEST files even before recovery succeeds. Now writes to MANIFEST are persisted only after recovery is successful.
* Fix a race condition in WAL size tracking which is caused by an unsafe iterator access after container is changed.
* Fix unprotected concurrent accesses to `WritableFileWriter::filesize_` by `DB::SyncWAL()` and `DB::Put()` in two write queue mode.
* Fix a bug in WAL tracking. Before this PR (#10087), calling `SyncWAL()` on the only WAL file of the db will not log the event in MANIFEST, thus allowing a subsequent `DB::Open` even if the WAL file is missing or corrupted.
* Fix a bug that could return wrong results with `index_type=kHashSearch` and using `SetOptions` to change the `prefix_extractor`.
* Fixed a bug in WAL tracking with wal_compression. WAL compression writes a kSetCompressionType record which is not associated with any sequence number. As result, WalManager::GetSortedWalsOfType() will skip these WALs and not return them to caller, e.g. Checkpoint, Backup, causing the operations to fail.
* Avoid a crash if the IDENTITY file is accidentally truncated to empty. A new DB ID will be written and generated on Open.
* Fixed a possible corruption for users of `manual_wal_flush` and/or `FlushWAL(true /* sync */)`, together with `track_and_verify_wals_in_manifest == true`. For those users, losing unsynced data (e.g., due to power loss) could make future DB opens fail with a `Status::Corruption` complaining about missing WAL data.
* Fixed a bug in `WriteBatchInternal::Append()` where WAL termination point in write batch was not considered and the function appends an incorrect number of checksums.
* Fixed a crash bug introduced in 7.3.0 affecting users of MultiGet with `kDataBlockBinaryAndHash`.

### Public API changes
* Add new API GetUnixTime in Snapshot class which returns the unix time at which Snapshot is taken.
* Add transaction `get_pinned` and `multi_get` to C API.
* Add two-phase commit support to C API.
* Add `rocksdb_transaction_get_writebatch_wi` and `rocksdb_transaction_rebuild_from_writebatch` to C API.
* Add `rocksdb_options_get_blob_file_starting_level` and `rocksdb_options_set_blob_file_starting_level` to C API.
* Add `blobFileStartingLevel` and `setBlobFileStartingLevel` to Java API.
* Add SingleDelete for DB in C API
* Add User Defined Timestamp in C API.
  * `rocksdb_comparator_with_ts_create` to create timestamp aware comparator
  * Put, Get, Delete, SingleDelete, MultiGet APIs has corresponding timestamp aware APIs with suffix `with_ts`
  * And Add C API's for Transaction, SstFileWriter, Compaction as mentioned [here](https://github.com/facebook/rocksdb/wiki/User-defined-Timestamp-(Experimental))
* The contract for implementations of Comparator::IsSameLengthImmediateSuccessor has been updated to work around a design bug in `auto_prefix_mode`.
* The API documentation for `auto_prefix_mode` now notes some corner cases in which it returns different results than `total_order_seek`, due to design bugs that are not easily fixed. Users using built-in comparators and keys at least the size of a fixed prefix length are not affected.
* Obsoleted the NUM_DATA_BLOCKS_READ_PER_LEVEL stat and introduced the NUM_LEVEL_READ_PER_MULTIGET and MULTIGET_COROUTINE_COUNT stats
* Introduced `WriteOptions::protection_bytes_per_key`, which can be used to enable key-value integrity protection for live updates.

### New Features
* Add FileSystem::ReadAsync API in io_tracing
* Add blob garbage collection parameters `blob_garbage_collection_policy` and `blob_garbage_collection_age_cutoff` to both force-enable and force-disable GC, as well as selectively override age cutoff when using CompactRange.
* Add an extra sanity check in `GetSortedWalFiles()` (also used by `GetLiveFilesStorageInfo()`, `BackupEngine`, and `Checkpoint`) to reduce risk of successfully created backup or checkpoint failing to open because of missing WAL file.
* Add a new column family option `blob_file_starting_level` to enable writing blob files during flushes and compactions starting from the specified LSM tree level.
* Add support for timestamped snapshots (#9879)
* Provide support for AbortIO in posix to cancel submitted asynchronous requests using io_uring.
* Add support for rate-limiting batched `MultiGet()` APIs
* Added several new tickers, perf context statistics, and DB properties to BlobDB
  * Added new DB properties "rocksdb.blob-cache-capacity", "rocksdb.blob-cache-usage", "rocksdb.blob-cache-pinned-usage" to show blob cache usage.
  * Added new perf context statistics `blob_cache_hit_count`, `blob_read_count`, `blob_read_byte`, `blob_read_time`, `blob_checksum_time` and `blob_decompress_time`.
  * Added new tickers `BLOB_DB_CACHE_MISS`, `BLOB_DB_CACHE_HIT`, `BLOB_DB_CACHE_ADD`, `BLOB_DB_CACHE_ADD_FAILURES`, `BLOB_DB_CACHE_BYTES_READ` and `BLOB_DB_CACHE_BYTES_WRITE`.

### Behavior changes
* DB::Open(), DB::OpenAsSecondary() will fail if a Logger cannot be created (#9984)
* DB::Write does not hold global `mutex_` if this db instance does not need to switch wal and mem-table (#7516).
* Removed support for reading Bloom filters using obsolete block-based filter format. (Support for writing such filters was dropped in 7.0.) For good read performance on old DBs using these filters, a full compaction is required.
* Per KV checksum in write batch is verified before a write batch is written to WAL to detect any corruption to the write batch (#10114).

### Performance Improvements
* When compiled with folly (Meta-internal integration; experimental in open source build), improve the locking performance (CPU efficiency) of LRUCache by using folly DistributedMutex in place of standard mutex.

## 7.3.0 (05/20/2022)
### Bug Fixes
* Fixed a bug where manual flush would block forever even though flush options had wait=false.
* Fixed a bug where RocksDB could corrupt DBs with `avoid_flush_during_recovery == true` by removing valid WALs, leading to `Status::Corruption` with message like "SST file is ahead of WALs" when attempting to reopen.
* Fixed a bug in async_io path where incorrect length of data is read by FilePrefetchBuffer if data is consumed from two populated buffers and request for more data is sent.
* Fixed a CompactionFilter bug. Compaction filter used to use `Delete` to remove keys, even if the keys should be removed with `SingleDelete`. Mixing `Delete` and `SingleDelete` may cause undefined behavior.
* Fixed a bug in `WritableFileWriter::WriteDirect` and `WritableFileWriter::WriteDirectWithChecksum`. The rate_limiter_priority specified in ReadOptions was not passed to the RateLimiter when requesting a token.
* Fixed a bug which might cause process crash when I/O error happens when reading an index block in MultiGet().

### New Features
* DB::GetLiveFilesStorageInfo is ready for production use.
* Add new stats PREFETCHED_BYTES_DISCARDED which records number of prefetched bytes discarded by RocksDB FilePrefetchBuffer on destruction and POLL_WAIT_MICROS records wait time for FS::Poll API completion.
* RemoteCompaction supports table_properties_collector_factories override on compaction worker.
* Start tracking SST unique id in MANIFEST, which will be used to verify with SST properties during DB open to make sure the SST file is not overwritten or misplaced. A db option `verify_sst_unique_id_in_manifest` is introduced to enable/disable the verification, if enabled all SST files will be opened during DB-open to verify the unique id (default is false), so it's recommended to use it with `max_open_files = -1` to pre-open the files.
* Added the ability to concurrently read data blocks from multiple files in a level in batched MultiGet. This can be enabled by setting the async_io option in ReadOptions. Using this feature requires a FileSystem that supports ReadAsync (PosixFileSystem is not supported yet for this), and for RocksDB to be compiled with folly and c++20.
* Charge memory usage of file metadata. RocksDB holds one file metadata structure in-memory per on-disk table file. If an operation reserving memory for file metadata exceeds the avaible space left in the block
cache at some point (i.e, causing a cache full under `LRUCacheOptions::strict_capacity_limit` = true), creation will fail with `Status::MemoryLimit()`. To opt in this feature,  enable charging `CacheEntryRole::kFileMetadata` in `BlockBasedTableOptions::cache_usage_options`.

### Public API changes
* Add rollback_deletion_type_callback to TransactionDBOptions so that write-prepared transactions know whether to issue a Delete or SingleDelete to cancel a previous key written during prior prepare phase. The PR aims to prevent mixing SingleDeletes and Deletes for the same key that can lead to undefined behaviors for write-prepared transactions.
* EXPERIMENTAL: Add new API AbortIO in file_system to abort the read requests submitted asynchronously.
* CompactionFilter::Decision has a new value: kRemoveWithSingleDelete. If CompactionFilter returns this decision, then CompactionIterator will use `SingleDelete` to mark a key as removed.
* Renamed CompactionFilter::Decision::kRemoveWithSingleDelete to kPurge since the latter sounds more general and hides the implementation details of how compaction iterator handles keys.
* Added ability to specify functions for Prepare and Validate to OptionsTypeInfo.  Added methods to OptionTypeInfo to set the functions via an API.  These methods are intended for RocksDB plugin developers for configuration management.
* Added a new immutable db options, enforce_single_del_contracts. If set to false (default is true), compaction will NOT fail due to a single delete followed by a delete for the same key. The purpose of this temporay option is to help existing use cases migrate.
* Introduce `BlockBasedTableOptions::cache_usage_options` and use that to replace `BlockBasedTableOptions::reserve_table_builder_memory` and  `BlockBasedTableOptions::reserve_table_reader_memory`.
* Changed `GetUniqueIdFromTableProperties` to return a 128-bit unique identifier, which will be the standard size now. The old functionality (192-bit) is available from `GetExtendedUniqueIdFromTableProperties`. Both functions are no longer "experimental" and are ready for production use.
* In IOOptions, mark `prio` as deprecated for future removal.
* In `file_system.h`, mark `IOPriority` as deprecated for future removal.
* Add an option, `CompressionOptions::use_zstd_dict_trainer`, to indicate whether zstd dictionary trainer should be used for generating zstd compression dictionaries. The default value of this option is true for backward compatibility. When this option is set to false, zstd API `ZDICT_finalizeDictionary` is used to generate compression dictionaries.
* Seek API which positions itself every LevelIterator on the correct data block in the correct SST file which can be parallelized if ReadOptions.async_io option is enabled.
* Add new stat number_async_seek in PerfContext that indicates number of async calls made by seek to prefetch data.
* Add support for user-defined timestamps to read only DB.

### Bug Fixes
* RocksDB calls FileSystem::Poll API during FilePrefetchBuffer destruction which impacts performance as it waits for read requets completion which is not needed anymore. Calling FileSystem::AbortIO to abort those requests instead fixes that performance issue.
* Fixed unnecessary block cache contention when queries within a MultiGet batch and across parallel batches access the same data block, which previously could cause severely degraded performance in this unusual case. (In more typical MultiGet cases, this fix is expected to yield a small or negligible performance improvement.)

### Behavior changes
* Enforce the existing contract of SingleDelete so that SingleDelete cannot be mixed with Delete because it leads to undefined behavior. Fix a number of unit tests that violate the contract but happen to pass.
* ldb `--try_load_options` default to true if `--db` is specified and not creating a new DB, the user can still explicitly disable that by `--try_load_options=false` (or explicitly enable that by `--try_load_options`).
* During Flush write or Compaction write/read, the WriteController is used to determine whether DB writes are stalled or slowed down. The priority (Env::IOPriority) can then be determined accordingly and be passed in IOOptions to the file system.

### Performance Improvements
* Avoid calling malloc_usable_size() in LRU Cache's mutex.
* Reduce DB mutex holding time when finding obsolete files to delete. When a file is trivial moved to another level, the internal files will be referenced twice internally and sometimes opened twice too. If a deletion candidate file is not the last reference, we need to destroy the reference and close the file but not deleting the file. Right now we determine it by building a set of all live files. With the improvement, we check the file against all live LSM-tree versions instead.

## 7.2.0 (04/15/2022)
### Bug Fixes
* Fixed bug which caused rocksdb failure in the situation when rocksdb was accessible using UNC path
* Fixed a race condition when 2PC is disabled and WAL tracking in the MANIFEST is enabled. The race condition is between two background flush threads trying to install flush results, causing a WAL deletion not tracked in the MANIFEST. A future DB open may fail.
* Fixed a heap use-after-free race with DropColumnFamily.
* Fixed a bug that `rocksdb.read.block.compaction.micros` cannot track compaction stats (#9722).
* Fixed `file_type`, `relative_filename` and `directory` fields returned by `GetLiveFilesMetaData()`, which were added in inheriting from `FileStorageInfo`.
* Fixed a bug affecting `track_and_verify_wals_in_manifest`. Without the fix, application may see "open error: Corruption: Missing WAL with log number" while trying to open the db. The corruption is a false alarm but prevents DB open (#9766).
* Fix segfault in FilePrefetchBuffer with async_io as it doesn't wait for pending jobs to complete on destruction.
* Fix ERROR_HANDLER_AUTORESUME_RETRY_COUNT stat whose value was set wrong in portal.h
* Fixed a bug for non-TransactionDB with avoid_flush_during_recovery = true and TransactionDB where in case of crash, min_log_number_to_keep may not change on recovery and persisting a new MANIFEST with advanced log_numbers for some column families, results in "column family inconsistency" error on second recovery. As a solution the corrupted WALs whose numbers are larger than the corrupted wal and smaller than the new WAL will be moved to archive folder.
* Fixed a bug in RocksDB DB::Open() which may creates and writes to two new MANIFEST files even before recovery succeeds. Now writes to MANIFEST are persisted only after recovery is successful.

### New Features
* For db_bench when --seed=0 or --seed is not set then it uses the current time as the seed value. Previously it used the value 1000.
* For db_bench when --benchmark lists multiple tests and each test uses a seed for a RNG then the seeds across tests will no longer be repeated.
* Added an option to dynamically charge an updating estimated memory usage of block-based table reader to block cache if block cache available. To enable this feature, set `BlockBasedTableOptions::reserve_table_reader_memory = true`.
* Add new stat ASYNC_READ_BYTES that calculates number of bytes read during async read call and users can check if async code path is being called by RocksDB internal automatic prefetching for sequential reads.
* Enable async prefetching if ReadOptions.readahead_size is set along with ReadOptions.async_io in FilePrefetchBuffer.
* Add event listener support on remote compaction compactor side.
* Added a dedicated integer DB property `rocksdb.live-blob-file-garbage-size` that exposes the total amount of garbage in the blob files in the current version.
* RocksDB does internal auto prefetching if it notices sequential reads. It starts with readahead size `initial_auto_readahead_size` which now can be configured through BlockBasedTableOptions.
* Add a merge operator that allows users to register specific aggregation function so that they can does aggregation using different aggregation types for different keys. See comments in include/rocksdb/utilities/agg_merge.h for actual usage. The feature is experimental and the format is subject to change and we won't provide a migration tool.
* Meta-internal / Experimental: Improve CPU performance by replacing many uses of std::unordered_map with folly::F14FastMap when RocksDB is compiled together with Folly.
* Experimental: Add CompressedSecondaryCache, a concrete implementation of rocksdb::SecondaryCache, that integrates with compression libraries (e.g. LZ4) to hold compressed blocks.

### Behavior changes
* Disallow usage of commit-time-write-batch for write-prepared/write-unprepared transactions if TransactionOptions::use_only_the_last_commit_time_batch_for_recovery is false to prevent two (or more) uncommitted versions of the same key in the database. Otherwise, bottommost compaction may violate the internal key uniqueness invariant of SSTs if the sequence numbers of both internal keys are zeroed out (#9794).
* Make DB::GetUpdatesSince() return NotSupported early for write-prepared/write-unprepared transactions, as the API contract indicates.

### Public API changes
* Exposed APIs to examine results of block cache stats collections in a structured way. In particular, users of `GetMapProperty()` with property `kBlockCacheEntryStats` can now use the functions in `BlockCacheEntryStatsMapKeys` to find stats in the map.
* Add `fail_if_not_bottommost_level` to IngestExternalFileOptions so that ingestion will fail if the file(s) cannot be ingested to the bottommost level.
* Add output parameter `is_in_sec_cache` to `SecondaryCache::Lookup()`. It is to indicate whether the handle is possibly erased from the secondary cache after the Lookup.

## 7.1.0 (03/23/2022)
### New Features
* Allow WriteBatchWithIndex to index a WriteBatch that includes keys with user-defined timestamps. The index itself does not have timestamp.
* Add support for user-defined timestamps to write-committed transaction without API change. The `TransactionDB` layer APIs do not allow timestamps because we require that all user-defined-timestamps-aware operations go through the `Transaction` APIs.
* Added BlobDB options to `ldb`
* `BlockBasedTableOptions::detect_filter_construct_corruption` can now be dynamically configured using `DB::SetOptions`.
* Automatically recover from retryable read IO errors during backgorund flush/compaction.
* Experimental support for preserving file Temperatures through backup and restore, and for updating DB metadata for outside changes to file Temperature (`UpdateManifestForFilesState` or `ldb update_manifest --update_temperatures`).
* Experimental support for async_io in ReadOptions which is used by FilePrefetchBuffer to prefetch some of the data asynchronously,  if reads are sequential and auto readahead is enabled by rocksdb internally.

### Bug Fixes
* Fixed a major performance bug in which Bloom filters generated by pre-7.0 releases are not read by early 7.0.x releases (and vice-versa) due to changes to FilterPolicy::Name() in #9590. This can severely impact read performance and read I/O on upgrade or downgrade with existing DB, but not data correctness.
* Fixed a data race on `versions_` between `DBImpl::ResumeImpl()` and threads waiting for recovery to complete (#9496)
* Fixed a bug caused by race among flush, incoming writes and taking snapshots. Queries to snapshots created with these race condition can return incorrect result, e.g. resurfacing deleted data.
* Fixed a bug that DB flush uses `options.compression` even `options.compression_per_level` is set.
* Fixed a bug that DisableManualCompaction may assert when disable an unscheduled manual compaction.
* Fix a race condition when cancel manual compaction with `DisableManualCompaction`. Also DB close can cancel the manual compaction thread.
* Fixed a potential timer crash when open close DB concurrently.
* Fixed a race condition for `alive_log_files_` in non-two-write-queues mode. The race is between the write_thread_ in WriteToWAL() and another thread executing `FindObsoleteFiles()`. The race condition will be caught if `__glibcxx_requires_nonempty` is enabled.
* Fixed a bug that `Iterator::Refresh()` reads stale keys after DeleteRange() performed.
* Fixed a race condition when disable and re-enable manual compaction.
* Fixed automatic error recovery failure in atomic flush.
* Fixed a race condition when mmaping a WritableFile on POSIX.

### Public API changes
* Added pure virtual FilterPolicy::CompatibilityName(), which is needed for fixing major performance bug involving FilterPolicy naming in SST metadata without affecting Customizable aspect of FilterPolicy. This change only affects those with their own custom or wrapper FilterPolicy classes.
* `options.compression_per_level` is dynamically changeable with `SetOptions()`.
* Added `WriteOptions::rate_limiter_priority`. When set to something other than `Env::IO_TOTAL`, the internal rate limiter (`DBOptions::rate_limiter`) will be charged at the specified priority for writes associated with the API to which the `WriteOptions` was provided. Currently the support covers automatic WAL flushes, which happen during live updates (`Put()`, `Write()`, `Delete()`, etc.) when `WriteOptions::disableWAL == false` and `DBOptions::manual_wal_flush == false`.
* Add DB::OpenAndTrimHistory API. This API will open DB and trim data to the timestamp specified by trim_ts (The data with timestamp larger than specified trim bound will be removed). This API should only be used at a timestamp-enabled column families recovery. If the column family doesn't have timestamp enabled, this API won't trim any data on that column family. This API is not compatible with avoid_flush_during_recovery option.
* Remove BlockBasedTableOptions.hash_index_allow_collision which already takes no effect.

## 7.0.0 (02/20/2022)
### Bug Fixes
* Fixed a major bug in which batched MultiGet could return old values for keys deleted by DeleteRange when memtable Bloom filter is enabled (memtable_prefix_bloom_size_ratio > 0). (The fix includes a substantial MultiGet performance improvement in the unusual case of both memtable_whole_key_filtering and prefix_extractor.)
* Fixed more cases of EventListener::OnTableFileCreated called with OK status, file_size==0, and no SST file kept. Now the status is Aborted.
* Fixed a read-after-free bug in `DB::GetMergeOperands()`.
* Fix a data loss bug for 2PC write-committed transaction caused by concurrent transaction commit and memtable switch (#9571).
* Fixed NUM_INDEX_AND_FILTER_BLOCKS_READ_PER_LEVEL, NUM_DATA_BLOCKS_READ_PER_LEVEL, and NUM_SST_READ_PER_LEVEL stats to be reported once per MultiGet batch per level.

### Performance Improvements
* Mitigated the overhead of building the file location hash table used by the online LSM tree consistency checks, which can improve performance for certain workloads (see #9351).
* Switched to using a sorted `std::vector` instead of `std::map` for storing the metadata objects for blob files, which can improve performance for certain workloads, especially when the number of blob files is high.
* DisableManualCompaction() doesn't have to wait scheduled manual compaction to be executed in thread-pool to cancel the job.

### Public API changes
* Require C++17 compatible compiler (GCC >= 7, Clang >= 5, Visual Studio >= 2017) for compiling RocksDB and any code using RocksDB headers. See #9388.
* Added `ReadOptions::rate_limiter_priority`. When set to something other than `Env::IO_TOTAL`, the internal rate limiter (`DBOptions::rate_limiter`) will be charged at the specified priority for file reads associated with the API to which the `ReadOptions` was provided.
* Remove HDFS support from main repo.
* Remove librados support from main repo.
* Remove obsolete backupable_db.h and type alias `BackupableDBOptions`. Use backup_engine.h and `BackupEngineOptions`. Similar renamings are in the C and Java APIs.
* Removed obsolete utility_db.h and `UtilityDB::OpenTtlDB`. Use db_ttl.h and `DBWithTTL::Open`.
* Remove deprecated API DB::AddFile from main repo.
* Remove deprecated API ObjectLibrary::Register() and the (now obsolete) Regex public API. Use ObjectLibrary::AddFactory() with PatternEntry instead.
* Remove deprecated option DBOption::table_cache_remove_scan_count_limit.
* Remove deprecated API AdvancedColumnFamilyOptions::soft_rate_limit.
* Remove deprecated API AdvancedColumnFamilyOptions::hard_rate_limit.
* Remove deprecated API DBOption::base_background_compactions.
* Remove deprecated API DBOptions::purge_redundant_kvs_while_flush.
* Remove deprecated overloads of API DB::CompactRange.
* Remove deprecated option DBOptions::skip_log_error_on_recovery.
* Remove ReadOptions::iter_start_seqnum which has been deprecated.
* Remove DBOptions::preserved_deletes and DB::SetPreserveDeletesSequenceNumber().
* Remove deprecated API AdvancedColumnFamilyOptions::rate_limit_delay_max_milliseconds.
* Removed timestamp from WriteOptions. Accordingly, added to DB APIs Put, Delete, SingleDelete, etc. accepting an additional argument 'timestamp'. Added Put, Delete, SingleDelete, etc to WriteBatch accepting an additional argument 'timestamp'. Removed WriteBatch::AssignTimestamps(vector<Slice>) API. Renamed WriteBatch::AssignTimestamp() to WriteBatch::UpdateTimestamps() with clarified comments.
* Changed type of cache buffer passed to `Cache::CreateCallback` from `void*` to `const void*`.
* Significant updates to FilterPolicy-related APIs and configuration:
  * Remove public API support for deprecated, inefficient block-based filter (use_block_based_builder=true).
    * Old code and configuration strings that would enable it now quietly enable full filters instead, though any built-in FilterPolicy can still read block-based filters. This includes changing the longstanding default behavior of the Java API.
    * Remove deprecated FilterPolicy::CreateFilter() and FilterPolicy::KeyMayMatch()
    * Remove `rocksdb_filterpolicy_create()` from C API, as the only C API support for custom filter policies is now obsolete.
    * If temporary memory usage in full filter creation is a problem, consider using partitioned filters, smaller SST files, or setting reserve_table_builder_memory=true.
  * Remove support for "filter_policy=experimental_ribbon" configuration
  string. Use something like "filter_policy=ribbonfilter:10" instead.
  * Allow configuration string like "filter_policy=bloomfilter:10" without
  bool, to minimize acknowledgement of obsolete block-based filter.
  * Made FilterPolicy Customizable. Configuration of filter_policy is now accurately saved in OPTIONS file and can be loaded with LoadOptionsFromFile. (Loading an OPTIONS file generated by a previous version only enables reading and using existing filters, not generating new filters. Previously, no filter_policy would be configured from a saved OPTIONS file.)
  * Change meaning of nullptr return from GetBuilderWithContext() from "use
    block-based filter" to "generate no filter in this case."
    * Also, when user specifies bits_per_key < 0.5, we now round this down
    to "no filter" because we expect a filter with >= 80% FP rate is
    unlikely to be worth the CPU cost of accessing it (esp with
    cache_index_and_filter_blocks=1 or partition_filters=1).
    * bits_per_key >= 0.5 and < 1.0 is still rounded up to 1.0 (for 62% FP
    rate)
  * Remove class definitions for FilterBitsBuilder and FilterBitsReader from
    public API, so these can evolve more easily as implementation details.
    Custom FilterPolicy can still decide what kind of built-in filter to use
    under what conditions.
  * Also removed deprecated functions
    * FilterPolicy::GetFilterBitsBuilder()
    * NewExperimentalRibbonFilterPolicy()
  * Remove default implementations of
    * FilterPolicy::GetBuilderWithContext()
* Remove default implementation of Name() from FileSystemWrapper.
* Rename `SizeApproximationOptions.include_memtabtles` to `SizeApproximationOptions.include_memtables`.
* Remove deprecated option DBOptions::max_mem_compaction_level.
* Return Status::InvalidArgument from ObjectRegistry::NewObject if a factory exists but the object ould not be created (returns NotFound if the factory is missing).
* Remove deprecated overloads of API DB::GetApproximateSizes.
* Remove deprecated option DBOptions::new_table_reader_for_compaction_inputs.
* Add Transaction::SetReadTimestampForValidation() and Transaction::SetCommitTimestamp(). Default impl returns NotSupported().
* Add support for decimal patterns to ObjectLibrary::PatternEntry
* Remove deprecated remote compaction APIs `CompactionService::Start()` and `CompactionService::WaitForComplete()`. Please use `CompactionService::StartV2()`, `CompactionService::WaitForCompleteV2()` instead, which provides the same information plus extra data like priority, db_id, etc.
* `ColumnFamilyOptions::OldDefaults` and `DBOptions::OldDefaults` are marked deprecated, as they are no longer maintained.
* Add subcompaction callback APIs: `OnSubcompactionBegin()` and `OnSubcompactionCompleted()`.
* Add file Temperature information to `FileOperationInfo` in event listener API.
* Change the type of SizeApproximationFlags from enum to enum class. Also update the signature of DB::GetApproximateSizes API from uint8_t to SizeApproximationFlags.
* Add Temperature hints information from RocksDB in API `NewSequentialFile()`. backup and checkpoint operations need to open the source files with `NewSequentialFile()`, which will have the temperature hints. Other operations are not covered.

### Behavior Changes
* Disallow the combination of DBOptions.use_direct_io_for_flush_and_compaction == true and DBOptions.writable_file_max_buffer_size == 0. This combination can cause WritableFileWriter::Append() to loop forever, and it does not make much sense in direct IO.
* `ReadOptions::total_order_seek` no longer affects `DB::Get()`. The original motivation for this interaction has been obsolete since RocksDB has been able to detect whether the current prefix extractor is compatible with that used to generate table files, probably RocksDB 5.14.0.

## New Features
* Introduced an option `BlockBasedTableOptions::detect_filter_construct_corruption` for detecting corruption during Bloom Filter (format_version >= 5) and Ribbon Filter construction.
* Improved the SstDumpTool to read the comparator from table properties and use it to read the SST File.
* Extended the column family statistics in the info log so the total amount of garbage in the blob files and the blob file space amplification factor are also logged. Also exposed the blob file space amp via the `rocksdb.blob-stats` DB property.
* Introduced the API rocksdb_create_dir_if_missing in c.h that calls underlying file system's CreateDirIfMissing API to create the directory.
* Added last level and non-last level read statistics: `LAST_LEVEL_READ_*`, `NON_LAST_LEVEL_READ_*`.
* Experimental: Add support for new APIs ReadAsync in FSRandomAccessFile that reads the data asynchronously and Poll API in FileSystem that checks if requested read request has completed or not. ReadAsync takes a callback function. Poll API checks for completion of read IO requests and  should call callback functions to indicate completion of read requests.

## 6.29.0 (01/21/2022)
Note: The next release will be major release 7.0. See https://github.com/facebook/rocksdb/issues/9390 for more info.
### Public API change
* Added values to `TraceFilterType`: `kTraceFilterIteratorSeek`, `kTraceFilterIteratorSeekForPrev`, and `kTraceFilterMultiGet`. They can be set in `TraceOptions` to filter out the operation types after which they are named.
* Added `TraceOptions::preserve_write_order`. When enabled it  guarantees write records are traced in the same order they are logged to WAL and applied to the DB. By default it is disabled (false) to match the legacy behavior and prevent regression.
* Made the Env class extend the Customizable class.  Implementations need to be registered with the ObjectRegistry and to implement a Name() method in order to be created via this method.
* `Options::OldDefaults` is marked deprecated, as it is no longer maintained.
* Add ObjectLibrary::AddFactory and ObjectLibrary::PatternEntry classes.  This method and associated class are the preferred mechanism for registering factories with the ObjectLibrary going forward.  The ObjectLibrary::Register method, which uses regular expressions and may be problematic, is deprecated and will be in a future release.
* Changed `BlockBasedTableOptions::block_size` from `size_t` to `uint64_t`.
* Added API warning against using `Iterator::Refresh()` together with `DB::DeleteRange()`, which are incompatible and have always risked causing the refreshed iterator to return incorrect results.
* Made `AdvancedColumnFamilyOptions.bottommost_temperature` dynamically changeable with `SetOptions()`.

### Behavior Changes
* `DB::DestroyColumnFamilyHandle()` will return Status::InvalidArgument() if called with `DB::DefaultColumnFamily()`.
* On 32-bit platforms, mmap reads are no longer quietly disabled, just discouraged.

### New Features
* Added `Options::DisableExtraChecks()` that can be used to improve peak write performance by disabling checks that should not be necessary in the absence of software logic errors or CPU+memory hardware errors. (Default options are slowly moving toward some performance overheads for extra correctness checking.)

### Performance Improvements
* Improved read performance when a prefix extractor is used (Seek, Get, MultiGet), even compared to version 6.25 baseline (see bug fix below), by optimizing the common case of prefix extractor compatible with table file and unchanging.

### Bug Fixes
* Fix a bug that FlushMemTable may return ok even flush not succeed.
* Fixed a bug of Sync() and Fsync() not using `fcntl(F_FULLFSYNC)` on OS X and iOS.
* Fixed a significant performance regression in version 6.26 when a prefix extractor is used on the read path (Seek, Get, MultiGet). (Excessive time was spent in SliceTransform::AsString().)
* Fixed a race condition in SstFileManagerImpl error recovery code that can cause a crash during process shutdown.

### New Features
* Added RocksJava support for MacOS universal binary (ARM+x86)

## 6.28.0 (2021-12-17)
### New Features
* Introduced 'CommitWithTimestamp' as a new tag. Currently, there is no API for user to trigger a write with this tag to the WAL. This is part of the efforts to support write-commited transactions with user-defined timestamps.
* Introduce SimulatedHybridFileSystem which can help simulating HDD latency in db_bench. Tiered Storage latency simulation can be enabled using -simulate_hybrid_fs_file (note that it doesn't work if db_bench is interrupted in the middle). -simulate_hdd can also be used to simulate all files on HDD.

### Bug Fixes
* Fixed a bug in rocksdb automatic implicit prefetching which got broken because of new feature adaptive_readahead and internal prefetching got disabled when iterator moves from one file to next.
* Fixed a bug in TableOptions.prepopulate_block_cache which causes segmentation fault when used with TableOptions.partition_filters = true and TableOptions.cache_index_and_filter_blocks = true.
* Fixed a bug affecting custom memtable factories which are not registered with the `ObjectRegistry`. The bug could result in failure to save the OPTIONS file.
* Fixed a bug causing two duplicate entries to be appended to a file opened in non-direct mode and tracked by `FaultInjectionTestFS`.
* Fixed a bug in TableOptions.prepopulate_block_cache to support block-based filters also.
* Block cache keys no longer use `FSRandomAccessFile::GetUniqueId()` (previously used when available), so a filesystem recycling unique ids can no longer lead to incorrect result or crash (#7405). For files generated by RocksDB >= 6.24, the cache keys are stable across DB::Open and DB directory move / copy / import / export / migration, etc. Although collisions are still theoretically possible, they are (a) impossible in many common cases, (b) not dependent on environmental factors, and (c) much less likely than a CPU miscalculation while executing RocksDB.
* Fixed a bug in C bindings causing iterator to return incorrect result (#9343).

### Behavior Changes
* MemTableList::TrimHistory now use allocated bytes when max_write_buffer_size_to_maintain > 0(default in TrasactionDB, introduced in PR#5022) Fix #8371.

### Public API change
* Extend WriteBatch::AssignTimestamp and AssignTimestamps API so that both functions can accept an optional `checker` argument that performs additional checking on timestamp sizes.
* Introduce a new EventListener callback that will be called upon the end of automatic error recovery.
* Add IncreaseFullHistoryTsLow API so users can advance each column family's full_history_ts_low seperately.
* Add GetFullHistoryTsLow API so users can query current full_history_low value of specified column family.

### Performance Improvements
* Replaced map property `TableProperties::properties_offsets`  with uint64_t property `external_sst_file_global_seqno_offset` to save table properties's memory.
* Block cache accesses are faster by RocksDB using cache keys of fixed size (16 bytes).

### Java API Changes
* Removed Java API `TableProperties.getPropertiesOffsets()` as it exposed internal details to external users.

## 6.27.0 (2021-11-19)
### New Features
* Added new ChecksumType kXXH3 which is faster than kCRC32c on almost all x86\_64 hardware.
* Added a new online consistency check for BlobDB which validates that the number/total size of garbage blobs does not exceed the number/total size of all blobs in any given blob file.
* Provided support for tracking per-sst user-defined timestamp information in MANIFEST.
* Added new option "adaptive_readahead" in ReadOptions. For iterators, RocksDB does auto-readahead on noticing sequential reads and by enabling this option, readahead_size of current file (if reads are sequential) will be carried forward to next file instead of starting from the scratch at each level (except L0 level files). If reads are not sequential it will fall back to 8KB. This option is applicable only for RocksDB internal prefetch buffer and isn't supported with underlying file system prefetching.
* Added the read count and read bytes related stats to Statistics for tiered storage hot, warm, and cold file reads.
* Added an option to dynamically charge an updating estimated memory usage of block-based table building to block cache if block cache available. It currently only includes charging memory usage of constructing (new) Bloom Filter and Ribbon Filter to block cache. To enable this feature, set `BlockBasedTableOptions::reserve_table_builder_memory = true`.
* Add a new API OnIOError in listener.h that notifies listeners when an IO error occurs during FileSystem operation along with filename, status etc.
* Added compaction readahead support for blob files to the integrated BlobDB implementation, which can improve compaction performance when the database resides on higher-latency storage like HDDs or remote filesystems. Readahead can be configured using the column family option `blob_compaction_readahead_size`.

### Bug Fixes
* Prevent a `CompactRange()` with `CompactRangeOptions::change_level == true` from possibly causing corruption to the LSM state (overlapping files within a level) when run in parallel with another manual compaction. Note that setting `force_consistency_checks == true` (the default) would cause the DB to enter read-only mode in this scenario and return `Status::Corruption`, rather than committing any corruption.
* Fixed a bug in CompactionIterator when write-prepared transaction is used. A released earliest write conflict snapshot may cause assertion failure in dbg mode and unexpected key in opt mode.
* Fix ticker WRITE_WITH_WAL("rocksdb.write.wal"), this bug is caused by a bad extra `RecordTick(stats_, WRITE_WITH_WAL)` (at 2 place), this fix remove the extra `RecordTick`s and fix the corresponding test case.
* EventListener::OnTableFileCreated was previously called with OK status and file_size==0 in cases of no SST file contents written (because there was no content to add) and the empty file deleted before calling the listener. Now the status is Aborted.
* Fixed a bug in CompactionIterator when write-preared transaction is used. Releasing earliest_snapshot during compaction may cause a SingleDelete to be output after a PUT of the same user key whose seq has been zeroed.
* Added input sanitization on negative bytes passed into `GenericRateLimiter::Request`.
* Fixed an assertion failure in CompactionIterator when write-prepared transaction is used. We prove that certain operations can lead to a Delete being followed by a SingleDelete (same user key). We can drop the SingleDelete.
* Fixed a bug of timestamp-based GC which can cause all versions of a key under full_history_ts_low to be dropped. This bug will be triggered when some of the ikeys' timestamps are lower than full_history_ts_low, while others are newer.
* In some cases outside of the DB read and compaction paths, SST block checksums are now checked where they were not before.
* Explicitly check for and disallow the `BlockBasedTableOptions` if insertion into one of {`block_cache`, `block_cache_compressed`, `persistent_cache`} can show up in another of these. (RocksDB expects to be able to use the same key for different physical data among tiers.)
* Users who configured a dedicated thread pool for bottommost compactions by explicitly adding threads to the `Env::Priority::BOTTOM` pool will no longer see RocksDB schedule automatic compactions exceeding the DB's compaction concurrency limit. For details on per-DB compaction concurrency limit, see API docs of `max_background_compactions` and `max_background_jobs`.
* Fixed a bug of background flush thread picking more memtables to flush and prematurely advancing column family's log_number.
* Fixed an assertion failure in ManifestTailer.
* Fixed a bug that could, with WAL enabled, cause backups, checkpoints, and `GetSortedWalFiles()` to fail randomly with an error like `IO error: 001234.log: No such file or directory`

### Behavior Changes
* `NUM_FILES_IN_SINGLE_COMPACTION` was only counting the first input level files, now it's including all input files.
* `TransactionUtil::CheckKeyForConflicts` can also perform conflict-checking based on user-defined timestamps in addition to sequence numbers.
* Removed `GenericRateLimiter`'s minimum refill bytes per period previously enforced.

### Public API change
* When options.ttl is used with leveled compaction with compactinon priority kMinOverlappingRatio, files exceeding half of TTL value will be prioritized more, so that by the time TTL is reached, fewer extra compactions will be scheduled to clear them up. At the same time, when compacting files with data older than half of TTL, output files may be cut off based on those files' boundaries, in order for the early TTL compaction to work properly.
* Made FileSystem and RateLimiter extend the Customizable class and added a CreateFromString method.  Implementations need to be registered with the ObjectRegistry and to implement a Name() method in order to be created via this method.
* Clarified in API comments that RocksDB is not exception safe for callbacks and custom extensions. An exception propagating into RocksDB can lead to undefined behavior, including data loss, unreported corruption, deadlocks, and more.
* Marked `WriteBufferManager` as `final` because it is not intended for extension.
* Removed unimportant implementation details from table_properties.h
* Add API `FSDirectory::FsyncWithDirOptions()`, which provides extra information like directory fsync reason in `DirFsyncOptions`. File system like btrfs is using that to skip directory fsync for creating a new file, or when renaming a file, fsync the target file instead of the directory, which improves the `DB::Open()` speed by ~20%.
* `DB::Open()` is not going be blocked by obsolete file purge if `DBOptions::avoid_unnecessary_blocking_io` is set to true.
* In builds where glibc provides `gettid()`, info log ("LOG" file) lines now print a system-wide thread ID from `gettid()` instead of the process-local `pthread_self()`. For all users, the thread ID format is changed from hexadecimal to decimal integer.
* In builds where glibc provides `pthread_setname_np()`, the background thread names no longer contain an ID suffix. For example, "rocksdb:bottom7" (and all other threads in the `Env::Priority::BOTTOM` pool) are now named "rocksdb:bottom". Previously large thread pools could breach the name size limit (e.g., naming "rocksdb:bottom10" would fail).
* Deprecating `ReadOptions::iter_start_seqnum` and `DBOptions::preserve_deletes`, please try using user defined timestamp feature instead. The options will be removed in a future release, currently it logs a warning message when using.

### Performance Improvements
* Released some memory related to filter construction earlier in `BlockBasedTableBuilder` for `FullFilter` and `PartitionedFilter` case (#9070)

### Behavior Changes
* `NUM_FILES_IN_SINGLE_COMPACTION` was only counting the first input level files, now it's including all input files.

## 6.26.0 (2021-10-20)
### Bug Fixes
* Fixes a bug in directed IO mode when calling MultiGet() for blobs in the same blob file. The bug is caused by not sorting the blob read requests by file offsets.
* Fix the incorrect disabling of SST rate limited deletion when the WAL and DB are in different directories. Only WAL rate limited deletion should be disabled if its in a different directory.
* Fix `DisableManualCompaction()` to cancel compactions even when they are waiting on automatic compactions to drain due to `CompactRangeOptions::exclusive_manual_compactions == true`.
* Fix contract of `Env::ReopenWritableFile()` and `FileSystem::ReopenWritableFile()` to specify any existing file must not be deleted or truncated.
* Fixed bug in calls to `IngestExternalFiles()` with files for multiple column families. The bug could have introduced a delay in ingested file keys becoming visible after `IngestExternalFiles()` returned. Furthermore, mutations to ingested file keys while they were invisible could have been dropped (not necessarily immediately).
* Fixed a possible race condition impacting users of `WriteBufferManager` who constructed it with `allow_stall == true`. The race condition led to undefined behavior (in our experience, typically a process crash).
* Fixed a bug where stalled writes would remain stalled forever after the user calls `WriteBufferManager::SetBufferSize()` with `new_size == 0` to dynamically disable memory limiting.
* Make `DB::close()` thread-safe.
* Fix a bug in atomic flush where one bg flush thread will wait forever for a preceding bg flush thread to commit its result to MANIFEST but encounters an error which is mapped to a soft error (DB not stopped).
* Fix a bug in `BackupEngine` where some internal callers of `GenericRateLimiter::Request()` do not honor `bytes <= GetSingleBurstBytes()`.

### New Features
* Print information about blob files when using "ldb list_live_files_metadata"
* Provided support for SingleDelete with user defined timestamp.
* Experimental new function DB::GetLiveFilesStorageInfo offers essentially a unified version of other functions like GetLiveFiles, GetLiveFilesChecksumInfo, and GetSortedWalFiles. Checkpoints and backups could show small behavioral changes and/or improved performance as they now use this new API.
* Add remote compaction read/write bytes statistics: `REMOTE_COMPACT_READ_BYTES`, `REMOTE_COMPACT_WRITE_BYTES`.
* Introduce an experimental feature to dump out the blocks from block cache and insert them to the secondary cache to reduce the cache warmup time (e.g., used while migrating DB instance). More information are in `class CacheDumper` and `CacheDumpedLoader` at `rocksdb/utilities/cache_dump_load.h` Note that, this feature is subject to the potential change in the future, it is still experimental.
* Introduced a new BlobDB configuration option `blob_garbage_collection_force_threshold`, which can be used to trigger compactions targeting the SST files which reference the oldest blob files when the ratio of garbage in those blob files meets or exceeds the specified threshold. This can reduce space amplification with skewed workloads where the affected SST files might not otherwise get picked up for compaction.
* Added EXPERIMENTAL support for table file (SST) unique identifiers that are stable and universally unique, available with new function `GetUniqueIdFromTableProperties`. Only SST files from RocksDB >= 6.24 support unique IDs.
* Added `GetMapProperty()` support for "rocksdb.dbstats" (`DB::Properties::kDBStats`). As a map property, it includes DB-level internal stats accumulated over the DB's lifetime, such as user write related stats and uptime.

### Public API change
* Made SystemClock extend the Customizable class and added a CreateFromString method.  Implementations need to be registered with the ObjectRegistry and to implement a Name() method in order to be created via this method.
* Made SliceTransform extend the Customizable class and added a CreateFromString method.  Implementations need to be registered with the ObjectRegistry and to implement a Name() method in order to be created via this method.  The Capped and Prefixed transform classes return a short name (no length); use GetId for the fully qualified name.
* Made FileChecksumGenFactory, SstPartitionerFactory, TablePropertiesCollectorFactory, and WalFilter extend the Customizable class and added a CreateFromString method.
* Some fields of SstFileMetaData are deprecated for compatibility with new base class FileStorageInfo.
* Add `file_temperature` to `IngestExternalFileArg` such that when ingesting SST files, we are able to indicate the temperature of the this batch of files.
* If `DB::Close()` failed with a non aborted status, calling `DB::Close()` again will return the original status instead of Status::OK.
* Add CacheTier to advanced_options.h to describe the cache tier we used. Add a `lowest_used_cache_tier` option to `DBOptions` (immutable) and pass it to BlockBasedTableReader. By default it is `CacheTier::kNonVolatileBlockTier`, which means, we always use both block cache (kVolatileTier) and secondary cache (kNonVolatileBlockTier). By set it to `CacheTier::kVolatileTier`, the DB will not use the secondary cache.
* Even when options.max_compaction_bytes is hit, compaction output files are only cut when it aligns with grandparent files' boundaries. options.max_compaction_bytes could be slightly violated with the change, but the violation is no more than one target SST file size, which is usually much smaller.

### Performance Improvements
* Improved CPU efficiency of building block-based table (SST) files (#9039 and #9040).

### Java API Changes
* Add Java API bindings for new integrated BlobDB options
* `keyMayExist()` supports ByteBuffer.
* Fix multiget throwing Null Pointer Exception for num of keys > 70k (https://github.com/facebook/rocksdb/issues/8039).

## 6.25.0 (2021-09-20)
### Bug Fixes
* Allow secondary instance to refresh iterator. Assign read seq after referencing SuperVersion.
* Fixed a bug of secondary instance's last_sequence going backward, and reads on the secondary fail to see recent updates from the primary.
* Fixed a bug that could lead to duplicate DB ID or DB session ID in POSIX environments without /proc/sys/kernel/random/uuid.
* Fix a race in DumpStats() with column family destruction due to not taking a Ref on each entry while iterating the ColumnFamilySet.
* Fix a race in item ref counting in LRUCache when promoting an item from the SecondaryCache.
* Fix a race in BackupEngine if RateLimiter is reconfigured during concurrent Restore operations.
* Fix a bug on POSIX in which failure to create a lock file (e.g. out of space) can prevent future LockFile attempts in the same process on the same file from succeeding.
* Fix a bug that backup_rate_limiter and restore_rate_limiter in BackupEngine could not limit read rates.
* Fix the implementation of `prepopulate_block_cache = kFlushOnly` to only apply to flushes rather than to all generated files.
* Fix WAL log data corruption when using DBOptions.manual_wal_flush(true) and WriteOptions.sync(true) together. The sync WAL should work with locked log_write_mutex_.
* Add checks for validity of the IO uring completion queue entries, and fail the BlockBasedTableReader MultiGet sub-batch if there's an invalid completion
* Add an interface RocksDbIOUringEnable() that, if defined by the user, will allow them to enable/disable the use of IO uring by RocksDB
* Fix the bug that when direct I/O is used and MultiRead() returns a short result, RandomAccessFileReader::MultiRead() still returns full size buffer, with returned short value together with some data in original buffer. This bug is unlikely cause incorrect results, because (1) since FileSystem layer is expected to retry on short result, returning short results is only possible when asking more bytes in the end of the file, which RocksDB doesn't do when using MultiRead(); (2) checksum is unlikely to match.

### New Features
* RemoteCompaction's interface now includes `db_name`, `db_id`, `session_id`, which could help the user uniquely identify compaction job between db instances and sessions.
* Added a ticker statistic, "rocksdb.verify_checksum.read.bytes", reporting how many bytes were read from file to serve `VerifyChecksum()` and `VerifyFileChecksums()` queries.
* Added ticker statistics, "rocksdb.backup.read.bytes" and "rocksdb.backup.write.bytes", reporting how many bytes were read and written during backup.
* Added properties for BlobDB: `rocksdb.num-blob-files`, `rocksdb.blob-stats`, `rocksdb.total-blob-file-size`, and `rocksdb.live-blob-file-size`. The existing property `rocksdb.estimate_live-data-size` was also extended to include live bytes residing in blob files.
* Added two new RateLimiter IOPriorities: `Env::IO_USER`,`Env::IO_MID`. `Env::IO_USER` will have superior priority over all other RateLimiter IOPriorities without being subject to fair scheduling constraint.
* `SstFileWriter` now supports `Put`s and `Delete`s with user-defined timestamps. Note that the ingestion logic itself is not timestamp-aware yet.
* Allow a single write batch to include keys from multiple column families whose timestamps' formats can differ. For example, some column families may disable timestamp, while others enable timestamp.
* Add compaction priority information in RemoteCompaction, which can be used to schedule high priority job first.
* Added new callback APIs `OnBlobFileCreationStarted`,`OnBlobFileCreated`and `OnBlobFileDeleted` in `EventListener` class of listener.h. It notifies listeners during creation/deletion of individual blob files in Integrated BlobDB. It also log blob file creation finished event and deletion event in LOG file.
* Batch blob read requests for `DB::MultiGet` using `MultiRead`.
* Add support for fallback to local compaction, the user can return `CompactionServiceJobStatus::kUseLocal` to instruct RocksDB to run the compaction locally instead of waiting for the remote compaction result.
* Add built-in rate limiter's implementation of `RateLimiter::GetTotalPendingRequest(int64_t* total_pending_requests, const Env::IOPriority pri)` for the total number of requests that are pending for bytes in the rate limiter.
* Charge memory usage during data buffering, from which training samples are gathered for dictionary compression, to block cache. Unbuffering data can now be triggered if the block cache becomes full and `strict_capacity_limit=true` for the block cache, in addition to existing conditions that can trigger unbuffering.

### Public API change
* Remove obsolete implementation details FullKey and ParseFullKey from public API
* Change `SstFileMetaData::size` from `size_t` to `uint64_t`.
* Made Statistics extend the Customizable class and added a CreateFromString method.  Implementations of Statistics need to be registered with the ObjectRegistry and to implement a Name() method in order to be created via this method.
* Extended `FlushJobInfo` and `CompactionJobInfo` in listener.h to provide information about the blob files generated by a flush/compaction and garbage collected during compaction in Integrated BlobDB. Added struct members `blob_file_addition_infos` and `blob_file_garbage_infos` that contain this information.
* Extended parameter `output_file_names` of `CompactFiles` API to also include paths of the blob files generated by the compaction in Integrated BlobDB.
* Most `BackupEngine` functions now return `IOStatus` instead of `Status`. Most existing code should be compatible with this change but some calls might need to be updated.
* Add a new field `level_at_creation` in `TablePropertiesCollectorFactory::Context` to capture the level at creating the SST file (i.e, table), of which the properties are being collected.

### Miscellaneous
* Add a paranoid check where in case FileSystem layer doesn't fill the buffer but returns succeed, checksum is unlikely to match even if buffer contains a previous block. The byte modified is not useful anyway, so it isn't expected to change any behavior when FileSystem is satisfying its contract.

## 6.24.0 (2021-08-20)
### Bug Fixes
* If the primary's CURRENT file is missing or inaccessible, the secondary instance should not hang repeatedly trying to switch to a new MANIFEST. It should instead return the error code encountered while accessing the file.
* Restoring backups with BackupEngine is now a logically atomic operation, so that if a restore operation is interrupted, DB::Open on it will fail. Using BackupEngineOptions::sync (default) ensures atomicity even in case of power loss or OS crash.
* Fixed a race related to the destruction of `ColumnFamilyData` objects. The earlier logic unlocked the DB mutex before destroying the thread-local `SuperVersion` pointers, which could result in a process crash if another thread managed to get a reference to the `ColumnFamilyData` object.
* Removed a call to `RenameFile()` on a non-existent info log file ("LOG") when opening a new DB. Such a call was guaranteed to fail though did not impact applications since we swallowed the error. Now we also stopped swallowing errors in renaming "LOG" file.
* Fixed an issue where `OnFlushCompleted` was not called for atomic flush.
* Fixed a bug affecting the batched `MultiGet` API when used with keys spanning multiple column families and `sorted_input == false`.
* Fixed a potential incorrect result in opt mode and assertion failures caused by releasing snapshot(s) during compaction.
* Fixed passing of BlobFileCompletionCallback to Compaction job and Atomic flush job which was default paramter (nullptr). BlobFileCompletitionCallback is internal callback that manages addition of blob files to SSTFileManager.
* Fixed MultiGet not updating the block_read_count and block_read_byte PerfContext counters.

### New Features
* Made the EventListener extend the Customizable class.
* EventListeners that have a non-empty Name() and that are registered with the ObjectRegistry can now be serialized to/from the OPTIONS file.
* Insert warm blocks (data blocks, uncompressed dict blocks, index and filter blocks) in Block cache during flush under option BlockBasedTableOptions.prepopulate_block_cache. Previously it was enabled for only data blocks.
* BlockBasedTableOptions.prepopulate_block_cache can be dynamically configured using DB::SetOptions.
* Add CompactionOptionsFIFO.age_for_warm, which allows RocksDB to move old files to warm tier in FIFO compactions. Note that file temperature is still an experimental feature.
* Add a comment to suggest btrfs user to disable file preallocation by setting `options.allow_fallocate=false`.
* Fast forward option in Trace replay changed to double type to allow replaying at a lower speed, by settings the value between 0 and 1. This option can be set via `ReplayOptions` in `Replayer::Replay()`, or via `--trace_replay_fast_forward` in db_bench.
* Add property `LiveSstFilesSizeAtTemperature` to retrieve sst file size at different temperature.
* Added a stat rocksdb.secondary.cache.hits.
* Added a PerfContext counter secondary_cache_hit_count.
* The integrated BlobDB implementation now supports the tickers `BLOB_DB_BLOB_FILE_BYTES_READ`, `BLOB_DB_GC_NUM_KEYS_RELOCATED`, and `BLOB_DB_GC_BYTES_RELOCATED`, as well as the histograms `BLOB_DB_COMPRESSION_MICROS` and `BLOB_DB_DECOMPRESSION_MICROS`.
* Added hybrid configuration of Ribbon filter and Bloom filter where some LSM levels use Ribbon for memory space efficiency and some use Bloom for speed. See NewRibbonFilterPolicy. This also changes the default behavior of NewRibbonFilterPolicy to use Bloom for flushes under Leveled and Universal compaction and Ribbon otherwise. The C API function `rocksdb_filterpolicy_create_ribbon` is unchanged but adds new `rocksdb_filterpolicy_create_ribbon_hybrid`.

### Public API change
* Added APIs to decode and replay trace file via Replayer class. Added `DB::NewDefaultReplayer()` to create a default Replayer instance. Added `TraceReader::Reset()` to restart reading a trace file. Created trace_record.h, trace_record_result.h and utilities/replayer.h files to access the decoded Trace records, replay them, and query the actual operation results.
* Added Configurable::GetOptionsMap to the public API for use in creating new Customizable classes.
* Generalized bits_per_key parameters in C API from int to double for greater configurability. Although this is a compatible change for existing C source code, anything depending on C API signatures, such as foreign function interfaces, will need to be updated.

### Performance Improvements
* Try to avoid updating DBOptions if `SetDBOptions()` does not change any option value.

### Behavior Changes
* `StringAppendOperator` additionally accepts a string as the delimiter.
* BackupEngineOptions::sync (default true) now applies to restoring backups in addition to creating backups. This could slow down restores, but ensures they are fully persisted before returning OK. (Consider increasing max_background_operations to improve performance.)

## 6.23.0 (2021-07-16)
### Behavior Changes
* Obsolete keys in the bottommost level that were preserved for a snapshot will now be cleaned upon snapshot release in all cases. This form of compaction (snapshot release triggered compaction) previously had an artificial limitation that multiple tombstones needed to be present.
### Bug Fixes
* Blob file checksums are now printed in hexadecimal format when using the `manifest_dump` `ldb` command.
* `GetLiveFilesMetaData()` now populates the `temperature`, `oldest_ancester_time`, and `file_creation_time` fields of its `LiveFileMetaData` results when the information is available. Previously these fields always contained zero indicating unknown.
* Fix mismatches of OnCompaction{Begin,Completed} in case of DisableManualCompaction().
* Fix continuous logging of an existing background error on every user write
* Fix a bug that `Get()` return Status::OK() and an empty value for non-existent key when `read_options.read_tier = kBlockCacheTier`.
* Fix a bug that stat in `get_context` didn't accumulate to statistics when query is failed.
* Fixed handling of DBOptions::wal_dir with LoadLatestOptions() or ldb --try_load_options on a copied or moved DB. Previously, when the WAL directory is same as DB directory (default), a copied or moved DB would reference the old path of the DB as the WAL directory, potentially corrupting both copies. Under this change, the wal_dir from DB::GetOptions() or LoadLatestOptions() may now be empty, indicating that the current DB directory is used for WALs. This is also a subtle API change.

### New Features
* ldb has a new feature, `list_live_files_metadata`, that shows the live SST files, as well as their LSM storage level and the column family they belong to.
* The new BlobDB implementation now tracks the amount of garbage in each blob file in the MANIFEST.
* Integrated BlobDB now supports Merge with base values (Put/Delete etc.).
* RemoteCompaction supports sub-compaction, the job_id in the user interface is changed from `int` to `uint64_t` to support sub-compaction id.
* Expose statistics option in RemoteCompaction worker.

### Public API change
* Added APIs to the Customizable class to allow developers to create their own Customizable classes.  Created the utilities/customizable_util.h file to contain helper methods for developing new Customizable classes.
* Change signature of SecondaryCache::Name().  Make SecondaryCache customizable and add SecondaryCache::CreateFromString method.

## 6.22.0 (2021-06-18)
### Behavior Changes
* Added two additional tickers, MEMTABLE_PAYLOAD_BYTES_AT_FLUSH and MEMTABLE_GARBAGE_BYTES_AT_FLUSH. These stats can be used to estimate the ratio of "garbage" (outdated) bytes in the memtable that are discarded at flush time.
* Added API comments clarifying safe usage of Disable/EnableManualCompaction and EventListener callbacks for compaction.
### Bug Fixes
* fs_posix.cc GetFreeSpace() always report disk space available to root even when running as non-root.  Linux defaults often have disk mounts with 5 to 10 percent of total space reserved only for root.  Out of space could result for non-root users.
* Subcompactions are now disabled when user-defined timestamps are used, since the subcompaction boundary picking logic is currently not timestamp-aware, which could lead to incorrect results when different subcompactions process keys that only differ by timestamp.
* Fix an issue that `DeleteFilesInRange()` may cause ongoing compaction reports corruption exception, or ASSERT for debug build. There's no actual data loss or corruption that we find.
* Fixed confusingly duplicated output in LOG for periodic stats ("DUMPING STATS"), including "Compaction Stats" and "File Read Latency Histogram By Level".
* Fixed performance bugs in background gathering of block cache entry statistics, that could consume a lot of CPU when there are many column families with a shared block cache.

### New Features
* Marked the Ribbon filter and optimize_filters_for_memory features as production-ready, each enabling memory savings for Bloom-like filters. Use `NewRibbonFilterPolicy` in place of `NewBloomFilterPolicy` to use Ribbon filters instead of Bloom, or `ribbonfilter` in place of `bloomfilter` in configuration string.
* Allow `DBWithTTL` to use `DeleteRange` api just like other DBs. `DeleteRangeCF()` which executes `WriteBatchInternal::DeleteRange()` has been added to the handler in `DBWithTTLImpl::Write()` to implement it.
* Add BlockBasedTableOptions.prepopulate_block_cache.  If enabled, it prepopulate warm/hot data blocks which are already in memory into block cache at the time of flush. On a flush, the data block that is in memory (in memtables) get flushed to the device. If using Direct IO, additional IO is incurred to read this data back into memory again, which is avoided by enabling this option and it also helps with Distributed FileSystem. More details in include/rocksdb/table.h.
* Added a `cancel` field to `CompactRangeOptions`, allowing individual in-process manual range compactions to be cancelled.

### New Features
* Added BlobMetaData to the ColumnFamilyMetaData to return information about blob files

### Public API change
* Added GetAllColumnFamilyMetaData API to retrieve the ColumnFamilyMetaData about all column families.

## 6.21.0 (2021-05-21)
### Bug Fixes
* Fixed a bug in handling file rename error in distributed/network file systems when the server succeeds but client returns error. The bug can cause CURRENT file to point to non-existing MANIFEST file, thus DB cannot be opened.
* Fixed a bug where ingested files were written with incorrect boundary key metadata. In rare cases this could have led to a level's files being wrongly ordered and queries for the boundary keys returning wrong results.
* Fixed a data race between insertion into memtables and the retrieval of the DB properties `rocksdb.cur-size-active-mem-table`, `rocksdb.cur-size-all-mem-tables`, and `rocksdb.size-all-mem-tables`.
* Fixed the false-positive alert when recovering from the WAL file. Avoid reporting "SST file is ahead of WAL" on a newly created empty column family, if the previous WAL file is corrupted.
* Fixed a bug where `GetLiveFiles()` output included a non-existent file called "OPTIONS-000000". Backups and checkpoints, which use `GetLiveFiles()`, failed on DBs impacted by this bug. Read-write DBs were impacted when the latest OPTIONS file failed to write and `fail_if_options_file_error == false`. Read-only DBs were impacted when no OPTIONS files existed.
* Handle return code by io_uring_submit_and_wait() and io_uring_wait_cqe().
* In the IngestExternalFile() API, only try to sync the ingested file if the file is linked and the FileSystem/Env supports reopening a writable file.
* Fixed a bug that `AdvancedColumnFamilyOptions.max_compaction_bytes` is under-calculated for manual compaction (`CompactRange()`). Manual compaction is split to multiple compactions if the compaction size exceed the `max_compaction_bytes`. The bug creates much larger compaction which size exceed the user setting. On the other hand, larger manual compaction size can increase the subcompaction parallelism, you can tune that by setting `max_compaction_bytes`.

### Behavior Changes
* Due to the fix of false-postive alert of "SST file is ahead of WAL", all the CFs with no SST file (CF empty) will bypass the consistency check. We fixed a false-positive, but introduced a very rare true-negative which will be triggered in the following conditions: A CF with some delete operations in the last a few queries which will result in an empty CF (those are flushed to SST file and a compaction triggered which combines this file and all other SST files and generates an empty CF, or there is another reason to write a manifest entry for this CF after a flush that generates no SST file from an empty CF). The deletion entries are logged in a WAL and this WAL was corrupted, while the CF's log number points to the next WAL (due to the flush). Therefore, the DB can only recover to the point without these trailing deletions and cause the inconsistent DB status.

### New Features
* Add new option allow_stall passed during instance creation of WriteBufferManager. When allow_stall is set, WriteBufferManager will stall all writers shared across multiple DBs and columns if memory usage goes beyond specified WriteBufferManager::buffer_size (soft limit). Stall will be cleared when memory is freed after flush and memory usage goes down below buffer_size.
* Allow `CompactionFilter`s to apply in more table file creation scenarios such as flush and recovery. For compatibility, `CompactionFilter`s by default apply during compaction. Users can customize this behavior by overriding `CompactionFilterFactory::ShouldFilterTableFileCreation()`.
* Added more fields to FilterBuildingContext with LSM details, for custom filter policies that vary behavior based on where they are in the LSM-tree.
* Added DB::Properties::kBlockCacheEntryStats for querying statistics on what percentage of block cache is used by various kinds of blocks, etc. using DB::GetProperty and DB::GetMapProperty. The same information is now dumped to info LOG periodically according to `stats_dump_period_sec`.
* Add an experimental Remote Compaction feature, which allows the user to run Compaction on a different host or process. The feature is still under development, currently only works on some basic use cases. The interface will be changed without backward/forward compatibility support.
* RocksDB would validate total entries read in flush, and compare with counter inserted into it. If flush_verify_memtable_count = true (default), flush will fail. Otherwise, only log to info logs.
* Add `TableProperties::num_filter_entries`, which can be used with `TableProperties::filter_size` to calculate the effective bits per filter entry (unique user key or prefix) for a table file.

### Performance Improvements
* BlockPrefetcher is used by iterators to prefetch data if they anticipate more data to be used in future. It is enabled implicitly by rocksdb. Added change to take in account read pattern if reads are sequential. This would disable prefetching for random reads in MultiGet and iterators as readahead_size is increased exponential doing large prefetches.

### Public API change
* Removed a parameter from TableFactory::NewTableBuilder, which should not be called by user code because TableBuilder is not a public API.
* Removed unused structure `CompactionFilterContext`.
* The `skip_filters` parameter to SstFileWriter is now considered deprecated. Use `BlockBasedTableOptions::filter_policy` to control generation of filters.
* ClockCache is known to have bugs that could lead to crash or corruption, so should not be used until fixed. Use NewLRUCache instead.
* Added a new pure virtual function `ApplyToAllEntries` to `Cache`, to replace `ApplyToAllCacheEntries`. Custom `Cache` implementations must add an implementation. Because this function is for gathering statistics, an empty implementation could be acceptable for some applications.
* Added the ObjectRegistry to the ConfigOptions class.  This registry instance will be used to find any customizable loadable objects during initialization.
* Expanded the ObjectRegistry functionality to allow nested ObjectRegistry instances.  Added methods to register a set of functions with the registry/library as a group.
* Deprecated backupable_db.h and BackupableDBOptions in favor of new versions with appropriate names: backup_engine.h and BackupEngineOptions. Old API compatibility is preserved.

### Default Option Change
* When options.arena_block_size <= 0 (default value 0), still use writer_buffer_size / 8 but cap to 1MB. Too large alloation size might not be friendly to allocator and might cause performance issues in extreme cases.

### Build
* By default, try to build with liburing. For make, if ROCKSDB_USE_IO_URING is not set, treat as enable, which means RocksDB will try to build with liburing. Users can disable it with ROCKSDB_USE_IO_URING=0. For cmake, add WITH_LIBURING to control it, with default on.

## 6.20.0 (2021-04-16)
### Behavior Changes
* `ColumnFamilyOptions::sample_for_compression` now takes effect for creation of all block-based tables. Previously it only took effect for block-based tables created by flush.
* `CompactFiles()` can no longer compact files from lower level to up level, which has the risk to corrupt DB (details: #8063). The validation is also added to all compactions.
* Fixed some cases in which DB::OpenForReadOnly() could write to the filesystem. If you want a Logger with a read-only DB, you must now set DBOptions::info_log yourself, such as using CreateLoggerFromOptions().
* get_iostats_context() will never return nullptr. If thread-local support is not available, and user does not opt-out iostats context, then compilation will fail. The same applies to perf context as well.
* Added support for WriteBatchWithIndex::NewIteratorWithBase when overwrite_key=false.  Previously, this combination was not supported and would assert or return nullptr.
* Improve the behavior of WriteBatchWithIndex for Merge operations.  Now more operations may be stored in order to return the correct merged result.

### Bug Fixes
* Use thread-safe `strerror_r()` to get error messages.
* Fixed a potential hang in shutdown for a DB whose `Env` has high-pri thread pool disabled (`Env::GetBackgroundThreads(Env::Priority::HIGH) == 0`)
* Made BackupEngine thread-safe and added documentation comments to clarify what is safe for multiple BackupEngine objects accessing the same backup directory.
* Fixed crash (divide by zero) when compression dictionary is applied to a file containing only range tombstones.
* Fixed a backward iteration bug with partitioned filter enabled: not including the prefix of the last key of the previous filter partition in current filter partition can cause wrong iteration result.
* Fixed a bug that allowed `DBOptions::max_open_files` to be set with a non-negative integer with `ColumnFamilyOptions::compaction_style = kCompactionStyleFIFO`.

### Performance Improvements
* On ARM platform, use `yield` instead of `wfe` to relax cpu to gain better performance.

### Public API change
* Added `TableProperties::slow_compression_estimated_data_size` and `TableProperties::fast_compression_estimated_data_size`. When `ColumnFamilyOptions::sample_for_compression > 0`, they estimate what `TableProperties::data_size` would have been if the "fast" or "slow" (see `ColumnFamilyOptions::sample_for_compression` API doc for definitions) compression had been used instead.
* Update DB::StartIOTrace and remove Env object from the arguments as its redundant and DB already has Env object that is passed down to IOTracer::StartIOTrace
* Added `FlushReason::kWalFull`, which is reported when a memtable is flushed due to the WAL reaching its size limit; those flushes were previously reported as `FlushReason::kWriteBufferManager`. Also, changed the reason for flushes triggered by the write buffer manager to `FlushReason::kWriteBufferManager`; they were previously reported as `FlushReason::kWriteBufferFull`.
* Extend file_checksum_dump ldb command and DB::GetLiveFilesChecksumInfo API for IntegratedBlobDB and get checksum of blob files along with SST files.

### New Features
* Added the ability to open BackupEngine backups as read-only DBs, using BackupInfo::name_for_open and env_for_open provided by BackupEngine::GetBackupInfo() with include_file_details=true.
* Added BackupEngine support for integrated BlobDB, with blob files shared between backups when table files are shared. Because of current limitations, blob files always use the kLegacyCrc32cAndFileSize naming scheme, and incremental backups must read and checksum all blob files in a DB, even for files that are already backed up.
* Added an optional output parameter to BackupEngine::CreateNewBackup(WithMetadata) to return the BackupID of the new backup.
* Added BackupEngine::GetBackupInfo / GetLatestBackupInfo for querying individual backups.
* Made the Ribbon filter a long-term supported feature in terms of the SST schema(compatible with version >= 6.15.0) though the API for enabling it is expected to change.

## 6.19.0 (2021-03-21)
### Bug Fixes
* Fixed the truncation error found in APIs/tools when dumping block-based SST files in a human-readable format. After fix, the block-based table can be fully dumped as a readable file.
* When hitting a write slowdown condition, no write delay (previously 1 millisecond) is imposed until `delayed_write_rate` is actually exceeded, with an initial burst allowance of 1 millisecond worth of bytes. Also, beyond the initial burst allowance, `delayed_write_rate` is now more strictly enforced, especially with multiple column families.

### Public API change
* Changed default `BackupableDBOptions::share_files_with_checksum` to `true` and deprecated `false` because of potential for data loss. Note that accepting this change in behavior can temporarily increase backup data usage because files are not shared between backups using the two different settings. Also removed obsolete option kFlagMatchInterimNaming.
* Add a new option BlockBasedTableOptions::max_auto_readahead_size. RocksDB does auto-readahead for iterators on noticing more than two reads for a table file if user doesn't provide readahead_size. The readahead starts at 8KB and doubles on every additional read upto max_auto_readahead_size and now max_auto_readahead_size can be configured dynamically as well. Found that 256 KB readahead size provides the best performance, based on experiments, for auto readahead. Experiment data is in PR #3282. If value is set 0 then no automatic prefetching will be done by rocksdb. Also changing the value will only affect files opened after the change.
* Add suppport to extend DB::VerifyFileChecksums API to also verify blob files checksum.
* When using the new BlobDB, the amount of data written by flushes/compactions is now broken down into table files and blob files in the compaction statistics; namely, Write(GB) denotes the amount of data written to table files, while Wblob(GB) means the amount of data written to blob files.
* New default BlockBasedTableOptions::format_version=5 to enable new Bloom filter implementation by default, compatible with RocksDB versions >= 6.6.0.
* Add new SetBufferSize API to WriteBufferManager to allow dynamic management of memory allotted to all write buffers.  This allows user code to adjust memory monitoring provided by WriteBufferManager as process memory needs change datasets grow and shrink.
* Clarified the required semantics of Read() functions in FileSystem and Env APIs. Please ensure any custom implementations are compliant.
* For the new integrated BlobDB implementation, compaction statistics now include the amount of data read from blob files during compaction (due to garbage collection or compaction filters). Write amplification metrics have also been extended to account for data read from blob files.
* Add EqualWithoutTimestamp() to Comparator.
* Extend support to track blob files in SSTFileManager whenever a blob file is created/deleted. Blob files will be scheduled to delete via SSTFileManager and SStFileManager will now take blob files in account while calculating size and space limits along with SST files.
* Add new Append and PositionedAppend API with checksum handoff to legacy Env.

### New Features
* Support compaction filters for the new implementation of BlobDB. Add `FilterBlobByKey()` to `CompactionFilter`. Subclasses can override this method so that compaction filters can determine whether the actual blob value has to be read during compaction. Use a new `kUndetermined` in `CompactionFilter::Decision` to indicated that further action is necessary for compaction filter to make a decision.
* Add support to extend retrieval of checksums for blob files from the MANIFEST when checkpointing. During backup, rocksdb can detect corruption in blob files  during file copies.
* Add new options for db_bench --benchmarks: flush, waitforcompaction, compact0, compact1.
* Add an option to BackupEngine::GetBackupInfo to include the name and size of each backed-up file. Especially in the presence of file sharing among backups, this offers detailed insight into backup space usage.
* Enable backward iteration on keys with user-defined timestamps.
* Add statistics and info log for error handler: counters for bg error, bg io error, bg retryable io error, auto resume count, auto resume total retry number, and auto resume sucess; Histogram for auto resume retry count in each recovery call. Note that, each auto resume attempt will have one or multiple retries.

### Behavior Changes
* During flush, only WAL sync retryable IO error is mapped to hard error, which will stall the writes. When WAL is used but only SST file write has retryable IO error, it will be mapped to soft error and write will not be affected.

## 6.18.0 (2021-02-19)
### Behavior Changes
* When retryable IO error occurs during compaction, it is mapped to soft error and set the BG error. However, auto resume is not called to clean the soft error since compaction will reschedule by itself. In this change, When retryable IO error occurs during compaction, BG error is not set. User will be informed the error via EventHelper.
* Introduce a new trace file format for query tracing and replay and trace file version is bump up to 0.2. A payload map is added as the first portion of the payload. We will not have backward compatible issues when adding new entries to trace records. Added the iterator_upper_bound and iterator_lower_bound in Seek and SeekForPrev tracing function. Added them as the new payload member for iterator tracing.

### New Features
* Add support for key-value integrity protection in live updates from the user buffers provided to `WriteBatch` through the write to RocksDB's in-memory update buffer (memtable). This is intended to detect some cases of in-memory data corruption, due to either software or hardware errors. Users can enable protection by constructing their `WriteBatch` with `protection_bytes_per_key == 8`.
* Add support for updating `full_history_ts_low` option in manual compaction, which is for old timestamp data GC.
* Add a mechanism for using Makefile to build external plugin code into the RocksDB libraries/binaries. This intends to simplify compatibility and distribution for plugins (e.g., special-purpose `FileSystem`s) whose source code resides outside the RocksDB repo. See "plugin/README.md" for developer details, and "PLUGINS.md" for a listing of available plugins.
* Added memory pre-fetching for experimental Ribbon filter, which especially optimizes performance with batched MultiGet.
* A new, experimental version of BlobDB (key-value separation) is now available. The new implementation is integrated into the RocksDB core, i.e. it is accessible via the usual `rocksdb::DB` API, as opposed to the separate `rocksdb::blob_db::BlobDB` interface used by the earlier version, and can be configured on a per-column family basis using the configuration options `enable_blob_files`, `min_blob_size`, `blob_file_size`, `blob_compression_type`, `enable_blob_garbage_collection`, and `blob_garbage_collection_age_cutoff`. It extends RocksDB's consistency guarantees to blobs, and offers more features and better performance. Note that some features, most notably `Merge`, compaction filters, and backup/restore are not yet supported, and there is no support for migrating a database created by the old implementation.

### Bug Fixes
* Since 6.15.0, `TransactionDB` returns error `Status`es from calls to `DeleteRange()` and calls to `Write()` where the `WriteBatch` contains a range deletion. Previously such operations may have succeeded while not providing the expected transactional guarantees. There are certain cases where range deletion can still be used on such DBs; see the API doc on `TransactionDB::DeleteRange()` for details.
* `OptimisticTransactionDB` now returns error `Status`es from calls to `DeleteRange()` and calls to `Write()` where the `WriteBatch` contains a range deletion. Previously such operations may have succeeded while not providing the expected transactional guarantees.
* Fix `WRITE_PREPARED`, `WRITE_UNPREPARED` TransactionDB `MultiGet()` may return uncommitted data with snapshot.
* In DB::OpenForReadOnly, if any error happens while checking Manifest file path, it was overridden by Status::NotFound. It has been fixed and now actual error is returned.

### Public API Change
* Added a "only_mutable_options" flag to the ConfigOptions.  When this flag is "true", the Configurable functions and convenience methods (such as GetDBOptionsFromString) will only deal with options that are marked as mutable.  When this flag is true, only options marked as mutable can be configured (a Status::InvalidArgument will be returned) and options not marked as mutable will not be returned or compared.  The default is "false", meaning to compare all options.
* Add new Append and PositionedAppend APIs to FileSystem to bring the data verification information (data checksum information) from upper layer (e.g., WritableFileWriter) to the storage layer. In this way, the customized FileSystem is able to verify the correctness of data being written to the storage on time. Add checksum_handoff_file_types to DBOptions. User can use this option to control which file types (Currently supported file tyes: kWALFile, kTableFile, kDescriptorFile.) should use the new Append and PositionedAppend APIs to handoff the verification information. Currently, RocksDB only use crc32c to calculate the checksum for write handoff.
* Add an option, `CompressionOptions::max_dict_buffer_bytes`, to limit the in-memory buffering for selecting samples for generating/training a dictionary. The limit is currently loosely adhered to.


## 6.17.0 (2021-01-15)
### Behavior Changes
* When verifying full file checksum with `DB::VerifyFileChecksums()`, we now fail with `Status::InvalidArgument` if the name of the checksum generator used for verification does not match the name of the checksum generator used for protecting the file when it was created.
* Since RocksDB does not continue write the same file if a file write fails for any reason, the file scope write IO error is treated the same as retryable IO error. More information about error handling of file scope IO error is included in `ErrorHandler::SetBGError`.

### Bug Fixes
* Version older than 6.15 cannot decode VersionEdits `WalAddition` and `WalDeletion`, fixed this by changing the encoded format of them to be ignorable by older versions.
* Fix a race condition between DB startups and shutdowns in managing the periodic background worker threads. One effect of this race condition could be the process being terminated.

### Public API Change
* Add a public API WriteBufferManager::dummy_entries_in_cache_usage() which reports the size of dummy entries stored in cache (passed to WriteBufferManager). Dummy entries are used to account for DataBlocks.
* Add a SystemClock class that contains the time-related methods from Env.  The original methods in Env may be deprecated in a future release.  This class will allow easier testing, development, and expansion of time-related features.
* Add a public API GetRocksBuildProperties and GetRocksBuildInfoAsString to get properties about the current build.  These properties may include settings related to the GIT settings (branch, timestamp).  This change also sets the "build date" based on the GIT properties, rather than the actual build time, thereby enabling more reproducible builds.

## 6.16.0 (2020-12-18)
### Behavior Changes
* Attempting to write a merge operand without explicitly configuring `merge_operator` now fails immediately, causing the DB to enter read-only mode. Previously, failure was deferred until the `merge_operator` was needed by a user read or a background operation.

### Bug Fixes
* Truncated WALs ending in incomplete records can no longer produce gaps in the recovered data when `WALRecoveryMode::kPointInTimeRecovery` is used. Gaps are still possible when WALs are truncated exactly on record boundaries; for complete protection, users should enable `track_and_verify_wals_in_manifest`.
* Fix a bug where compressed blocks read by MultiGet are not inserted into the compressed block cache when use_direct_reads = true.
* Fixed the issue of full scanning on obsolete files when there are too many outstanding compactions with ConcurrentTaskLimiter enabled.
* Fixed the logic of populating native data structure for `read_amp_bytes_per_bit` during OPTIONS file parsing on big-endian architecture. Without this fix, original code introduced in PR7659, when running on big-endian machine, can mistakenly store read_amp_bytes_per_bit (an uint32) in little endian format. Future access to `read_amp_bytes_per_bit` will give wrong values. Little endian architecture is not affected.
* Fixed prefix extractor with timestamp issues.
* Fixed a bug in atomic flush: in two-phase commit mode, the minimum WAL log number to keep is incorrect.
* Fixed a bug related to checkpoint in PR7789: if there are multiple column families, and the checkpoint is not opened as read only, then in rare cases, data loss may happen in the checkpoint. Since backup engine relies on checkpoint, it may also be affected.
* When ldb --try_load_options is used with the --column_family option, the ColumnFamilyOptions for the specified column family was not loaded from the OPTIONS file. Fix it so its loaded from OPTIONS and then overridden with command line overrides.

### New Features
* User defined timestamp feature supports `CompactRange` and `GetApproximateSizes`.
* Support getting aggregated table properties (kAggregatedTableProperties and kAggregatedTablePropertiesAtLevel) with DB::GetMapProperty, for easier access to the data in a structured format.
* Experimental option BlockBasedTableOptions::optimize_filters_for_memory now works with experimental Ribbon filter (as well as Bloom filter).

### Public API Change
* Deprecated public but rarely-used FilterBitsBuilder::CalculateNumEntry, which is replaced with ApproximateNumEntries taking a size_t parameter and returning size_t.
* To improve portability the functions `Env::GetChildren` and `Env::GetChildrenFileAttributes` will no longer return entries for the special directories `.` or `..`.
* Added a new option `track_and_verify_wals_in_manifest`. If `true`, the log numbers and sizes of the synced WALs are tracked in MANIFEST, then during DB recovery, if a synced WAL is missing from disk, or the WAL's size does not match the recorded size in MANIFEST, an error will be reported and the recovery will be aborted. Note that this option does not work with secondary instance.
* `rocksdb_approximate_sizes` and `rocksdb_approximate_sizes_cf` in the C API now requires an error pointer (`char** errptr`) for receiving any error.
* All overloads of DB::GetApproximateSizes now return Status, so that any failure to obtain the sizes is indicated to the caller.

## 6.15.0 (2020-11-13)
### Bug Fixes
* Fixed a bug in the following combination of features: indexes with user keys (`format_version >= 3`), indexes are partitioned (`index_type == kTwoLevelIndexSearch`), and some index partitions are pinned in memory (`BlockBasedTableOptions::pin_l0_filter_and_index_blocks_in_cache`). The bug could cause keys to be truncated when read from the index leading to wrong read results or other unexpected behavior.
* Fixed a bug when indexes are partitioned (`index_type == kTwoLevelIndexSearch`), some index partitions are pinned in memory (`BlockBasedTableOptions::pin_l0_filter_and_index_blocks_in_cache`), and partitions reads could be mixed between block cache and directly from the file (e.g., with `enable_index_compression == 1` and `mmap_read == 1`, partitions that were stored uncompressed due to poor compression ratio would be read directly from the file via mmap, while partitions that were stored compressed would be read from block cache). The bug could cause index partitions to be mistakenly considered empty during reads leading to wrong read results.
* Since 6.12, memtable lookup should report unrecognized value_type as corruption (#7121).
* Since 6.14, fix false positive flush/compaction `Status::Corruption` failure when `paranoid_file_checks == true` and range tombstones were written to the compaction output files.
* Since 6.14, fix a bug that could cause a stalled write to crash with mixed of slowdown and no_slowdown writes (`WriteOptions.no_slowdown=true`).
* Fixed a bug which causes hang in closing DB when refit level is set in opt build. It was because ContinueBackgroundWork() was called in assert statement which is a no op. It was introduced in 6.14.
* Fixed a bug which causes Get() to return incorrect result when a key's merge operand is applied twice. This can occur if the thread performing Get() runs concurrently with a background flush thread and another thread writing to the MANIFEST file (PR6069).
* Reverted a behavior change silently introduced in 6.14.2, in which the effects of the `ignore_unknown_options` flag (used in option parsing/loading functions) changed.
* Reverted a behavior change silently introduced in 6.14, in which options parsing/loading functions began returning `NotFound` instead of `InvalidArgument` for option names not available in the present version.
* Fixed MultiGet bugs it doesn't return valid data with user defined timestamp.
* Fixed a potential bug caused by evaluating `TableBuilder::NeedCompact()` before `TableBuilder::Finish()` in compaction job. For example, the `NeedCompact()` method of `CompactOnDeletionCollector` returned by built-in `CompactOnDeletionCollectorFactory` requires `BlockBasedTable::Finish()` to return the correct result. The bug can cause a compaction-generated file not to be marked for future compaction based on deletion ratio.
* Fixed a seek issue with prefix extractor and timestamp.
* Fixed a bug of encoding and parsing BlockBasedTableOptions::read_amp_bytes_per_bit as a 64-bit integer.
* Fixed a bug of a recovery corner case, details in PR7621.

### Public API Change
* Deprecate `BlockBasedTableOptions::pin_l0_filter_and_index_blocks_in_cache` and `BlockBasedTableOptions::pin_top_level_index_and_filter`. These options still take effect until users migrate to the replacement APIs in `BlockBasedTableOptions::metadata_cache_options`. Migration guidance can be found in the API comments on the deprecated options.
* Add new API `DB::VerifyFileChecksums` to verify SST file checksum with corresponding entries in the MANIFEST if present. Current implementation requires scanning and recomputing file checksums.

### Behavior Changes
* The dictionary compression settings specified in `ColumnFamilyOptions::compression_opts` now additionally affect files generated by flush and compaction to non-bottommost level. Previously those settings at most affected files generated by compaction to bottommost level, depending on whether `ColumnFamilyOptions::bottommost_compression_opts` overrode them. Users who relied on dictionary compression settings in `ColumnFamilyOptions::compression_opts` affecting only the bottommost level can keep the behavior by moving their dictionary settings to `ColumnFamilyOptions::bottommost_compression_opts` and setting its `enabled` flag.
* When the `enabled` flag is set in `ColumnFamilyOptions::bottommost_compression_opts`, those compression options now take effect regardless of the value in `ColumnFamilyOptions::bottommost_compression`. Previously, those compression options only took effect when `ColumnFamilyOptions::bottommost_compression != kDisableCompressionOption`. Now, they additionally take effect when `ColumnFamilyOptions::bottommost_compression == kDisableCompressionOption` (such a setting causes bottommost compression type to fall back to `ColumnFamilyOptions::compression_per_level` if configured, and otherwise fall back to `ColumnFamilyOptions::compression`).

### New Features
* An EXPERIMENTAL new Bloom alternative that saves about 30% space compared to Bloom filters, with about 3-4x construction time and similar query times is available using NewExperimentalRibbonFilterPolicy.

## 6.14 (2020-10-09)
### Bug fixes
* Fixed a bug after a `CompactRange()` with `CompactRangeOptions::change_level` set fails due to a conflict in the level change step, which caused all subsequent calls to `CompactRange()` with `CompactRangeOptions::change_level` set to incorrectly fail with a `Status::NotSupported("another thread is refitting")` error.
* Fixed a bug that the bottom most level compaction could still be a trivial move even if `BottommostLevelCompaction.kForce` or `kForceOptimized` is set.

### Public API Change
* The methods to create and manage EncrypedEnv have been changed.  The EncryptionProvider is now passed to NewEncryptedEnv as a shared pointer, rather than a raw pointer.  Comparably, the CTREncryptedProvider now takes a shared pointer, rather than a reference, to a BlockCipher.  CreateFromString methods have been added to BlockCipher and EncryptionProvider to provide a single API by which different ciphers and providers can be created, respectively.
* The internal classes (CTREncryptionProvider, ROT13BlockCipher, CTRCipherStream) associated with the EncryptedEnv have been moved out of the public API.  To create a CTREncryptionProvider, one can either use EncryptionProvider::NewCTRProvider, or EncryptionProvider::CreateFromString("CTR").  To create a new ROT13BlockCipher, one can either use BlockCipher::NewROT13Cipher or BlockCipher::CreateFromString("ROT13").
* The EncryptionProvider::AddCipher method has been added to allow keys to be added to an EncryptionProvider.  This API will allow future providers to support multiple cipher keys.
* Add a new option "allow_data_in_errors". When this new option is set by users, it allows users to opt-in to get error messages containing corrupted keys/values. Corrupt keys, values will be logged in the messages, logs, status etc. that will help users with the useful information regarding affected data. By default value of this option is set false to prevent users data to be exposed in the messages so currently, data will be redacted from logs, messages, status by default.
* AdvancedColumnFamilyOptions::force_consistency_checks is now true by default, for more proactive DB corruption detection at virtually no cost (estimated two extra CPU cycles per million on a major production workload). Corruptions reported by these checks now mention "force_consistency_checks" in case a false positive corruption report is suspected and the option needs to be disabled (unlikely). Since existing column families have a saved setting for force_consistency_checks, only new column families will pick up the new default.

### General Improvements
* The settings of the DBOptions and ColumnFamilyOptions are now managed by Configurable objects (see New Features).  The same convenience methods to configure these options still exist but the backend implementation has been unified under a common implementation.

### New Features

* Methods to configure serialize, and compare -- such as TableFactory -- are exposed directly through the Configurable base class (from which these objects inherit).  This change will allow for better and more thorough configuration management and retrieval in the future.  The options for a Configurable object can be set via the ConfigureFromMap, ConfigureFromString, or ConfigureOption method.  The serialized version of the options of an object can be retrieved via the GetOptionString, ToString, or GetOption methods.  The list of options supported by an object can be obtained via the GetOptionNames method.  The "raw" object (such as the BlockBasedTableOption) for an option may be retrieved via the GetOptions method.  Configurable options can be compared via the AreEquivalent method.  The settings within a Configurable object may be validated via the ValidateOptions method.  The object may be intialized (at which point only mutable options may be updated) via the PrepareOptions method.
* Introduce options.check_flush_compaction_key_order with default value to be true. With this option, during flush and compaction, key order will be checked when writing to each SST file. If the order is violated, the flush or compaction will fail.
* Added is_full_compaction to CompactionJobStats, so that the information is available through the EventListener interface.
* Add more stats for MultiGet in Histogram to get number of data blocks, index blocks, filter blocks and sst files read from file system per level.
* SST files have a new table property called db_host_id, which is set to the hostname by default. A new option in DBOptions, db_host_id, allows the property value to be overridden with a user specified string, or disable it completely by making the option string empty.
* Methods to create customizable extensions -- such as TableFactory -- are exposed directly through the Customizable base class (from which these objects inherit).  This change will allow these Customizable classes to be loaded and configured in a standard way (via CreateFromString).  More information on how to write and use Customizable classes is in the customizable.h header file.

## 6.13 (2020-09-12)
### Bug fixes
* Fix a performance regression introduced in 6.4 that makes a upper bound check for every Next() even if keys are within a data block that is within the upper bound.
* Fix a possible corruption to the LSM state (overlapping files within a level) when a `CompactRange()` for refitting levels (`CompactRangeOptions::change_level == true`) and another manual compaction are executed in parallel.
* Sanitize `recycle_log_file_num` to zero when the user attempts to enable it in combination with `WALRecoveryMode::kTolerateCorruptedTailRecords`. Previously the two features were allowed together, which compromised the user's configured crash-recovery guarantees.
* Fix a bug where a level refitting in CompactRange() might race with an automatic compaction that puts the data to the target level of the refitting. The bug has been there for years.
* Fixed a bug in version 6.12 in which BackupEngine::CreateNewBackup could fail intermittently with non-OK status when backing up a read-write DB configured with a DBOptions::file_checksum_gen_factory.
* Fix useless no-op compactions scheduled upon snapshot release when options.disable-auto-compactions = true.
* Fix a bug when max_write_buffer_size_to_maintain is set, immutable flushed memtable destruction is delayed until the next super version is installed. A memtable is not added to delete list because of its reference hold by super version and super version doesn't switch because of empt delete list. So memory usage keeps on increasing beyond write_buffer_size + max_write_buffer_size_to_maintain.
* Avoid converting MERGES to PUTS when allow_ingest_behind is true.
* Fix compression dictionary sampling together with `SstFileWriter`. Previously, the dictionary would be trained/finalized immediately with zero samples. Now, the whole `SstFileWriter` file is buffered in memory and then sampled.
* Fix a bug with `avoid_unnecessary_blocking_io=1` and creating backups (BackupEngine::CreateNewBackup) or checkpoints (Checkpoint::Create). With this setting and WAL enabled, these operations could randomly fail with non-OK status.
* Fix a bug in which bottommost compaction continues to advance the underlying InternalIterator to skip tombstones even after shutdown.

### New Features
* A new field `std::string requested_checksum_func_name` is added to `FileChecksumGenContext`, which enables the checksum factory to create generators for a suite of different functions.
* Added a new subcommand, `ldb unsafe_remove_sst_file`, which removes a lost or corrupt SST file from a DB's metadata. This command involves data loss and must not be used on a live DB.

### Performance Improvements
* Reduce thread number for multiple DB instances by re-using one global thread for statistics dumping and persisting.
* Reduce write-amp in heavy write bursts in `kCompactionStyleLevel` compaction style with `level_compaction_dynamic_level_bytes` set.
* BackupEngine incremental backups no longer read DB table files that are already saved to a shared part of the backup directory, unless `share_files_with_checksum` is used with `kLegacyCrc32cAndFileSize` naming (discouraged).
  * For `share_files_with_checksum`, we are confident there is no regression (vs. pre-6.12) in detecting DB or backup corruption at backup creation time, mostly because the old design did not leverage this extra checksum computation for detecting inconsistencies at backup creation time.
  * For `share_table_files` without "checksum" (not recommended), there is a regression in detecting fundamentally unsafe use of the option, greatly mitigated by file size checking (under "Behavior Changes"). Almost no reason to use `share_files_with_checksum=false` should remain.
  * `DB::VerifyChecksum` and `BackupEngine::VerifyBackup` with checksum checking are still able to catch corruptions that `CreateNewBackup` does not.

### Public API Change
* Expose kTypeDeleteWithTimestamp in EntryType and update GetEntryType() accordingly.
* Added file_checksum and file_checksum_func_name to TableFileCreationInfo, which can pass the table file checksum information through the OnTableFileCreated callback during flush and compaction.
* A warning is added to `DB::DeleteFile()` API describing its known problems and deprecation plan.
* Add a new stats level, i.e. StatsLevel::kExceptTickers (PR7329) to exclude tickers even if application passes a non-null Statistics object.
* Added a new status code IOStatus::IOFenced() for the Env/FileSystem to indicate that writes from this instance are fenced off. Like any other background error, this error is returned to the user in Put/Merge/Delete/Flush calls and can be checked using Status::IsIOFenced().

### Behavior Changes
* File abstraction `FSRandomAccessFile.Prefetch()` default return status is changed from `OK` to `NotSupported`. If the user inherited file doesn't implement prefetch, RocksDB will create internal prefetch buffer to improve read performance.
* When retryabel IO error happens during Flush (manifest write error is excluded) and WAL is disabled, originally it is mapped to kHardError. Now,it is mapped to soft error. So DB will not stall the writes unless the memtable is full. At the same time, when auto resume is triggered to recover the retryable IO error during Flush, SwitchMemtable is not called to avoid generating to many small immutable memtables. If WAL is enabled, no behavior changes.
* When considering whether a table file is already backed up in a shared part of backup directory, BackupEngine would already query the sizes of source (DB) and pre-existing destination (backup) files. BackupEngine now uses these file sizes to detect corruption, as at least one of (a) old backup, (b) backup in progress, or (c) current DB is corrupt if there's a size mismatch.

### Others
* Error in prefetching partitioned index blocks will not be swallowed. It will fail the query and return the IOError users.

## 6.12 (2020-07-28)
### Public API Change
* Encryption file classes now exposed for inheritance in env_encryption.h
* File I/O listener is extended to cover more I/O operations. Now class `EventListener` in listener.h contains new callback functions: `OnFileFlushFinish()`, `OnFileSyncFinish()`, `OnFileRangeSyncFinish()`, `OnFileTruncateFinish()`, and ``OnFileCloseFinish()``.
* `FileOperationInfo` now reports `duration` measured by `std::chrono::steady_clock` and `start_ts` measured by `std::chrono::system_clock` instead of start and finish timestamps measured by `system_clock`. Note that `system_clock` is called before `steady_clock` in program order at operation starts.
* `DB::GetDbSessionId(std::string& session_id)` is added. `session_id` stores a unique identifier that gets reset every time the DB is opened. This DB session ID should be unique among all open DB instances on all hosts, and should be unique among re-openings of the same or other DBs. This identifier is recorded in the LOG file on the line starting with "DB Session ID:".
* `DB::OpenForReadOnly()` now returns `Status::NotFound` when the specified DB directory does not exist. Previously the error returned depended on the underlying `Env`. This change is available in all 6.11 releases as well.
* A parameter `verify_with_checksum` is added to `BackupEngine::VerifyBackup`, which is false by default. If it is ture, `BackupEngine::VerifyBackup` verifies checksums and file sizes of backup files. Pass `false` for `verify_with_checksum` to maintain the previous behavior and performance of `BackupEngine::VerifyBackup`, by only verifying sizes of backup files.

### Behavior Changes
* Best-efforts recovery ignores CURRENT file completely. If CURRENT file is missing during recovery, best-efforts recovery still proceeds with MANIFEST file(s).
* In best-efforts recovery, an error that is not Corruption or IOError::kNotFound or IOError::kPathNotFound will be overwritten silently. Fix this by checking all non-ok cases and return early.
* When `file_checksum_gen_factory` is set to `GetFileChecksumGenCrc32cFactory()`, BackupEngine will compare the crc32c checksums of table files computed when creating a backup to the expected checksums stored in the DB manifest, and will fail `CreateNewBackup()` on mismatch (corruption). If the `file_checksum_gen_factory` is not set or set to any other customized factory, there is no checksum verification to detect if SST files in a DB are corrupt when read, copied, and independently checksummed by BackupEngine.
* When a DB sets `stats_dump_period_sec > 0`, either as the initial value for DB open or as a dynamic option change, the first stats dump is staggered in the following X seconds, where X is an integer in `[0, stats_dump_period_sec)`. Subsequent stats dumps are still spaced `stats_dump_period_sec` seconds apart.
* When the paranoid_file_checks option is true, a hash is generated of all keys and values are generated when the SST file is written, and then the values are read back in to validate the file.  A corruption is signaled if the two hashes do not match.

### Bug fixes
* Compressed block cache was automatically disabled with read-only DBs by mistake. Now it is fixed: compressed block cache will be in effective with read-only DB too.
* Fix a bug of wrong iterator result if another thread finishes an update and a DB flush between two statement.
* Disable file deletion after MANIFEST write/sync failure until db re-open or Resume() so that subsequent re-open will not see MANIFEST referencing deleted SSTs.
* Fix a bug when index_type == kTwoLevelIndexSearch in PartitionedIndexBuilder to update FlushPolicy to point to internal key partitioner when it changes from user-key mode to internal-key mode in index partition.
* Make compaction report InternalKey corruption while iterating over the input.
* Fix a bug which may cause MultiGet to be slow because it may read more data than requested, but this won't affect correctness. The bug was introduced in 6.10 release.
* Fail recovery and report once hitting a physical log record checksum mismatch, while reading MANIFEST. RocksDB should not continue processing the MANIFEST any further.
* Fixed a bug in size-amp-triggered and periodic-triggered universal compaction, where the compression settings for the first input level were used rather than the compression settings for the output (bottom) level.

### New Features
* DB identity (`db_id`) and DB session identity (`db_session_id`) are added to table properties and stored in SST files. SST files generated from SstFileWriter and Repairer have DB identity “SST Writer” and “DB Repairer”, respectively. Their DB session IDs are generated in the same way as `DB::GetDbSessionId`. The session ID for SstFileWriter (resp., Repairer) resets every time `SstFileWriter::Open` (resp., `Repairer::Run`) is called.
* Added experimental option BlockBasedTableOptions::optimize_filters_for_memory for reducing allocated memory size of Bloom filters (~10% savings with Jemalloc) while preserving the same general accuracy. To have an effect, the option requires format_version=5 and malloc_usable_size. Enabling this option is forward and backward compatible with existing format_version=5.
* `BackupableDBOptions::share_files_with_checksum_naming` is added with new default behavior for naming backup files with `share_files_with_checksum`, to address performance and backup integrity issues. See API comments for details.
* Added auto resume function to automatically recover the DB from background Retryable IO Error. When retryable IOError happens during flush and WAL write, the error is mapped to Hard Error and DB will be in read mode. When retryable IO Error happens during compaction, the error will be mapped to Soft Error. DB is still in write/read mode. Autoresume function will create a thread for a DB to call DB->ResumeImpl() to try the recover for Retryable IO Error during flush and WAL write. Compaction will be rescheduled by itself if retryable IO Error happens. Auto resume may also cause other Retryable IO Error during the recovery, so the recovery will fail. Retry the auto resume may solve the issue, so we use max_bgerror_resume_count to decide how many resume cycles will be tried in total. If it is <=0, auto resume retryable IO Error is disabled. Default is INT_MAX, which will lead to a infinit auto resume. bgerror_resume_retry_interval decides the time interval between two auto resumes.
* Option `max_subcompactions` can be set dynamically using DB::SetDBOptions().
* Added experimental ColumnFamilyOptions::sst_partitioner_factory to define determine the partitioning of sst files. This helps compaction to split the files on interesting boundaries (key prefixes) to make propagation of sst files less write amplifying (covering the whole key space).

### Performance Improvements
* Eliminate key copies for internal comparisons while accessing ingested block-based tables.
* Reduce key comparisons during random access in all block-based tables.
* BackupEngine avoids unnecessary repeated checksum computation for backing up a table file to the `shared_checksum` directory when using `share_files_with_checksum_naming = kUseDbSessionId` (new default), except on SST files generated before this version of RocksDB, which fall back on using `kLegacyCrc32cAndFileSize`.

## 6.11 (2020-06-12)
### Bug Fixes
* Fix consistency checking error swallowing in some cases when options.force_consistency_checks = true.
* Fix possible false NotFound status from batched MultiGet using index type kHashSearch.
* Fix corruption caused by enabling delete triggered compaction (NewCompactOnDeletionCollectorFactory) in universal compaction mode, along with parallel compactions. The bug can result in two parallel compactions picking the same input files, resulting in the DB resurrecting older and deleted versions of some keys.
* Fix a use-after-free bug in best-efforts recovery. column_family_memtables_ needs to point to valid ColumnFamilySet.
* Let best-efforts recovery ignore corrupted files during table loading.
* Fix corrupt key read from ingested file when iterator direction switches from reverse to forward at a key that is a prefix of another key in the same file. It is only possible in files with a non-zero global seqno.
* Fix abnormally large estimate from GetApproximateSizes when a range starts near the end of one SST file and near the beginning of another. Now GetApproximateSizes consistently and fairly includes the size of SST metadata in addition to data blocks, attributing metadata proportionally among the data blocks based on their size.
* Fix potential file descriptor leakage in PosixEnv's IsDirectory() and NewRandomAccessFile().
* Fix false negative from the VerifyChecksum() API when there is a checksum mismatch in an index partition block in a BlockBasedTable format table file (index_type is kTwoLevelIndexSearch).
* Fix sst_dump to return non-zero exit code if the specified file is not a recognized SST file or fails requested checks.
* Fix incorrect results from batched MultiGet for duplicate keys, when the duplicate key matches the largest key of an SST file and the value type for the key in the file is a merge value.

### Public API Change
* Flush(..., column_family) may return Status::ColumnFamilyDropped() instead of Status::InvalidArgument() if column_family is dropped while processing the flush request.
* BlobDB now explicitly disallows using the default column family's storage directories as blob directory.
* DeleteRange now returns `Status::InvalidArgument` if the range's end key comes before its start key according to the user comparator. Previously the behavior was undefined.
* ldb now uses options.force_consistency_checks = true by default and "--disable_consistency_checks" is added to disable it.
* DB::OpenForReadOnly no longer creates files or directories if the named DB does not exist, unless create_if_missing is set to true.
* The consistency checks that validate LSM state changes (table file additions/deletions during flushes and compactions) are now stricter, more efficient, and no longer optional, i.e. they are performed even if `force_consistency_checks` is `false`.
* Disable delete triggered compaction (NewCompactOnDeletionCollectorFactory) in universal compaction mode and num_levels = 1 in order to avoid a corruption bug.
* `pin_l0_filter_and_index_blocks_in_cache` no longer applies to L0 files larger than `1.5 * write_buffer_size` to give more predictable memory usage. Such L0 files may exist due to intra-L0 compaction, external file ingestion, or user dynamically changing `write_buffer_size` (note, however, that files that are already pinned will continue being pinned, even after such a dynamic change).
* In point-in-time wal recovery mode, fail database recovery in case of IOError while reading the WAL to avoid data loss.
* A new method `Env::LowerThreadPoolCPUPriority(Priority, CpuPriority)` is added to `Env` to be able to lower to a specific priority such as `CpuPriority::kIdle`.

### New Features
* sst_dump to add a new --readahead_size argument. Users can specify read size when scanning the data. Sst_dump also tries to prefetch tail part of the SST files so usually some number of I/Os are saved there too.
* Generate file checksum in SstFileWriter if Options.file_checksum_gen_factory is set. The checksum and checksum function name are stored in ExternalSstFileInfo after the sst file write is finished.
* Add a value_size_soft_limit in read options which limits the cumulative value size of keys read in batches in MultiGet. Once the cumulative value size of found keys exceeds read_options.value_size_soft_limit, all the remaining keys are returned with status Abort without further finding their values. By default the value_size_soft_limit is std::numeric_limits<uint64_t>::max().
* Enable SST file ingestion with file checksum information when calling IngestExternalFiles(const std::vector<IngestExternalFileArg>& args). Added files_checksums and files_checksum_func_names to IngestExternalFileArg such that user can ingest the sst files with their file checksum information. Added verify_file_checksum to IngestExternalFileOptions (default is True). To be backward compatible, if DB does not enable file checksum or user does not provide checksum information (vectors of files_checksums and files_checksum_func_names are both empty), verification of file checksum is always sucessful. If DB enables file checksum, DB will always generate the checksum for each ingested SST file during Prepare stage of ingestion and store the checksum in Manifest, unless verify_file_checksum is False and checksum information is provided by the application. In this case, we only verify the checksum function name and directly store the ingested checksum in Manifest. If verify_file_checksum is set to True, DB will verify the ingested checksum and function name with the genrated ones. Any mismatch will fail the ingestion. Note that, if IngestExternalFileOptions::write_global_seqno is True, the seqno will be changed in the ingested file. Therefore, the checksum of the file will be changed. In this case, a new checksum will be generated after the seqno is updated and be stored in the Manifest.

### Performance Improvements
* Eliminate redundant key comparisons during random access in block-based tables.

## 6.10 (2020-05-02)
### Bug Fixes
* Fix wrong result being read from ingested file. May happen when a key in the file happen to be prefix of another key also in the file. The issue can further cause more data corruption. The issue exists with rocksdb >= 5.0.0 since DB::IngestExternalFile() was introduced.
* Finish implementation of BlockBasedTableOptions::IndexType::kBinarySearchWithFirstKey. It's now ready for use. Significantly reduces read amplification in some setups, especially for iterator seeks.
* Fix a bug by updating CURRENT file so that it points to the correct MANIFEST file after best-efforts recovery.
* Fixed a bug where ColumnFamilyHandle objects were not cleaned up in case an error happened during BlobDB's open after the base DB had been opened.
* Fix a potential undefined behavior caused by trying to dereference nullable pointer (timestamp argument) in DB::MultiGet.
* Fix a bug caused by not including user timestamp in MultiGet LookupKey construction. This can lead to wrong query result since the trailing bytes of a user key, if not shorter than timestamp, will be mistaken for user timestamp.
* Fix a bug caused by using wrong compare function when sorting the input keys of MultiGet with timestamps.
* Upgraded version of bzip library (1.0.6 -> 1.0.8) used with RocksJava to address potential vulnerabilities if an attacker can manipulate compressed data saved and loaded by RocksDB (not normal). See issue #6703.

### Public API Change
* Add a ConfigOptions argument to the APIs dealing with converting options to and from strings and files.  The ConfigOptions is meant to replace some of the options (such as input_strings_escaped and ignore_unknown_options) and allow for more parameters to be passed in the future without changing the function signature.
* Add NewFileChecksumGenCrc32cFactory to the file checksum public API, such that the builtin Crc32c based file checksum generator factory can be used by applications.
* Add IsDirectory to Env and FS to indicate if a path is a directory.

### New Features
* Added support for pipelined & parallel compression optimization for `BlockBasedTableBuilder`. This optimization makes block building, block compression and block appending a pipeline, and uses multiple threads to accelerate block compression. Users can set `CompressionOptions::parallel_threads` greater than 1 to enable compression parallelism. This feature is experimental for now.
* Provide an allocator for memkind to be used with block cache. This is to work with memory technologies (Intel DCPMM is one such technology currently available) that require different libraries for allocation and management (such as PMDK and memkind). The high capacities available make it possible to provision large caches (up to several TBs in size) beyond what is achievable with DRAM.
* Option `max_background_flushes` can be set dynamically using DB::SetDBOptions().
* Added functionality in sst_dump tool to check the compressed file size for different compression levels and print the time spent on compressing files with each compression type. Added arguments `--compression_level_from` and `--compression_level_to` to report size of all compression levels and one compression_type must be specified with it so that it will report compressed sizes of one compression type with different levels.
* Added statistics for redundant insertions into block cache: rocksdb.block.cache.*add.redundant. (There is currently no coordination to ensure that only one thread loads a table block when many threads are trying to access that same table block.)

### Bug Fixes
* Fix a bug when making options.bottommost_compression, options.compression_opts and options.bottommost_compression_opts dynamically changeable: the modified values are not written to option files or returned back to users when being queried.
* Fix a bug where index key comparisons were unaccounted in `PerfContext::user_key_comparison_count` for lookups in files written with `format_version >= 3`.
* Fix many bloom.filter statistics not being updated in batch MultiGet.

### Performance Improvements
* Improve performance of batch MultiGet with partitioned filters, by sharing block cache lookups to applicable filter blocks.
* Reduced memory copies when fetching and uncompressing compressed blocks from sst files.

## 6.9.0 (2020-03-29)
### Behavior changes
* Since RocksDB 6.8, ttl-based FIFO compaction can drop a file whose oldest key becomes older than options.ttl while others have not. This fix reverts this and makes ttl-based FIFO compaction use the file's flush time as the criterion. This fix also requires that max_open_files = -1 and compaction_options_fifo.allow_compaction = false to function properly.

### Public API Change
* Fix spelling so that API now has correctly spelled transaction state name `COMMITTED`, while the old misspelled `COMMITED` is still available as an alias.
* Updated default format_version in BlockBasedTableOptions from 2 to 4. SST files generated with the new default can be read by RocksDB versions 5.16 and newer, and use more efficient encoding of keys in index blocks.
* A new parameter `CreateBackupOptions` is added to both `BackupEngine::CreateNewBackup` and `BackupEngine::CreateNewBackupWithMetadata`, you can decrease CPU priority of `BackupEngine`'s background threads by setting `decrease_background_thread_cpu_priority` and `background_thread_cpu_priority` in `CreateBackupOptions`.
* Updated the public API of SST file checksum. Introduce the FileChecksumGenFactory to create the FileChecksumGenerator for each SST file, such that the FileChecksumGenerator is not shared and it can be more general for checksum implementations. Changed the FileChecksumGenerator interface from Value, Extend, and GetChecksum to Update, Finalize, and GetChecksum. Finalize should be only called once after all data is processed to generate the final checksum. Temproal data should be maintained by the FileChecksumGenerator object itself and finally it can return the checksum string.

### Bug Fixes
* Fix a bug where range tombstone blocks in ingested files were cached incorrectly during ingestion. If range tombstones were read from those incorrectly cached blocks, the keys they covered would be exposed.
* Fix a data race that might cause crash when calling DB::GetCreationTimeOfOldestFile() by a small chance. The bug was introduced in 6.6 Release.
* Fix a bug where a boolean value optimize_filters_for_hits was for max threads when calling load table handles after a flush or compaction. The value is correct to 1. The bug should not cause user visible problems.
* Fix a bug which might crash the service when write buffer manager fails to insert the dummy handle to the block cache.

### Performance Improvements
* In CompactRange, for levels starting from 0, if the level does not have any file with any key falling in the specified range, the level is skipped. So instead of always compacting from level 0, the compaction starts from the first level with keys in the specified range until the last such level.
* Reduced memory copy when reading sst footer and blobdb in direct IO mode.
* When restarting a database with large numbers of sst files, large amount of CPU time is spent on getting logical block size of the sst files, which slows down the starting progress, this inefficiency is optimized away with an internal cache for the logical block sizes.

### New Features
* Basic support for user timestamp in iterator. Seek/SeekToFirst/Next and lower/upper bounds are supported. Reverse iteration is not supported. Merge is not considered.
* When file lock failure when the lock is held by the current process, return acquiring time and thread ID in the error message.
* Added a new option, best_efforts_recovery (default: false), to allow database to open in a db dir with missing table files. During best efforts recovery, missing table files are ignored, and database recovers to the most recent state without missing table file. Cross-column-family consistency is not guaranteed even if WAL is enabled.
* options.bottommost_compression, options.compression_opts and options.bottommost_compression_opts are now dynamically changeable.

## 6.8.0 (2020-02-24)
### Java API Changes
* Major breaking changes to Java comparators, toward standardizing on ByteBuffer for performant, locale-neutral operations on keys (#6252).
* Added overloads of common API methods using direct ByteBuffers for keys and values (#2283).

### Bug Fixes
* Fix incorrect results while block-based table uses kHashSearch, together with Prev()/SeekForPrev().
* Fix a bug that prevents opening a DB after two consecutive crash with TransactionDB, where the first crash recovers from a corrupted WAL with kPointInTimeRecovery but the second cannot.
* Fixed issue #6316 that can cause a corruption of the MANIFEST file in the middle when writing to it fails due to no disk space.
* Add DBOptions::skip_checking_sst_file_sizes_on_db_open. It disables potentially expensive checking of all sst file sizes in DB::Open().
* BlobDB now ignores trivially moved files when updating the mapping between blob files and SSTs. This should mitigate issue #6338 where out of order flush/compaction notifications could trigger an assertion with the earlier code.
* Batched MultiGet() ignores IO errors while reading data blocks, causing it to potentially continue looking for a key and returning stale results.
* `WriteBatchWithIndex::DeleteRange` returns `Status::NotSupported`. Previously it returned success even though reads on the batch did not account for range tombstones. The corresponding language bindings now cannot be used. In C, that includes `rocksdb_writebatch_wi_delete_range`, `rocksdb_writebatch_wi_delete_range_cf`, `rocksdb_writebatch_wi_delete_rangev`, and `rocksdb_writebatch_wi_delete_rangev_cf`. In Java, that includes `WriteBatchWithIndex::deleteRange`.
* Assign new MANIFEST file number when caller tries to create a new MANIFEST by calling LogAndApply(..., new_descriptor_log=true). This bug can cause MANIFEST being overwritten during recovery if options.write_dbid_to_manifest = true and there are WAL file(s).

### Performance Improvements
* Perfom readahead when reading from option files. Inside DB, options.log_readahead_size will be used as the readahead size. In other cases, a default 512KB is used.

### Public API Change
* The BlobDB garbage collector now emits the statistics `BLOB_DB_GC_NUM_FILES` (number of blob files obsoleted during GC), `BLOB_DB_GC_NUM_NEW_FILES` (number of new blob files generated during GC), `BLOB_DB_GC_FAILURES` (number of failed GC passes), `BLOB_DB_GC_NUM_KEYS_RELOCATED` (number of blobs relocated during GC), and `BLOB_DB_GC_BYTES_RELOCATED` (total size of blobs relocated during GC). On the other hand, the following statistics, which are not relevant for the new GC implementation, are now deprecated: `BLOB_DB_GC_NUM_KEYS_OVERWRITTEN`, `BLOB_DB_GC_NUM_KEYS_EXPIRED`, `BLOB_DB_GC_BYTES_OVERWRITTEN`, `BLOB_DB_GC_BYTES_EXPIRED`, and `BLOB_DB_GC_MICROS`.
* Disable recycle_log_file_num when an inconsistent recovery modes are requested: kPointInTimeRecovery and kAbsoluteConsistency

### New Features
* Added the checksum for each SST file generated by Flush or Compaction. Added sst_file_checksum_func to Options such that user can plugin their own SST file checksum function via override the FileChecksumFunc class. If user does not set the sst_file_checksum_func, SST file checksum calculation will not be enabled. The checksum information inlcuding uint32_t checksum value and a checksum function name (string). The checksum information is stored in FileMetadata in version store and also logged to MANIFEST. A new tool is added to LDB such that user can dump out a list of file checksum information from MANIFEST (stored in an unordered_map).
* `db_bench` now supports `value_size_distribution_type`, `value_size_min`, `value_size_max` options for generating random variable sized value. Added `blob_db_compression_type` option for BlobDB to enable blob compression.
* Replace RocksDB namespace "rocksdb" with flag "ROCKSDB_NAMESPACE" which if is not defined, defined as "rocksdb" in header file rocksdb_namespace.h.

## 6.7.0 (2020-01-21)
### Public API Change
* Added a rocksdb::FileSystem class in include/rocksdb/file_system.h to encapsulate file creation/read/write operations, and an option DBOptions::file_system to allow a user to pass in an instance of rocksdb::FileSystem. If its a non-null value, this will take precendence over DBOptions::env for file operations. A new API rocksdb::FileSystem::Default() returns a platform default object. The DBOptions::env option and Env::Default() API will continue to be used for threading and other OS related functions, and where DBOptions::file_system is not specified, for file operations. For storage developers who are accustomed to rocksdb::Env, the interface in rocksdb::FileSystem is new and will probably undergo some changes as more storage systems are ported to it from rocksdb::Env. As of now, no env other than Posix has been ported to the new interface.
* A new rocksdb::NewSstFileManager() API that allows the caller to pass in separate Env and FileSystem objects.
* Changed Java API for RocksDB.keyMayExist functions to use Holder<byte[]> instead of StringBuilder, so that retrieved values need not decode to Strings.
* A new `OptimisticTransactionDBOptions` Option that allows users to configure occ validation policy. The default policy changes from kValidateSerial to kValidateParallel to reduce mutex contention.

### Bug Fixes
* Fix a bug that can cause unnecessary bg thread to be scheduled(#6104).
* Fix crash caused by concurrent CF iterations and drops(#6147).
* Fix a race condition for cfd->log_number_ between manifest switch and memtable switch (PR 6249) when number of column families is greater than 1.
* Fix a bug on fractional cascading index when multiple files at the same level contain the same smallest user key, and those user keys are for merge operands. In this case, Get() the exact key may miss some merge operands.
* Delcare kHashSearch index type feature-incompatible with index_block_restart_interval larger than 1.
* Fixed an issue where the thread pools were not resized upon setting `max_background_jobs` dynamically through the `SetDBOptions` interface.
* Fix a bug that can cause write threads to hang when a slowdown/stall happens and there is a mix of writers with WriteOptions::no_slowdown set/unset.
* Fixed an issue where an incorrect "number of input records" value was used to compute the "records dropped" statistics for compactions.
* Fix a regression bug that causes segfault when hash is used, max_open_files != -1 and total order seek is used and switched back.

### New Features
* It is now possible to enable periodic compactions for the base DB when using BlobDB.
* BlobDB now garbage collects non-TTL blobs when `enable_garbage_collection` is set to `true` in `BlobDBOptions`. Garbage collection is performed during compaction: any valid blobs located in the oldest N files (where N is the number of non-TTL blob files multiplied by the value of `BlobDBOptions::garbage_collection_cutoff`) encountered during compaction get relocated to new blob files, and old blob files are dropped once they are no longer needed. Note: we recommend enabling periodic compactions for the base DB when using this feature to deal with the case when some old blob files are kept alive by SSTs that otherwise do not get picked for compaction.
* `db_bench` now supports the `garbage_collection_cutoff` option for BlobDB.
* Introduce ReadOptions.auto_prefix_mode. When set to true, iterator will return the same result as total order seek, but may choose to use prefix seek internally based on seek key and iterator upper bound.
* MultiGet() can use IO Uring to parallelize read from the same SST file. This featuer is by default disabled. It can be enabled with environment variable ROCKSDB_USE_IO_URING.

## 6.6.2 (2020-01-13)
### Bug Fixes
* Fixed a bug where non-L0 compaction input files were not considered to compute the `creation_time` of new compaction outputs.

## 6.6.1 (2020-01-02)
### Bug Fixes
* Fix a bug in WriteBatchWithIndex::MultiGetFromBatchAndDB, which is called by Transaction::MultiGet, that causes due to stale pointer access when the number of keys is > 32
* Fixed two performance issues related to memtable history trimming. First, a new SuperVersion is now created only if some memtables were actually trimmed. Second, trimming is only scheduled if there is at least one flushed memtable that is kept in memory for the purposes of transaction conflict checking.
* BlobDB no longer updates the SST to blob file mapping upon failed compactions.
* Fix a bug in which a snapshot read through an iterator could be affected by a DeleteRange after the snapshot (#6062).
* Fixed a bug where BlobDB was comparing the `ColumnFamilyHandle` pointers themselves instead of only the column family IDs when checking whether an API call uses the default column family or not.
* Delete superversions in BackgroundCallPurge.
* Fix use-after-free and double-deleting files in BackgroundCallPurge().

## 6.6.0 (2019-11-25)
### Bug Fixes
* Fix data corruption caused by output of intra-L0 compaction on ingested file not being placed in correct order in L0.
* Fix a data race between Version::GetColumnFamilyMetaData() and Compaction::MarkFilesBeingCompacted() for access to being_compacted (#6056). The current fix acquires the db mutex during Version::GetColumnFamilyMetaData(), which may cause regression.
* Fix a bug in DBIter that is_blob_ state isn't updated when iterating backward using seek.
* Fix a bug when format_version=3, partitioned filters, and prefix search are used in conjunction. The bug could result into Seek::(prefix) returning NotFound for an existing prefix.
* Revert the feature "Merging iterator to avoid child iterator reseek for some cases (#5286)" since it might cause strong results when reseek happens with a different iterator upper bound.
* Fix a bug causing a crash during ingest external file when background compaction cause severe error (file not found).
* Fix a bug when partitioned filters and prefix search are used in conjunction, ::SeekForPrev could return invalid for an existing prefix. ::SeekForPrev might be called by the user, or internally on ::Prev, or within ::Seek if the return value involves Delete or a Merge operand.
* Fix OnFlushCompleted fired before flush result persisted in MANIFEST when there's concurrent flush job. The bug exists since OnFlushCompleted was introduced in rocksdb 3.8.
* Fixed an sst_dump crash on some plain table SST files.
* Fixed a memory leak in some error cases of opening plain table SST files.
* Fix a bug when a crash happens while calling WriteLevel0TableForRecovery for multiple column families, leading to a column family's log number greater than the first corrutped log number when the DB is being opened in PointInTime recovery mode during next recovery attempt (#5856).

### New Features
* Universal compaction to support options.periodic_compaction_seconds. A full compaction will be triggered if any file is over the threshold.
* `GetLiveFilesMetaData` and `GetColumnFamilyMetaData` now expose the file number of SST files as well as the oldest blob file referenced by each SST.
* A batched MultiGet API (DB::MultiGet()) that supports retrieving keys from multiple column families.
* Full and partitioned filters in the block-based table use an improved Bloom filter implementation, enabled with format_version 5 (or above) because previous releases cannot read this filter. This replacement is faster and more accurate, especially for high bits per key or millions of keys in a single (full) filter. For example, the new Bloom filter has the same false positive rate at 9.55 bits per key as the old one at 10 bits per key, and a lower false positive rate at 16 bits per key than the old one at 100 bits per key.
* Added AVX2 instructions to USE_SSE builds to accelerate the new Bloom filter and XXH3-based hash function on compatible x86_64 platforms (Haswell and later, ~2014).
* Support options.ttl or options.periodic_compaction_seconds with options.max_open_files = -1. File's oldest ancester time and file creation time will be written to manifest. If it is availalbe, this information will be used instead of creation_time and file_creation_time in table properties.
* Setting options.ttl for universal compaction now has the same meaning as setting periodic_compaction_seconds.
* SstFileMetaData also returns file creation time and oldest ancester time.
* The `sst_dump` command line tool `recompress` command now displays how many blocks were compressed and how many were not, in particular how many were not compressed because the compression ratio was not met (12.5% threshold for GoodCompressionRatio), as seen in the `number.block.not_compressed` counter stat since version 6.0.0.
* The block cache usage is now takes into account the overhead of metadata per each entry. This results into more accurate management of memory. A side-effect of this feature is that less items are fit into the block cache of the same size, which would result to higher cache miss rates. This can be remedied by increasing the block cache size or passing kDontChargeCacheMetadata to its constuctor to restore the old behavior.
* When using BlobDB, a mapping is maintained and persisted in the MANIFEST between each SST file and the oldest non-TTL blob file it references.
* `db_bench` now supports and by default issues non-TTL Puts to BlobDB. TTL Puts can be enabled by specifying a non-zero value for the `blob_db_max_ttl_range` command line parameter explicitly.
* `sst_dump` now supports printing BlobDB blob indexes in a human-readable format. This can be enabled by specifying the `decode_blob_index` flag on the command line.
* A number of new information elements are now exposed through the EventListener interface. For flushes, the file numbers of the new SST file and the oldest blob file referenced by the SST are propagated. For compactions, the level, file number, and the oldest blob file referenced are passed to the client for each compaction input and output file.

### Public API Change
* RocksDB release 4.1 or older will not be able to open DB generated by the new release. 4.2 was released on Feb 23, 2016.
* TTL Compactions in Level compaction style now initiate successive cascading compactions on a key range so that it reaches the bottom level quickly on TTL expiry. `creation_time` table property for compaction output files is now set to the minimum of the creation times of all compaction inputs.
* With FIFO compaction style, options.periodic_compaction_seconds will have the same meaning as options.ttl. Whichever stricter will be used. With the default options.periodic_compaction_seconds value with options.ttl's default of 0, RocksDB will give a default of 30 days.
* Added an API GetCreationTimeOfOldestFile(uint64_t* creation_time) to get the file_creation_time of the oldest SST file in the DB.
* FilterPolicy now exposes additional API to make it possible to choose filter configurations based on context, such as table level and compaction style. See `LevelAndStyleCustomFilterPolicy` in db_bloom_filter_test.cc. While most existing custom implementations of FilterPolicy should continue to work as before, those wrapping the return of NewBloomFilterPolicy will require overriding new function `GetBuilderWithContext()`, because calling `GetFilterBitsBuilder()` on the FilterPolicy returned by NewBloomFilterPolicy is no longer supported.
* An unlikely usage of FilterPolicy is no longer supported. Calling GetFilterBitsBuilder() on the FilterPolicy returned by NewBloomFilterPolicy will now cause an assertion violation in debug builds, because RocksDB has internally migrated to a more elaborate interface that is expected to evolve further. Custom implementations of FilterPolicy should work as before, except those wrapping the return of NewBloomFilterPolicy, which will require a new override of a protected function in FilterPolicy.
* NewBloomFilterPolicy now takes bits_per_key as a double instead of an int. This permits finer control over the memory vs. accuracy trade-off in the new Bloom filter implementation and should not change source code compatibility.
* The option BackupableDBOptions::max_valid_backups_to_open is now only used when opening BackupEngineReadOnly. When opening a read/write BackupEngine, anything but the default value logs a warning and is treated as the default. This change ensures that backup deletion has proper accounting of shared files to ensure they are deleted when no longer referenced by a backup.
* Deprecate `snap_refresh_nanos` option.
* Added DisableManualCompaction/EnableManualCompaction to stop and resume manual compaction.
* Add TryCatchUpWithPrimary() to StackableDB in non-LITE mode.
* Add a new Env::LoadEnv() overloaded function to return a shared_ptr to Env.
* Flush sets file name to "(nil)" for OnTableFileCreationCompleted() if the flush does not produce any L0. This can happen if the file is empty thus delete by RocksDB.

### Default Option Changes
* Changed the default value of periodic_compaction_seconds to `UINT64_MAX - 1` which allows RocksDB to auto-tune periodic compaction scheduling. When using the default value, periodic compactions are now auto-enabled if a compaction filter is used. A value of `0` will turn off the feature completely.
* Changed the default value of ttl to `UINT64_MAX - 1` which allows RocksDB to auto-tune ttl value. When using the default value, TTL will be auto-enabled to 30 days, when the feature is supported. To revert the old behavior, you can explicitly set it to 0.

### Performance Improvements
* For 64-bit hashing, RocksDB is standardizing on a slightly modified preview version of XXH3. This function is now used for many non-persisted hashes, along with fastrange64() in place of the modulus operator, and some benchmarks show a slight improvement.
* Level iterator to invlidate the iterator more often in prefix seek and the level is filtered out by prefix bloom.

## 6.5.2 (2019-11-15)
### Bug Fixes
* Fix a assertion failure in MultiGet() when BlockBasedTableOptions::no_block_cache is true and there is no compressed block cache
* Fix a buffer overrun problem in BlockBasedTable::MultiGet() when compression is enabled and no compressed block cache is configured.
* If a call to BackupEngine::PurgeOldBackups or BackupEngine::DeleteBackup suffered a crash, power failure, or I/O error, files could be left over from old backups that could only be purged with a call to GarbageCollect. Any call to PurgeOldBackups, DeleteBackup, or GarbageCollect should now suffice to purge such files.

## 6.5.1 (2019-10-16)
### Bug Fixes
* Revert the feature "Merging iterator to avoid child iterator reseek for some cases (#5286)" since it might cause strange results when reseek happens with a different iterator upper bound.
* Fix a bug in BlockBasedTableIterator that might return incorrect results when reseek happens with a different iterator upper bound.
* Fix a bug when partitioned filters and prefix search are used in conjunction, ::SeekForPrev could return invalid for an existing prefix. ::SeekForPrev might be called by the user, or internally on ::Prev, or within ::Seek if the return value involves Delete or a Merge operand.

## 6.5.0 (2019-09-13)
### Bug Fixes
* Fixed a number of data races in BlobDB.
* Fix a bug where the compaction snapshot refresh feature is not disabled as advertised when `snap_refresh_nanos` is set to 0..
* Fix bloom filter lookups by the MultiGet batching API when BlockBasedTableOptions::whole_key_filtering is false, by checking that a key is in the perfix_extractor domain and extracting the prefix before looking up.
* Fix a bug in file ingestion caused by incorrect file number allocation when the number of column families involved in the ingestion exceeds 2.

### New Features
* Introduced DBOptions::max_write_batch_group_size_bytes to configure maximum limit on number of bytes that are written in a single batch of WAL or memtable write. It is followed when the leader write size is larger than 1/8 of this limit.
* VerifyChecksum() by default will issue readahead. Allow ReadOptions to be passed in to those functions to override the readhead size. For checksum verifying before external SST file ingestion, a new option IngestExternalFileOptions.verify_checksums_readahead_size, is added for this readahead setting.
* When user uses options.force_consistency_check in RocksDb, instead of crashing the process, we now pass the error back to the users without killing the process.
* Add an option `memtable_insert_hint_per_batch` to WriteOptions. If it is true, each WriteBatch will maintain its own insert hints for each memtable in concurrent write. See include/rocksdb/options.h for more details.

### Public API Change
* Added max_write_buffer_size_to_maintain option to better control memory usage of immutable memtables.
* Added a lightweight API GetCurrentWalFile() to get last live WAL filename and size. Meant to be used as a helper for backup/restore tooling in a larger ecosystem such as MySQL with a MyRocks storage engine.
* The MemTable Bloom filter, when enabled, now always uses cache locality. Options::bloom_locality now only affects the PlainTable SST format.

### Performance Improvements
* Improve the speed of the MemTable Bloom filter, reducing the write overhead of enabling it by 1/3 to 1/2, with similar benefit to read performance.

## 6.4.0 (2019-07-30)
### Default Option Change
* LRUCacheOptions.high_pri_pool_ratio is set to 0.5 (previously 0.0) by default, which means that by default midpoint insertion is enabled. The same change is made for the default value of high_pri_pool_ratio argument in NewLRUCache(). When block cache is not explicitly created, the small block cache created by BlockBasedTable will still has this option to be 0.0.
* Change BlockBasedTableOptions.cache_index_and_filter_blocks_with_high_priority's default value from false to true.

### Public API Change
* Filter and compression dictionary blocks are now handled similarly to data blocks with regards to the block cache: instead of storing objects in the cache, only the blocks themselves are cached. In addition, filter and compression dictionary blocks (as well as filter partitions) no longer get evicted from the cache when a table is closed.
* Due to the above refactoring, block cache eviction statistics for filter and compression dictionary blocks are temporarily broken. We plan to reintroduce them in a later phase.
* The semantics of the per-block-type block read counts in the performance context now match those of the generic block_read_count.
* Errors related to the retrieval of the compression dictionary are now propagated to the user.
* db_bench adds a "benchmark" stats_history, which prints out the whole stats history.
* Overload GetAllKeyVersions() to support non-default column family.
* Added new APIs ExportColumnFamily() and CreateColumnFamilyWithImport() to support export and import of a Column Family. https://github.com/facebook/rocksdb/issues/3469
* ldb sometimes uses a string-append merge operator if no merge operator is passed in. This is to allow users to print keys from a DB with a merge operator.
* Replaces old Registra with ObjectRegistry to allow user to create custom object from string, also add LoadEnv() to Env.
* Added new overload of GetApproximateSizes which gets SizeApproximationOptions object and returns a Status. The older overloads are redirecting their calls to this new method and no longer assert if the include_flags doesn't have either of INCLUDE_MEMTABLES or INCLUDE_FILES bits set. It's recommended to use the new method only, as it is more type safe and returns a meaningful status in case of errors.
* LDBCommandRunner::RunCommand() to return the status code as an integer, rather than call exit() using the code.

### New Features
* Add argument `--secondary_path` to ldb to open the database as the secondary instance. This would keep the original DB intact.
* Compression dictionary blocks are now prefetched and pinned in the cache (based on the customer's settings) the same way as index and filter blocks.
* Added DBOptions::log_readahead_size which specifies the number of bytes to prefetch when reading the log. This is mostly useful for reading a remotely located log, as it can save the number of round-trips. If 0 (default), then the prefetching is disabled.
* Added new option in SizeApproximationOptions used with DB::GetApproximateSizes. When approximating the files total size that is used to store a keys range, allow approximation with an error margin of up to total_files_size * files_size_error_margin. This allows to take some shortcuts in files size approximation, resulting in better performance, while guaranteeing the resulting error is within a reasonable margin.
* Support loading custom objects in unit tests. In the affected unit tests, RocksDB will create custom Env objects based on environment variable TEST_ENV_URI. Users need to make sure custom object types are properly registered. For example, a static library should expose a `RegisterCustomObjects` function. By linking the unit test binary with the static library, the unit test can execute this function.

### Performance Improvements
* Reduce iterator key comparison for upper/lower bound check.
* Improve performance of row_cache: make reads with newer snapshots than data in an SST file share the same cache key, except in some transaction cases.
* The compression dictionary is no longer copied to a new object upon retrieval.

### Bug Fixes
* Fix ingested file and directory not being fsync.
* Return TryAgain status in place of Corruption when new tail is not visible to TransactionLogIterator.
* Fixed a regression where the fill_cache read option also affected index blocks.
* Fixed an issue where using cache_index_and_filter_blocks==false affected partitions of partitioned indexes/filters as well.

## 6.3.2 (2019-08-15)
### Public API Change
* The semantics of the per-block-type block read counts in the performance context now match those of the generic block_read_count.

### Bug Fixes
* Fixed a regression where the fill_cache read option also affected index blocks.
* Fixed an issue where using cache_index_and_filter_blocks==false affected partitions of partitioned indexes as well.

## 6.3.1 (2019-07-24)
### Bug Fixes
* Fix auto rolling bug introduced in 6.3.0, which causes segfault if log file creation fails.

## 6.3.0 (2019-06-18)
### Public API Change
* Now DB::Close() will return Aborted() error when there is unreleased snapshot. Users can retry after all snapshots are released.
* Index blocks are now handled similarly to data blocks with regards to the block cache: instead of storing objects in the cache, only the blocks themselves are cached. In addition, index blocks no longer get evicted from the cache when a table is closed, can now use the compressed block cache (if any), and can be shared among multiple table readers.
* Partitions of partitioned indexes no longer affect the read amplification statistics.
* Due to the above refactoring, block cache eviction statistics for indexes are temporarily broken. We plan to reintroduce them in a later phase.
* options.keep_log_file_num will be enforced strictly all the time. File names of all log files will be tracked, which may take significantly amount of memory if options.keep_log_file_num is large and either of options.max_log_file_size or options.log_file_time_to_roll is set.
* Add initial support for Get/Put with user timestamps. Users can specify timestamps via ReadOptions and WriteOptions when calling DB::Get and DB::Put.
* Accessing a partition of a partitioned filter or index through a pinned reference is no longer considered a cache hit.
* Add C bindings for secondary instance, i.e. DBImplSecondary.
* Rate limited deletion of WALs is only enabled if DBOptions::wal_dir is not set, or explicitly set to db_name passed to DB::Open and DBOptions::db_paths is empty, or same as db_paths[0].path

### New Features
* Add an option `snap_refresh_nanos` (default to 0) to periodically refresh the snapshot list in compaction jobs. Assign to 0 to disable the feature.
* Add an option `unordered_write` which trades snapshot guarantees with higher write throughput. When used with WRITE_PREPARED transactions with two_write_queues=true, it offers higher throughput with however no compromise on guarantees.
* Allow DBImplSecondary to remove memtables with obsolete data after replaying MANIFEST and WAL.
* Add an option `failed_move_fall_back_to_copy` (default is true) for external SST ingestion. When `move_files` is true and hard link fails, ingestion falls back to copy if `failed_move_fall_back_to_copy` is true. Otherwise, ingestion reports an error.
* Add command `list_file_range_deletes` in ldb, which prints out tombstones in SST files.

### Performance Improvements
* Reduce binary search when iterator reseek into the same data block.
* DBIter::Next() can skip user key checking if previous entry's seqnum is 0.
* Merging iterator to avoid child iterator reseek for some cases
* Log Writer will flush after finishing the whole record, rather than a fragment.
* Lower MultiGet batching API latency by reading data blocks from disk in parallel

### General Improvements
* Added new status code kColumnFamilyDropped to distinguish between Column Family Dropped and DB Shutdown in progress.
* Improve ColumnFamilyOptions validation when creating a new column family.

### Bug Fixes
* Fix a bug in WAL replay of secondary instance by skipping write batches with older sequence numbers than the current last sequence number.
* Fix flush's/compaction's merge processing logic which allowed `Put`s covered by range tombstones to reappear. Note `Put`s may exist even if the user only ever called `Merge()` due to an internal conversion during compaction to the bottommost level.
* Fix/improve memtable earliest sequence assignment and WAL replay so that WAL entries of unflushed column families will not be skipped after replaying the MANIFEST and increasing db sequence due to another flushed/compacted column family.
* Fix a bug caused by secondary not skipping the beginning of new MANIFEST.
* On DB open, delete WAL trash files left behind in wal_dir

## 6.2.0 (2019-04-30)
### New Features
* Add an option `strict_bytes_per_sync` that causes a file-writing thread to block rather than exceed the limit on bytes pending writeback specified by `bytes_per_sync` or `wal_bytes_per_sync`.
* Improve range scan performance by avoiding per-key upper bound check in BlockBasedTableIterator.
* Introduce Periodic Compaction for Level style compaction. Files are re-compacted periodically and put in the same level.
* Block-based table index now contains exact highest key in the file, rather than an upper bound. This may improve Get() and iterator Seek() performance in some situations, especially when direct IO is enabled and block cache is disabled. A setting BlockBasedTableOptions::index_shortening is introduced to control this behavior. Set it to kShortenSeparatorsAndSuccessor to get the old behavior.
* When reading from option file/string/map, customized envs can be filled according to object registry.
* Improve range scan performance when using explicit user readahead by not creating new table readers for every iterator.
* Add index type BlockBasedTableOptions::IndexType::kBinarySearchWithFirstKey. It significantly reduces read amplification in some setups, especially for iterator seeks. It's not fully implemented yet: IO errors are not handled right.

### Public API Change
* Change the behavior of OptimizeForPointLookup(): move away from hash-based block-based-table index, and use whole key memtable filtering.
* Change the behavior of OptimizeForSmallDb(): use a 16MB block cache, put index and filter blocks into it, and cost the memtable size to it. DBOptions.OptimizeForSmallDb() and ColumnFamilyOptions.OptimizeForSmallDb() start to take an optional cache object.
* Added BottommostLevelCompaction::kForceOptimized to avoid double compacting newly compacted files in the bottommost level compaction of manual compaction. Note this option may prohibit the manual compaction to produce a single file in the bottommost level.

### Bug Fixes
* Adjust WriteBufferManager's dummy entry size to block cache from 1MB to 256KB.
* Fix a race condition between WritePrepared::Get and ::Put with duplicate keys.
* Fix crash when memtable prefix bloom is enabled and read/write a key out of domain of prefix extractor.
* Close a WAL file before another thread deletes it.
* Fix an assertion failure `IsFlushPending() == true` caused by one bg thread releasing the db mutex in ~ColumnFamilyData and another thread clearing `flush_requested_` flag.

## 6.1.1 (2019-04-09)
### New Features
* When reading from option file/string/map, customized comparators and/or merge operators can be filled according to object registry.

### Public API Change

### Bug Fixes
* Fix a bug in 2PC where a sequence of txn prepare, memtable flush, and crash could result in losing the prepared transaction.
* Fix a bug in Encryption Env which could cause encrypted files to be read beyond file boundaries.

## 6.1.0 (2019-03-27)
### New Features
* Introduce two more stats levels, kExceptHistogramOrTimers and kExceptTimers.
* Added a feature to perform data-block sampling for compressibility, and report stats to user.
* Add support for trace filtering.
* Add DBOptions.avoid_unnecessary_blocking_io. If true, we avoid file deletion when destroying ColumnFamilyHandle and Iterator. Instead, a job is scheduled to delete the files in background.

### Public API Change
* Remove bundled fbson library.
* statistics.stats_level_ becomes atomic. It is preferred to use statistics.set_stats_level() and statistics.get_stats_level() to access it.
* Introduce a new IOError subcode, PathNotFound, to indicate trying to open a nonexistent file or directory for read.
* Add initial support for multiple db instances sharing the same data in single-writer, multi-reader mode.
* Removed some "using std::xxx" from public headers.

### Bug Fixes
* Fix JEMALLOC_CXX_THROW macro missing from older Jemalloc versions, causing build failures on some platforms.
* Fix SstFileReader not able to open file ingested with write_glbal_seqno=true.

## 6.0.0 (2019-02-19)
### New Features
* Enabled checkpoint on readonly db (DBImplReadOnly).
* Make DB ignore dropped column families while committing results of atomic flush.
* RocksDB may choose to preopen some files even if options.max_open_files != -1. This may make DB open slightly longer.
* For users of dictionary compression with ZSTD v0.7.0+, we now reuse the same digested dictionary when compressing each of an SST file's data blocks for faster compression speeds.
* For all users of dictionary compression who set `cache_index_and_filter_blocks == true`, we now store dictionary data used for decompression in the block cache for better control over memory usage. For users of ZSTD v1.1.4+ who compile with -DZSTD_STATIC_LINKING_ONLY, this includes a digested dictionary, which is used to increase decompression speed.
* Add support for block checksums verification for external SST files before ingestion.
* Introduce stats history which periodically saves Statistics snapshots and added `GetStatsHistory` API to retrieve these snapshots.
* Add a place holder in manifest which indicate a record from future that can be safely ignored.
* Add support for trace sampling.
* Enable properties block checksum verification for block-based tables.
* For all users of dictionary compression, we now generate a separate dictionary for compressing each bottom-level SST file. Previously we reused a single dictionary for a whole compaction to bottom level. The new approach achieves better compression ratios; however, it uses more memory and CPU for buffering/sampling data blocks and training dictionaries.
* Add whole key bloom filter support in memtable.
* Files written by `SstFileWriter` will now use dictionary compression if it is configured in the file writer's `CompressionOptions`.

### Public API Change
* Disallow CompactionFilter::IgnoreSnapshots() = false, because it is not very useful and the behavior is confusing. The filter will filter everything if there is no snapshot declared by the time the compaction starts. However, users can define a snapshot after the compaction starts and before it finishes and this new snapshot won't be repeatable, because after the compaction finishes, some keys may be dropped.
* CompactionPri = kMinOverlappingRatio also uses compensated file size, which boosts file with lots of tombstones to be compacted first.
* Transaction::GetForUpdate is extended with a do_validate parameter with default value of true. If false it skips validating the snapshot before doing the read. Similarly ::Merge, ::Put, ::Delete, and ::SingleDelete are extended with assume_tracked with default value of false. If true it indicates that call is assumed to be after a ::GetForUpdate.
* `TableProperties::num_entries` and `TableProperties::num_deletions` now also account for number of range tombstones.
* Remove geodb, spatial_db, document_db, json_document, date_tiered_db, and redis_lists.
* With "ldb ----try_load_options", when wal_dir specified by the option file doesn't exist, ignore it.
* Change time resolution in FileOperationInfo.
* Deleting Blob files also go through SStFileManager.
* Remove CuckooHash memtable.
* The counter stat `number.block.not_compressed` now also counts blocks not compressed due to poor compression ratio.
* Remove ttl option from `CompactionOptionsFIFO`. The option has been deprecated and ttl in `ColumnFamilyOptions` is used instead.
* Support SST file ingestion across multiple column families via DB::IngestExternalFiles. See the function's comment about atomicity.
* Remove Lua compaction filter.

### Bug Fixes
* Fix a deadlock caused by compaction and file ingestion waiting for each other in the event of write stalls.
* Fix a memory leak when files with range tombstones are read in mmap mode and block cache is enabled
* Fix handling of corrupt range tombstone blocks such that corruptions cannot cause deleted keys to reappear
* Lock free MultiGet
* Fix incorrect `NotFound` point lookup result when querying the endpoint of a file that has been extended by a range tombstone.
* Fix with pipelined write, write leaders's callback failure lead to the whole write group fail.

### Change Default Options
* Change options.compaction_pri's default to kMinOverlappingRatio

## 5.18.0 (2018-11-30)
### New Features
* Introduced `JemallocNodumpAllocator` memory allocator. When being use, block cache will be excluded from core dump.
* Introduced `PerfContextByLevel` as part of `PerfContext` which allows storing perf context at each level. Also replaced `__thread` with `thread_local` keyword for perf_context. Added per-level perf context for bloom filter and `Get` query.
* With level_compaction_dynamic_level_bytes = true, level multiplier may be adjusted automatically when Level 0 to 1 compaction is lagged behind.
* Introduced DB option `atomic_flush`. If true, RocksDB supports flushing multiple column families and atomically committing the result to MANIFEST. Useful when WAL is disabled.
* Added `num_deletions` and `num_merge_operands` members to `TableProperties`.
* Added "rocksdb.min-obsolete-sst-number-to-keep" DB property that reports the lower bound on SST file numbers that are being kept from deletion, even if the SSTs are obsolete.
* Add xxhash64 checksum support
* Introduced `MemoryAllocator`, which lets the user specify custom memory allocator for block based table.
* Improved `DeleteRange` to prevent read performance degradation. The feature is no longer marked as experimental.

### Public API Change
* `DBOptions::use_direct_reads` now affects reads issued by `BackupEngine` on the database's SSTs.
* `NO_ITERATORS` is divided into two counters `NO_ITERATOR_CREATED` and `NO_ITERATOR_DELETE`. Both of them are only increasing now, just as other counters.

### Bug Fixes
* Fix corner case where a write group leader blocked due to write stall blocks other writers in queue with WriteOptions::no_slowdown set.
* Fix in-memory range tombstone truncation to avoid erroneously covering newer keys at a lower level, and include range tombstones in compacted files whose largest key is the range tombstone's start key.
* Properly set the stop key for a truncated manual CompactRange
* Fix slow flush/compaction when DB contains many snapshots. The problem became noticeable to us in DBs with 100,000+ snapshots, though it will affect others at different thresholds.
* Fix the bug that WriteBatchWithIndex's SeekForPrev() doesn't see the entries with the same key.
* Fix the bug where user comparator was sometimes fed with InternalKey instead of the user key. The bug manifests when during GenerateBottommostFiles.
* Fix a bug in WritePrepared txns where if the number of old snapshots goes beyond the snapshot cache size (128 default) the rest will not be checked when evicting a commit entry from the commit cache.
* Fixed Get correctness bug in the presence of range tombstones where merge operands covered by a range tombstone always result in NotFound.
* Start populating `NO_FILE_CLOSES` ticker statistic, which was always zero previously.
* The default value of NewBloomFilterPolicy()'s argument use_block_based_builder is changed to false. Note that this new default may cause large temp memory usage when building very large SST files.

## 5.17.0 (2018-10-05)
### Public API Change
* `OnTableFileCreated` will now be called for empty files generated during compaction. In that case, `TableFileCreationInfo::file_path` will be "(nil)" and `TableFileCreationInfo::file_size` will be zero.
* Add `FlushOptions::allow_write_stall`, which controls whether Flush calls start working immediately, even if it causes user writes to stall, or will wait until flush can be performed without causing write stall (similar to `CompactRangeOptions::allow_write_stall`). Note that the default value is false, meaning we add delay to Flush calls until stalling can be avoided when possible. This is behavior change compared to previous RocksDB versions, where Flush calls didn't check if they might cause stall or not.
* Application using PessimisticTransactionDB is expected to rollback/commit recovered transactions before starting new ones. This assumption is used to skip concurrency control during recovery.
* Expose column family id to `OnCompactionCompleted`.

### New Features
* TransactionOptions::skip_concurrency_control allows pessimistic transactions to skip the overhead of concurrency control. Could be used for optimizing certain transactions or during recovery.

### Bug Fixes
* Avoid creating empty SSTs and subsequently deleting them in certain cases during compaction.
* Sync CURRENT file contents during checkpoint.

## 5.16.3 (2018-10-01)
### Bug Fixes
* Fix crash caused when `CompactFiles` run with `CompactionOptions::compression == CompressionType::kDisableCompressionOption`. Now that setting causes the compression type to be chosen according to the column family-wide compression options.

## 5.16.2 (2018-09-21)
### Bug Fixes
* Fix bug in partition filters with format_version=4.

## 5.16.1 (2018-09-17)
### Bug Fixes
* Remove trace_analyzer_tool from rocksdb_lib target in TARGETS file.
* Fix RocksDB Java build and tests.
* Remove sync point in Block destructor.

## 5.16.0 (2018-08-21)
### Public API Change
* The merge operands are passed to `MergeOperator::ShouldMerge` in the reversed order relative to how they were merged (passed to FullMerge or FullMergeV2) for performance reasons
* GetAllKeyVersions() to take an extra argument of `max_num_ikeys`.
* Using ZSTD dictionary trainer (i.e., setting `CompressionOptions::zstd_max_train_bytes` to a nonzero value) now requires ZSTD version 1.1.3 or later.

### New Features
* Changes the format of index blocks by delta encoding the index values, which are the block handles. This saves the encoding of BlockHandle::offset of the non-head index entries in each restart interval. The feature is backward compatible but not forward compatible. It is disabled by default unless format_version 4 or above is used.
* Add a new tool: trace_analyzer. Trace_analyzer analyzes the trace file generated by using trace_replay API. It can convert the binary format trace file to a human readable txt file, output the statistics of the analyzed query types such as access statistics and size statistics, combining the dumped whole key space file to analyze, support query correlation analyzing, and etc. Current supported query types are: Get, Put, Delete, SingleDelete, DeleteRange, Merge, Iterator (Seek, SeekForPrev only).
* Add hash index support to data blocks, which helps reducing the cpu utilization of point-lookup operations. This feature is backward compatible with the data block created without the hash index. It is disabled by default unless BlockBasedTableOptions::data_block_index_type is set to data_block_index_type = kDataBlockBinaryAndHash.

### Bug Fixes
* Fix a bug in misreporting the estimated partition index size in properties block.

## 5.15.0 (2018-07-17)
### Public API Change
* Remove managed iterator. ReadOptions.managed is not effective anymore.
* For bottommost_compression, a compatible CompressionOptions is added via `bottommost_compression_opts`. To keep backward compatible, a new boolean `enabled` is added to CompressionOptions. For compression_opts, it will be always used no matter what value of `enabled` is. For bottommost_compression_opts, it will only be used when user set `enabled=true`, otherwise, compression_opts will be used for bottommost_compression as default.
* With LRUCache, when high_pri_pool_ratio > 0, midpoint insertion strategy will be enabled to put low-pri items to the tail of low-pri list (the midpoint) when they first inserted into the cache. This is to make cache entries never get hit age out faster, improving cache efficiency when large background scan presents.
* For users of `Statistics` objects created via `CreateDBStatistics()`, the format of the string returned by its `ToString()` method has changed.
* The "rocksdb.num.entries" table property no longer counts range deletion tombstones as entries.

### New Features
* Changes the format of index blocks by storing the key in their raw form rather than converting them to InternalKey. This saves 8 bytes per index key. The feature is backward compatible but not forward compatible. It is disabled by default unless format_version 3 or above is used.
* Avoid memcpy when reading mmap files with OpenReadOnly and max_open_files==-1.
* Support dynamically changing `ColumnFamilyOptions::ttl` via `SetOptions()`.
* Add a new table property, "rocksdb.num.range-deletions", which counts the number of range deletion tombstones in the table.
* Improve the performance of iterators doing long range scans by using readahead, when using direct IO.
* pin_top_level_index_and_filter (default true) in BlockBasedTableOptions can be used in combination with cache_index_and_filter_blocks to prefetch and pin the top-level index of partitioned index and filter blocks in cache. It has no impact when cache_index_and_filter_blocks is false.
* Write properties meta-block at the end of block-based table to save read-ahead IO.

### Bug Fixes
* Fix deadlock with enable_pipelined_write=true and max_successive_merges > 0
* Check conflict at output level in CompactFiles.
* Fix corruption in non-iterator reads when mmap is used for file reads
* Fix bug with prefix search in partition filters where a shared prefix would be ignored from the later partitions. The bug could report an eixstent key as missing. The bug could be triggered if prefix_extractor is set and partition filters is enabled.
* Change default value of `bytes_max_delete_chunk` to 0 in NewSstFileManager() as it doesn't work well with checkpoints.
* Fix a bug caused by not copying the block trailer with compressed SST file, direct IO, prefetcher and no compressed block cache.
* Fix write can stuck indefinitely if enable_pipelined_write=true. The issue exists since pipelined write was introduced in 5.5.0.

## 5.14.0 (2018-05-16)
### Public API Change
* Add a BlockBasedTableOption to align uncompressed data blocks on the smaller of block size or page size boundary, to reduce flash reads by avoiding reads spanning 4K pages.
* The background thread naming convention changed (on supporting platforms) to "rocksdb:<thread pool priority><thread number>", e.g., "rocksdb:low0".
* Add a new ticker stat rocksdb.number.multiget.keys.found to count number of keys successfully read in MultiGet calls
* Touch-up to write-related counters in PerfContext. New counters added: write_scheduling_flushes_compactions_time, write_thread_wait_nanos. Counters whose behavior was fixed or modified: write_memtable_time, write_pre_and_post_process_time, write_delay_time.
* Posix Env's NewRandomRWFile() will fail if the file doesn't exist.
* Now, `DBOptions::use_direct_io_for_flush_and_compaction` only applies to background writes, and `DBOptions::use_direct_reads` applies to both user reads and background reads. This conforms with Linux's `open(2)` manpage, which advises against simultaneously reading a file in buffered and direct modes, due to possibly undefined behavior and degraded performance.
* Iterator::Valid() always returns false if !status().ok(). So, now when doing a Seek() followed by some Next()s, there's no need to check status() after every operation.
* Iterator::Seek()/SeekForPrev()/SeekToFirst()/SeekToLast() always resets status().
* Introduced `CompressionOptions::kDefaultCompressionLevel`, which is a generic way to tell RocksDB to use the compression library's default level. It is now the default value for `CompressionOptions::level`. Previously the level defaulted to -1, which gave poor compression ratios in ZSTD.

### New Features
* Introduce TTL for level compaction so that all files older than ttl go through the compaction process to get rid of old data.
* TransactionDBOptions::write_policy can be configured to enable WritePrepared 2PC transactions. Read more about them in the wiki.
* Add DB properties "rocksdb.block-cache-capacity", "rocksdb.block-cache-usage", "rocksdb.block-cache-pinned-usage" to show block cache usage.
* Add `Env::LowerThreadPoolCPUPriority(Priority)` method, which lowers the CPU priority of background (esp. compaction) threads to minimize interference with foreground tasks.
* Fsync parent directory after deleting a file in delete scheduler.
* In level-based compaction, if bottom-pri thread pool was setup via `Env::SetBackgroundThreads()`, compactions to the bottom level will be delegated to that thread pool.
* `prefix_extractor` has been moved from ImmutableCFOptions to MutableCFOptions, meaning it can be dynamically changed without a DB restart.

### Bug Fixes
* Fsync after writing global seq number to the ingestion file in ExternalSstFileIngestionJob.
* Fix WAL corruption caused by race condition between user write thread and FlushWAL when two_write_queue is not set.
* Fix `BackupableDBOptions::max_valid_backups_to_open` to not delete backup files when refcount cannot be accurately determined.
* Fix memory leak when pin_l0_filter_and_index_blocks_in_cache is used with partitioned filters
* Disable rollback of merge operands in WritePrepared transactions to work around an issue in MyRocks. It can be enabled back by setting TransactionDBOptions::rollback_merge_operands to true.
* Fix wrong results by ReverseBytewiseComparator::FindShortSuccessor()

### Java API Changes
* Add `BlockBasedTableConfig.setBlockCache` to allow sharing a block cache across DB instances.
* Added SstFileManager to the Java API to allow managing SST files across DB instances.

## 5.13.0 (2018-03-20)
### Public API Change
* RocksDBOptionsParser::Parse()'s `ignore_unknown_options` argument will only be effective if the option file shows it is generated using a higher version of RocksDB than the current version.
* Remove CompactionEventListener.

### New Features
* SstFileManager now can cancel compactions if they will result in max space errors. SstFileManager users can also use SetCompactionBufferSize to specify how much space must be leftover during a compaction for auxiliary file functions such as logging and flushing.
* Avoid unnecessarily flushing in `CompactRange()` when the range specified by the user does not overlap unflushed memtables.
* If `ColumnFamilyOptions::max_subcompactions` is set greater than one, we now parallelize large manual level-based compactions.
* Add "rocksdb.live-sst-files-size" DB property to return total bytes of all SST files belong to the latest LSM tree.
* NewSstFileManager to add an argument bytes_max_delete_chunk with default 64MB. With this argument, a file larger than 64MB will be ftruncated multiple times based on this size.

### Bug Fixes
* Fix a leak in prepared_section_completed_ where the zeroed entries would not removed from the map.
* Fix WAL corruption caused by race condition between user write thread and backup/checkpoint thread.

## 5.12.0 (2018-02-14)
### Public API Change
* Iterator::SeekForPrev is now a pure virtual method. This is to prevent user who implement the Iterator interface fail to implement SeekForPrev by mistake.
* Add `include_end` option to make the range end exclusive when `include_end == false` in `DeleteFilesInRange()`.
* Add `CompactRangeOptions::allow_write_stall`, which makes `CompactRange` start working immediately, even if it causes user writes to stall. The default value is false, meaning we add delay to `CompactRange` calls until stalling can be avoided when possible. Note this delay is not present in previous RocksDB versions.
* Creating checkpoint with empty directory now returns `Status::InvalidArgument`; previously, it returned `Status::IOError`.
* Adds a BlockBasedTableOption to turn off index block compression.
* Close() method now returns a status when closing a db.

### New Features
* Improve the performance of iterators doing long range scans by using readahead.
* Add new function `DeleteFilesInRanges()` to delete files in multiple ranges at once for better performance.
* FreeBSD build support for RocksDB and RocksJava.
* Improved performance of long range scans with readahead.
* Updated to and now continuously tested in Visual Studio 2017.

### Bug Fixes
* Fix `DisableFileDeletions()` followed by `GetSortedWalFiles()` to not return obsolete WAL files that `PurgeObsoleteFiles()` is going to delete.
* Fix Handle error return from WriteBuffer() during WAL file close and DB close.
* Fix advance reservation of arena block addresses.
* Fix handling of empty string as checkpoint directory.

## 5.11.0 (2018-01-08)
### Public API Change
* Add `autoTune` and `getBytesPerSecond()` to RocksJava RateLimiter

### New Features
* Add a new histogram stat called rocksdb.db.flush.micros for memtable flush.
* Add "--use_txn" option to use transactional API in db_stress.
* Disable onboard cache for compaction output in Windows platform.
* Improve the performance of iterators doing long range scans by using readahead.

### Bug Fixes
* Fix a stack-use-after-scope bug in ForwardIterator.
* Fix builds on platforms including Linux, Windows, and PowerPC.
* Fix buffer overrun in backup engine for DBs with huge number of files.
* Fix a mislabel bug for bottom-pri compaction threads.
* Fix DB::Flush() keep waiting after flush finish under certain condition.

## 5.10.0 (2017-12-11)
### Public API Change
* When running `make` with environment variable `USE_SSE` set and `PORTABLE` unset, will use all machine features available locally. Previously this combination only compiled SSE-related features.

### New Features
* Provide lifetime hints when writing files on Linux. This reduces hardware write-amp on storage devices supporting multiple streams.
* Add a DB stat, `NUMBER_ITER_SKIP`, which returns how many internal keys were skipped during iterations (e.g., due to being tombstones or duplicate versions of a key).
* Add PerfContext counters, `key_lock_wait_count` and `key_lock_wait_time`, which measure the number of times transactions wait on key locks and total amount of time waiting.

### Bug Fixes
* Fix IOError on WAL write doesn't propagate to write group follower
* Make iterator invalid on merge error.
* Fix performance issue in `IngestExternalFile()` affecting databases with large number of SST files.
* Fix possible corruption to LSM structure when `DeleteFilesInRange()` deletes a subset of files spanned by a `DeleteRange()` marker.

## 5.9.0 (2017-11-01)
### Public API Change
* `BackupableDBOptions::max_valid_backups_to_open == 0` now means no backups will be opened during BackupEngine initialization. Previously this condition disabled limiting backups opened.
* `DBOptions::preserve_deletes` is a new option that allows one to specify that DB should not drop tombstones for regular deletes if they have sequence number larger than what was set by the new API call `DB::SetPreserveDeletesSequenceNumber(SequenceNumber seqnum)`. Disabled by default.
* API call `DB::SetPreserveDeletesSequenceNumber(SequenceNumber seqnum)` was added, users who wish to preserve deletes are expected to periodically call this function to advance the cutoff seqnum (all deletes made before this seqnum can be dropped by DB). It's user responsibility to figure out how to advance the seqnum in the way so the tombstones are kept for the desired period of time, yet are eventually processed in time and don't eat up too much space.
* `ReadOptions::iter_start_seqnum` was added;
if set to something > 0 user will see 2 changes in iterators behavior 1) only keys written with sequence larger than this parameter would be returned and 2) the `Slice` returned by iter->key() now points to the memory that keep User-oriented representation of the internal key, rather than user key. New struct `FullKey` was added to represent internal keys, along with a new helper function `ParseFullKey(const Slice& internal_key, FullKey* result);`.
* Deprecate trash_dir param in NewSstFileManager, right now we will rename deleted files to <name>.trash instead of moving them to trash directory
* Allow setting a custom trash/DB size ratio limit in the SstFileManager, after which files that are to be scheduled for deletion are deleted immediately, regardless of any delete ratelimit.
* Return an error on write if write_options.sync = true and write_options.disableWAL = true to warn user of inconsistent options. Previously we will not write to WAL and not respecting the sync options in this case.

### New Features
* CRC32C is now using the 3-way pipelined SSE algorithm `crc32c_3way` on supported platforms to improve performance. The system will choose to use this algorithm on supported platforms automatically whenever possible. If PCLMULQDQ is not supported it will fall back to the old Fast_CRC32 algorithm.
* `DBOptions::writable_file_max_buffer_size` can now be changed dynamically.
* `DBOptions::bytes_per_sync`, `DBOptions::compaction_readahead_size`, and `DBOptions::wal_bytes_per_sync` can now be changed dynamically, `DBOptions::wal_bytes_per_sync` will flush all memtables and switch to a new WAL file.
* Support dynamic adjustment of rate limit according to demand for background I/O. It can be enabled by passing `true` to the `auto_tuned` parameter in `NewGenericRateLimiter()`. The value passed as `rate_bytes_per_sec` will still be respected as an upper-bound.
* Support dynamically changing `ColumnFamilyOptions::compaction_options_fifo`.
* Introduce `EventListener::OnStallConditionsChanged()` callback. Users can implement it to be notified when user writes are stalled, stopped, or resumed.
* Add a new db property "rocksdb.estimate-oldest-key-time" to return oldest data timestamp. The property is available only for FIFO compaction with compaction_options_fifo.allow_compaction = false.
* Upon snapshot release, recompact bottommost files containing deleted/overwritten keys that previously could not be dropped due to the snapshot. This alleviates space-amp caused by long-held snapshots.
* Support lower bound on iterators specified via `ReadOptions::iterate_lower_bound`.
* Support for differential snapshots (via iterator emitting the sequence of key-values representing the difference between DB state at two different sequence numbers). Supports preserving and emitting puts and regular deletes, doesn't support SingleDeletes, MergeOperator, Blobs and Range Deletes.

### Bug Fixes
* Fix a potential data inconsistency issue during point-in-time recovery. `DB:Open()` will abort if column family inconsistency is found during PIT recovery.
* Fix possible metadata corruption in databases using `DeleteRange()`.

## 5.8.0 (2017-08-30)
### Public API Change
* Users of `Statistics::getHistogramString()` will see fewer histogram buckets and different bucket endpoints.
* `Slice::compare` and BytewiseComparator `Compare` no longer accept `Slice`s containing nullptr.
* `Transaction::Get` and `Transaction::GetForUpdate` variants with `PinnableSlice` added.

### New Features
* Add Iterator::Refresh(), which allows users to update the iterator state so that they can avoid some initialization costs of recreating iterators.
* Replace dynamic_cast<> (except unit test) so people can choose to build with RTTI off. With make, release mode is by default built with -fno-rtti and debug mode is built without it. Users can override it by setting USE_RTTI=0 or 1.
* Universal compactions including the bottom level can be executed in a dedicated thread pool. This alleviates head-of-line blocking in the compaction queue, which cause write stalling, particularly in multi-instance use cases. Users can enable this feature via `Env::SetBackgroundThreads(N, Env::Priority::BOTTOM)`, where `N > 0`.
* Allow merge operator to be called even with a single merge operand during compactions, by appropriately overriding `MergeOperator::AllowSingleOperand`.
* Add `DB::VerifyChecksum()`, which verifies the checksums in all SST files in a running DB.
* Block-based table support for disabling checksums by setting `BlockBasedTableOptions::checksum = kNoChecksum`.

### Bug Fixes
* Fix wrong latencies in `rocksdb.db.get.micros`, `rocksdb.db.write.micros`, and `rocksdb.sst.read.micros`.
* Fix incorrect dropping of deletions during intra-L0 compaction.
* Fix transient reappearance of keys covered by range deletions when memtable prefix bloom filter is enabled.
* Fix potentially wrong file smallest key when range deletions separated by snapshot are written together.

## 5.7.0 (2017-07-13)
### Public API Change
* DB property "rocksdb.sstables" now prints keys in hex form.

### New Features
* Measure estimated number of reads per file. The information can be accessed through DB::GetColumnFamilyMetaData or "rocksdb.sstables" DB property.
* RateLimiter support for throttling background reads, or throttling the sum of background reads and writes. This can give more predictable I/O usage when compaction reads more data than it writes, e.g., due to lots of deletions.
* [Experimental] FIFO compaction with TTL support. It can be enabled by setting CompactionOptionsFIFO.ttl > 0.
* Introduce `EventListener::OnBackgroundError()` callback. Users can implement it to be notified of errors causing the DB to enter read-only mode, and optionally override them.
* Partitioned Index/Filters exiting the experimental mode. To enable partitioned indexes set index_type to kTwoLevelIndexSearch and to further enable partitioned filters set partition_filters to true. To configure the partition size set metadata_block_size.


### Bug Fixes
* Fix discarding empty compaction output files when `DeleteRange()` is used together with subcompactions.

## 5.6.0 (2017-06-06)
### Public API Change
* Scheduling flushes and compactions in the same thread pool is no longer supported by setting `max_background_flushes=0`. Instead, users can achieve this by configuring their high-pri thread pool to have zero threads.
* Replace `Options::max_background_flushes`, `Options::max_background_compactions`, and `Options::base_background_compactions` all with `Options::max_background_jobs`, which automatically decides how many threads to allocate towards flush/compaction.
* options.delayed_write_rate by default take the value of options.rate_limiter rate.
* Replace global variable `IOStatsContext iostats_context` with `IOStatsContext* get_iostats_context()`; replace global variable `PerfContext perf_context` with `PerfContext* get_perf_context()`.

### New Features
* Change ticker/histogram statistics implementations to use core-local storage. This improves aggregation speed compared to our previous thread-local approach, particularly for applications with many threads.
* Users can pass a cache object to write buffer manager, so that they can cap memory usage for memtable and block cache using one single limit.
* Flush will be triggered when 7/8 of the limit introduced by write_buffer_manager or db_write_buffer_size is triggered, so that the hard threshold is hard to hit.
* Introduce WriteOptions.low_pri. If it is true, low priority writes will be throttled if the compaction is behind.
* `DB::IngestExternalFile()` now supports ingesting files into a database containing range deletions.

### Bug Fixes
* Shouldn't ignore return value of fsync() in flush.

## 5.5.0 (2017-05-17)
### New Features
* FIFO compaction to support Intra L0 compaction too with CompactionOptionsFIFO.allow_compaction=true.
* DB::ResetStats() to reset internal stats.
* Statistics::Reset() to reset user stats.
* ldb add option --try_load_options, which will open DB with its own option file.
* Introduce WriteBatch::PopSavePoint to pop the most recent save point explicitly.
* Support dynamically change `max_open_files` option via SetDBOptions()
* Added DB::CreateColumnFamilie() and DB::DropColumnFamilies() to bulk create/drop column families.
* Add debugging function `GetAllKeyVersions` to see internal versions of a range of keys.
* Support file ingestion with universal compaction style
* Support file ingestion behind with option `allow_ingest_behind`
* New option enable_pipelined_write which may improve write throughput in case writing from multiple threads and WAL enabled.

### Bug Fixes
* Fix the bug that Direct I/O uses direct reads for non-SST file

## 5.4.0 (2017-04-11)
### Public API Change
* random_access_max_buffer_size no longer has any effect
* Removed Env::EnableReadAhead(), Env::ShouldForwardRawRequest()
* Support dynamically change `stats_dump_period_sec` option via SetDBOptions().
* Added ReadOptions::max_skippable_internal_keys to set a threshold to fail a request as incomplete when too many keys are being skipped when using iterators.
* DB::Get in place of std::string accepts PinnableSlice, which avoids the extra memcpy of value to std::string in most of cases.
    * PinnableSlice releases the pinned resources that contain the value when it is destructed or when ::Reset() is called on it.
    * The old API that accepts std::string, although discouraged, is still supported.
* Replace Options::use_direct_writes with Options::use_direct_io_for_flush_and_compaction. Read Direct IO wiki for details.
* Added CompactionEventListener and EventListener::OnFlushBegin interfaces.

### New Features
* Memtable flush can be avoided during checkpoint creation if total log file size is smaller than a threshold specified by the user.
* Introduce level-based L0->L0 compactions to reduce file count, so write delays are incurred less often.
* (Experimental) Partitioning filters which creates an index on the partitions. The feature can be enabled by setting partition_filters when using kFullFilter. Currently the feature also requires two-level indexing to be enabled. Number of partitions is the same as the number of partitions for indexes, which is controlled by metadata_block_size.

## 5.3.0 (2017-03-08)
### Public API Change
* Remove disableDataSync option.
* Remove timeout_hint_us option from WriteOptions. The option has been deprecated and has no effect since 3.13.0.
* Remove option min_partial_merge_operands. Partial merge operands will always be merged in flush or compaction if there are more than one.
* Remove option verify_checksums_in_compaction. Compaction will always verify checksum.

### Bug Fixes
* Fix the bug that iterator may skip keys

## 5.2.0 (2017-02-08)
### Public API Change
* NewLRUCache() will determine number of shard bits automatically based on capacity, if the user doesn't pass one. This also impacts the default block cache when the user doesn't explicit provide one.
* Change the default of delayed slowdown value to 16MB/s and further increase the L0 stop condition to 36 files.
* Options::use_direct_writes and Options::use_direct_reads are now ready to use.
* (Experimental) Two-level indexing that partition the index and creates a 2nd level index on the partitions. The feature can be enabled by setting kTwoLevelIndexSearch as IndexType and configuring index_per_partition.

### New Features
* Added new overloaded function GetApproximateSizes that allows to specify if memtable stats should be computed only without computing SST files' stats approximations.
* Added new function GetApproximateMemTableStats that approximates both number of records and size of memtables.
* Add Direct I/O mode for SST file I/O

### Bug Fixes
* RangeSync() should work if ROCKSDB_FALLOCATE_PRESENT is not set
* Fix wrong results in a data race case in Get()
* Some fixes related to 2PC.
* Fix bugs of data corruption in direct I/O

## 5.1.0 (2017-01-13)
* Support dynamically change `delete_obsolete_files_period_micros` option via SetDBOptions().
* Added EventListener::OnExternalFileIngested which will be called when IngestExternalFile() add a file successfully.
* BackupEngine::Open and BackupEngineReadOnly::Open now always return error statuses matching those of the backup Env.

### Bug Fixes
* Fix the bug that if 2PC is enabled, checkpoints may loss some recent transactions.
* When file copying is needed when creating checkpoints or bulk loading files, fsync the file after the file copying.

## 5.0.0 (2016-11-17)
### Public API Change
* Options::max_bytes_for_level_multiplier is now a double along with all getters and setters.
* Support dynamically change `delayed_write_rate` and `max_total_wal_size` options via SetDBOptions().
* Introduce DB::DeleteRange for optimized deletion of large ranges of contiguous keys.
* Support dynamically change `delayed_write_rate` option via SetDBOptions().
* Options::allow_concurrent_memtable_write and Options::enable_write_thread_adaptive_yield are now true by default.
* Remove Tickers::SEQUENCE_NUMBER to avoid confusion if statistics object is shared among RocksDB instance. Alternatively DB::GetLatestSequenceNumber() can be used to get the same value.
* Options.level0_stop_writes_trigger default value changes from 24 to 32.
* New compaction filter API: CompactionFilter::FilterV2(). Allows to drop ranges of keys.
* Removed flashcache support.
* DB::AddFile() is deprecated and is replaced with DB::IngestExternalFile(). DB::IngestExternalFile() remove all the restrictions that existed for DB::AddFile.

### New Features
* Add avoid_flush_during_shutdown option, which speeds up DB shutdown by not flushing unpersisted data (i.e. with disableWAL = true). Unpersisted data will be lost. The options is dynamically changeable via SetDBOptions().
* Add memtable_insert_with_hint_prefix_extractor option. The option is mean to reduce CPU usage for inserting keys into memtable, if keys can be group by prefix and insert for each prefix are sequential or almost sequential. See include/rocksdb/options.h for more details.
* Add LuaCompactionFilter in utilities.  This allows developers to write compaction filters in Lua.  To use this feature, LUA_PATH needs to be set to the root directory of Lua.
* No longer populate "LATEST_BACKUP" file in backup directory, which formerly contained the number of the latest backup. The latest backup can be determined by finding the highest numbered file in the "meta/" subdirectory.

## 4.13.0 (2016-10-18)
### Public API Change
* DB::GetOptions() reflect dynamic changed options (i.e. through DB::SetOptions()) and return copy of options instead of reference.
* Added Statistics::getAndResetTickerCount().

### New Features
* Add DB::SetDBOptions() to dynamic change base_background_compactions and max_background_compactions.
* Added Iterator::SeekForPrev(). This new API will seek to the last key that less than or equal to the target key.

## 4.12.0 (2016-09-12)
### Public API Change
* CancelAllBackgroundWork() flushes all memtables for databases containing writes that have bypassed the WAL (writes issued with WriteOptions::disableWAL=true) before shutting down background threads.
* Merge options source_compaction_factor, max_grandparent_overlap_bytes and expanded_compaction_factor into max_compaction_bytes.
* Remove ImmutableCFOptions.
* Add a compression type ZSTD, which can work with ZSTD 0.8.0 or up. Still keep ZSTDNotFinal for compatibility reasons.

### New Features
* Introduce NewClockCache, which is based on CLOCK algorithm with better concurrent performance in some cases. It can be used to replace the default LRU-based block cache and table cache. To use it, RocksDB need to be linked with TBB lib.
* Change ticker/histogram statistics implementations to accumulate data in thread-local storage, which improves CPU performance by reducing cache coherency costs. Callers of CreateDBStatistics do not need to change anything to use this feature.
* Block cache mid-point insertion, where index and filter block are inserted into LRU block cache with higher priority. The feature can be enabled by setting BlockBasedTableOptions::cache_index_and_filter_blocks_with_high_priority to true and high_pri_pool_ratio > 0 when creating NewLRUCache.

## 4.11.0 (2016-08-01)
### Public API Change
* options.memtable_prefix_bloom_huge_page_tlb_size => memtable_huge_page_size. When it is set, RocksDB will try to allocate memory from huge page for memtable too, rather than just memtable bloom filter.

### New Features
* A tool to migrate DB after options change. See include/rocksdb/utilities/option_change_migration.h.
* Add ReadOptions.background_purge_on_iterator_cleanup. If true, we avoid file deletion when destroying iterators.

## 4.10.0 (2016-07-05)
### Public API Change
* options.memtable_prefix_bloom_bits changes to options.memtable_prefix_bloom_bits_ratio and deprecate options.memtable_prefix_bloom_probes
* enum type CompressionType and PerfLevel changes from char to unsigned char. Value of all PerfLevel shift by one.
* Deprecate options.filter_deletes.

### New Features
* Add avoid_flush_during_recovery option.
* Add a read option background_purge_on_iterator_cleanup to avoid deleting files in foreground when destroying iterators. Instead, a job is scheduled in high priority queue and would be executed in a separate background thread.
* RepairDB support for column families. RepairDB now associates data with non-default column families using information embedded in the SST/WAL files (4.7 or later). For data written by 4.6 or earlier, RepairDB associates it with the default column family.
* Add options.write_buffer_manager which allows users to control total memtable sizes across multiple DB instances.

## 4.9.0 (2016-06-09)
### Public API changes
* Add bottommost_compression option, This option can be used to set a specific compression algorithm for the bottommost level (Last level containing files in the DB).
* Introduce CompactionJobInfo::compression, This field state the compression algorithm used to generate the output files of the compaction.
* Deprecate BlockBaseTableOptions.hash_index_allow_collision=false
* Deprecate options builder (GetOptions()).

### New Features
* Introduce NewSimCache() in rocksdb/utilities/sim_cache.h. This function creates a block cache that is able to give simulation results (mainly hit rate) of simulating block behavior with a configurable cache size.

## 4.8.0 (2016-05-02)
### Public API Change
* Allow preset compression dictionary for improved compression of block-based tables. This is supported for zlib, zstd, and lz4. The compression dictionary's size is configurable via CompressionOptions::max_dict_bytes.
* Delete deprecated classes for creating backups (BackupableDB) and restoring from backups (RestoreBackupableDB). Now, BackupEngine should be used for creating backups, and BackupEngineReadOnly should be used for restorations. For more details, see https://github.com/facebook/rocksdb/wiki/How-to-backup-RocksDB%3F
* Expose estimate of per-level compression ratio via DB property: "rocksdb.compression-ratio-at-levelN".
* Added EventListener::OnTableFileCreationStarted. EventListener::OnTableFileCreated will be called on failure case. User can check creation status via TableFileCreationInfo::status.

### New Features
* Add ReadOptions::readahead_size. If non-zero, NewIterator will create a new table reader which performs reads of the given size.

## 4.7.0 (2016-04-08)
### Public API Change
* rename options compaction_measure_io_stats to report_bg_io_stats and include flush too.
* Change some default options. Now default options will optimize for server-workloads. Also enable slowdown and full stop triggers for pending compaction bytes. These changes may cause sub-optimal performance or significant increase of resource usage. To avoid these risks, users can open existing RocksDB with options extracted from RocksDB option files. See https://github.com/facebook/rocksdb/wiki/RocksDB-Options-File for how to use RocksDB option files. Or you can call Options.OldDefaults() to recover old defaults. DEFAULT_OPTIONS_HISTORY.md will track change history of default options.

## 4.6.0 (2016-03-10)
### Public API Changes
* Change default of BlockBasedTableOptions.format_version to 2. It means default DB created by 4.6 or up cannot be opened by RocksDB version 3.9 or earlier.
* Added strict_capacity_limit option to NewLRUCache. If the flag is set to true, insert to cache will fail if no enough capacity can be free. Signature of Cache::Insert() is updated accordingly.
* Tickers [NUMBER_DB_NEXT, NUMBER_DB_PREV, NUMBER_DB_NEXT_FOUND, NUMBER_DB_PREV_FOUND, ITER_BYTES_READ] are not updated immediately. The are updated when the Iterator is deleted.
* Add monotonically increasing counter (DB property "rocksdb.current-super-version-number") that increments upon any change to the LSM tree.

### New Features
* Add CompactionPri::kMinOverlappingRatio, a compaction picking mode friendly to write amplification.
* Deprecate Iterator::IsKeyPinned() and replace it with Iterator::GetProperty() with prop_name="rocksdb.iterator.is.key.pinned"

## 4.5.0 (2016-02-05)
### Public API Changes
* Add a new perf context level between kEnableCount and kEnableTime. Level 2 now does not include timers for mutexes.
* Statistics of mutex operation durations will not be measured by default. If you want to have them enabled, you need to set Statistics::stats_level_ to kAll.
* DBOptions::delete_scheduler and NewDeleteScheduler() are removed, please use DBOptions::sst_file_manager and NewSstFileManager() instead

### New Features
* ldb tool now supports operations to non-default column families.
* Add kPersistedTier to ReadTier.  This option allows Get and MultiGet to read only the persited data and skip mem-tables if writes were done with disableWAL = true.
* Add DBOptions::sst_file_manager. Use NewSstFileManager() in include/rocksdb/sst_file_manager.h to create a SstFileManager that can be used to track the total size of SST files and control the SST files deletion rate.

## 4.4.0 (2016-01-14)
### Public API Changes
* Change names in CompactionPri and add a new one.
* Deprecate options.soft_rate_limit and add options.soft_pending_compaction_bytes_limit.
* If options.max_write_buffer_number > 3, writes will be slowed down when writing to the last write buffer to delay a full stop.
* Introduce CompactionJobInfo::compaction_reason, this field include the reason to trigger the compaction.
* After slow down is triggered, if estimated pending compaction bytes keep increasing, slowdown more.
* Increase default options.delayed_write_rate to 2MB/s.
* Added a new parameter --path to ldb tool. --path accepts the name of either MANIFEST, SST or a WAL file. Either --db or --path can be used when calling ldb.

## 4.3.0 (2015-12-08)
### New Features
* CompactionFilter has new member function called IgnoreSnapshots which allows CompactionFilter to be called even if there are snapshots later than the key.
* RocksDB will now persist options under the same directory as the RocksDB database on successful DB::Open, CreateColumnFamily, DropColumnFamily, and SetOptions.
* Introduce LoadLatestOptions() in rocksdb/utilities/options_util.h.  This function can construct the latest DBOptions / ColumnFamilyOptions used by the specified RocksDB intance.
* Introduce CheckOptionsCompatibility() in rocksdb/utilities/options_util.h.  This function checks whether the input set of options is able to open the specified DB successfully.

### Public API Changes
* When options.db_write_buffer_size triggers, only the column family with the largest column family size will be flushed, not all the column families.

## 4.2.0 (2015-11-09)
### New Features
* Introduce CreateLoggerFromOptions(), this function create a Logger for provided DBOptions.
* Add GetAggregatedIntProperty(), which returns the sum of the GetIntProperty of all the column families.
* Add MemoryUtil in rocksdb/utilities/memory.h.  It currently offers a way to get the memory usage by type from a list rocksdb instances.

### Public API Changes
* CompactionFilter::Context includes information of Column Family ID
* The need-compaction hint given by TablePropertiesCollector::NeedCompact() will be persistent and recoverable after DB recovery. This introduces a breaking format change. If you use this experimental feature, including NewCompactOnDeletionCollectorFactory() in the new version, you may not be able to directly downgrade the DB back to version 4.0 or lower.
* TablePropertiesCollectorFactory::CreateTablePropertiesCollector() now takes an option Context, containing the information of column family ID for the file being written.
* Remove DefaultCompactionFilterFactory.


## 4.1.0 (2015-10-08)
### New Features
* Added single delete operation as a more efficient way to delete keys that have not been overwritten.
* Added experimental AddFile() to DB interface that allow users to add files created by SstFileWriter into an empty Database, see include/rocksdb/sst_file_writer.h and DB::AddFile() for more info.
* Added support for opening SST files with .ldb suffix which enables opening LevelDB databases.
* CompactionFilter now supports filtering of merge operands and merge results.

### Public API Changes
* Added SingleDelete() to the DB interface.
* Added AddFile() to DB interface.
* Added SstFileWriter class.
* CompactionFilter has a new method FilterMergeOperand() that RocksDB applies to every merge operand during compaction to decide whether to filter the operand.
* We removed CompactionFilterV2 interfaces from include/rocksdb/compaction_filter.h. The functionality was deprecated already in version 3.13.

## 4.0.0 (2015-09-09)
### New Features
* Added support for transactions.  See include/rocksdb/utilities/transaction.h for more info.
* DB::GetProperty() now accepts "rocksdb.aggregated-table-properties" and "rocksdb.aggregated-table-properties-at-levelN", in which case it returns aggregated table properties of the target column family, or the aggregated table properties of the specified level N if the "at-level" version is used.
* Add compression option kZSTDNotFinalCompression for people to experiment ZSTD although its format is not finalized.
* We removed the need for LATEST_BACKUP file in BackupEngine. We still keep writing it when we create new backups (because of backward compatibility), but we don't read it anymore.

### Public API Changes
* Removed class Env::RandomRWFile and Env::NewRandomRWFile().
* Renamed DBOptions.num_subcompactions to DBOptions.max_subcompactions to make the name better match the actual functionality of the option.
* Added Equal() method to the Comparator interface that can optionally be overwritten in cases where equality comparisons can be done more efficiently than three-way comparisons.
* Previous 'experimental' OptimisticTransaction class has been replaced by Transaction class.

## 3.13.0 (2015-08-06)
### New Features
* RollbackToSavePoint() in WriteBatch/WriteBatchWithIndex
* Add NewCompactOnDeletionCollectorFactory() in utilities/table_properties_collectors, which allows rocksdb to mark a SST file as need-compaction when it observes at least D deletion entries in any N consecutive entries in that SST file.  Note that this feature depends on an experimental NeedCompact() API --- the result of this API will not persist after DB restart.
* Add DBOptions::delete_scheduler. Use NewDeleteScheduler() in include/rocksdb/delete_scheduler.h to create a DeleteScheduler that can be shared among multiple RocksDB instances to control the file deletion rate of SST files that exist in the first db_path.

### Public API Changes
* Deprecated WriteOptions::timeout_hint_us. We no longer support write timeout. If you really need this option, talk to us and we might consider returning it.
* Deprecated purge_redundant_kvs_while_flush option.
* Removed BackupEngine::NewBackupEngine() and NewReadOnlyBackupEngine() that were deprecated in RocksDB 3.8. Please use BackupEngine::Open() instead.
* Deprecated Compaction Filter V2. We are not aware of any existing use-cases. If you use this filter, your compile will break with RocksDB 3.13. Please let us know if you use it and we'll put it back in RocksDB 3.14.
* Env::FileExists now returns a Status instead of a boolean
* Add statistics::getHistogramString() to print detailed distribution of a histogram metric.
* Add DBOptions::skip_stats_update_on_db_open.  When it is on, DB::Open() will run faster as it skips the random reads required for loading necessary stats from SST files to optimize compaction.

## 3.12.0 (2015-07-02)
### New Features
* Added experimental support for optimistic transactions.  See include/rocksdb/utilities/optimistic_transaction.h for more info.
* Added a new way to report QPS from db_bench (check out --report_file and --report_interval_seconds)
* Added a cache for individual rows. See DBOptions::row_cache for more info.
* Several new features on EventListener (see include/rocksdb/listener.h):
 - OnCompactionCompleted() now returns per-compaction job statistics, defined in include/rocksdb/compaction_job_stats.h.
 - Added OnTableFileCreated() and OnTableFileDeleted().
* Add compaction_options_universal.enable_trivial_move to true, to allow trivial move while performing universal compaction. Trivial move will happen only when all the input files are non overlapping.

### Public API changes
* EventListener::OnFlushCompleted() now passes FlushJobInfo instead of a list of parameters.
* DB::GetDbIdentity() is now a const function.  If this function is overridden in your application, be sure to also make GetDbIdentity() const to avoid compile error.
* Move listeners from ColumnFamilyOptions to DBOptions.
* Add max_write_buffer_number_to_maintain option
* DB::CompactRange()'s parameter reduce_level is changed to change_level, to allow users to move levels to lower levels if allowed. It can be used to migrate a DB from options.level_compaction_dynamic_level_bytes=false to options.level_compaction_dynamic_level_bytes.true.
* Change default value for options.compaction_filter_factory and options.compaction_filter_factory_v2 to nullptr instead of DefaultCompactionFilterFactory and DefaultCompactionFilterFactoryV2.
* If CancelAllBackgroundWork is called without doing a flush after doing loads with WAL disabled, the changes which haven't been flushed before the call to CancelAllBackgroundWork will be lost.
* WBWIIterator::Entry() now returns WriteEntry instead of `const WriteEntry&`
* options.hard_rate_limit is deprecated.
* When options.soft_rate_limit or options.level0_slowdown_writes_trigger is triggered, the way to slow down writes is changed to: write rate to DB is limited to to options.delayed_write_rate.
* DB::GetApproximateSizes() adds a parameter to allow the estimation to include data in mem table, with default to be not to include. It is now only supported in skip list mem table.
* DB::CompactRange() now accept CompactRangeOptions instead of multiple parameters. CompactRangeOptions is defined in include/rocksdb/options.h.
* CompactRange() will now skip bottommost level compaction for level based compaction if there is no compaction filter, bottommost_level_compaction is introduced in CompactRangeOptions to control when it's possible to skip bottommost level compaction. This mean that if you want the compaction to produce a single file you need to set bottommost_level_compaction to BottommostLevelCompaction::kForce.
* Add Cache.GetPinnedUsage() to get the size of memory occupied by entries that are in use by the system.
* DB:Open() will fail if the compression specified in Options is not linked with the binary. If you see this failure, recompile RocksDB with compression libraries present on your system. Also, previously our default compression was snappy. This behavior is now changed. Now, the default compression is snappy only if it's available on the system. If it isn't we change the default to kNoCompression.
* We changed how we account for memory used in block cache. Previously, we only counted the sum of block sizes currently present in block cache. Now, we count the actual memory usage of the blocks. For example, a block of size 4.5KB will use 8KB memory with jemalloc. This might decrease your memory usage and possibly decrease performance. Increase block cache size if you see this happening after an upgrade.
* Add BackupEngineImpl.options_.max_background_operations to specify the maximum number of operations that may be performed in parallel. Add support for parallelized backup and restore.
* Add DB::SyncWAL() that does a WAL sync without blocking writers.

## 3.11.0 (2015-05-19)
### New Features
* Added a new API Cache::SetCapacity(size_t capacity) to dynamically change the maximum configured capacity of the cache. If the new capacity is less than the existing cache usage, the implementation will try to lower the usage by evicting the necessary number of elements following a strict LRU policy.
* Added an experimental API for handling flashcache devices (blacklists background threads from caching their reads) -- NewFlashcacheAwareEnv
* If universal compaction is used and options.num_levels > 1, compact files are tried to be stored in none-L0 with smaller files based on options.target_file_size_base. The limitation of DB size when using universal compaction is greatly mitigated by using more levels. You can set num_levels = 1 to make universal compaction behave as before. If you set num_levels > 1 and want to roll back to a previous version, you need to compact all files to a big file in level 0 (by setting target_file_size_base to be large and CompactRange(<cf_handle>, nullptr, nullptr, true, 0) and reopen the DB with the same version to rewrite the manifest, and then you can open it using previous releases.
* More information about rocksdb background threads are available in Env::GetThreadList(), including the number of bytes read / written by a compaction job, mem-table size and current number of bytes written by a flush job and many more.  Check include/rocksdb/thread_status.h for more detail.

### Public API changes
* TablePropertiesCollector::AddUserKey() is added to replace TablePropertiesCollector::Add(). AddUserKey() exposes key type, sequence number and file size up to now to users.
* DBOptions::bytes_per_sync used to apply to both WAL and table files. As of 3.11 it applies only to table files. If you want to use this option to sync WAL in the background, please use wal_bytes_per_sync

## 3.10.0 (2015-03-24)
### New Features
* GetThreadStatus() is now able to report detailed thread status, including:
 - Thread Operation including flush and compaction.
 - The stage of the current thread operation.
 - The elapsed time in micros since the current thread operation started.
 More information can be found in include/rocksdb/thread_status.h.  In addition, when running db_bench with --thread_status_per_interval, db_bench will also report thread status periodically.
* Changed the LRU caching algorithm so that referenced blocks (by iterators) are never evicted. This change made parameter removeScanCountLimit obsolete. Because of that NewLRUCache doesn't take three arguments anymore. table_cache_remove_scan_limit option is also removed
* By default we now optimize the compilation for the compilation platform (using -march=native). If you want to build portable binary, use 'PORTABLE=1' before the make command.
* We now allow level-compaction to place files in different paths by
  specifying them in db_paths along with the target_size.
  Lower numbered levels will be placed earlier in the db_paths and higher
  numbered levels will be placed later in the db_paths vector.
* Potentially big performance improvements if you're using RocksDB with lots of column families (100-1000)
* Added BlockBasedTableOptions.format_version option, which allows user to specify which version of block based table he wants. As a general guideline, newer versions have more features, but might not be readable by older versions of RocksDB.
* Added new block based table format (version 2), which you can enable by setting BlockBasedTableOptions.format_version = 2. This format changes how we encode size information in compressed blocks and should help with memory allocations if you're using Zlib or BZip2 compressions.
* MemEnv (env that stores data in memory) is now available in default library build. You can create it by calling NewMemEnv().
* Add SliceTransform.SameResultWhenAppended() to help users determine it is safe to apply prefix bloom/hash.
* Block based table now makes use of prefix bloom filter if it is a full fulter.
* Block based table remembers whether a whole key or prefix based bloom filter is supported in SST files. Do a sanity check when reading the file with users' configuration.
* Fixed a bug in ReadOnlyBackupEngine that deleted corrupted backups in some cases, even though the engine was ReadOnly
* options.level_compaction_dynamic_level_bytes, a feature to allow RocksDB to pick dynamic base of bytes for levels. With this feature turned on, we will automatically adjust max bytes for each level. The goal of this feature is to have lower bound on size amplification. For more details, see comments in options.h.
* Added an abstract base class WriteBatchBase for write batches
* Fixed a bug where we start deleting files of a dropped column families even if there are still live references to it

### Public API changes
* Deprecated skip_log_error_on_recovery and table_cache_remove_scan_count_limit options.
* Logger method logv with log level parameter is now virtual

### RocksJava
* Added compression per level API.
* MemEnv is now available in RocksJava via RocksMemEnv class.
* lz4 compression is now included in rocksjava static library when running `make rocksdbjavastatic`.
* Overflowing a size_t when setting rocksdb options now throws an IllegalArgumentException, which removes the necessity for a developer to catch these Exceptions explicitly.

## 3.9.0 (2014-12-08)

### New Features
* Add rocksdb::GetThreadList(), which in the future will return the current status of all
  rocksdb-related threads.  We will have more code instruments in the following RocksDB
  releases.
* Change convert function in rocksdb/utilities/convenience.h to return Status instead of boolean.
  Also add support for nested options in convert function

### Public API changes
* New API to create a checkpoint added. Given a directory name, creates a new
  database which is an image of the existing database.
* New API LinkFile added to Env. If you implement your own Env class, an
  implementation of the API LinkFile will have to be provided.
* MemTableRep takes MemTableAllocator instead of Arena

### Improvements
* RocksDBLite library now becomes smaller and will be compiled with -fno-exceptions flag.

## 3.8.0 (2014-11-14)

### Public API changes
* BackupEngine::NewBackupEngine() was deprecated; please use BackupEngine::Open() from now on.
* BackupableDB/RestoreBackupableDB have new GarbageCollect() methods, which will clean up files from corrupt and obsolete backups.
* BackupableDB/RestoreBackupableDB have new GetCorruptedBackups() methods which list corrupt backups.

### Cleanup
* Bunch of code cleanup, some extra warnings turned on (-Wshadow, -Wshorten-64-to-32, -Wnon-virtual-dtor)

### New features
* CompactFiles and EventListener, although they are still in experimental state
* Full ColumnFamily support in RocksJava.

## 3.7.0 (2014-11-06)
### Public API changes
* Introduce SetOptions() API to allow adjusting a subset of options dynamically online
* Introduce 4 new convenient functions for converting Options from string: GetColumnFamilyOptionsFromMap(), GetColumnFamilyOptionsFromString(), GetDBOptionsFromMap(), GetDBOptionsFromString()
* Remove WriteBatchWithIndex.Delete() overloads using SliceParts
* When opening a DB, if options.max_background_compactions is larger than the existing low pri pool of options.env, it will enlarge it. Similarly, options.max_background_flushes is larger than the existing high pri pool of options.env, it will enlarge it.

## 3.6.0 (2014-10-07)
### Disk format changes
* If you're using RocksDB on ARM platforms and you're using default bloom filter, there is a disk format change you need to be aware of. There are three steps you need to do when you convert to new release: 1. turn off filter policy, 2. compact the whole database, 3. turn on filter policy

### Behavior changes
* We have refactored our system of stalling writes.  Any stall-related statistics' meanings are changed. Instead of per-write stall counts, we now count stalls per-epoch, where epochs are periods between flushes and compactions. You'll find more information in our Tuning Perf Guide once we release RocksDB 3.6.
* When disableDataSync=true, we no longer sync the MANIFEST file.
* Add identity_as_first_hash property to CuckooTable. SST file needs to be rebuilt to be opened by reader properly.

### Public API changes
* Change target_file_size_base type to uint64_t from int.
* Remove allow_thread_local. This feature was proved to be stable, so we are turning it always-on.

## 3.5.0 (2014-09-03)
### New Features
* Add include/utilities/write_batch_with_index.h, providing a utility class to query data out of WriteBatch when building it.
* Move BlockBasedTable related options to BlockBasedTableOptions from Options. Change corresponding JNI interface. Options affected include:
  no_block_cache, block_cache, block_cache_compressed, block_size, block_size_deviation, block_restart_interval, filter_policy, whole_key_filtering. filter_policy is changed to shared_ptr from a raw pointer.
* Remove deprecated options: disable_seek_compaction and db_stats_log_interval
* OptimizeForPointLookup() takes one parameter for block cache size. It now builds hash index, bloom filter, and block cache.

### Public API changes
* The Prefix Extractor used with V2 compaction filters is now passed user key to SliceTransform::Transform instead of unparsed RocksDB key.

## 3.4.0 (2014-08-18)
### New Features
* Support Multiple DB paths in universal style compactions
* Add feature of storing plain table index and bloom filter in SST file.
* CompactRange() will never output compacted files to level 0. This used to be the case when all the compaction input files were at level 0.
* Added iterate_upper_bound to define the extent upto which the forward iterator will return entries. This will prevent iterating over delete markers and overwritten entries for edge cases where you want to break out the iterator anyways. This may improve performance in case there are a large number of delete markers or overwritten entries.

### Public API changes
* DBOptions.db_paths now is a vector of a DBPath structure which indicates both of path and target size
* NewPlainTableFactory instead of bunch of parameters now accepts PlainTableOptions, which is defined in include/rocksdb/table.h
* Moved include/utilities/*.h to include/rocksdb/utilities/*.h
* Statistics APIs now take uint32_t as type instead of Tickers. Also make two access functions getTickerCount and histogramData const
* Add DB property rocksdb.estimate-num-keys, estimated number of live keys in DB.
* Add DB::GetIntProperty(), which returns DB properties that are integer as uint64_t.
* The Prefix Extractor used with V2 compaction filters is now passed user key to SliceTransform::Transform instead of unparsed RocksDB key.

## 3.3.0 (2014-07-10)
### New Features
* Added JSON API prototype.
* HashLinklist reduces performance outlier caused by skewed bucket by switching data in the bucket from linked list to skip list. Add parameter threshold_use_skiplist in NewHashLinkListRepFactory().
* RocksDB is now able to reclaim storage space more effectively during the compaction process.  This is done by compensating the size of each deletion entry by the 2X average value size, which makes compaction to be triggered by deletion entries more easily.
* Add TimeOut API to write.  Now WriteOptions have a variable called timeout_hint_us.  With timeout_hint_us set to non-zero, any write associated with this timeout_hint_us may be aborted when it runs longer than the specified timeout_hint_us, and it is guaranteed that any write completes earlier than the specified time-out will not be aborted due to the time-out condition.
* Add a rate_limiter option, which controls total throughput of flush and compaction. The throughput is specified in bytes/sec. Flush always has precedence over compaction when available bandwidth is constrained.

### Public API changes
* Removed NewTotalOrderPlainTableFactory because it is not used and implemented semantically incorrect.

## 3.2.0 (2014-06-20)

### Public API changes
* We removed seek compaction as a concept from RocksDB because:
1) It makes more sense for spinning disk workloads, while RocksDB is primarily designed for flash and memory,
2) It added some complexity to the important code-paths,
3) None of our internal customers were really using it.
Because of that, Options::disable_seek_compaction is now obsolete. It is still a parameter in Options, so it does not break the build, but it does not have any effect. We plan to completely remove it at some point, so we ask users to please remove this option from your code base.
* Add two parameters to NewHashLinkListRepFactory() for logging on too many entries in a hash bucket when flushing.
* Added new option BlockBasedTableOptions::hash_index_allow_collision. When enabled, prefix hash index for block-based table will not store prefix and allow hash collision, reducing memory consumption.

### New Features
* PlainTable now supports a new key encoding: for keys of the same prefix, the prefix is only written once. It can be enabled through encoding_type parameter of NewPlainTableFactory()
* Add AdaptiveTableFactory, which is used to convert from a DB of PlainTable to BlockBasedTabe, or vise versa. It can be created using NewAdaptiveTableFactory()

### Performance Improvements
* Tailing Iterator re-implemeted with ForwardIterator + Cascading Search Hint , see ~20% throughput improvement.

## 3.1.0 (2014-05-21)

### Public API changes
* Replaced ColumnFamilyOptions::table_properties_collectors with ColumnFamilyOptions::table_properties_collector_factories

### New Features
* Hash index for block-based table will be materialized and reconstructed more efficiently. Previously hash index is constructed by scanning the whole table during every table open.
* FIFO compaction style

## 3.0.0 (2014-05-05)

### Public API changes
* Added _LEVEL to all InfoLogLevel enums
* Deprecated ReadOptions.prefix and ReadOptions.prefix_seek. Seek() defaults to prefix-based seek when Options.prefix_extractor is supplied. More detail is documented in https://github.com/facebook/rocksdb/wiki/Prefix-Seek-API-Changes
* MemTableRepFactory::CreateMemTableRep() takes info logger as an extra parameter.

### New Features
* Column family support
* Added an option to use different checksum functions in BlockBasedTableOptions
* Added ApplyToAllCacheEntries() function to Cache

## 2.8.0 (2014-04-04)

* Removed arena.h from public header files.
* By default, checksums are verified on every read from database
* Change default value of several options, including: paranoid_checks=true, max_open_files=5000, level0_slowdown_writes_trigger=20, level0_stop_writes_trigger=24, disable_seek_compaction=true, max_background_flushes=1 and allow_mmap_writes=false
* Added is_manual_compaction to CompactionFilter::Context
* Added "virtual void WaitForJoin()" in class Env. Default operation is no-op.
* Removed BackupEngine::DeleteBackupsNewerThan() function
* Added new option -- verify_checksums_in_compaction
* Changed Options.prefix_extractor from raw pointer to shared_ptr (take ownership)
  Changed HashSkipListRepFactory and HashLinkListRepFactory constructor to not take SliceTransform object (use Options.prefix_extractor implicitly)
* Added Env::GetThreadPoolQueueLen(), which returns the waiting queue length of thread pools
* Added a command "checkconsistency" in ldb tool, which checks
  if file system state matches DB state (file existence and file sizes)
* Separate options related to block based table to a new struct BlockBasedTableOptions.
* WriteBatch has a new function Count() to return total size in the batch, and Data() now returns a reference instead of a copy
* Add more counters to perf context.
* Supports several more DB properties: compaction-pending, background-errors and cur-size-active-mem-table.

### New Features
* If we find one truncated record at the end of the MANIFEST or WAL files,
  we will ignore it. We assume that writers of these records were interrupted
  and that we can safely ignore it.
* A new SST format "PlainTable" is added, which is optimized for memory-only workloads. It can be created through NewPlainTableFactory() or NewTotalOrderPlainTableFactory().
* A new mem table implementation hash linked list optimizing for the case that there are only few keys for each prefix, which can be created through NewHashLinkListRepFactory().
* Merge operator supports a new function PartialMergeMulti() to allow users to do partial merges against multiple operands.
* Now compaction filter has a V2 interface. It buffers the kv-pairs sharing the same key prefix, process them in batches, and return the batched results back to DB. The new interface uses a new structure CompactionFilterContext for the same purpose as CompactionFilter::Context in V1.
* Geo-spatial support for locations and radial-search.

## 2.7.0 (2014-01-28)

### Public API changes

* Renamed `StackableDB::GetRawDB()` to `StackableDB::GetBaseDB()`.
* Renamed `WriteBatch::Data()` `const std::string& Data() const`.
* Renamed class `TableStats` to `TableProperties`.
* Deleted class `PrefixHashRepFactory`. Please use `NewHashSkipListRepFactory()` instead.
* Supported multi-threaded `EnableFileDeletions()` and `DisableFileDeletions()`.
* Added `DB::GetOptions()`.
* Added `DB::GetDbIdentity()`.

### New Features

* Added [BackupableDB](https://github.com/facebook/rocksdb/wiki/How-to-backup-RocksDB%3F)
* Implemented [TailingIterator](https://github.com/facebook/rocksdb/wiki/Tailing-Iterator), a special type of iterator that
  doesn't create a snapshot (can be used to read newly inserted data)
  and is optimized for doing sequential reads.
* Added property block for table, which allows (1) a table to store
  its metadata and (2) end user to collect and store properties they
  are interested in.
* Enabled caching index and filter block in block cache (turned off by default).
* Supported error report when doing manual compaction.
* Supported additional Linux platform flavors and Mac OS.
* Put with `SliceParts` - Variant of `Put()` that gathers output like `writev(2)`
* Bug fixes and code refactor for compatibility with upcoming Column
  Family feature.

### Performance Improvements

* Huge benchmark performance improvements by multiple efforts. For example, increase in readonly QPS from about 530k in 2.6 release to 1.1 million in 2.7 [1]
* Speeding up a way RocksDB deleted obsolete files - no longer listing the whole directory under a lock -- decrease in p99
* Use raw pointer instead of shared pointer for statistics: [5b825d](https://github.com/facebook/rocksdb/commit/5b825d6964e26ec3b4bb6faa708ebb1787f1d7bd) -- huge increase in performance -- shared pointers are slow
* Optimized locking for `Get()` -- [1fdb3f](https://github.com/facebook/rocksdb/commit/1fdb3f7dc60e96394e3e5b69a46ede5d67fb976c) -- 1.5x QPS increase for some workloads
* Cache speedup - [e8d40c3](https://github.com/facebook/rocksdb/commit/e8d40c31b3cca0c3e1ae9abe9b9003b1288026a9)
* Implemented autovector, which allocates first N elements on stack. Most of vectors in RocksDB are small. Also, we never want to allocate heap objects while holding a mutex. -- [c01676e4](https://github.com/facebook/rocksdb/commit/c01676e46d3be08c3c140361ef1f5884f47d3b3c)
* Lots of efforts to move malloc, memcpy and IO outside of locks<|MERGE_RESOLUTION|>--- conflicted
+++ resolved
@@ -28,11 +28,8 @@
 
 ### New Features
 *  RocksDB does internal auto prefetching if it notices 2 sequential reads if readahead_size is not specified. New option `num_file_reads_for_auto_readahead` is added in BlockBasedTableOptions which indicates after how many sequential reads internal auto prefetching should be start (default is 2).
-<<<<<<< HEAD
+* Added new perf context counters `block_cache_standalone_handle_count`, `block_cache_real_handle_count`,`compressed_sec_cache_insert_real_count`, `compressed_sec_cache_insert_dummy_count`, `compressed_sec_cache_uncompressed_bytes`, and `compressed_sec_cache_compressed_bytes`.
 * Memory for blobs which are to be inserted into the blob cache is now allocated using the cache's allocator (see #10628 and #10647).
-=======
-* Added new perf context counters `block_cache_standalone_handle_count`, `block_cache_real_handle_count`,`compressed_sec_cache_insert_real_count`, `compressed_sec_cache_insert_dummy_count`, `compressed_sec_cache_uncompressed_bytes`, and `compressed_sec_cache_compressed_bytes`.
->>>>>>> 4100eb30
 
 ### Performance Improvements
 * Iterator performance is improved for `DeleteRange()` users. Internally, iterator will skip to the end of a range tombstone when possible, instead of looping through each key and check individually if a key is range deleted.
