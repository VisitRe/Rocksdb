# Rocksdb Change Log
## Unreleased
### Public API Change
* Changed the default value of periodic_compaction_seconds to `UINT64_MAX` which allows RocksDB to auto-tune periodic compaction scheduling. When using the default value, periodic compactions are now auto-enabled if a compaction filter is used. A value of `0` will turn off the feature completely.
* With FIFO compaction style, options.periodic_compaction_seconds will have the same meaning as options.ttl. Whichever stricter will be used. With the default options.periodic_compaction_seconds value with options.ttl's default of 0, RocksDB will give a default of 30 days.
* Added an API GetCreationTimeOfOldestFile(uint64_t* creation_time) to get the
file_creation_time of the oldest SST file in the DB. 

<<<<<<< HEAD
### Performance Improvements
* For 64-bit hashing, RocksDB is standardizing on a slightly modified preview version of XXH3. This function is now used for many non-persisted hashes, along with fastrange64() in place of the modulus operator, and some benchmarks show a slight improvement.
=======
### New Features
* Universal compaction to support options.periodic_compaction_seconds. A full compaction will be triggered if any file is over the threshold.
>>>>>>> aa6f7d09

## 6.5.1 (10/16/2019)
### Bug Fixes
* Revert the feature "Merging iterator to avoid child iterator reseek for some cases (#5286)" since it might cause strange results when reseek happens with a different iterator upper bound.
* Fix a bug in BlockBasedTableIterator that might return incorrect results when reseek happens with a different iterator upper bound.
* Fix a bug when partitioned filters and prefix search are used in conjunction, ::SeekForPrev could return invalid for an existing prefix. ::SeekForPrev might be called by the user, or internally on ::Prev, or within ::Seek if the return value involves Delete or a Merge operand.

## 6.5.0 (9/13/2019)
### Bug Fixes
* Fixed a number of data races in BlobDB.
* Fix a bug where the compaction snapshot refresh feature is not disabled as advertised when `snap_refresh_nanos` is set to 0..
* Fix bloom filter lookups by the MultiGet batching API when BlockBasedTableOptions::whole_key_filtering is false, by checking that a key is in the perfix_extractor domain and extracting the prefix before looking up.
* Fix a bug in file ingestion caused by incorrect file number allocation when the number of column families involved in the ingestion exceeds 2.
* Fix a bug when format_version=3, partitioned fitlers, and prefix search are used in conjunction. The bug could result into Seek::(prefix) returning NotFound for an existing prefix.
* Revert the feature "Merging iterator to avoid child iterator reseek for some cases (#5286)" since it might cause strong results when reseek happens with a different iterator upper bound.
* Fix a bug causing a crash during ingest external file when background compaction cause severe error (file not found).
* Fix a bug when partitioned filters and prefix search are used in conjunction, ::SeekForPrev could return invalid for an existing prefix. ::SeekForPrev might be called by the user, or internally on ::Prev, or within ::Seek if the return value involves Delete or a Merge operand.
* Fix OnFlushCompleted fired before flush result persisted in MANIFEST when there's concurrent flush job. The bug exists since OnFlushCompleted was introduced in rocksdb 3.8.
* Fixed an sst_dump crash on some plain table SST files.
* Fixed a memory leak in some error cases of opening plain table SST files.
* Fix a bug when a crash happens while calling WriteLevel0TableForRecovery for multiple column families, leading to a column family's log number greater than the first corrutped log number when the DB is being opened in PointInTime recovery mode during next recovery attempt (#5856).

### New Features
* Introduced DBOptions::max_write_batch_group_size_bytes to configure maximum limit on number of bytes that are written in a single batch of WAL or memtable write. It is followed when the leader write size is larger than 1/8 of this limit.
* VerifyChecksum() by default will issue readahead. Allow ReadOptions to be passed in to those functions to override the readhead size. For checksum verifying before external SST file ingestion, a new option IngestExternalFileOptions.verify_checksums_readahead_size, is added for this readahead setting.
* When user uses options.force_consistency_check in RocksDb, instead of crashing the process, we now pass the error back to the users without killing the process.
* Add an option `memtable_insert_hint_per_batch` to WriteOptions. If it is true, each WriteBatch will maintain its own insert hints for each memtable in concurrent write. See include/rocksdb/options.h for more details.
* The `sst_dump` command line tool `recompress` command now displays how many blocks were compressed and how many were not, in particular how many were not compressed because the compression ratio was not met (12.5% threshold for GoodCompressionRatio), as seen in the `number.block.not_compressed` counter stat since version 6.0.0.
* The block cache usage is now takes into account the overhead of metadata per each entry. This results into more accurate managment of memory. A side-effect of this feature is that less items are fit into the block cache of the same size, which would result to higher cache miss rates. This can be remedied by increasing the block cache size or passing kDontChargeCacheMetadata to its constuctor to restore the old behavior.
* When using BlobDB, a mapping is maintained and persisted in the MANIFEST between each SST file and the oldest non-TTL blob file it references.
* `db_bench` now supports and by default issues non-TTL Puts to BlobDB. TTL Puts can be enabled by specifying a non-zero value for the `blob_db_max_ttl_range` command line parameter explicitly.
* `sst_dump` now supports printing BlobDB blob indexes in a human-readable format. This can be enabled by specifying the `decode_blob_index` flag on the command line.
* A number of new information elements are now exposed through the EventListener interface. For flushes, the file numbers of the new SST file and the oldest blob file referenced by the SST are propagated. For compactions, the level, file number, and the oldest blob file referenced are passed to the client for each compaction input and output file.

### Public API Change
* Added max_write_buffer_size_to_maintain option to better control memory usage of immutable memtables.
* Added a lightweight API GetCurrentWalFile() to get last live WAL filename and size. Meant to be used as a helper for backup/restore tooling in a larger ecosystem such as MySQL with a MyRocks storage engine.
* The MemTable Bloom filter, when enabled, now always uses cache locality. Options::bloom_locality now only affects the PlainTable SST format.
* Deprecate `snap_refresh_nanos` option.
* Added DisableManualCompaction/EnableManualCompaction to stop and resume manual compaction.
* Add TryCatchUpWithPrimary() to StackableDB in non-LITE mode.
* Add a new Env::LoadEnv() overloaded function to return a shared_ptr to Env.
* Flush sets file name to "(nil)" for OnTableFileCreationCompleted() if the flush does not produce any L0. This can happen if the file is empty thus delete by RocksDB.

### Performance Improvements
* Improve the speed of the MemTable Bloom filter, reducing the write overhead of enabling it by 1/3 to 1/2, with similar benefit to read performance.
* Level iterator to invlidate the iterator more often in prefix seek and the level is filtered out by prefix bloom.

## 6.4.0 (7/30/2019)
### Default Option Change
* LRUCacheOptions.high_pri_pool_ratio is set to 0.5 (previously 0.0) by default, which means that by default midpoint insertion is enabled. The same change is made for the default value of high_pri_pool_ratio argument in NewLRUCache(). When block cache is not explictly created, the small block cache created by BlockBasedTable will still has this option to be 0.0.
* Change BlockBasedTableOptions.cache_index_and_filter_blocks_with_high_priority's default value from false to true.

### Public API Change
* Filter and compression dictionary blocks are now handled similarly to data blocks with regards to the block cache: instead of storing objects in the cache, only the blocks themselves are cached. In addition, filter and compression dictionary blocks (as well as filter partitions) no longer get evicted from the cache when a table is closed.
* Due to the above refactoring, block cache eviction statistics for filter and compression dictionary blocks are temporarily broken. We plan to reintroduce them in a later phase.
* The semantics of the per-block-type block read counts in the performance context now match those of the generic block_read_count.
* Errors related to the retrieval of the compression dictionary are now propagated to the user.
* db_bench adds a "benchmark" stats_history, which prints out the whole stats history.
* Overload GetAllKeyVersions() to support non-default column family.
* Added new APIs ExportColumnFamily() and CreateColumnFamilyWithImport() to support export and import of a Column Family. https://github.com/facebook/rocksdb/issues/3469
* ldb sometimes uses a string-append merge operator if no merge operator is passed in. This is to allow users to print keys from a DB with a merge operator.
* Replaces old Registra with ObjectRegistry to allow user to create custom object from string, also add LoadEnv() to Env.
* Added new overload of GetApproximateSizes which gets SizeApproximationOptions object and returns a Status. The older overloads are redirecting their calls to this new method and no longer assert if the include_flags doesn't have either of INCLUDE_MEMTABLES or INCLUDE_FILES bits set. It's recommended to use the new method only, as it is more type safe and returns a meaningful status in case of errors.
* LDBCommandRunner::RunCommand() to return the status code as an integer, rather than call exit() using the code.

### New Features
* Add argument `--secondary_path` to ldb to open the database as the secondary instance. This would keep the original DB intact.
* Compression dictionary blocks are now prefetched and pinned in the cache (based on the customer's settings) the same way as index and filter blocks.
* Added DBOptions::log_readahead_size which specifies the number of bytes to prefetch when reading the log. This is mostly useful for reading a remotely located log, as it can save the number of round-trips. If 0 (default), then the prefetching is disabled.
* Added new option in SizeApproximationOptions used with DB::GetApproximateSizes. When approximating the files total size that is used to store a keys range, allow approximation with an error margin of up to total_files_size * files_size_error_margin. This allows to take some shortcuts in files size approximation, resulting in better performance, while guaranteeing the resulting error is within a reasonable margin.
* Support loading custom objects in unit tests. In the affected unit tests, RocksDB will create custom Env objects based on environment variable TEST_ENV_URI. Users need to make sure custom object types are properly registered. For example, a static library should expose a `RegisterCustomObjects` function. By linking the unit test binary with the static library, the unit test can execute this function.

### Performance Improvements
* Reduce iterator key comparision for upper/lower bound check.
* Improve performance of row_cache: make reads with newer snapshots than data in an SST file share the same cache key, except in some transaction cases.
* The compression dictionary is no longer copied to a new object upon retrieval.

### Bug Fixes
* Fix ingested file and directory not being fsync.
* Return TryAgain status in place of Corruption when new tail is not visible to TransactionLogIterator.
* Fixed a regression where the fill_cache read option also affected index blocks.
* Fixed an issue where using cache_index_and_filter_blocks==false affected partitions of partitioned indexes/filters as well.

## 6.3.2 (8/15/2019)
### Public API Change
* The semantics of the per-block-type block read counts in the performance context now match those of the generic block_read_count.

### Bug Fixes
* Fixed a regression where the fill_cache read option also affected index blocks.
* Fixed an issue where using cache_index_and_filter_blocks==false affected partitions of partitioned indexes as well.

## 6.3.1 (7/24/2019)
### Bug Fixes
* Fix auto rolling bug introduced in 6.3.0, which causes segfault if log file creation fails.

## 6.3.0 (6/18/2019)
### Public API Change
* Now DB::Close() will return Aborted() error when there is unreleased snapshot. Users can retry after all snapshots are released.
* Index blocks are now handled similarly to data blocks with regards to the block cache: instead of storing objects in the cache, only the blocks themselves are cached. In addition, index blocks no longer get evicted from the cache when a table is closed, can now use the compressed block cache (if any), and can be shared among multiple table readers.
* Partitions of partitioned indexes no longer affect the read amplification statistics.
* Due to the above refactoring, block cache eviction statistics for indexes are temporarily broken. We plan to reintroduce them in a later phase.
* options.keep_log_file_num will be enforced strictly all the time. File names of all log files will be tracked, which may take significantly amount of memory if options.keep_log_file_num is large and either of options.max_log_file_size or options.log_file_time_to_roll is set.
* Add initial support for Get/Put with user timestamps. Users can specify timestamps via ReadOptions and WriteOptions when calling DB::Get and DB::Put.
* Accessing a partition of a partitioned filter or index through a pinned reference is no longer considered a cache hit.
* Add C bindings for secondary instance, i.e. DBImplSecondary.
* Rate limited deletion of WALs is only enabled if DBOptions::wal_dir is not set, or explicitly set to db_name passed to DB::Open and DBOptions::db_paths is empty, or same as db_paths[0].path

### New Features
* Add an option `snap_refresh_nanos` (default to 0) to periodically refresh the snapshot list in compaction jobs. Assign to 0 to disable the feature.
* Add an option `unordered_write` which trades snapshot guarantees with higher write throughput. When used with WRITE_PREPARED transactions with two_write_queues=true, it offers higher throughput with however no compromise on guarantees.
* Allow DBImplSecondary to remove memtables with obsolete data after replaying MANIFEST and WAL.
* Add an option `failed_move_fall_back_to_copy` (default is true) for external SST ingestion. When `move_files` is true and hard link fails, ingestion falls back to copy if `failed_move_fall_back_to_copy` is true. Otherwise, ingestion reports an error.
* Add command `list_file_range_deletes` in ldb, which prints out tombstones in SST files.

### Performance Improvements
* Reduce binary search when iterator reseek into the same data block.
* DBIter::Next() can skip user key checking if previous entry's seqnum is 0.
* Merging iterator to avoid child iterator reseek for some cases
* Log Writer will flush after finishing the whole record, rather than a fragment.
* Lower MultiGet batching API latency by reading data blocks from disk in parallel

### General Improvements
* Added new status code kColumnFamilyDropped to distinguish between Column Family Dropped and DB Shutdown in progress.
* Improve ColumnFamilyOptions validation when creating a new column family.

### Bug Fixes
* Fix a bug in WAL replay of secondary instance by skipping write batches with older sequence numbers than the current last sequence number.
* Fix flush's/compaction's merge processing logic which allowed `Put`s covered by range tombstones to reappear. Note `Put`s may exist even if the user only ever called `Merge()` due to an internal conversion during compaction to the bottommost level.
* Fix/improve memtable earliest sequence assignment and WAL replay so that WAL entries of unflushed column families will not be skipped after replaying the MANIFEST and increasing db sequence due to another flushed/compacted column family.
* Fix a bug caused by secondary not skipping the beginning of new MANIFEST.
* On DB open, delete WAL trash files left behind in wal_dir

## 6.2.0 (4/30/2019)
### New Features
* Add an option `strict_bytes_per_sync` that causes a file-writing thread to block rather than exceed the limit on bytes pending writeback specified by `bytes_per_sync` or `wal_bytes_per_sync`.
* Improve range scan performance by avoiding per-key upper bound check in BlockBasedTableIterator.
* Introduce Periodic Compaction for Level style compaction. Files are re-compacted periodically and put in the same level.
* Block-based table index now contains exact highest key in the file, rather than an upper bound. This may improve Get() and iterator Seek() performance in some situations, especially when direct IO is enabled and block cache is disabled. A setting BlockBasedTableOptions::index_shortening is introduced to control this behavior. Set it to kShortenSeparatorsAndSuccessor to get the old behavior.
* When reading from option file/string/map, customized envs can be filled according to object registry.
* Improve range scan performance when using explicit user readahead by not creating new table readers for every iterator.
* Add index type BlockBasedTableOptions::IndexType::kBinarySearchWithFirstKey. It significantly reduces read amplification in some setups, especially for iterator seeks. It's not fully implemented yet: IO errors are not handled right.

### Public API Change
* Change the behavior of OptimizeForPointLookup(): move away from hash-based block-based-table index, and use whole key memtable filtering.
* Change the behavior of OptimizeForSmallDb(): use a 16MB block cache, put index and filter blocks into it, and cost the memtable size to it. DBOptions.OptimizeForSmallDb() and ColumnFamilyOptions.OptimizeForSmallDb() start to take an optional cache object.
* Added BottommostLevelCompaction::kForceOptimized to avoid double compacting newly compacted files in the bottommost level compaction of manual compaction. Note this option may prohibit the manual compaction to produce a single file in the bottommost level.

### Bug Fixes
* Adjust WriteBufferManager's dummy entry size to block cache from 1MB to 256KB.
* Fix a race condition between WritePrepared::Get and ::Put with duplicate keys.
* Fix crash when memtable prefix bloom is enabled and read/write a key out of domain of prefix extractor.
* Close a WAL file before another thread deletes it.
* Fix an assertion failure `IsFlushPending() == true` caused by one bg thread releasing the db mutex in ~ColumnFamilyData and another thread clearing `flush_requested_` flag.

## 6.1.1 (4/9/2019)
### New Features
* When reading from option file/string/map, customized comparators and/or merge operators can be filled according to object registry.

### Public API Change

### Bug Fixes
* Fix a bug in 2PC where a sequence of txn prepare, memtable flush, and crash could result in losing the prepared transaction.
* Fix a bug in Encryption Env which could cause encrypted files to be read beyond file boundaries.

## 6.1.0 (3/27/2019)
### New Features
* Introduce two more stats levels, kExceptHistogramOrTimers and kExceptTimers.
* Added a feature to perform data-block sampling for compressibility, and report stats to user.
* Add support for trace filtering.
* Add DBOptions.avoid_unnecessary_blocking_io. If true, we avoid file deletion when destorying ColumnFamilyHandle and Iterator. Instead, a job is scheduled to delete the files in background.

### Public API Change
* Remove bundled fbson library.
* statistics.stats_level_ becomes atomic. It is preferred to use statistics.set_stats_level() and statistics.get_stats_level() to access it.
* Introduce a new IOError subcode, PathNotFound, to indicate trying to open a nonexistent file or directory for read.
* Add initial support for multiple db instances sharing the same data in single-writer, multi-reader mode.
* Removed some "using std::xxx" from public headers.

### Bug Fixes
* Fix JEMALLOC_CXX_THROW macro missing from older Jemalloc versions, causing build failures on some platforms.
* Fix SstFileReader not able to open file ingested with write_glbal_seqno=true.

## 6.0.0 (2/19/2019)
### New Features
* Enabled checkpoint on readonly db (DBImplReadOnly).
* Make DB ignore dropped column families while committing results of atomic flush.
* RocksDB may choose to preopen some files even if options.max_open_files != -1. This may make DB open slightly longer.
* For users of dictionary compression with ZSTD v0.7.0+, we now reuse the same digested dictionary when compressing each of an SST file's data blocks for faster compression speeds.
* For all users of dictionary compression who set `cache_index_and_filter_blocks == true`, we now store dictionary data used for decompression in the block cache for better control over memory usage. For users of ZSTD v1.1.4+ who compile with -DZSTD_STATIC_LINKING_ONLY, this includes a digested dictionary, which is used to increase decompression speed.
* Add support for block checksums verification for external SST files before ingestion.
* Introduce stats history which periodically saves Statistics snapshots and added `GetStatsHistory` API to retrieve these snapshots.
* Add a place holder in manifest which indicate a record from future that can be safely ignored.
* Add support for trace sampling.
* Enable properties block checksum verification for block-based tables.
* For all users of dictionary compression, we now generate a separate dictionary for compressing each bottom-level SST file. Previously we reused a single dictionary for a whole compaction to bottom level. The new approach achieves better compression ratios; however, it uses more memory and CPU for buffering/sampling data blocks and training dictionaries.
* Add whole key bloom filter support in memtable.
* Files written by `SstFileWriter` will now use dictionary compression if it is configured in the file writer's `CompressionOptions`.

### Public API Change
* Disallow CompactionFilter::IgnoreSnapshots() = false, because it is not very useful and the behavior is confusing. The filter will filter everything if there is no snapshot declared by the time the compaction starts. However, users can define a snapshot after the compaction starts and before it finishes and this new snapshot won't be repeatable, because after the compaction finishes, some keys may be dropped.
* CompactionPri = kMinOverlappingRatio also uses compensated file size, which boosts file with lots of tombstones to be compacted first.
* Transaction::GetForUpdate is extended with a do_validate parameter with default value of true. If false it skips validating the snapshot before doing the read. Similarly ::Merge, ::Put, ::Delete, and ::SingleDelete are extended with assume_tracked with default value of false. If true it indicates that call is assumed to be after a ::GetForUpdate.
* `TableProperties::num_entries` and `TableProperties::num_deletions` now also account for number of range tombstones.
* Remove geodb, spatial_db, document_db, json_document, date_tiered_db, and redis_lists.
* With "ldb ----try_load_options", when wal_dir specified by the option file doesn't exist, ignore it.
* Change time resolution in FileOperationInfo.
* Deleting Blob files also go through SStFileManager.
* Remove CuckooHash memtable.
* The counter stat `number.block.not_compressed` now also counts blocks not compressed due to poor compression ratio.
* Remove ttl option from `CompactionOptionsFIFO`. The option has been deprecated and ttl in `ColumnFamilyOptions` is used instead.
* Support SST file ingestion across multiple column families via DB::IngestExternalFiles. See the function's comment about atomicity.
* Remove Lua compaction filter.

### Bug Fixes
* Fix a deadlock caused by compaction and file ingestion waiting for each other in the event of write stalls.
* Fix a memory leak when files with range tombstones are read in mmap mode and block cache is enabled
* Fix handling of corrupt range tombstone blocks such that corruptions cannot cause deleted keys to reappear
* Lock free MultiGet
* Fix incorrect `NotFound` point lookup result when querying the endpoint of a file that has been extended by a range tombstone.
* Fix with pipelined write, write leaders's callback failure lead to the whole write group fail.

### Change Default Options
* Change options.compaction_pri's default to kMinOverlappingRatio

## 5.18.0 (11/30/2018)
### New Features
* Introduced `JemallocNodumpAllocator` memory allocator. When being use, block cache will be excluded from core dump.
* Introduced `PerfContextByLevel` as part of `PerfContext` which allows storing perf context at each level. Also replaced `__thread` with `thread_local` keyword for perf_context. Added per-level perf context for bloom filter and `Get` query.
* With level_compaction_dynamic_level_bytes = true, level multiplier may be adjusted automatically when Level 0 to 1 compaction is lagged behind.
* Introduced DB option `atomic_flush`. If true, RocksDB supports flushing multiple column families and atomically committing the result to MANIFEST. Useful when WAL is disabled.
* Added `num_deletions` and `num_merge_operands` members to `TableProperties`.
* Added "rocksdb.min-obsolete-sst-number-to-keep" DB property that reports the lower bound on SST file numbers that are being kept from deletion, even if the SSTs are obsolete.
* Add xxhash64 checksum support
* Introduced `MemoryAllocator`, which lets the user specify custom memory allocator for block based table.
* Improved `DeleteRange` to prevent read performance degradation. The feature is no longer marked as experimental.

### Public API Change
* `DBOptions::use_direct_reads` now affects reads issued by `BackupEngine` on the database's SSTs.
* `NO_ITERATORS` is divided into two counters `NO_ITERATOR_CREATED` and `NO_ITERATOR_DELETE`. Both of them are only increasing now, just as other counters.

### Bug Fixes
* Fix corner case where a write group leader blocked due to write stall blocks other writers in queue with WriteOptions::no_slowdown set.
* Fix in-memory range tombstone truncation to avoid erroneously covering newer keys at a lower level, and include range tombstones in compacted files whose largest key is the range tombstone's start key.
* Properly set the stop key for a truncated manual CompactRange
* Fix slow flush/compaction when DB contains many snapshots. The problem became noticeable to us in DBs with 100,000+ snapshots, though it will affect others at different thresholds.
* Fix the bug that WriteBatchWithIndex's SeekForPrev() doesn't see the entries with the same key.
* Fix the bug where user comparator was sometimes fed with InternalKey instead of the user key. The bug manifests when during GenerateBottommostFiles.
* Fix a bug in WritePrepared txns where if the number of old snapshots goes beyond the snapshot cache size (128 default) the rest will not be checked when evicting a commit entry from the commit cache.
* Fixed Get correctness bug in the presence of range tombstones where merge operands covered by a range tombstone always result in NotFound.
* Start populating `NO_FILE_CLOSES` ticker statistic, which was always zero previously.
* The default value of NewBloomFilterPolicy()'s argument use_block_based_builder is changed to false. Note that this new default may cause large temp memory usage when building very large SST files.

## 5.17.0 (10/05/2018)
### Public API Change
* `OnTableFileCreated` will now be called for empty files generated during compaction. In that case, `TableFileCreationInfo::file_path` will be "(nil)" and `TableFileCreationInfo::file_size` will be zero.
* Add `FlushOptions::allow_write_stall`, which controls whether Flush calls start working immediately, even if it causes user writes to stall, or will wait until flush can be performed without causing write stall (similar to `CompactRangeOptions::allow_write_stall`). Note that the default value is false, meaning we add delay to Flush calls until stalling can be avoided when possible. This is behavior change compared to previous RocksDB versions, where Flush calls didn't check if they might cause stall or not.
* Application using PessimisticTransactionDB is expected to rollback/commit recovered transactions before starting new ones. This assumption is used to skip concurrency control during recovery.
* Expose column family id to `OnCompactionCompleted`.

### New Features
* TransactionOptions::skip_concurrency_control allows pessimistic transactions to skip the overhead of concurrency control. Could be used for optimizing certain transactions or during recovery.

### Bug Fixes
* Avoid creating empty SSTs and subsequently deleting them in certain cases during compaction.
* Sync CURRENT file contents during checkpoint.

## 5.16.3 (10/1/2018)
### Bug Fixes
* Fix crash caused when `CompactFiles` run with `CompactionOptions::compression == CompressionType::kDisableCompressionOption`. Now that setting causes the compression type to be chosen according to the column family-wide compression options.

## 5.16.2 (9/21/2018)
### Bug Fixes
* Fix bug in partition filters with format_version=4.

## 5.16.1 (9/17/2018)
### Bug Fixes
* Remove trace_analyzer_tool from rocksdb_lib target in TARGETS file.
* Fix RocksDB Java build and tests.
* Remove sync point in Block destructor.

## 5.16.0 (8/21/2018)
### Public API Change
* The merge operands are passed to `MergeOperator::ShouldMerge` in the reversed order relative to how they were merged (passed to FullMerge or FullMergeV2) for performance reasons
* GetAllKeyVersions() to take an extra argument of `max_num_ikeys`.
* Using ZSTD dictionary trainer (i.e., setting `CompressionOptions::zstd_max_train_bytes` to a nonzero value) now requires ZSTD version 1.1.3 or later.

### New Features
* Changes the format of index blocks by delta encoding the index values, which are the block handles. This saves the encoding of BlockHandle::offset of the non-head index entries in each restart interval. The feature is backward compatible but not forward compatible. It is disabled by default unless format_version 4 or above is used.
* Add a new tool: trace_analyzer. Trace_analyzer analyzes the trace file generated by using trace_replay API. It can convert the binary format trace file to a human readable txt file, output the statistics of the analyzed query types such as access statistics and size statistics, combining the dumped whole key space file to analyze, support query correlation analyzing, and etc. Current supported query types are: Get, Put, Delete, SingleDelete, DeleteRange, Merge, Iterator (Seek, SeekForPrev only).
* Add hash index support to data blocks, which helps reducing the cpu utilization of point-lookup operations. This feature is backward compatible with the data block created without the hash index. It is disabled by default unless BlockBasedTableOptions::data_block_index_type is set to data_block_index_type = kDataBlockBinaryAndHash.

### Bug Fixes
* Fix a bug in misreporting the estimated partition index size in properties block.

## 5.15.0 (7/17/2018)
### Public API Change
* Remove managed iterator. ReadOptions.managed is not effective anymore.
* For bottommost_compression, a compatible CompressionOptions is added via `bottommost_compression_opts`. To keep backward compatible, a new boolean `enabled` is added to CompressionOptions. For compression_opts, it will be always used no matter what value of `enabled` is. For bottommost_compression_opts, it will only be used when user set `enabled=true`, otherwise, compression_opts will be used for bottommost_compression as default.
* With LRUCache, when high_pri_pool_ratio > 0, midpoint insertion strategy will be enabled to put low-pri items to the tail of low-pri list (the midpoint) when they first inserted into the cache. This is to make cache entries never get hit age out faster, improving cache efficiency when large background scan presents.
* For users of `Statistics` objects created via `CreateDBStatistics()`, the format of the string returned by its `ToString()` method has changed.
* The "rocksdb.num.entries" table property no longer counts range deletion tombstones as entries.

### New Features
* Changes the format of index blocks by storing the key in their raw form rather than converting them to InternalKey. This saves 8 bytes per index key. The feature is backward compatible but not forward compatible. It is disabled by default unless format_version 3 or above is used.
* Avoid memcpy when reading mmap files with OpenReadOnly and max_open_files==-1.
* Support dynamically changing `ColumnFamilyOptions::ttl` via `SetOptions()`.
* Add a new table property, "rocksdb.num.range-deletions", which counts the number of range deletion tombstones in the table.
* Improve the performance of iterators doing long range scans by using readahead, when using direct IO.
* pin_top_level_index_and_filter (default true) in BlockBasedTableOptions can be used in combination with cache_index_and_filter_blocks to prefetch and pin the top-level index of partitioned index and filter blocks in cache. It has no impact when cache_index_and_filter_blocks is false.
* Write properties meta-block at the end of block-based table to save read-ahead IO.

### Bug Fixes
* Fix deadlock with enable_pipelined_write=true and max_successive_merges > 0
* Check conflict at output level in CompactFiles.
* Fix corruption in non-iterator reads when mmap is used for file reads
* Fix bug with prefix search in partition filters where a shared prefix would be ignored from the later partitions. The bug could report an eixstent key as missing. The bug could be triggered if prefix_extractor is set and partition filters is enabled.
* Change default value of `bytes_max_delete_chunk` to 0 in NewSstFileManager() as it doesn't work well with checkpoints.
* Fix a bug caused by not copying the block trailer with compressed SST file, direct IO, prefetcher and no compressed block cache.
* Fix write can stuck indefinitely if enable_pipelined_write=true. The issue exists since pipelined write was introduced in 5.5.0.

## 5.14.0 (5/16/2018)
### Public API Change
* Add a BlockBasedTableOption to align uncompressed data blocks on the smaller of block size or page size boundary, to reduce flash reads by avoiding reads spanning 4K pages.
* The background thread naming convention changed (on supporting platforms) to "rocksdb:<thread pool priority><thread number>", e.g., "rocksdb:low0".
* Add a new ticker stat rocksdb.number.multiget.keys.found to count number of keys successfully read in MultiGet calls
* Touch-up to write-related counters in PerfContext. New counters added: write_scheduling_flushes_compactions_time, write_thread_wait_nanos. Counters whose behavior was fixed or modified: write_memtable_time, write_pre_and_post_process_time, write_delay_time.
* Posix Env's NewRandomRWFile() will fail if the file doesn't exist.
* Now, `DBOptions::use_direct_io_for_flush_and_compaction` only applies to background writes, and `DBOptions::use_direct_reads` applies to both user reads and background reads. This conforms with Linux's `open(2)` manpage, which advises against simultaneously reading a file in buffered and direct modes, due to possibly undefined behavior and degraded performance.
* Iterator::Valid() always returns false if !status().ok(). So, now when doing a Seek() followed by some Next()s, there's no need to check status() after every operation.
* Iterator::Seek()/SeekForPrev()/SeekToFirst()/SeekToLast() always resets status().
* Introduced `CompressionOptions::kDefaultCompressionLevel`, which is a generic way to tell RocksDB to use the compression library's default level. It is now the default value for `CompressionOptions::level`. Previously the level defaulted to -1, which gave poor compression ratios in ZSTD.

### New Features
* Introduce TTL for level compaction so that all files older than ttl go through the compaction process to get rid of old data.
* TransactionDBOptions::write_policy can be configured to enable WritePrepared 2PC transactions. Read more about them in the wiki.
* Add DB properties "rocksdb.block-cache-capacity", "rocksdb.block-cache-usage", "rocksdb.block-cache-pinned-usage" to show block cache usage.
* Add `Env::LowerThreadPoolCPUPriority(Priority)` method, which lowers the CPU priority of background (esp. compaction) threads to minimize interference with foreground tasks.
* Fsync parent directory after deleting a file in delete scheduler.
* In level-based compaction, if bottom-pri thread pool was setup via `Env::SetBackgroundThreads()`, compactions to the bottom level will be delegated to that thread pool.
* `prefix_extractor` has been moved from ImmutableCFOptions to MutableCFOptions, meaning it can be dynamically changed without a DB restart.

### Bug Fixes
* Fsync after writing global seq number to the ingestion file in ExternalSstFileIngestionJob.
* Fix WAL corruption caused by race condition between user write thread and FlushWAL when two_write_queue is not set.
* Fix `BackupableDBOptions::max_valid_backups_to_open` to not delete backup files when refcount cannot be accurately determined.
* Fix memory leak when pin_l0_filter_and_index_blocks_in_cache is used with partitioned filters
* Disable rollback of merge operands in WritePrepared transactions to work around an issue in MyRocks. It can be enabled back by setting TransactionDBOptions::rollback_merge_operands to true.
* Fix wrong results by ReverseBytewiseComparator::FindShortSuccessor()

### Java API Changes
* Add `BlockBasedTableConfig.setBlockCache` to allow sharing a block cache across DB instances.
* Added SstFileManager to the Java API to allow managing SST files across DB instances.

## 5.13.0 (3/20/2018)
### Public API Change
* RocksDBOptionsParser::Parse()'s `ignore_unknown_options` argument will only be effective if the option file shows it is generated using a higher version of RocksDB than the current version.
* Remove CompactionEventListener.

### New Features
* SstFileManager now can cancel compactions if they will result in max space errors. SstFileManager users can also use SetCompactionBufferSize to specify how much space must be leftover during a compaction for auxiliary file functions such as logging and flushing.
* Avoid unnecessarily flushing in `CompactRange()` when the range specified by the user does not overlap unflushed memtables.
* If `ColumnFamilyOptions::max_subcompactions` is set greater than one, we now parallelize large manual level-based compactions.
* Add "rocksdb.live-sst-files-size" DB property to return total bytes of all SST files belong to the latest LSM tree.
* NewSstFileManager to add an argument bytes_max_delete_chunk with default 64MB. With this argument, a file larger than 64MB will be ftruncated multiple times based on this size.

### Bug Fixes
* Fix a leak in prepared_section_completed_ where the zeroed entries would not removed from the map.
* Fix WAL corruption caused by race condition between user write thread and backup/checkpoint thread.

## 5.12.0 (2/14/2018)
### Public API Change
* Iterator::SeekForPrev is now a pure virtual method. This is to prevent user who implement the Iterator interface fail to implement SeekForPrev by mistake.
* Add `include_end` option to make the range end exclusive when `include_end == false` in `DeleteFilesInRange()`.
* Add `CompactRangeOptions::allow_write_stall`, which makes `CompactRange` start working immediately, even if it causes user writes to stall. The default value is false, meaning we add delay to `CompactRange` calls until stalling can be avoided when possible. Note this delay is not present in previous RocksDB versions.
* Creating checkpoint with empty directory now returns `Status::InvalidArgument`; previously, it returned `Status::IOError`.
* Adds a BlockBasedTableOption to turn off index block compression.
* Close() method now returns a status when closing a db.

### New Features
* Improve the performance of iterators doing long range scans by using readahead.
* Add new function `DeleteFilesInRanges()` to delete files in multiple ranges at once for better performance.
* FreeBSD build support for RocksDB and RocksJava.
* Improved performance of long range scans with readahead.
* Updated to and now continuously tested in Visual Studio 2017.

### Bug Fixes
* Fix `DisableFileDeletions()` followed by `GetSortedWalFiles()` to not return obsolete WAL files that `PurgeObsoleteFiles()` is going to delete.
* Fix Handle error return from WriteBuffer() during WAL file close and DB close.
* Fix advance reservation of arena block addresses.
* Fix handling of empty string as checkpoint directory.

## 5.11.0 (01/08/2018)
### Public API Change
* Add `autoTune` and `getBytesPerSecond()` to RocksJava RateLimiter

### New Features
* Add a new histogram stat called rocksdb.db.flush.micros for memtable flush.
* Add "--use_txn" option to use transactional API in db_stress.
* Disable onboard cache for compaction output in Windows platform.
* Improve the performance of iterators doing long range scans by using readahead.

### Bug Fixes
* Fix a stack-use-after-scope bug in ForwardIterator.
* Fix builds on platforms including Linux, Windows, and PowerPC.
* Fix buffer overrun in backup engine for DBs with huge number of files.
* Fix a mislabel bug for bottom-pri compaction threads.
* Fix DB::Flush() keep waiting after flush finish under certain condition.

## 5.10.0 (12/11/2017)
### Public API Change
* When running `make` with environment variable `USE_SSE` set and `PORTABLE` unset, will use all machine features available locally. Previously this combination only compiled SSE-related features.

### New Features
* Provide lifetime hints when writing files on Linux. This reduces hardware write-amp on storage devices supporting multiple streams.
* Add a DB stat, `NUMBER_ITER_SKIP`, which returns how many internal keys were skipped during iterations (e.g., due to being tombstones or duplicate versions of a key).
* Add PerfContext counters, `key_lock_wait_count` and `key_lock_wait_time`, which measure the number of times transactions wait on key locks and total amount of time waiting.

### Bug Fixes
* Fix IOError on WAL write doesn't propagate to write group follower
* Make iterator invalid on merge error.
* Fix performance issue in `IngestExternalFile()` affecting databases with large number of SST files.
* Fix possible corruption to LSM structure when `DeleteFilesInRange()` deletes a subset of files spanned by a `DeleteRange()` marker.

## 5.9.0 (11/1/2017)
### Public API Change
* `BackupableDBOptions::max_valid_backups_to_open == 0` now means no backups will be opened during BackupEngine initialization. Previously this condition disabled limiting backups opened.
* `DBOptions::preserve_deletes` is a new option that allows one to specify that DB should not drop tombstones for regular deletes if they have sequence number larger than what was set by the new API call `DB::SetPreserveDeletesSequenceNumber(SequenceNumber seqnum)`. Disabled by default.
* API call `DB::SetPreserveDeletesSequenceNumber(SequenceNumber seqnum)` was added, users who wish to preserve deletes are expected to periodically call this function to advance the cutoff seqnum (all deletes made before this seqnum can be dropped by DB). It's user responsibility to figure out how to advance the seqnum in the way so the tombstones are kept for the desired period of time, yet are eventually processed in time and don't eat up too much space.
* `ReadOptions::iter_start_seqnum` was added;
if set to something > 0 user will see 2 changes in iterators behavior 1) only keys written with sequence larger than this parameter would be returned and 2) the `Slice` returned by iter->key() now points to the memory that keep User-oriented representation of the internal key, rather than user key. New struct `FullKey` was added to represent internal keys, along with a new helper function `ParseFullKey(const Slice& internal_key, FullKey* result);`.
* Deprecate trash_dir param in NewSstFileManager, right now we will rename deleted files to <name>.trash instead of moving them to trash directory
* Allow setting a custom trash/DB size ratio limit in the SstFileManager, after which files that are to be scheduled for deletion are deleted immediately, regardless of any delete ratelimit.
* Return an error on write if write_options.sync = true and write_options.disableWAL = true to warn user of inconsistent options. Previously we will not write to WAL and not respecting the sync options in this case.

### New Features
* CRC32C is now using the 3-way pipelined SSE algorithm `crc32c_3way` on supported platforms to improve performance. The system will choose to use this algorithm on supported platforms automatically whenever possible. If PCLMULQDQ is not supported it will fall back to the old Fast_CRC32 algorithm.
* `DBOptions::writable_file_max_buffer_size` can now be changed dynamically.
* `DBOptions::bytes_per_sync`, `DBOptions::compaction_readahead_size`, and `DBOptions::wal_bytes_per_sync` can now be changed dynamically, `DBOptions::wal_bytes_per_sync` will flush all memtables and switch to a new WAL file.
* Support dynamic adjustment of rate limit according to demand for background I/O. It can be enabled by passing `true` to the `auto_tuned` parameter in `NewGenericRateLimiter()`. The value passed as `rate_bytes_per_sec` will still be respected as an upper-bound.
* Support dynamically changing `ColumnFamilyOptions::compaction_options_fifo`.
* Introduce `EventListener::OnStallConditionsChanged()` callback. Users can implement it to be notified when user writes are stalled, stopped, or resumed.
* Add a new db property "rocksdb.estimate-oldest-key-time" to return oldest data timestamp. The property is available only for FIFO compaction with compaction_options_fifo.allow_compaction = false.
* Upon snapshot release, recompact bottommost files containing deleted/overwritten keys that previously could not be dropped due to the snapshot. This alleviates space-amp caused by long-held snapshots.
* Support lower bound on iterators specified via `ReadOptions::iterate_lower_bound`.
* Support for differential snapshots (via iterator emitting the sequence of key-values representing the difference between DB state at two different sequence numbers). Supports preserving and emitting puts and regular deletes, doesn't support SingleDeletes, MergeOperator, Blobs and Range Deletes.

### Bug Fixes
* Fix a potential data inconsistency issue during point-in-time recovery. `DB:Open()` will abort if column family inconsistency is found during PIT recovery.
* Fix possible metadata corruption in databases using `DeleteRange()`.

## 5.8.0 (08/30/2017)
### Public API Change
* Users of `Statistics::getHistogramString()` will see fewer histogram buckets and different bucket endpoints.
* `Slice::compare` and BytewiseComparator `Compare` no longer accept `Slice`s containing nullptr.
* `Transaction::Get` and `Transaction::GetForUpdate` variants with `PinnableSlice` added.

### New Features
* Add Iterator::Refresh(), which allows users to update the iterator state so that they can avoid some initialization costs of recreating iterators.
* Replace dynamic_cast<> (except unit test) so people can choose to build with RTTI off. With make, release mode is by default built with -fno-rtti and debug mode is built without it. Users can override it by setting USE_RTTI=0 or 1.
* Universal compactions including the bottom level can be executed in a dedicated thread pool. This alleviates head-of-line blocking in the compaction queue, which cause write stalling, particularly in multi-instance use cases. Users can enable this feature via `Env::SetBackgroundThreads(N, Env::Priority::BOTTOM)`, where `N > 0`.
* Allow merge operator to be called even with a single merge operand during compactions, by appropriately overriding `MergeOperator::AllowSingleOperand`.
* Add `DB::VerifyChecksum()`, which verifies the checksums in all SST files in a running DB.
* Block-based table support for disabling checksums by setting `BlockBasedTableOptions::checksum = kNoChecksum`.

### Bug Fixes
* Fix wrong latencies in `rocksdb.db.get.micros`, `rocksdb.db.write.micros`, and `rocksdb.sst.read.micros`.
* Fix incorrect dropping of deletions during intra-L0 compaction.
* Fix transient reappearance of keys covered by range deletions when memtable prefix bloom filter is enabled.
* Fix potentially wrong file smallest key when range deletions separated by snapshot are written together.

## 5.7.0 (07/13/2017)
### Public API Change
* DB property "rocksdb.sstables" now prints keys in hex form.

### New Features
* Measure estimated number of reads per file. The information can be accessed through DB::GetColumnFamilyMetaData or "rocksdb.sstables" DB property.
* RateLimiter support for throttling background reads, or throttling the sum of background reads and writes. This can give more predictable I/O usage when compaction reads more data than it writes, e.g., due to lots of deletions.
* [Experimental] FIFO compaction with TTL support. It can be enabled by setting CompactionOptionsFIFO.ttl > 0.
* Introduce `EventListener::OnBackgroundError()` callback. Users can implement it to be notified of errors causing the DB to enter read-only mode, and optionally override them.
* Partitioned Index/Filters exiting the experimental mode. To enable partitioned indexes set index_type to kTwoLevelIndexSearch and to further enable partitioned filters set partition_filters to true. To configure the partition size set metadata_block_size.


### Bug Fixes
* Fix discarding empty compaction output files when `DeleteRange()` is used together with subcompactions.

## 5.6.0 (06/06/2017)
### Public API Change
* Scheduling flushes and compactions in the same thread pool is no longer supported by setting `max_background_flushes=0`. Instead, users can achieve this by configuring their high-pri thread pool to have zero threads.
* Replace `Options::max_background_flushes`, `Options::max_background_compactions`, and `Options::base_background_compactions` all with `Options::max_background_jobs`, which automatically decides how many threads to allocate towards flush/compaction.
* options.delayed_write_rate by default take the value of options.rate_limiter rate.
* Replace global variable `IOStatsContext iostats_context` with `IOStatsContext* get_iostats_context()`; replace global variable `PerfContext perf_context` with `PerfContext* get_perf_context()`.

### New Features
* Change ticker/histogram statistics implementations to use core-local storage. This improves aggregation speed compared to our previous thread-local approach, particularly for applications with many threads.
* Users can pass a cache object to write buffer manager, so that they can cap memory usage for memtable and block cache using one single limit.
* Flush will be triggered when 7/8 of the limit introduced by write_buffer_manager or db_write_buffer_size is triggered, so that the hard threshold is hard to hit.
* Introduce WriteOptions.low_pri. If it is true, low priority writes will be throttled if the compaction is behind.
* `DB::IngestExternalFile()` now supports ingesting files into a database containing range deletions.

### Bug Fixes
* Shouldn't ignore return value of fsync() in flush.

## 5.5.0 (05/17/2017)
### New Features
* FIFO compaction to support Intra L0 compaction too with CompactionOptionsFIFO.allow_compaction=true.
* DB::ResetStats() to reset internal stats.
* Statistics::Reset() to reset user stats.
* ldb add option --try_load_options, which will open DB with its own option file.
* Introduce WriteBatch::PopSavePoint to pop the most recent save point explicitly.
* Support dynamically change `max_open_files` option via SetDBOptions()
* Added DB::CreateColumnFamilie() and DB::DropColumnFamilies() to bulk create/drop column families.
* Add debugging function `GetAllKeyVersions` to see internal versions of a range of keys.
* Support file ingestion with universal compaction style
* Support file ingestion behind with option `allow_ingest_behind`
* New option enable_pipelined_write which may improve write throughput in case writing from multiple threads and WAL enabled.

### Bug Fixes
* Fix the bug that Direct I/O uses direct reads for non-SST file

## 5.4.0 (04/11/2017)
### Public API Change
* random_access_max_buffer_size no longer has any effect
* Removed Env::EnableReadAhead(), Env::ShouldForwardRawRequest()
* Support dynamically change `stats_dump_period_sec` option via SetDBOptions().
* Added ReadOptions::max_skippable_internal_keys to set a threshold to fail a request as incomplete when too many keys are being skipped when using iterators.
* DB::Get in place of std::string accepts PinnableSlice, which avoids the extra memcpy of value to std::string in most of cases.
    * PinnableSlice releases the pinned resources that contain the value when it is destructed or when ::Reset() is called on it.
    * The old API that accepts std::string, although discouraged, is still supported.
* Replace Options::use_direct_writes with Options::use_direct_io_for_flush_and_compaction. Read Direct IO wiki for details.
* Added CompactionEventListener and EventListener::OnFlushBegin interfaces.

### New Features
* Memtable flush can be avoided during checkpoint creation if total log file size is smaller than a threshold specified by the user.
* Introduce level-based L0->L0 compactions to reduce file count, so write delays are incurred less often.
* (Experimental) Partitioning filters which creates an index on the partitions. The feature can be enabled by setting partition_filters when using kFullFilter. Currently the feature also requires two-level indexing to be enabled. Number of partitions is the same as the number of partitions for indexes, which is controlled by metadata_block_size.

## 5.3.0 (03/08/2017)
### Public API Change
* Remove disableDataSync option.
* Remove timeout_hint_us option from WriteOptions. The option has been deprecated and has no effect since 3.13.0.
* Remove option min_partial_merge_operands. Partial merge operands will always be merged in flush or compaction if there are more than one.
* Remove option verify_checksums_in_compaction. Compaction will always verify checksum.

### Bug Fixes
* Fix the bug that iterator may skip keys

## 5.2.0 (02/08/2017)
### Public API Change
* NewLRUCache() will determine number of shard bits automatically based on capacity, if the user doesn't pass one. This also impacts the default block cache when the user doesn't explict provide one.
* Change the default of delayed slowdown value to 16MB/s and further increase the L0 stop condition to 36 files.
* Options::use_direct_writes and Options::use_direct_reads are now ready to use.
* (Experimental) Two-level indexing that partition the index and creates a 2nd level index on the partitions. The feature can be enabled by setting kTwoLevelIndexSearch as IndexType and configuring index_per_partition.

### New Features
* Added new overloaded function GetApproximateSizes that allows to specify if memtable stats should be computed only without computing SST files' stats approximations.
* Added new function GetApproximateMemTableStats that approximates both number of records and size of memtables.
* Add Direct I/O mode for SST file I/O

### Bug Fixes
* RangeSync() should work if ROCKSDB_FALLOCATE_PRESENT is not set
* Fix wrong results in a data race case in Get()
* Some fixes related to 2PC.
* Fix bugs of data corruption in direct I/O

## 5.1.0 (01/13/2017)
* Support dynamically change `delete_obsolete_files_period_micros` option via SetDBOptions().
* Added EventListener::OnExternalFileIngested which will be called when IngestExternalFile() add a file successfully.
* BackupEngine::Open and BackupEngineReadOnly::Open now always return error statuses matching those of the backup Env.

### Bug Fixes
* Fix the bug that if 2PC is enabled, checkpoints may loss some recent transactions.
* When file copying is needed when creating checkpoints or bulk loading files, fsync the file after the file copying.

## 5.0.0 (11/17/2016)
### Public API Change
* Options::max_bytes_for_level_multiplier is now a double along with all getters and setters.
* Support dynamically change `delayed_write_rate` and `max_total_wal_size` options via SetDBOptions().
* Introduce DB::DeleteRange for optimized deletion of large ranges of contiguous keys.
* Support dynamically change `delayed_write_rate` option via SetDBOptions().
* Options::allow_concurrent_memtable_write and Options::enable_write_thread_adaptive_yield are now true by default.
* Remove Tickers::SEQUENCE_NUMBER to avoid confusion if statistics object is shared among RocksDB instance. Alternatively DB::GetLatestSequenceNumber() can be used to get the same value.
* Options.level0_stop_writes_trigger default value changes from 24 to 32.
* New compaction filter API: CompactionFilter::FilterV2(). Allows to drop ranges of keys.
* Removed flashcache support.
* DB::AddFile() is deprecated and is replaced with DB::IngestExternalFile(). DB::IngestExternalFile() remove all the restrictions that existed for DB::AddFile.

### New Features
* Add avoid_flush_during_shutdown option, which speeds up DB shutdown by not flushing unpersisted data (i.e. with disableWAL = true). Unpersisted data will be lost. The options is dynamically changeable via SetDBOptions().
* Add memtable_insert_with_hint_prefix_extractor option. The option is mean to reduce CPU usage for inserting keys into memtable, if keys can be group by prefix and insert for each prefix are sequential or almost sequential. See include/rocksdb/options.h for more details.
* Add LuaCompactionFilter in utilities.  This allows developers to write compaction filters in Lua.  To use this feature, LUA_PATH needs to be set to the root directory of Lua.
* No longer populate "LATEST_BACKUP" file in backup directory, which formerly contained the number of the latest backup. The latest backup can be determined by finding the highest numbered file in the "meta/" subdirectory.

## 4.13.0 (10/18/2016)
### Public API Change
* DB::GetOptions() reflect dynamic changed options (i.e. through DB::SetOptions()) and return copy of options instead of reference.
* Added Statistics::getAndResetTickerCount().

### New Features
* Add DB::SetDBOptions() to dynamic change base_background_compactions and max_background_compactions.
* Added Iterator::SeekForPrev(). This new API will seek to the last key that less than or equal to the target key.

## 4.12.0 (9/12/2016)
### Public API Change
* CancelAllBackgroundWork() flushes all memtables for databases containing writes that have bypassed the WAL (writes issued with WriteOptions::disableWAL=true) before shutting down background threads.
* Merge options source_compaction_factor, max_grandparent_overlap_bytes and expanded_compaction_factor into max_compaction_bytes.
* Remove ImmutableCFOptions.
* Add a compression type ZSTD, which can work with ZSTD 0.8.0 or up. Still keep ZSTDNotFinal for compatibility reasons.

### New Features
* Introduce NewClockCache, which is based on CLOCK algorithm with better concurrent performance in some cases. It can be used to replace the default LRU-based block cache and table cache. To use it, RocksDB need to be linked with TBB lib.
* Change ticker/histogram statistics implementations to accumulate data in thread-local storage, which improves CPU performance by reducing cache coherency costs. Callers of CreateDBStatistics do not need to change anything to use this feature.
* Block cache mid-point insertion, where index and filter block are inserted into LRU block cache with higher priority. The feature can be enabled by setting BlockBasedTableOptions::cache_index_and_filter_blocks_with_high_priority to true and high_pri_pool_ratio > 0 when creating NewLRUCache.

## 4.11.0 (8/1/2016)
### Public API Change
* options.memtable_prefix_bloom_huge_page_tlb_size => memtable_huge_page_size. When it is set, RocksDB will try to allocate memory from huge page for memtable too, rather than just memtable bloom filter.

### New Features
* A tool to migrate DB after options change. See include/rocksdb/utilities/option_change_migration.h.
* Add ReadOptions.background_purge_on_iterator_cleanup. If true, we avoid file deletion when destorying iterators.

## 4.10.0 (7/5/2016)
### Public API Change
* options.memtable_prefix_bloom_bits changes to options.memtable_prefix_bloom_bits_ratio and deprecate options.memtable_prefix_bloom_probes
* enum type CompressionType and PerfLevel changes from char to unsigned char. Value of all PerfLevel shift by one.
* Deprecate options.filter_deletes.

### New Features
* Add avoid_flush_during_recovery option.
* Add a read option background_purge_on_iterator_cleanup to avoid deleting files in foreground when destroying iterators. Instead, a job is scheduled in high priority queue and would be executed in a separate background thread.
* RepairDB support for column families. RepairDB now associates data with non-default column families using information embedded in the SST/WAL files (4.7 or later). For data written by 4.6 or earlier, RepairDB associates it with the default column family.
* Add options.write_buffer_manager which allows users to control total memtable sizes across multiple DB instances.

## 4.9.0 (6/9/2016)
### Public API changes
* Add bottommost_compression option, This option can be used to set a specific compression algorithm for the bottommost level (Last level containing files in the DB).
* Introduce CompactionJobInfo::compression, This field state the compression algorithm used to generate the output files of the compaction.
* Deprecate BlockBaseTableOptions.hash_index_allow_collision=false
* Deprecate options builder (GetOptions()).

### New Features
* Introduce NewSimCache() in rocksdb/utilities/sim_cache.h. This function creates a block cache that is able to give simulation results (mainly hit rate) of simulating block behavior with a configurable cache size.

## 4.8.0 (5/2/2016)
### Public API Change
* Allow preset compression dictionary for improved compression of block-based tables. This is supported for zlib, zstd, and lz4. The compression dictionary's size is configurable via CompressionOptions::max_dict_bytes.
* Delete deprecated classes for creating backups (BackupableDB) and restoring from backups (RestoreBackupableDB). Now, BackupEngine should be used for creating backups, and BackupEngineReadOnly should be used for restorations. For more details, see https://github.com/facebook/rocksdb/wiki/How-to-backup-RocksDB%3F
* Expose estimate of per-level compression ratio via DB property: "rocksdb.compression-ratio-at-levelN".
* Added EventListener::OnTableFileCreationStarted. EventListener::OnTableFileCreated will be called on failure case. User can check creation status via TableFileCreationInfo::status.

### New Features
* Add ReadOptions::readahead_size. If non-zero, NewIterator will create a new table reader which performs reads of the given size.

## 4.7.0 (4/8/2016)
### Public API Change
* rename options compaction_measure_io_stats to report_bg_io_stats and include flush too.
* Change some default options. Now default options will optimize for server-workloads. Also enable slowdown and full stop triggers for pending compaction bytes. These changes may cause sub-optimal performance or significant increase of resource usage. To avoid these risks, users can open existing RocksDB with options extracted from RocksDB option files. See https://github.com/facebook/rocksdb/wiki/RocksDB-Options-File for how to use RocksDB option files. Or you can call Options.OldDefaults() to recover old defaults. DEFAULT_OPTIONS_HISTORY.md will track change history of default options.

## 4.6.0 (3/10/2016)
### Public API Changes
* Change default of BlockBasedTableOptions.format_version to 2. It means default DB created by 4.6 or up cannot be opened by RocksDB version 3.9 or earlier.
* Added strict_capacity_limit option to NewLRUCache. If the flag is set to true, insert to cache will fail if no enough capacity can be free. Signature of Cache::Insert() is updated accordingly.
* Tickers [NUMBER_DB_NEXT, NUMBER_DB_PREV, NUMBER_DB_NEXT_FOUND, NUMBER_DB_PREV_FOUND, ITER_BYTES_READ] are not updated immediately. The are updated when the Iterator is deleted.
* Add monotonically increasing counter (DB property "rocksdb.current-super-version-number") that increments upon any change to the LSM tree.

### New Features
* Add CompactionPri::kMinOverlappingRatio, a compaction picking mode friendly to write amplification.
* Deprecate Iterator::IsKeyPinned() and replace it with Iterator::GetProperty() with prop_name="rocksdb.iterator.is.key.pinned"

## 4.5.0 (2/5/2016)
### Public API Changes
* Add a new perf context level between kEnableCount and kEnableTime. Level 2 now does not include timers for mutexes.
* Statistics of mutex operation durations will not be measured by default. If you want to have them enabled, you need to set Statistics::stats_level_ to kAll.
* DBOptions::delete_scheduler and NewDeleteScheduler() are removed, please use DBOptions::sst_file_manager and NewSstFileManager() instead

### New Features
* ldb tool now supports operations to non-default column families.
* Add kPersistedTier to ReadTier.  This option allows Get and MultiGet to read only the persited data and skip mem-tables if writes were done with disableWAL = true.
* Add DBOptions::sst_file_manager. Use NewSstFileManager() in include/rocksdb/sst_file_manager.h to create a SstFileManager that can be used to track the total size of SST files and control the SST files deletion rate.

## 4.4.0 (1/14/2016)
### Public API Changes
* Change names in CompactionPri and add a new one.
* Deprecate options.soft_rate_limit and add options.soft_pending_compaction_bytes_limit.
* If options.max_write_buffer_number > 3, writes will be slowed down when writing to the last write buffer to delay a full stop.
* Introduce CompactionJobInfo::compaction_reason, this field include the reason to trigger the compaction.
* After slow down is triggered, if estimated pending compaction bytes keep increasing, slowdown more.
* Increase default options.delayed_write_rate to 2MB/s.
* Added a new parameter --path to ldb tool. --path accepts the name of either MANIFEST, SST or a WAL file. Either --db or --path can be used when calling ldb.

## 4.3.0 (12/8/2015)
### New Features
* CompactionFilter has new member function called IgnoreSnapshots which allows CompactionFilter to be called even if there are snapshots later than the key.
* RocksDB will now persist options under the same directory as the RocksDB database on successful DB::Open, CreateColumnFamily, DropColumnFamily, and SetOptions.
* Introduce LoadLatestOptions() in rocksdb/utilities/options_util.h.  This function can construct the latest DBOptions / ColumnFamilyOptions used by the specified RocksDB intance.
* Introduce CheckOptionsCompatibility() in rocksdb/utilities/options_util.h.  This function checks whether the input set of options is able to open the specified DB successfully.

### Public API Changes
* When options.db_write_buffer_size triggers, only the column family with the largest column family size will be flushed, not all the column families.

## 4.2.0 (11/9/2015)
### New Features
* Introduce CreateLoggerFromOptions(), this function create a Logger for provided DBOptions.
* Add GetAggregatedIntProperty(), which returns the sum of the GetIntProperty of all the column families.
* Add MemoryUtil in rocksdb/utilities/memory.h.  It currently offers a way to get the memory usage by type from a list rocksdb instances.

### Public API Changes
* CompactionFilter::Context includes information of Column Family ID
* The need-compaction hint given by TablePropertiesCollector::NeedCompact() will be persistent and recoverable after DB recovery. This introduces a breaking format change. If you use this experimental feature, including NewCompactOnDeletionCollectorFactory() in the new version, you may not be able to directly downgrade the DB back to version 4.0 or lower.
* TablePropertiesCollectorFactory::CreateTablePropertiesCollector() now takes an option Context, containing the information of column family ID for the file being written.
* Remove DefaultCompactionFilterFactory.


## 4.1.0 (10/8/2015)
### New Features
* Added single delete operation as a more efficient way to delete keys that have not been overwritten.
* Added experimental AddFile() to DB interface that allow users to add files created by SstFileWriter into an empty Database, see include/rocksdb/sst_file_writer.h and DB::AddFile() for more info.
* Added support for opening SST files with .ldb suffix which enables opening LevelDB databases.
* CompactionFilter now supports filtering of merge operands and merge results.

### Public API Changes
* Added SingleDelete() to the DB interface.
* Added AddFile() to DB interface.
* Added SstFileWriter class.
* CompactionFilter has a new method FilterMergeOperand() that RocksDB applies to every merge operand during compaction to decide whether to filter the operand.
* We removed CompactionFilterV2 interfaces from include/rocksdb/compaction_filter.h. The functionality was deprecated already in version 3.13.

## 4.0.0 (9/9/2015)
### New Features
* Added support for transactions.  See include/rocksdb/utilities/transaction.h for more info.
* DB::GetProperty() now accepts "rocksdb.aggregated-table-properties" and "rocksdb.aggregated-table-properties-at-levelN", in which case it returns aggregated table properties of the target column family, or the aggregated table properties of the specified level N if the "at-level" version is used.
* Add compression option kZSTDNotFinalCompression for people to experiment ZSTD although its format is not finalized.
* We removed the need for LATEST_BACKUP file in BackupEngine. We still keep writing it when we create new backups (because of backward compatibility), but we don't read it anymore.

### Public API Changes
* Removed class Env::RandomRWFile and Env::NewRandomRWFile().
* Renamed DBOptions.num_subcompactions to DBOptions.max_subcompactions to make the name better match the actual functionality of the option.
* Added Equal() method to the Comparator interface that can optionally be overwritten in cases where equality comparisons can be done more efficiently than three-way comparisons.
* Previous 'experimental' OptimisticTransaction class has been replaced by Transaction class.

## 3.13.0 (8/6/2015)
### New Features
* RollbackToSavePoint() in WriteBatch/WriteBatchWithIndex
* Add NewCompactOnDeletionCollectorFactory() in utilities/table_properties_collectors, which allows rocksdb to mark a SST file as need-compaction when it observes at least D deletion entries in any N consecutive entries in that SST file.  Note that this feature depends on an experimental NeedCompact() API --- the result of this API will not persist after DB restart.
* Add DBOptions::delete_scheduler. Use NewDeleteScheduler() in include/rocksdb/delete_scheduler.h to create a DeleteScheduler that can be shared among multiple RocksDB instances to control the file deletion rate of SST files that exist in the first db_path.

### Public API Changes
* Deprecated WriteOptions::timeout_hint_us. We no longer support write timeout. If you really need this option, talk to us and we might consider returning it.
* Deprecated purge_redundant_kvs_while_flush option.
* Removed BackupEngine::NewBackupEngine() and NewReadOnlyBackupEngine() that were deprecated in RocksDB 3.8. Please use BackupEngine::Open() instead.
* Deprecated Compaction Filter V2. We are not aware of any existing use-cases. If you use this filter, your compile will break with RocksDB 3.13. Please let us know if you use it and we'll put it back in RocksDB 3.14.
* Env::FileExists now returns a Status instead of a boolean
* Add statistics::getHistogramString() to print detailed distribution of a histogram metric.
* Add DBOptions::skip_stats_update_on_db_open.  When it is on, DB::Open() will run faster as it skips the random reads required for loading necessary stats from SST files to optimize compaction.

## 3.12.0 (7/2/2015)
### New Features
* Added experimental support for optimistic transactions.  See include/rocksdb/utilities/optimistic_transaction.h for more info.
* Added a new way to report QPS from db_bench (check out --report_file and --report_interval_seconds)
* Added a cache for individual rows. See DBOptions::row_cache for more info.
* Several new features on EventListener (see include/rocksdb/listener.h):
 - OnCompationCompleted() now returns per-compaction job statistics, defined in include/rocksdb/compaction_job_stats.h.
 - Added OnTableFileCreated() and OnTableFileDeleted().
* Add compaction_options_universal.enable_trivial_move to true, to allow trivial move while performing universal compaction. Trivial move will happen only when all the input files are non overlapping.

### Public API changes
* EventListener::OnFlushCompleted() now passes FlushJobInfo instead of a list of parameters.
* DB::GetDbIdentity() is now a const function.  If this function is overridden in your application, be sure to also make GetDbIdentity() const to avoid compile error.
* Move listeners from ColumnFamilyOptions to DBOptions.
* Add max_write_buffer_number_to_maintain option
* DB::CompactRange()'s parameter reduce_level is changed to change_level, to allow users to move levels to lower levels if allowed. It can be used to migrate a DB from options.level_compaction_dynamic_level_bytes=false to options.level_compaction_dynamic_level_bytes.true.
* Change default value for options.compaction_filter_factory and options.compaction_filter_factory_v2 to nullptr instead of DefaultCompactionFilterFactory and DefaultCompactionFilterFactoryV2.
* If CancelAllBackgroundWork is called without doing a flush after doing loads with WAL disabled, the changes which haven't been flushed before the call to CancelAllBackgroundWork will be lost.
* WBWIIterator::Entry() now returns WriteEntry instead of `const WriteEntry&`
* options.hard_rate_limit is deprecated.
* When options.soft_rate_limit or options.level0_slowdown_writes_trigger is triggered, the way to slow down writes is changed to: write rate to DB is limited to to options.delayed_write_rate.
* DB::GetApproximateSizes() adds a parameter to allow the estimation to include data in mem table, with default to be not to include. It is now only supported in skip list mem table.
* DB::CompactRange() now accept CompactRangeOptions instead of multiple parameters. CompactRangeOptions is defined in include/rocksdb/options.h.
* CompactRange() will now skip bottommost level compaction for level based compaction if there is no compaction filter, bottommost_level_compaction is introduced in CompactRangeOptions to control when it's possible to skip bottommost level compaction. This mean that if you want the compaction to produce a single file you need to set bottommost_level_compaction to BottommostLevelCompaction::kForce.
* Add Cache.GetPinnedUsage() to get the size of memory occupied by entries that are in use by the system.
* DB:Open() will fail if the compression specified in Options is not linked with the binary. If you see this failure, recompile RocksDB with compression libraries present on your system. Also, previously our default compression was snappy. This behavior is now changed. Now, the default compression is snappy only if it's available on the system. If it isn't we change the default to kNoCompression.
* We changed how we account for memory used in block cache. Previously, we only counted the sum of block sizes currently present in block cache. Now, we count the actual memory usage of the blocks. For example, a block of size 4.5KB will use 8KB memory with jemalloc. This might decrease your memory usage and possibly decrease performance. Increase block cache size if you see this happening after an upgrade.
* Add BackupEngineImpl.options_.max_background_operations to specify the maximum number of operations that may be performed in parallel. Add support for parallelized backup and restore.
* Add DB::SyncWAL() that does a WAL sync without blocking writers.

## 3.11.0 (5/19/2015)
### New Features
* Added a new API Cache::SetCapacity(size_t capacity) to dynamically change the maximum configured capacity of the cache. If the new capacity is less than the existing cache usage, the implementation will try to lower the usage by evicting the necessary number of elements following a strict LRU policy.
* Added an experimental API for handling flashcache devices (blacklists background threads from caching their reads) -- NewFlashcacheAwareEnv
* If universal compaction is used and options.num_levels > 1, compact files are tried to be stored in none-L0 with smaller files based on options.target_file_size_base. The limitation of DB size when using universal compaction is greatly mitigated by using more levels. You can set num_levels = 1 to make universal compaction behave as before. If you set num_levels > 1 and want to roll back to a previous version, you need to compact all files to a big file in level 0 (by setting target_file_size_base to be large and CompactRange(<cf_handle>, nullptr, nullptr, true, 0) and reopen the DB with the same version to rewrite the manifest, and then you can open it using previous releases.
* More information about rocksdb background threads are available in Env::GetThreadList(), including the number of bytes read / written by a compaction job, mem-table size and current number of bytes written by a flush job and many more.  Check include/rocksdb/thread_status.h for more detail.

### Public API changes
* TablePropertiesCollector::AddUserKey() is added to replace TablePropertiesCollector::Add(). AddUserKey() exposes key type, sequence number and file size up to now to users.
* DBOptions::bytes_per_sync used to apply to both WAL and table files. As of 3.11 it applies only to table files. If you want to use this option to sync WAL in the background, please use wal_bytes_per_sync

## 3.10.0 (3/24/2015)
### New Features
* GetThreadStatus() is now able to report detailed thread status, including:
 - Thread Operation including flush and compaction.
 - The stage of the current thread operation.
 - The elapsed time in micros since the current thread operation started.
 More information can be found in include/rocksdb/thread_status.h.  In addition, when running db_bench with --thread_status_per_interval, db_bench will also report thread status periodically.
* Changed the LRU caching algorithm so that referenced blocks (by iterators) are never evicted. This change made parameter removeScanCountLimit obsolete. Because of that NewLRUCache doesn't take three arguments anymore. table_cache_remove_scan_limit option is also removed
* By default we now optimize the compilation for the compilation platform (using -march=native). If you want to build portable binary, use 'PORTABLE=1' before the make command.
* We now allow level-compaction to place files in different paths by
  specifying them in db_paths along with the target_size.
  Lower numbered levels will be placed earlier in the db_paths and higher
  numbered levels will be placed later in the db_paths vector.
* Potentially big performance improvements if you're using RocksDB with lots of column families (100-1000)
* Added BlockBasedTableOptions.format_version option, which allows user to specify which version of block based table he wants. As a general guideline, newer versions have more features, but might not be readable by older versions of RocksDB.
* Added new block based table format (version 2), which you can enable by setting BlockBasedTableOptions.format_version = 2. This format changes how we encode size information in compressed blocks and should help with memory allocations if you're using Zlib or BZip2 compressions.
* MemEnv (env that stores data in memory) is now available in default library build. You can create it by calling NewMemEnv().
* Add SliceTransform.SameResultWhenAppended() to help users determine it is safe to apply prefix bloom/hash.
* Block based table now makes use of prefix bloom filter if it is a full fulter.
* Block based table remembers whether a whole key or prefix based bloom filter is supported in SST files. Do a sanity check when reading the file with users' configuration.
* Fixed a bug in ReadOnlyBackupEngine that deleted corrupted backups in some cases, even though the engine was ReadOnly
* options.level_compaction_dynamic_level_bytes, a feature to allow RocksDB to pick dynamic base of bytes for levels. With this feature turned on, we will automatically adjust max bytes for each level. The goal of this feature is to have lower bound on size amplification. For more details, see comments in options.h.
* Added an abstract base class WriteBatchBase for write batches
* Fixed a bug where we start deleting files of a dropped column families even if there are still live references to it

### Public API changes
* Deprecated skip_log_error_on_recovery and table_cache_remove_scan_count_limit options.
* Logger method logv with log level parameter is now virtual

### RocksJava
* Added compression per level API.
* MemEnv is now available in RocksJava via RocksMemEnv class.
* lz4 compression is now included in rocksjava static library when running `make rocksdbjavastatic`.
* Overflowing a size_t when setting rocksdb options now throws an IllegalArgumentException, which removes the necessity for a developer to catch these Exceptions explicitly.

## 3.9.0 (12/8/2014)

### New Features
* Add rocksdb::GetThreadList(), which in the future will return the current status of all
  rocksdb-related threads.  We will have more code instruments in the following RocksDB
  releases.
* Change convert function in rocksdb/utilities/convenience.h to return Status instead of boolean.
  Also add support for nested options in convert function

### Public API changes
* New API to create a checkpoint added. Given a directory name, creates a new
  database which is an image of the existing database.
* New API LinkFile added to Env. If you implement your own Env class, an
  implementation of the API LinkFile will have to be provided.
* MemTableRep takes MemTableAllocator instead of Arena

### Improvements
* RocksDBLite library now becomes smaller and will be compiled with -fno-exceptions flag.

## 3.8.0 (11/14/2014)

### Public API changes
* BackupEngine::NewBackupEngine() was deprecated; please use BackupEngine::Open() from now on.
* BackupableDB/RestoreBackupableDB have new GarbageCollect() methods, which will clean up files from corrupt and obsolete backups.
* BackupableDB/RestoreBackupableDB have new GetCorruptedBackups() methods which list corrupt backups.

### Cleanup
* Bunch of code cleanup, some extra warnings turned on (-Wshadow, -Wshorten-64-to-32, -Wnon-virtual-dtor)

### New features
* CompactFiles and EventListener, although they are still in experimental state
* Full ColumnFamily support in RocksJava.

## 3.7.0 (11/6/2014)
### Public API changes
* Introduce SetOptions() API to allow adjusting a subset of options dynamically online
* Introduce 4 new convenient functions for converting Options from string: GetColumnFamilyOptionsFromMap(), GetColumnFamilyOptionsFromString(), GetDBOptionsFromMap(), GetDBOptionsFromString()
* Remove WriteBatchWithIndex.Delete() overloads using SliceParts
* When opening a DB, if options.max_background_compactions is larger than the existing low pri pool of options.env, it will enlarge it. Similarly, options.max_background_flushes is larger than the existing high pri pool of options.env, it will enlarge it.

## 3.6.0 (10/7/2014)
### Disk format changes
* If you're using RocksDB on ARM platforms and you're using default bloom filter, there is a disk format change you need to be aware of. There are three steps you need to do when you convert to new release: 1. turn off filter policy, 2. compact the whole database, 3. turn on filter policy

### Behavior changes
* We have refactored our system of stalling writes.  Any stall-related statistics' meanings are changed. Instead of per-write stall counts, we now count stalls per-epoch, where epochs are periods between flushes and compactions. You'll find more information in our Tuning Perf Guide once we release RocksDB 3.6.
* When disableDataSync=true, we no longer sync the MANIFEST file.
* Add identity_as_first_hash property to CuckooTable. SST file needs to be rebuilt to be opened by reader properly.

### Public API changes
* Change target_file_size_base type to uint64_t from int.
* Remove allow_thread_local. This feature was proved to be stable, so we are turning it always-on.

## 3.5.0 (9/3/2014)
### New Features
* Add include/utilities/write_batch_with_index.h, providing a utility class to query data out of WriteBatch when building it.
* Move BlockBasedTable related options to BlockBasedTableOptions from Options. Change corresponding JNI interface. Options affected include:
  no_block_cache, block_cache, block_cache_compressed, block_size, block_size_deviation, block_restart_interval, filter_policy, whole_key_filtering. filter_policy is changed to shared_ptr from a raw pointer.
* Remove deprecated options: disable_seek_compaction and db_stats_log_interval
* OptimizeForPointLookup() takes one parameter for block cache size. It now builds hash index, bloom filter, and block cache.

### Public API changes
* The Prefix Extractor used with V2 compaction filters is now passed user key to SliceTransform::Transform instead of unparsed RocksDB key.

## 3.4.0 (8/18/2014)
### New Features
* Support Multiple DB paths in universal style compactions
* Add feature of storing plain table index and bloom filter in SST file.
* CompactRange() will never output compacted files to level 0. This used to be the case when all the compaction input files were at level 0.
* Added iterate_upper_bound to define the extent upto which the forward iterator will return entries. This will prevent iterating over delete markers and overwritten entries for edge cases where you want to break out the iterator anyways. This may improve performance in case there are a large number of delete markers or overwritten entries.

### Public API changes
* DBOptions.db_paths now is a vector of a DBPath structure which indicates both of path and target size
* NewPlainTableFactory instead of bunch of parameters now accepts PlainTableOptions, which is defined in include/rocksdb/table.h
* Moved include/utilities/*.h to include/rocksdb/utilities/*.h
* Statistics APIs now take uint32_t as type instead of Tickers. Also make two access functions getTickerCount and histogramData const
* Add DB property rocksdb.estimate-num-keys, estimated number of live keys in DB.
* Add DB::GetIntProperty(), which returns DB properties that are integer as uint64_t.
* The Prefix Extractor used with V2 compaction filters is now passed user key to SliceTransform::Transform instead of unparsed RocksDB key.

## 3.3.0 (7/10/2014)
### New Features
* Added JSON API prototype.
* HashLinklist reduces performance outlier caused by skewed bucket by switching data in the bucket from linked list to skip list. Add parameter threshold_use_skiplist in NewHashLinkListRepFactory().
* RocksDB is now able to reclaim storage space more effectively during the compaction process.  This is done by compensating the size of each deletion entry by the 2X average value size, which makes compaction to be triggered by deletion entries more easily.
* Add TimeOut API to write.  Now WriteOptions have a variable called timeout_hint_us.  With timeout_hint_us set to non-zero, any write associated with this timeout_hint_us may be aborted when it runs longer than the specified timeout_hint_us, and it is guaranteed that any write completes earlier than the specified time-out will not be aborted due to the time-out condition.
* Add a rate_limiter option, which controls total throughput of flush and compaction. The throughput is specified in bytes/sec. Flush always has precedence over compaction when available bandwidth is constrained.

### Public API changes
* Removed NewTotalOrderPlainTableFactory because it is not used and implemented semantically incorrect.

## 3.2.0 (06/20/2014)

### Public API changes
* We removed seek compaction as a concept from RocksDB because:
1) It makes more sense for spinning disk workloads, while RocksDB is primarily designed for flash and memory,
2) It added some complexity to the important code-paths,
3) None of our internal customers were really using it.
Because of that, Options::disable_seek_compaction is now obsolete. It is still a parameter in Options, so it does not break the build, but it does not have any effect. We plan to completely remove it at some point, so we ask users to please remove this option from your code base.
* Add two parameters to NewHashLinkListRepFactory() for logging on too many entries in a hash bucket when flushing.
* Added new option BlockBasedTableOptions::hash_index_allow_collision. When enabled, prefix hash index for block-based table will not store prefix and allow hash collision, reducing memory consumption.

### New Features
* PlainTable now supports a new key encoding: for keys of the same prefix, the prefix is only written once. It can be enabled through encoding_type parameter of NewPlainTableFactory()
* Add AdaptiveTableFactory, which is used to convert from a DB of PlainTable to BlockBasedTabe, or vise versa. It can be created using NewAdaptiveTableFactory()

### Performance Improvements
* Tailing Iterator re-implemeted with ForwardIterator + Cascading Search Hint , see ~20% throughput improvement.

## 3.1.0 (05/21/2014)

### Public API changes
* Replaced ColumnFamilyOptions::table_properties_collectors with ColumnFamilyOptions::table_properties_collector_factories

### New Features
* Hash index for block-based table will be materialized and reconstructed more efficiently. Previously hash index is constructed by scanning the whole table during every table open.
* FIFO compaction style

## 3.0.0 (05/05/2014)

### Public API changes
* Added _LEVEL to all InfoLogLevel enums
* Deprecated ReadOptions.prefix and ReadOptions.prefix_seek. Seek() defaults to prefix-based seek when Options.prefix_extractor is supplied. More detail is documented in https://github.com/facebook/rocksdb/wiki/Prefix-Seek-API-Changes
* MemTableRepFactory::CreateMemTableRep() takes info logger as an extra parameter.

### New Features
* Column family support
* Added an option to use different checksum functions in BlockBasedTableOptions
* Added ApplyToAllCacheEntries() function to Cache

## 2.8.0 (04/04/2014)

* Removed arena.h from public header files.
* By default, checksums are verified on every read from database
* Change default value of several options, including: paranoid_checks=true, max_open_files=5000, level0_slowdown_writes_trigger=20, level0_stop_writes_trigger=24, disable_seek_compaction=true, max_background_flushes=1 and allow_mmap_writes=false
* Added is_manual_compaction to CompactionFilter::Context
* Added "virtual void WaitForJoin()" in class Env. Default operation is no-op.
* Removed BackupEngine::DeleteBackupsNewerThan() function
* Added new option -- verify_checksums_in_compaction
* Changed Options.prefix_extractor from raw pointer to shared_ptr (take ownership)
  Changed HashSkipListRepFactory and HashLinkListRepFactory constructor to not take SliceTransform object (use Options.prefix_extractor implicitly)
* Added Env::GetThreadPoolQueueLen(), which returns the waiting queue length of thread pools
* Added a command "checkconsistency" in ldb tool, which checks
  if file system state matches DB state (file existence and file sizes)
* Separate options related to block based table to a new struct BlockBasedTableOptions.
* WriteBatch has a new function Count() to return total size in the batch, and Data() now returns a reference instead of a copy
* Add more counters to perf context.
* Supports several more DB properties: compaction-pending, background-errors and cur-size-active-mem-table.

### New Features
* If we find one truncated record at the end of the MANIFEST or WAL files,
  we will ignore it. We assume that writers of these records were interrupted
  and that we can safely ignore it.
* A new SST format "PlainTable" is added, which is optimized for memory-only workloads. It can be created through NewPlainTableFactory() or NewTotalOrderPlainTableFactory().
* A new mem table implementation hash linked list optimizing for the case that there are only few keys for each prefix, which can be created through NewHashLinkListRepFactory().
* Merge operator supports a new function PartialMergeMulti() to allow users to do partial merges against multiple operands.
* Now compaction filter has a V2 interface. It buffers the kv-pairs sharing the same key prefix, process them in batches, and return the batched results back to DB. The new interface uses a new structure CompactionFilterContext for the same purpose as CompactionFilter::Context in V1.
* Geo-spatial support for locations and radial-search.

## 2.7.0 (01/28/2014)

### Public API changes

* Renamed `StackableDB::GetRawDB()` to `StackableDB::GetBaseDB()`.
* Renamed `WriteBatch::Data()` `const std::string& Data() const`.
* Renamed class `TableStats` to `TableProperties`.
* Deleted class `PrefixHashRepFactory`. Please use `NewHashSkipListRepFactory()` instead.
* Supported multi-threaded `EnableFileDeletions()` and `DisableFileDeletions()`.
* Added `DB::GetOptions()`.
* Added `DB::GetDbIdentity()`.

### New Features

* Added [BackupableDB](https://github.com/facebook/rocksdb/wiki/How-to-backup-RocksDB%3F)
* Implemented [TailingIterator](https://github.com/facebook/rocksdb/wiki/Tailing-Iterator), a special type of iterator that
  doesn't create a snapshot (can be used to read newly inserted data)
  and is optimized for doing sequential reads.
* Added property block for table, which allows (1) a table to store
  its metadata and (2) end user to collect and store properties they
  are interested in.
* Enabled caching index and filter block in block cache (turned off by default).
* Supported error report when doing manual compaction.
* Supported additional Linux platform flavors and Mac OS.
* Put with `SliceParts` - Variant of `Put()` that gathers output like `writev(2)`
* Bug fixes and code refactor for compatibility with upcoming Column
  Family feature.

### Performance Improvements

* Huge benchmark performance improvements by multiple efforts. For example, increase in readonly QPS from about 530k in 2.6 release to 1.1 million in 2.7 [1]
* Speeding up a way RocksDB deleted obsolete files - no longer listing the whole directory under a lock -- decrease in p99
* Use raw pointer instead of shared pointer for statistics: [5b825d](https://github.com/facebook/rocksdb/commit/5b825d6964e26ec3b4bb6faa708ebb1787f1d7bd) -- huge increase in performance -- shared pointers are slow
* Optimized locking for `Get()` -- [1fdb3f](https://github.com/facebook/rocksdb/commit/1fdb3f7dc60e96394e3e5b69a46ede5d67fb976c) -- 1.5x QPS increase for some workloads
* Cache speedup - [e8d40c3](https://github.com/facebook/rocksdb/commit/e8d40c31b3cca0c3e1ae9abe9b9003b1288026a9)
* Implemented autovector, which allocates first N elements on stack. Most of vectors in RocksDB are small. Also, we never want to allocate heap objects while holding a mutex. -- [c01676e4](https://github.com/facebook/rocksdb/commit/c01676e46d3be08c3c140361ef1f5884f47d3b3c)
* Lots of efforts to move malloc, memcpy and IO outside of locks<|MERGE_RESOLUTION|>--- conflicted
+++ resolved
@@ -6,13 +6,11 @@
 * Added an API GetCreationTimeOfOldestFile(uint64_t* creation_time) to get the
 file_creation_time of the oldest SST file in the DB. 
 
-<<<<<<< HEAD
+### New Features
+* Universal compaction to support options.periodic_compaction_seconds. A full compaction will be triggered if any file is over the threshold.
+
 ### Performance Improvements
 * For 64-bit hashing, RocksDB is standardizing on a slightly modified preview version of XXH3. This function is now used for many non-persisted hashes, along with fastrange64() in place of the modulus operator, and some benchmarks show a slight improvement.
-=======
-### New Features
-* Universal compaction to support options.periodic_compaction_seconds. A full compaction will be triggered if any file is over the threshold.
->>>>>>> aa6f7d09
 
 ## 6.5.1 (10/16/2019)
 ### Bug Fixes
